--- conflicted
+++ resolved
@@ -163,82 +163,11 @@
 	@$(protoImage) buf lint --error-format=json
 
 proto-check-breaking:
-<<<<<<< HEAD
-	@$(DOCKER_BUF) breaking --against $(HTTPS_GIT)#branch=main
-
-TM_URL              = https://raw.githubusercontent.com/tendermint/tendermint/v0.34.5/proto/tendermint
-GOGO_PROTO_URL      = https://raw.githubusercontent.com/regen-network/protobuf/cosmos
-CONFIO_URL          = https://raw.githubusercontent.com/confio/ics23/v0.7.1
-COSMOS_PROTO_URL    = https://raw.githubusercontent.com/regen-network/cosmos-proto/master
-SDK_PROTO_URL 		= https://raw.githubusercontent.com/cosmos/cosmos-sdk/v0.45.13-ics/proto/cosmos
-
-TM_CRYPTO_TYPES     = third_party/proto/tendermint/crypto
-TM_ABCI_TYPES       = third_party/proto/tendermint/abci
-TM_TYPES            = third_party/proto/tendermint/types
-TM_VERSION          = third_party/proto/tendermint/version
-TM_LIBS             = third_party/proto/tendermint/libs/bits
-TM_P2P              = third_party/proto/tendermint/p2p
-
-SDK_QUERY 			= third_party/proto/cosmos/base/query/v1beta1
-SDK_BASE 			= third_party/proto/cosmos/base/v1beta1
-SDK_UPGRADE			= third_party/proto/cosmos/upgrade/v1beta1
-SDK_STAKING			= third_party/proto/cosmos/staking/v1beta1
-
-GOGO_PROTO_TYPES    = third_party/proto/gogoproto
-CONFIO_TYPES        = third_party/proto/confio
-COSMOS_PROTO_TYPES  = third_party/proto/cosmos_proto
-
-proto-update-deps:
-	@mkdir -p $(COSMOS_PROTO_TYPES)
-	@curl -sSL $(COSMOS_PROTO_URL)/cosmos.proto > $(COSMOS_PROTO_TYPES)/cosmos.proto
-
-	@mkdir -p $(SDK_QUERY)
-	@curl -sSL $(SDK_PROTO_URL)/base/query/v1beta1/pagination.proto > $(SDK_QUERY)/pagination.proto
-
-	@mkdir -p $(SDK_BASE)
-	@curl -sSL $(SDK_PROTO_URL)/base/v1beta1/coin.proto > $(SDK_BASE)/coin.proto
-
-	@mkdir -p $(SDK_UPGRADE)
-	@curl -sSL $(SDK_PROTO_URL)/upgrade/v1beta1/upgrade.proto > $(SDK_UPGRADE)/upgrade.proto
-
-	@mkdir -p $(SDK_STAKING)
-	@curl -sSL $(SDK_PROTO_URL)/staking/v1beta1/staking.proto > $(SDK_STAKING)/staking.proto
-
-## Importing of tendermint protobuf definitions currently requires the
-## use of `sed` in order to build properly with cosmos-sdk's proto file layout
-## (which is the standard Buf.build FILE_LAYOUT)
-## Issue link: https://github.com/tendermint/tendermint/issues/5021
-	@mkdir -p $(TM_TYPES)
-	@curl -sSL $(TM_URL)/types/types.proto > $(TM_TYPES)/types.proto
-	@curl -sSL $(TM_URL)/types/params.proto > $(TM_TYPES)/params.proto
-	@curl -sSL $(TM_URL)/types/validator.proto > $(TM_TYPES)/validator.proto
-
-	@mkdir -p $(TM_ABCI_TYPES)
-	@curl -sSL $(TM_URL)/abci/types.proto > $(TM_ABCI_TYPES)/types.proto
-
-	@mkdir -p $(TM_VERSION)
-	@curl -sSL $(TM_URL)/version/types.proto > $(TM_VERSION)/types.proto
-
-	@mkdir -p $(TM_LIBS)
-	@curl -sSL $(TM_URL)/libs/bits/types.proto > $(TM_LIBS)/types.proto
-
-	@mkdir -p $(TM_CRYPTO_TYPES)
-	@curl -sSL $(TM_URL)/crypto/proof.proto > $(TM_CRYPTO_TYPES)/proof.proto
-	@curl -sSL $(TM_URL)/crypto/keys.proto > $(TM_CRYPTO_TYPES)/keys.proto
-
-	@mkdir -p $(CONFIO_TYPES)
-	@curl -sSL $(CONFIO_URL)/proofs.proto > $(CONFIO_TYPES)/proofs.proto
-
-## insert go package option into proofs.proto file
-## Issue link: https://github.com/confio/ics23/issues/32
-	@perl -i -l -p -e 'print "option go_package = \"github.com/confio/ics23/go\";" if $$. == 4' $(CONFIO_TYPES)/proofs.proto
-=======
 	@$(protoImage) buf breaking --against $(HTTPS_GIT)#branch=main
 
 proto-update-deps:
 	@echo "Updating Protobuf dependencies"
 	$(protoImage) buf mod update
->>>>>>> 1fd84094
 
 .PHONY: proto-all proto-gen proto-format proto-lint proto-check proto-check-breaking proto-update-deps mocks
 
