--- conflicted
+++ resolved
@@ -4,16 +4,12 @@
 		export GOFLAGS='-buildmode=pie'
 		export CGO_CPPFLAGS="-D_FORTIFY_SOURCE=2"
 		export CGO_LDFLAGS="-Wl,-z,relro,-z,now -fstack-protector"
-<<<<<<< HEAD
 		go install $(BUILD_FLAGS) ./cmd/provider
 		go install $(BUILD_FLAGS) ./cmd/consumer
 		go install $(BUILD_FLAGS) ./cmd/democracy
-=======
-		go install $(BUILD_FLAGS) ./cmd/interchain-security-pd
-		go install $(BUILD_FLAGS) ./cmd/interchain-security-cd
-		go install $(BUILD_FLAGS) ./cmd/interchain-security-cdd
-		go install $(BUILD_FLAGS) ./cmd/interchain-security-sd
->>>>>>> 05c2dae7
+		go install $(BUILD_FLAGS) ./cmd/sovereign
+
+
 
 # run all tests: unit, integration, diff, and E2E
 test: 
