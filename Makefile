#!/usr/bin/make -f

install: go.sum
		export GOFLAGS='-buildmode=pie'
		export CGO_CPPFLAGS="-D_FORTIFY_SOURCE=2"
		export CGO_LDFLAGS="-Wl,-z,relro,-z,now -fstack-protector"
		go install $(BUILD_FLAGS) ./cmd/interchain-security-pd
		go install $(BUILD_FLAGS) ./cmd/interchain-security-cd
		go install $(BUILD_FLAGS) ./cmd/interchain-security-cdd
		go install $(BUILD_FLAGS) ./cmd/interchain-security-sd

# run all tests: unit, integration, diff, and E2E
test: 
	go test ./... && go run ./tests/e2e/... 

# run all unit tests
test-unit:
	go test ./...

# run unit and integration tests
test-short:
	go test ./x/... ./app/... ./tests/integration/...

# run E2E tests
test-e2e:
	go run ./tests/e2e/...

# run difference tests
test-diff:
	go test ./tests/difference/...

# run only happy path E2E tests
test-e2e-short:
	go run ./tests/e2e/... --happy-path-only

<<<<<<< HEAD
test-e2e-cometmock:
=======
# run only happy path E2E tests with cometmock
# this set of traces does not test equivocation but it does check downtime
test-e2e-short-cometmock:
>>>>>>> 31cceaa9
	go run ./tests/e2e/... --short-happy-path --use-cometmock --use-gorelayer

# run full E2E tests in sequence (including multiconsumer)
test-e2e-multi-consumer:
	go run ./tests/e2e/... --include-multi-consumer

# run full E2E tests in parallel (including multiconsumer)
test-e2e-parallel:
	go run ./tests/e2e/... --include-multi-consumer --parallel

# run full E2E tests in sequence (including multiconsumer) using latest tagged gaia
test-gaia-e2e:
	go run ./tests/e2e/... --include-multi-consumer --use-gaia

# run only happy path E2E tests using latest tagged gaia
test-gaia-e2e-short:
	go run ./tests/e2e/... --happy-path-only --use-gaia

# run full E2E tests in parallel (including multiconsumer) using latest tagged gaia
test-gaia-e2e-parallel:
	go run ./tests/e2e/... --include-multi-consumer --parallel --use-gaia

# run full E2E tests in sequence (including multiconsumer) using specific tagged version of gaia
# usage: GAIA_TAG=v9.0.0 make test-gaia-e2e-tagged
test-gaia-e2e-tagged:
	go run ./tests/e2e/... --include-multi-consumer --use-gaia --gaia-tag $(GAIA_TAG)

# run only happy path E2E tests using latest tagged gaia
# usage: GAIA_TAG=v9.0.0 make test-gaia-e2e-short-tagged
test-gaia-e2e-short-tagged:
	go run ./tests/e2e/... --happy-path-only --use-gaia --gaia-tag $(GAIA_TAG)

# run full E2E tests in parallel (including multiconsumer) using specific tagged version of gaia
# usage: GAIA_TAG=v9.0.0 make test-gaia-e2e-parallel-tagged
test-gaia-e2e-parallel-tagged:
	go run ./tests/e2e/... --include-multi-consumer --parallel --use-gaia --gaia-tag $(GAIA_TAG)

# run all tests with caching disabled
test-no-cache:
	go test ./... -count=1 && go run ./tests/e2e/...

###############################################################################
###                                Linting                                  ###
###############################################################################

golangci_version=v1.52.2

lint:
	@echo "--> Running linter"
	@go install github.com/golangci/golangci-lint/cmd/golangci-lint@$(golangci_version)
	golangci-lint run  ./... --config .golangci.yml

format:
	find . -name '*.go' -type f -not -path "./vendor*" -not -path "*.git*" -not -path "./client/docs/statik/statik.go" -not -path "./tests/mocks/*" -not -name "*.pb.go" -not -name "*.pb.gw.go" -not -name "*.pulsar.go" -not -path "./crypto/keys/secp256k1/*" | xargs gofumpt -w -l
	golangci-lint run --fix --config .golangci.yml
.PHONY: format

mockgen_cmd=go run github.com/golang/mock/mockgen
mocks:
	$(mockgen_cmd) -package=keeper -destination=testutil/keeper/mocks.go -source=x/ccv/types/expected_keepers.go

BUILD_TARGETS := build

build: BUILD_ARGS=-o $(BUILDDIR)/

$(BUILD_TARGETS): go.sum $(BUILDDIR)/
	go $@ -mod=readonly $(BUILD_FLAGS) $(BUILD_ARGS) ./...

$(BUILDDIR)/:
	mkdir -p $(BUILDDIR)/

###############################################################################
###                                Protobuf                                 ###
###############################################################################

DOCKER := $(shell which docker)
HTTPS_GIT := https://github.com/cosmos/interchain-security.git

containerProtoVer=0.13.0
containerProtoImage=ghcr.io/cosmos/proto-builder:$(containerProtoVer)

protoImage=$(DOCKER) run --rm -v $(CURDIR):/workspace --workdir /workspace $(containerProtoImage)


proto-all: proto-format proto-lint proto-gen

proto-gen:
	@echo "Generating Protobuf files"
	@$(protoImage) sh ./scripts/protocgen.sh;

proto-check:
	@if git diff --quiet --exit-code main...HEAD -- proto; then \
		echo "Pass! No committed changes found in /proto directory between the currently checked out branch and main."; \
	else \
		echo "Committed changes found in /proto directory between the currently checked out branch and main."; \
		modified_protos=$$(git diff --name-only main...HEAD proto); \
		modified_pb_files= ; \
        for proto_file in $${modified_protos}; do \
            proto_name=$$(basename "$${proto_file}" .proto); \
            pb_files=$$(find x/ccv -name "$${proto_name}.pb.go"); \
            for pb_file in $${pb_files}; do \
                if git diff --quiet --exit-code main...HEAD -- "$${pb_file}"; then \
                    echo "Missing committed changes in $${pb_file}"; \
					exit 1; \
                else \
                    modified_pb_files+="$${pb_file} "; \
                fi \
            done \
        done; \
		echo "Pass! Correctly modified pb files: "; \
		echo $${modified_pb_files}; \
    fi

proto-format:
	@echo "Formatting Protobuf files"
	@$(protoImage) find ./ -name "*.proto" -exec clang-format -i {} \;

proto-swagger-gen:
	@echo "Generating Protobuf Swagger"
	@$(protoImage) sh ./scripts/protocgen.sh

proto-lint:
	@$(protoImage) buf lint --error-format=json

proto-check-breaking:
	@$(protoImage) buf breaking --against $(HTTPS_GIT)#branch=main

proto-update-deps:
	@echo "Updating Protobuf dependencies"
	$(protoImage) buf mod update

.PHONY: proto-all proto-gen proto-format proto-lint proto-check proto-check-breaking proto-update-deps mocks

###############################################################################
###                              Documentation                              ###
###############################################################################

build-docs:
	@cd docs && ./build.sh

.PHONY: build-docs<|MERGE_RESOLUTION|>--- conflicted
+++ resolved
@@ -33,13 +33,9 @@
 test-e2e-short:
 	go run ./tests/e2e/... --happy-path-only
 
-<<<<<<< HEAD
-test-e2e-cometmock:
-=======
 # run only happy path E2E tests with cometmock
 # this set of traces does not test equivocation but it does check downtime
 test-e2e-short-cometmock:
->>>>>>> 31cceaa9
 	go run ./tests/e2e/... --short-happy-path --use-cometmock --use-gorelayer
 
 # run full E2E tests in sequence (including multiconsumer)
