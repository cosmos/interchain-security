# Testing 

To increase confidence in the correctness of the Interchain Security code we consider various testing approaches.

## Unit Tests

Unit tests are useful for simple standalone functionality, and CRUD operations. Unit tests should use golang's standard testing package, and be defined in files formatted as ```<file being tested>_test.go``` in the same directory as the file being tested, following standard conventions.

[Mocked external keepers](testutil/keeper/mocks.go) (implemented with [gomock](https://github.com/golang/mock)) are available for testing code that briefly interacts with external modules, but still only a single function/method relevant to ccv, and a single chain. Ie. do not use mocked external keepers to test the integration of the ccv module with external modules, or integration between consumer and provider.

## Integration Tests

[integration-tests](tests/integration/) utilize the [IBC Testing Package](https://github.com/cosmos/ibc-go/tree/main/testing), and test functionality that is wider in scope than a unit test, but still able to be validated in-memory. Ie. code where advancing blocks would be useful, simulated handshakes, simulated packet relays, etc.

To run integration tests against your own consumer/provider implementations, use [instance_test.go](tests/integration/instance_test.go) as an example. All you'll need to do is make sure your applications implement the necessary interfaces defined in [interfaces.go](testutil/integration/interfaces.go), pattern match [specific_setup.go](testutil/ibc_testing/specific_setup.go), then pass in the appropriate types and parameters to the suite, as is done in `instance_test.go` for the dummy provider/consumer implementations.

## Model-Based Tests (MBT)

[MBT](tests/mbt/) tests are similar to integration tests, but they compare the system state to an expected state generated from a formally verified specification written in Quint.

## End-to-End (E2E) Tests 

[E2E tests](tests/e2e/) run true consumer and provider chain binaries within a docker container and are relevant to the highest level of functionality. E2E tests use queries/transactions invoked from CLI to drive and validate the code.

## Running Tests
Tests can be run using `make`:

```bash
# run unit, integration, diff, and E2E tests
make test

# run unit tests
make test-unit

# run integration tests
make test-integration

# run mbt tests
make test-mbt

<<<<<<< HEAD
# run unit, integration, and difference tests - shortcut for local development
make test-dev
=======
# run unit and integration, and mbt tests - shortcut for local development
mate test-dev
>>>>>>> 634efd38

# run E2E tests
make test-e2e

# run only happy path E2E tests
make test-e2e-short

# equivalent to make test with caching disabled
make test-no-cache
```

Alternatively you can run tests using `go test`:
```bash
# run all unit, integration, and diff tests using go
go test ./...
# run all unit, integration, and diff tests with verbose output
go test -v ./..
# run all unit, integration, and diff tests with coverage stats
go test -coverpkg=./x/... -coverprofile=coverage.out ./...
# run a single unit test
go test -run <unit-test-name> path/to/package
# example: run a single unit test
go test -run TestSlashAcks ./x/ccv/provider/keeper
# run a single integration test
go test -run <test-suite-name>/<test-name> ./...
# example: run a single integration test
go test -run TestProviderTestSuite/TestPacketRoundtrip ./...
# run all E2E tests
go run ./tests/e2e/...
# run all E2E tests with a local cosmos sdk
go run ./tests/e2e/... --local-sdk-path "/Users/bob/Documents/cosmos-sdk/"
# run golang native fuzz tests (https://go.dev/doc/tutorial/fuzz)
go test -fuzz=<regex-to-match-test-name>
# run verbose E2E tests
go run ./tests/e2e/... --local-sdk-path "/Users/bob/Documents/cosmos-sdk/" --verbose
```

### Testing with Gaia as the provider

Integration tests can be run with Gaia as the provider.
By default, the latest tagged release of Gaia is used - this includes release candidates and stabile releases.

```bash
# use gaia as the provider
go run ./tests/integration/... --use-gaia

# use gaia as the provider - use specific tagged release
go run ./tests/integration/... --use-gaia --gaia-tag v9.0.0
```

NOTE: versions < v9.0.0 are not compatible with ICS.

## Linters and Static Analysis

Several analyzers are used on the code including [CodeQL](https://codeql.github.com/), [SonarCloud](https://sonarcloud.io/), [golangci-lint](https://golangci-lint.run/) and [gosec](https://github.com/securego/gosec). Some of these are run on github when committing to PRs etc, but some tools are also applicable locally, and are built into golang.

```bash
# gofmt to format and simplify code (https://pkg.go.dev/cmd/gofmt)
gofmt -w -s -e .
# go vet to search for suspicious code (https://pkg.go.dev/cmd/vet)
go vet ./...
```

Some useful tools are included in the repository using [pre-commit](https://pre-commit.com/hooks.html). pre-commit lets you run developer tools either on every git commit, or manually with `pre-commit run --all-files`. See the [config](.pre-commit-config.yaml) for details. In this repo the hooks are not installed to git, as that can be cumbersome, but it is still possible to benefit from them.

```bash
## Prerequisites

# pre-commit
brew install pre-commit
# goimports (https://pkg.go.dev/golang.org/x/tools/cmd/goimports)
go install golang.org/x/tools/cmd/goimports@latest
# gocyclo (https://github.com/fzipp/gocyclo)
go install github.com/fzipp/gocyclo/cmd/gocyclo@latest
# go-critic https://github.com/go-critic/go-critic
go install github.com/go-critic/go-critic/cmd/gocritic@latest

## Run the tools

pre-commit run --all-files
```

## Debugging

If using VSCode, see [vscode-go/wiki/debugging](https://github.com/golang/vscode-go/wiki/debugging) to debug unit tests or go binaries.

## More

More instructions will be added soon, in time for the testnet. <|MERGE_RESOLUTION|>--- conflicted
+++ resolved
@@ -38,13 +38,8 @@
 # run mbt tests
 make test-mbt
 
-<<<<<<< HEAD
-# run unit, integration, and difference tests - shortcut for local development
+# run unit, integration, and mbt tests - shortcut for local development
 make test-dev
-=======
-# run unit and integration, and mbt tests - shortcut for local development
-mate test-dev
->>>>>>> 634efd38
 
 # run E2E tests
 make test-e2e
