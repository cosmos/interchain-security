--- conflicted
+++ resolved
@@ -16,11 +16,7 @@
 
 ## Model-Based Tests (MBT)
 
-<<<<<<< HEAD
-[MBT](tests/mbt/) tests are similar to integration tests, but they compare the system state to an expected state generated from a formally verified specification written in Quint.
-=======
-[Differential tests](tests/difference/) is similar to integration tests, but they compare the system state to an expected state generated from a model implementation.
->>>>>>> d2e82f1c
+[MBT](tests/mbt/) tests are similar to integration tests, but they compare the system state to an expected state generated from a formally verified specification written in Quint
 
 ## End-to-End (E2E) Tests 
 
