--- conflicted
+++ resolved
@@ -49,13 +49,10 @@
 		s.relayPackets(action, verbose)
 	case DelegateTokensAction:
 		s.delegateTokens(action, verbose)
-<<<<<<< HEAD
+	case UnbondTokensAction:
+		s.unbondTokens(action, verbose)
 	case ValidatorDowntimeAction:
 		s.InvokeValidatorDowntime(action, verbose)
-=======
-	case UnbondTokensAction:
-		s.unbondTokens(action, verbose)
->>>>>>> 40a65300
 	default:
 		log.Fatalf(fmt.Sprintf(`unknown action: %#v`, action))
 	}
