package main

import (
	"bufio"
	"encoding/json"
	"fmt"
	"log"
	"os/exec"
	"regexp"
	"strconv"
	"sync"
	"time"

	clienttypes "github.com/cosmos/ibc-go/modules/core/02-client/types"
)

type SendTokensAction struct {
	chain  string
	from   uint
	to     uint
	amount uint
}

func (s System) sendTokens(
	action SendTokensAction,
	verbose bool,
) {
	binaryName := s.chainConfigs[action.chain].binaryName
	//#nosec G204 -- Bypass linter warning for spawning subprocess with cmd arguments.
	cmd := exec.Command("docker", "exec", s.containerConfig.instanceName, binaryName,

		"tx", "bank", "send",
		s.validatorConfigs[action.from].delAddress,
		s.validatorConfigs[action.to].delAddress,
		fmt.Sprint(action.amount)+`stake`,

		`--chain-id`, s.chainConfigs[action.chain].chainId,
		`--home`, s.getValidatorHome(action.chain, action.from),
		`--node`, s.getValidatorNode(action.chain, action.from),
		`--keyring-backend`, `test`,
		`-b`, `block`,
		`-y`,
	)
	if verbose {
		fmt.Println("sendTokens cmd:", cmd.String())
	}
	bz, err := cmd.CombinedOutput()

	if err != nil {
		log.Fatal(err, "\n", string(bz))
	}
}

type StartChainAction struct {
	chain          string
	validators     []StartChainValidator
	genesisChanges string
	skipGentx      bool
}

type StartChainValidator struct {
	id         uint
	allocation uint
	stake      uint
}

func (s System) startChain(
	action StartChainAction,
	verbose bool,
) {
	chainConfig := s.chainConfigs[action.chain]
	type jsonValAttrs struct {
		Mnemonic         string `json:"mnemonic"`
		Allocation       string `json:"allocation"`
		Stake            string `json:"stake"`
		Number           string `json:"number"`
		PrivValidatorKey string `json:"priv_validator_key"`
		NodeKey          string `json:"node_key"`
	}

	var validators []jsonValAttrs
	for _, val := range action.validators {
		validators = append(validators, jsonValAttrs{
			Mnemonic:         s.validatorConfigs[val.id].mnemonic,
			NodeKey:          s.validatorConfigs[val.id].nodeKey,
			PrivValidatorKey: s.validatorConfigs[val.id].privValidatorKey,
			Allocation:       fmt.Sprint(val.allocation) + "stake",
			Stake:            fmt.Sprint(val.stake) + "stake",
			Number:           fmt.Sprint(val.id),
		})
	}

	vals, err := json.Marshal(validators)
	if err != nil {
		log.Fatal(err)
	}

	var genesisChanges string
	if action.genesisChanges != "" {
		genesisChanges = chainConfig.genesisChanges + " | " + action.genesisChanges
	} else {
		genesisChanges = chainConfig.genesisChanges
	}

	//#nosec G204 -- Bypass linter warning for spawning subprocess with cmd arguments.
	cmd := exec.Command("docker", "exec", s.containerConfig.instanceName, "/bin/bash",
		"/testnet-scripts/start-chain.sh", chainConfig.binaryName, string(vals),
		chainConfig.chainId, chainConfig.ipPrefix, genesisChanges,
		fmt.Sprint(action.skipGentx),
		// might be worth consolidating with other place we edit genesis
		`s/timeout_commit = "5s"/timeout_commit = "1s"/;`+
			`s/peer_gossip_sleep_duration = "100ms"/peer_gossip_sleep_duration = "50ms"/;`,
		// `s/flush_throttle_timeout = "100ms"/flush_throttle_timeout = "10ms"/`,
	)

	cmdReader, err := cmd.StdoutPipe()
	if err != nil {
		log.Fatal(err)
	}
	cmd.Stderr = cmd.Stdout

	if err := cmd.Start(); err != nil {
		log.Fatal(err)
	}

	scanner := bufio.NewScanner(cmdReader)

	for scanner.Scan() {
		out := scanner.Text()
		if verbose {
			fmt.Println("startChain: " + out)
		}
		if out == "done!!!!!!!!" {
			break
		}
	}
	if err := scanner.Err(); err != nil {
		log.Fatal(err)
	}

	s.addChainToRelayer(AddChainToRelayerAction{
		chain:     action.chain,
		validator: action.validators[0].id,
	}, verbose)
}

type SubmitTextProposalAction struct {
	chain       string
	from        uint
	deposit     uint
	propType    string
	title       string
	description string
}

func (s System) submitTextProposal(
	action SubmitTextProposalAction,
	verbose bool,
) {
	//#nosec G204 -- Bypass linter warning for spawning subprocess with cmd arguments.
	bz, err := exec.Command("docker", "exec", s.containerConfig.instanceName, s.chainConfigs[action.chain].binaryName,

		"tx", "gov", "submit-proposal",
		`--title`, action.title,
		`--description`, action.description,
		`--type`, action.propType,
		`--deposit`, fmt.Sprint(action.deposit)+`stake`,

		`--from`, `validator`+fmt.Sprint(action.from),
		`--chain-id`, s.chainConfigs[action.chain].chainId,
		`--home`, s.getValidatorHome(action.chain, action.from),
		`--node`, s.getValidatorNode(action.chain, action.from),
		`--keyring-backend`, `test`,
		`-b`, `block`,
		`-y`,
	).CombinedOutput()

	if err != nil {
		log.Fatal(err, "\n", string(bz))
	}
}

type SubmitConsumerProposalAction struct {
	chain         string
	from          uint
	deposit       uint
	consumerChain string
	spawnTime     uint
	initialHeight clienttypes.Height
}

// TODO: import this directly from the module once it is merged
type CreateConsumerChainProposalJSON struct {
	Title         string             `json:"title"`
	Description   string             `json:"description"`
	ChainId       string             `json:"chain_id"`
	InitialHeight clienttypes.Height `json:"initial_height"`
	GenesisHash   []byte             `json:"genesis_hash"`
	BinaryHash    []byte             `json:"binary_hash"`
	SpawnTime     time.Time          `json:"spawn_time"`
	Deposit       string             `json:"deposit"`
}

func (s System) submitConsumerProposal(
	action SubmitConsumerProposalAction,
	verbose bool,
) {
	spawnTime := s.containerConfig.now.Add(time.Duration(action.spawnTime) * time.Millisecond)
	prop := CreateConsumerChainProposalJSON{
		Title:         "Create a chain",
		Description:   "Gonna be a great chain",
		ChainId:       s.chainConfigs[action.consumerChain].chainId,
		InitialHeight: action.initialHeight,
		GenesisHash:   []byte("gen_hash"),
		BinaryHash:    []byte("bin_hash"),
		SpawnTime:     spawnTime,
		Deposit:       fmt.Sprint(action.deposit) + `stake`,
	}

	bz, err := json.Marshal(prop)
	if err != nil {
		log.Fatal(err)
	}

	//#nosec G204 -- Bypass linter warning for spawning subprocess with cmd arguments.
	bz, err = exec.Command("docker", "exec", s.containerConfig.instanceName, "/bin/bash", "-c", fmt.Sprintf(`echo '%s' > %s`, string(bz), "/temp-proposal.json")).CombinedOutput()

	if err != nil {
		log.Fatal(err, "\n", string(bz))
	}

	//#nosec G204 -- Bypass linter warning for spawning subprocess with cmd arguments.
	bz, err = exec.Command("docker", "exec", s.containerConfig.instanceName, s.chainConfigs[action.chain].binaryName,

		"tx", "gov", "submit-proposal", "create-consumer-chain",
		"/temp-proposal.json",

		`--from`, `validator`+fmt.Sprint(action.from),
		`--chain-id`, s.chainConfigs[action.chain].chainId,
		`--home`, s.getValidatorHome(action.chain, action.from),
		`--node`, s.getValidatorNode(action.chain, action.from),
		`--keyring-backend`, `test`,
		`-b`, `block`,
		`-y`,
	).CombinedOutput()

	if err != nil {
		log.Fatal(err, "\n", string(bz))
	}
}

type VoteGovProposalAction struct {
	chain      string
	from       []uint
	vote       []string
	propNumber uint
}

func (s System) voteGovProposal(
	action VoteGovProposalAction,
	verbose bool,
) {
	var wg sync.WaitGroup
	for i, val := range action.from {
		wg.Add(1)
		vote := action.vote[i]
		go func(val uint, vote string) {
			defer wg.Done()
			//#nosec G204 -- Bypass linter warning for spawning subprocess with cmd arguments.
			bz, err := exec.Command("docker", "exec", s.containerConfig.instanceName, s.chainConfigs[action.chain].binaryName,

				"tx", "gov", "vote",
				fmt.Sprint(action.propNumber), vote,

				`--from`, `validator`+fmt.Sprint(val),
				`--chain-id`, s.chainConfigs[action.chain].chainId,
				`--home`, s.getValidatorHome(action.chain, val),
				`--node`, s.getValidatorNode(action.chain, val),
				`--keyring-backend`, `test`,
				`-b`, `block`,
				`-y`,
			).CombinedOutput()

			if err != nil {
				log.Fatal(err, "\n", string(bz))
			}
		}(val, vote)
	}

	wg.Wait()
	time.Sleep(time.Duration(s.chainConfigs[action.chain].votingWaitTime) * time.Second)
}

type StartConsumerChainAction struct {
	consumerChain string
	providerChain string
	validators    []StartChainValidator
}

func (s System) startConsumerChain(
	action StartConsumerChainAction,
	verbose bool,
) {
	//#nosec G204 -- Bypass linter warning for spawning subprocess with cmd arguments.
	cmd := exec.Command("docker", "exec", s.containerConfig.instanceName, s.chainConfigs[action.providerChain].binaryName,

		"query", "provider", "consumer-genesis",
		s.chainConfigs[action.consumerChain].chainId,

		`--node`, s.getValidatorNode(action.providerChain, s.getValidatorNum(action.providerChain)),
		`-o`, `json`,
	)

	if verbose {
		log.Println("startConsumerChain cmd: ", cmd.String())
	}

	bz, err := cmd.CombinedOutput()

	if err != nil {
		log.Fatal(err, "\n", string(bz))
	}

	s.startChain(StartChainAction{
<<<<<<< HEAD
		chain:      1,
		validators: action.validators,
		genesisChanges: ".app_state.ccvconsumer = " + string(bz) + " | " +
			// Custom slashing parameters for testing validator downtime functionality
			// See https://docs.cosmos.network/main/modules/slashing/04_begin_block.html#uptime-tracking
			".app_state.slashing.params.signed_blocks_window = " + "\"2\"" + " | " +
			".app_state.slashing.params.min_signed_per_window = " + "\"0.500000000000000000\"",
		skipGentx: true,
=======
		chain:          consumerChainId,
		validators:     action.validators,
		genesisChanges: ".app_state.ccvconsumer = " + string(bz),
		skipGentx:      true,
>>>>>>> 2276d620
	}, verbose)
}

type AddChainToRelayerAction struct {
	chain     string
	validator uint
}

const hermesChainConfigTemplate = `

[[chains]]
account_prefix = "cosmos"
clock_drift = "5s"
gas_multiplier = 1.1
grpc_addr = "%s"
id = "%s"
key_name = "%s"
max_gas = 2000000
rpc_addr = "%s"
rpc_timeout = "10s"
store_prefix = "ibc"
trusting_period = "14days"
websocket_addr = "%s"

[chains.gas_price]
	denom = "stake"
	price = 0.00

[chains.trust_threshold]
	denominator = "3"
	numerator = "1"
`

func (s System) addChainToRelayer(
	action AddChainToRelayerAction,
	verbose bool,
) {
	valIp := s.chainConfigs[action.chain].ipPrefix + `.` + fmt.Sprint(action.validator)
	chainId := s.chainConfigs[action.chain].chainId
	keyName := "validator" + fmt.Sprint(action.validator)
	rpcAddr := "http://" + valIp + ":26658"
	grpcAddr := "tcp://" + valIp + ":9091"
	wsAddr := "ws://" + valIp + ":26657/websocket"

	chainConfig := fmt.Sprintf(hermesChainConfigTemplate,
		grpcAddr,
		chainId,
		keyName,
		rpcAddr,
		wsAddr,
	)

	bashCommand := fmt.Sprintf(`echo '%s' >> %s`, chainConfig, "/root/.hermes/config.toml")

	//#nosec G204 -- Bypass linter warning for spawning subprocess with cmd arguments.
	bz, err := exec.Command("docker", "exec", s.containerConfig.instanceName, "bash", "-c",
		bashCommand,
	).CombinedOutput()
	if err != nil {
		log.Fatal(err, "\n", string(bz))
	}

	// Save mnemonic to file within container
	saveMnemonicCommand := fmt.Sprintf(`echo '%s' > %s`, s.validatorConfigs[action.validator].mnemonic, "/root/.hermes/mnemonic.txt")
	//#nosec G204 -- Bypass linter warning for spawning subprocess with cmd arguments.
	bz, err = exec.Command("docker", "exec", s.containerConfig.instanceName, "bash", "-c",
		saveMnemonicCommand,
	).CombinedOutput()
	if err != nil {
		log.Fatal(err, "\n", string(bz))
	}

	//#nosec G204 -- Bypass linter warning for spawning subprocess with cmd arguments.
	bz, err = exec.Command("docker", "exec", s.containerConfig.instanceName, "/root/.cargo/bin/hermes",
		"keys", "add",
		"--chain", s.chainConfigs[action.chain].chainId,
		"--mnemonic-file", "/root/.hermes/mnemonic.txt",
	).CombinedOutput()

	if err != nil {
		log.Fatal(err, "\n", string(bz))
	}
}

type AddIbcConnectionAction struct {
	chainA  string
	chainB  string
	clientA uint
	clientB uint
	order   string
}

func (s System) addIbcConnection(
	action AddIbcConnectionAction,
	verbose bool,
) {
	//#nosec G204 -- Bypass linter warning for spawning subprocess with cmd arguments.
	cmd := exec.Command("docker", "exec", s.containerConfig.instanceName, "/root/.cargo/bin/hermes",
		"create", "connection",
		"--a-chain", s.chainConfigs[action.chainA].chainId,
		"--a-client", "07-tendermint-"+fmt.Sprint(action.clientA),
		"--b-client", "07-tendermint-"+fmt.Sprint(action.clientB),
	)

	cmdReader, err := cmd.StdoutPipe()
	if err != nil {
		log.Fatal(err)
	}
	cmd.Stderr = cmd.Stdout

	if err := cmd.Start(); err != nil {
		log.Fatal(err)
	}

	scanner := bufio.NewScanner(cmdReader)

	for scanner.Scan() {
		out := scanner.Text()
		if verbose {
			fmt.Println("addIbcConnection: " + out)
		}
		if out == "done!!!!!!!!" {
			break
		}
	}
	if err := scanner.Err(); err != nil {
		log.Fatal(err)
	}
}

type AddIbcChannelAction struct {
	chainA      string
	chainB      string
	connectionA uint
	portA       string
	portB       string
	order       string
}

func (s System) addIbcChannel(
	action AddIbcChannelAction,
	verbose bool,
) {
	//#nosec G204 -- Bypass linter warning for spawning subprocess with cmd arguments.
	cmd := exec.Command("docker", "exec", s.containerConfig.instanceName, "/root/.cargo/bin/hermes",
		"create", "channel",
		"--a-chain", s.chainConfigs[action.chainA].chainId,
		"--a-connection", "connection-"+fmt.Sprint(action.connectionA),
		"--a-port", action.portA,
		"--b-port", action.portB,
		"--channel-version", s.containerConfig.ccvVersion,
		"--order", action.order,
	)

	if verbose {
		fmt.Println("addIbcChannel cmd:", cmd.String())
	}

	cmdReader, err := cmd.StdoutPipe()
	if err != nil {
		log.Fatal(err)
	}
	cmd.Stderr = cmd.Stdout

	if err := cmd.Start(); err != nil {
		log.Fatal(err)
	}

	scanner := bufio.NewScanner(cmdReader)

	for scanner.Scan() {
		out := scanner.Text()
		if verbose {
			fmt.Println("addIBCChannel: " + out)
		}
		if out == "done!!!!!!!!" {
			break
		}
	}
	if err := scanner.Err(); err != nil {
		log.Fatal(err)
	}
}

type RelayPacketsAction struct {
	chain   string
	port    string
	channel uint
}

func (s System) relayPackets(
	action RelayPacketsAction,
	verbose bool,
) {
	// hermes clear packets ibc0 transfer channel-13
	//#nosec G204 -- Bypass linter warning for spawning subprocess with cmd arguments.
	cmd := exec.Command("docker", "exec", s.containerConfig.instanceName, "/root/.cargo/bin/hermes", "clear", "packets",
		"--chain", s.chainConfigs[action.chain].chainId,
		"--port", action.port,
		"--channel", "channel-"+fmt.Sprint(action.channel),
	)
	if verbose {
		log.Println("relayPackets cmd:", cmd.String())
	}
	bz, err := cmd.CombinedOutput()

	if err != nil {
		log.Fatal(err, "\n", string(bz))
	}
}

type DelegateTokensAction struct {
	chain  string
	from   uint
	to     uint
	amount uint
}

func (s System) delegateTokens(
	action DelegateTokensAction,
	verbose bool,
) {
	//#nosec G204 -- Bypass linter warning for spawning subprocess with cmd arguments.
	cmd := exec.Command("docker", "exec", s.containerConfig.instanceName, s.chainConfigs[action.chain].binaryName,

		"tx", "staking", "delegate",
		s.validatorConfigs[action.to].valoperAddress,
		fmt.Sprint(action.amount)+`stake`,

		`--from`, `validator`+fmt.Sprint(action.from),
		`--chain-id`, s.chainConfigs[action.chain].chainId,
		`--home`, s.getValidatorHome(action.chain, action.from),
		`--node`, s.getValidatorNode(action.chain, action.from),
		`--keyring-backend`, `test`,
		`-b`, `block`,
		`-y`,
	)
	if verbose {
		fmt.Println("delegate cmd:", cmd.String())
	}

	bz, err := cmd.CombinedOutput()
	if err != nil {
		log.Fatal(err, "\n", string(bz))
	}
}

type UnbondTokensAction struct {
	chain      string
	sender     uint
	unbondFrom uint
	amount     uint
}

func (s System) unbondTokens(
	action UnbondTokensAction,
	verbose bool,
) {
	//#nosec G204 -- Bypass linter warning for spawning subprocess with cmd arguments.
	cmd := exec.Command("docker", "exec", s.containerConfig.instanceName, s.chainConfigs[action.chain].binaryName,

		"tx", "staking", "unbond",
		s.validatorConfigs[action.unbondFrom].valoperAddress,
		fmt.Sprint(action.amount)+`stake`,

		`--from`, `validator`+fmt.Sprint(action.sender),
		`--chain-id`, s.chainConfigs[action.chain].chainId,
		`--home`, s.getValidatorHome(action.chain, action.sender),
		`--node`, s.getValidatorNode(action.chain, action.sender),
		`--keyring-backend`, `test`,
		`-b`, `block`,
		`-y`,
	)
	if verbose {
		fmt.Println("unbond cmd:", cmd.String())
	}

	bz, err := cmd.CombinedOutput()
	if err != nil {
		log.Fatal(err, "\n", string(bz))
	}
}

type ValidatorDowntimeAction struct {
	chain     uint
	validator uint
}

func (s System) InvokeValidatorDowntime(action ValidatorDowntimeAction, verbose bool) {
	cmd := exec.Command("docker", "exec", s.containerConfig.instanceName, "mv",
		"/consumer/validator1/", "//")

	if verbose {
		fmt.Println("censor cmd:", cmd.String())
	}

	bz, err := cmd.CombinedOutput()
	if err != nil {
		log.Fatal(err, "\n", string(bz))
	}
	// Censor the validator's IP address
	// nodeIp := s.getValidatorIp(action.chain, action.validator)
	//#nosec G204 -- Bypass linter warning for spawning subprocess with cmd arguments.
	// cmd := exec.Command("docker", "exec", s.containerConfig.instanceName, "iptables",
	// 	"-A", "INPUT",`
	// 	"-p", "tcp",
	// 	"--dport", "26656",
	// 	// "-s", nodeIp,
	// 	"-j", "DROP",
	// )
	// if verbose {
	// 	fmt.Println("censor cmd:", cmd.String())
	// }

	// bz, err := cmd.CombinedOutput()
	// if err != nil {
	// 	log.Fatal(err, "\n", string(bz))
	// }

	// Wait appropriate amount of blocks
	s.waitBlocks(action.chain, 5)
}

var queryValidatorRegex = regexp.MustCompile(`(\d+)`)

func (s System) getValidatorNum(chain string) uint {
	// Get first subdirectory of the directory of this chain, which will be the home directory of one of the validators
	//#nosec G204 -- Bypass linter warning for spawning subprocess with cmd arguments.
	bz, err := exec.Command("docker", "exec", s.containerConfig.instanceName, "bash", "-c", `cd /`+s.chainConfigs[chain].chainId+`; ls -d */ | awk '{print $1}' | head -n 1`).CombinedOutput()

	if err != nil {
		log.Fatal(err, "\n", string(bz))
	}

	validator, err := strconv.Atoi(queryValidatorRegex.FindString(string(bz)))
	if err != nil {
		log.Fatal(err, "\n", string(bz))
	}

	return uint(validator)
}

<<<<<<< HEAD
func (s System) getValidatorNode(chain uint, validator uint) string {
	return "tcp://" + s.getValidatorIp(chain, validator) + ":26658"
}

func (s System) getValidatorIp(chain uint, validator uint) string {
	return s.chainConfigs[chain].ipPrefix + "." + fmt.Sprint(validator)
=======
func (s System) getValidatorNode(chain string, validator uint) string {
	return "tcp://" + s.chainConfigs[chain].ipPrefix + "." + fmt.Sprint(validator) + ":26658"
>>>>>>> 2276d620
}

func (s System) getValidatorHome(chain string, validator uint) string {
	return `/` + s.chainConfigs[chain].chainId + `/validator` + fmt.Sprint(validator)
}<|MERGE_RESOLUTION|>--- conflicted
+++ resolved
@@ -322,8 +322,7 @@
 	}
 
 	s.startChain(StartChainAction{
-<<<<<<< HEAD
-		chain:      1,
+		chain:      consumerChainId,
 		validators: action.validators,
 		genesisChanges: ".app_state.ccvconsumer = " + string(bz) + " | " +
 			// Custom slashing parameters for testing validator downtime functionality
@@ -331,12 +330,6 @@
 			".app_state.slashing.params.signed_blocks_window = " + "\"2\"" + " | " +
 			".app_state.slashing.params.min_signed_per_window = " + "\"0.500000000000000000\"",
 		skipGentx: true,
-=======
-		chain:          consumerChainId,
-		validators:     action.validators,
-		genesisChanges: ".app_state.ccvconsumer = " + string(bz),
-		skipGentx:      true,
->>>>>>> 2276d620
 	}, verbose)
 }
 
@@ -621,7 +614,7 @@
 }
 
 type ValidatorDowntimeAction struct {
-	chain     uint
+	chain     string
 	validator uint
 }
 
@@ -679,17 +672,12 @@
 	return uint(validator)
 }
 
-<<<<<<< HEAD
-func (s System) getValidatorNode(chain uint, validator uint) string {
+func (s System) getValidatorNode(chain string, validator uint) string {
 	return "tcp://" + s.getValidatorIp(chain, validator) + ":26658"
 }
 
-func (s System) getValidatorIp(chain uint, validator uint) string {
+func (s System) getValidatorIp(chain string, validator uint) string {
 	return s.chainConfigs[chain].ipPrefix + "." + fmt.Sprint(validator)
-=======
-func (s System) getValidatorNode(chain string, validator uint) string {
-	return "tcp://" + s.chainConfigs[chain].ipPrefix + "." + fmt.Sprint(validator) + ":26658"
->>>>>>> 2276d620
 }
 
 func (s System) getValidatorHome(chain string, validator uint) string {
