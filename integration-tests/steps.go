--- conflicted
+++ resolved
@@ -12,11 +12,7 @@
 var happyPathSteps = []Step{
 	{
 		action: StartChainAction{
-<<<<<<< HEAD
-			chain: provider,
-=======
 			chain: providerChainId,
->>>>>>> 2276d620
 			validators: []StartChainValidator{
 				{id: 1, stake: 500000000, allocation: 10000000000},
 				{id: 0, stake: 500000000, allocation: 10000000000},
@@ -24,11 +20,7 @@
 			},
 		},
 		state: State{
-<<<<<<< HEAD
-			provider: ChainState{
-=======
-			providerChainId: ChainState{
->>>>>>> 2276d620
+			providerChainId: ChainState{
 				ValBalances: &map[uint]uint{
 					0: 9500000000,
 					1: 9500000000,
@@ -38,21 +30,13 @@
 	},
 	{
 		action: SendTokensAction{
-<<<<<<< HEAD
-			chain:  provider,
-=======
 			chain:  providerChainId,
->>>>>>> 2276d620
 			from:   0,
 			to:     1,
 			amount: 2,
 		},
 		state: State{
-<<<<<<< HEAD
-			provider: ChainState{
-=======
-			providerChainId: ChainState{
->>>>>>> 2276d620
+			providerChainId: ChainState{
 				ValBalances: &map[uint]uint{
 					0: 9499999998,
 					1: 9500000002,
@@ -62,26 +46,15 @@
 	},
 	{
 		action: SubmitConsumerProposalAction{
-<<<<<<< HEAD
-			chain:         provider,
-			from:          0,
-			deposit:       10000001,
-			consumerChain: consumer,
-=======
 			chain:         providerChainId,
 			from:          0,
 			deposit:       10000001,
 			consumerChain: consumerChainId,
->>>>>>> 2276d620
 			spawnTime:     0,
 			initialHeight: clienttypes.Height{RevisionNumber: 0, RevisionHeight: 1},
 		},
 		state: State{
-<<<<<<< HEAD
-			provider: ChainState{
-=======
-			providerChainId: ChainState{
->>>>>>> 2276d620
+			providerChainId: ChainState{
 				ValBalances: &map[uint]uint{
 					0: 9489999997,
 					1: 9500000002,
@@ -100,21 +73,13 @@
 	},
 	{
 		action: VoteGovProposalAction{
-<<<<<<< HEAD
-			chain:      provider,
-=======
 			chain:      providerChainId,
->>>>>>> 2276d620
 			from:       []uint{0, 1, 2},
 			vote:       []string{"yes", "yes", "yes"},
 			propNumber: 1,
 		},
 		state: State{
-<<<<<<< HEAD
-			provider: ChainState{
-=======
-			providerChainId: ChainState{
->>>>>>> 2276d620
+			providerChainId: ChainState{
 				Proposals: &map[uint]Proposal{
 					1: ConsumerProposal{
 						Deposit:       10000001,
@@ -133,13 +98,8 @@
 	},
 	{
 		action: StartConsumerChainAction{
-<<<<<<< HEAD
-			consumerChain: consumer,
-			providerChain: provider,
-=======
 			consumerChain: consumerChainId,
 			providerChain: providerChainId,
->>>>>>> 2276d620
 			validators: []StartChainValidator{
 				{id: 2, stake: 500000000, allocation: 10000000000},
 				{id: 0, stake: 500000000, allocation: 10000000000},
@@ -147,21 +107,13 @@
 			},
 		},
 		state: State{
-<<<<<<< HEAD
-			provider: ChainState{
-=======
-			providerChainId: ChainState{
->>>>>>> 2276d620
+			providerChainId: ChainState{
 				ValBalances: &map[uint]uint{
 					0: 9499999998,
 					1: 9500000002,
 				},
 			},
-<<<<<<< HEAD
-			consumer: ChainState{
-=======
-			consumerChainId: ChainState{
->>>>>>> 2276d620
+			consumerChainId: ChainState{
 				ValBalances: &map[uint]uint{
 					0: 10000000000,
 					1: 10000000000,
@@ -171,21 +123,13 @@
 	},
 	{
 		action: SendTokensAction{
-<<<<<<< HEAD
-			chain:  consumer,
-=======
 			chain:  consumerChainId,
->>>>>>> 2276d620
 			from:   0,
 			to:     1,
 			amount: 1,
 		},
 		state: State{
-<<<<<<< HEAD
-			consumer: ChainState{
-=======
-			consumerChainId: ChainState{
->>>>>>> 2276d620
+			consumerChainId: ChainState{
 				// Tx on consumer chain should not go through before ICS channel is setup
 				ValBalances: &map[uint]uint{
 					0: 10000000000,
@@ -206,13 +150,8 @@
 	},
 	{
 		action: AddIbcChannelAction{
-<<<<<<< HEAD
-			chainA:      consumer,
-			chainB:      provider,
-=======
 			chainA:      consumerChainId,
 			chainB:      providerChainId,
->>>>>>> 2276d620
 			connectionA: 0,
 			portA:       "consumer",
 			portB:       "provider",
@@ -222,32 +161,20 @@
 	},
 	{
 		action: DelegateTokensAction{
-<<<<<<< HEAD
-			chain:  provider,
-=======
 			chain:  providerChainId,
->>>>>>> 2276d620
 			from:   0,
 			to:     0,
 			amount: 11000000,
 		},
 		state: State{
-<<<<<<< HEAD
-			provider: ChainState{
-=======
-			providerChainId: ChainState{
->>>>>>> 2276d620
+			providerChainId: ChainState{
 				ValPowers: &map[uint]uint{
 					0: 511,
 					1: 500,
 					2: 500,
 				},
 			},
-<<<<<<< HEAD
-			consumer: ChainState{
-=======
-			consumerChainId: ChainState{
->>>>>>> 2276d620
+			consumerChainId: ChainState{
 				ValPowers: &map[uint]uint{
 					0: 500,
 					1: 500,
@@ -258,21 +185,13 @@
 	},
 	{
 		action: SendTokensAction{
-<<<<<<< HEAD
-			chain:  consumer,
-=======
 			chain:  consumerChainId,
->>>>>>> 2276d620
 			from:   0,
 			to:     1,
 			amount: 1,
 		},
 		state: State{
-<<<<<<< HEAD
-			consumer: ChainState{
-=======
-			consumerChainId: ChainState{
->>>>>>> 2276d620
+			consumerChainId: ChainState{
 				// Tx should not go through, ICS channel is not setup until first VSC packet has been relayed to consumer
 				ValBalances: &map[uint]uint{
 					0: 10000000000,
@@ -283,20 +202,12 @@
 	},
 	{
 		action: RelayPacketsAction{
-<<<<<<< HEAD
-			chain:   provider,
-=======
 			chain:   providerChainId,
->>>>>>> 2276d620
 			port:    "provider",
 			channel: 0,
 		},
 		state: State{
-<<<<<<< HEAD
-			consumer: ChainState{
-=======
-			consumerChainId: ChainState{
->>>>>>> 2276d620
+			consumerChainId: ChainState{
 				ValPowers: &map[uint]uint{
 					0: 511,
 					1: 500,
@@ -307,21 +218,13 @@
 	},
 	{
 		action: SendTokensAction{
-<<<<<<< HEAD
-			chain:  consumer,
-=======
 			chain:  consumerChainId,
->>>>>>> 2276d620
 			from:   0,
 			to:     1,
 			amount: 1,
 		},
 		state: State{
-<<<<<<< HEAD
-			consumer: ChainState{
-=======
-			consumerChainId: ChainState{
->>>>>>> 2276d620
+			consumerChainId: ChainState{
 				// Now tx should execute
 				ValBalances: &map[uint]uint{
 					0: 9999999999,
@@ -332,32 +235,20 @@
 	},
 	{
 		action: UnbondTokensAction{
-<<<<<<< HEAD
-			chain:      provider,
-=======
 			chain:      providerChainId,
->>>>>>> 2276d620
 			unbondFrom: 0,
 			sender:     0,
 			amount:     11000000,
 		},
 		state: State{
-<<<<<<< HEAD
-			provider: ChainState{
-=======
-			providerChainId: ChainState{
->>>>>>> 2276d620
+			providerChainId: ChainState{
 				ValPowers: &map[uint]uint{
 					0: 500,
 					1: 500,
 					2: 500,
 				},
 			},
-<<<<<<< HEAD
-			consumer: ChainState{
-=======
-			consumerChainId: ChainState{
->>>>>>> 2276d620
+			consumerChainId: ChainState{
 				ValPowers: &map[uint]uint{
 					// Voting power on consumer should not be affected yet
 					0: 511,
@@ -369,20 +260,12 @@
 	},
 	{
 		action: RelayPacketsAction{
-<<<<<<< HEAD
-			chain:   provider,
-=======
 			chain:   providerChainId,
->>>>>>> 2276d620
 			port:    "provider",
 			channel: 0,
 		},
 		state: State{
-<<<<<<< HEAD
-			consumer: ChainState{
-=======
-			consumerChainId: ChainState{
->>>>>>> 2276d620
+			consumerChainId: ChainState{
 				ValPowers: &map[uint]uint{
 					0: 500,
 					1: 500,
