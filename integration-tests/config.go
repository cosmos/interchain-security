package main

import (
<<<<<<< HEAD
	"time"
)

const (
	providerChainId = "provider"
	consumerChainId = "consumer"
)
=======
	"flag"
	"fmt"
	"time"
)
>>>>>>> 253a2b9b

// Attributes that are unique to a validator. Allows us to map (part of) the set of uints to
// a set of viable validators
type ValidatorConfig struct {
	mnemonic         string
	delAddress       string
	valoperAddress   string
	valconsAddress   string
	privValidatorKey string
	nodeKey          string
}

// Attributes that are unique to a chain. Allows us to map (part of) the set of uints to
// a set of viable chains
type ChainConfig struct {
	chainId        string
	ipPrefix       string
	votingWaitTime uint
	genesisChanges string
	binaryName     string
}

type ContainerConfig struct {
	containerName string
	instanceName  string
	ccvVersion    string
	now           time.Time
}

// These values will not be altered during a typical test run
// They are probably not part of the model
type System struct {
	containerConfig  ContainerConfig
	validatorConfigs []ValidatorConfig
<<<<<<< HEAD
	chainConfigs     map[string]ChainConfig
=======
	chainConfigs     []ChainConfig
	localSdkPath     string
>>>>>>> 253a2b9b
}

func DefaultSystemConfig() System {
	return System{
		containerConfig: ContainerConfig{
			containerName: "interchain-security-container",
			instanceName:  "interchain-security-instance",
			ccvVersion:    "1",
			now:           time.Now(),
		},
		validatorConfigs: []ValidatorConfig{
			{
				mnemonic:         "pave immune ethics wrap gain ceiling always holiday employ earth tumble real ice engage false unable carbon equal fresh sick tattoo nature pupil nuclear",
				delAddress:       "cosmos19pe9pg5dv9k5fzgzmsrgnw9rl9asf7ddwhu7lm",
				valoperAddress:   "cosmosvaloper19pe9pg5dv9k5fzgzmsrgnw9rl9asf7ddtrgtng",
				valconsAddress:   "cosmosvalcons1qmq08eruchr5sf5s3rwz7djpr5a25f7xw4mceq",
				privValidatorKey: `{"address":"06C0F3E47CC5C748269088DC2F36411D3AAA27C6","pub_key":{"type":"tendermint/PubKeyEd25519","value":"RrclQz9bIhkIy/gfL485g3PYMeiIku4qeo495787X10="},"priv_key":{"type":"tendermint/PrivKeyEd25519","value":"uX+ZpDMg89a6gtqs/+MQpCTSqlkZ0nJQJOhLlCJvwvdGtyVDP1siGQjL+B8vjzmDc9gx6IiS7ip6jj3nvztfXQ=="}}`,
				nodeKey:          `{"priv_key":{"type":"tendermint/PrivKeyEd25519","value":"fjw4/DAhyRPnwKgXns5SV7QfswRSXMWJpHS7TyULDmJ8ofUc5poQP8dgr8bZRbCV5RV8cPqDq3FPdqwpmUbmdA=="}}`,
			},
			{
				mnemonic:         "glass trip produce surprise diamond spin excess gaze wash drum human solve dress minor artefact canoe hard ivory orange dinner hybrid moral potato jewel",
				delAddress:       "cosmos1dkas8mu4kyhl5jrh4nzvm65qz588hy9qcz08la",
				valoperAddress:   "cosmosvaloper1dkas8mu4kyhl5jrh4nzvm65qz588hy9qakmjnw",
				valconsAddress:   "cosmosvalcons1nx7n5uh0ztxsynn4sje6eyq2ud6rc6klc96w39",
				privValidatorKey: `{"address":"99BD3A72EF12CD024E7584B3AC900AE3743C6ADF","pub_key":{"type":"tendermint/PubKeyEd25519","value":"mAN6RXYxSM4MNGSIriYiS7pHuwAcOHDQAy9/wnlSzOI="},"priv_key":{"type":"tendermint/PrivKeyEd25519","value":"QePcwfWtOavNK7pBJrtoLMzarHKn6iBWfWPFeyV+IdmYA3pFdjFIzgw0ZIiuJiJLuke7ABw4cNADL3/CeVLM4g=="}}`,
				nodeKey:          `{"priv_key":{"type":"tendermint/PrivKeyEd25519","value":"TQ4vHcO/vKdzGtWpelkX53WdMQd4kTsWGFrdcatdXFvWyO215Rewn5IRP0FszPLWr2DqPzmuH8WvxYGk5aeOXw=="}}`,
			},
			{
				mnemonic:         "sight similar better jar bitter laptop solve fashion father jelly scissors chest uniform play unhappy convince silly clump another conduct behave reunion marble animal",
				delAddress:       "cosmos19hz4m226ztankqramvt4a7t0shejv4dc79gp9u",
				valoperAddress:   "cosmosvaloper19hz4m226ztankqramvt4a7t0shejv4dcm3u5f0",
				valconsAddress:   "cosmosvalcons1ezyrq65s3gshhx5585w6mpusq3xsj3ayzf4uv6",
				privValidatorKey: `{"address":"C888306A908A217B9A943D1DAD8790044D0947A4","pub_key":{"type":"tendermint/PubKeyEd25519","value":"IHo4QEikWZfIKmM0X+N+BjKttz8HOzGs2npyjiba3Xk="},"priv_key":{"type":"tendermint/PrivKeyEd25519","value":"z08bmSB91uFVpVmR3t2ewd/bDjZ/AzwQpe5rKjWiPG0gejhASKRZl8gqYzRf434GMq23Pwc7MazaenKOJtrdeQ=="}}`,
				nodeKey:          `{"priv_key":{"type":"tendermint/PrivKeyEd25519","value":"WLTcHEjbwB24Wp3z5oBSYTvtGQonz/7IQabOFw85BN0UkkyY5HDf38o8oHlFxVI26f+DFVeICuLbe9aXKGnUeg=="}}`,
			},
		},
		chainConfigs: map[string]ChainConfig{
			providerChainId: {
				chainId:        providerChainId,
				binaryName:     "interchain-security-pd",
				ipPrefix:       "7.7.7",
				votingWaitTime: 5,
				genesisChanges: ".app_state.gov.voting_params.voting_period = \"5s\"",
			},
			consumerChainId: {
				chainId:        consumerChainId,
				binaryName:     "interchain-security-cd",
				ipPrefix:       "7.7.8",
				votingWaitTime: 10,
				genesisChanges: ".app_state.gov.voting_params.voting_period = \"10s\"",
			},
		},
	}
}

func (s *System) ParseCLIFlags() {
	localSdkPath := flag.String("local-sdk-path", "",
		"path of a local sdk version to build and reference in integration tests")
	flag.Parse()
	s.localSdkPath = *localSdkPath
	fmt.Println(s.localSdkPath)
}<|MERGE_RESOLUTION|>--- conflicted
+++ resolved
@@ -1,7 +1,8 @@
 package main
 
 import (
-<<<<<<< HEAD
+	"flag"
+	"fmt"
 	"time"
 )
 
@@ -9,12 +10,6 @@
 	providerChainId = "provider"
 	consumerChainId = "consumer"
 )
-=======
-	"flag"
-	"fmt"
-	"time"
-)
->>>>>>> 253a2b9b
 
 // Attributes that are unique to a validator. Allows us to map (part of) the set of uints to
 // a set of viable validators
@@ -49,12 +44,8 @@
 type System struct {
 	containerConfig  ContainerConfig
 	validatorConfigs []ValidatorConfig
-<<<<<<< HEAD
 	chainConfigs     map[string]ChainConfig
-=======
-	chainConfigs     []ChainConfig
 	localSdkPath     string
->>>>>>> 253a2b9b
 }
 
 func DefaultSystemConfig() System {
