--- conflicted
+++ resolved
@@ -258,7 +258,6 @@
 }
 
 //
-<<<<<<< HEAD
 // Misbehaviour tests
 //
 
@@ -280,11 +279,11 @@
 
 func TestHandleConsumerDoubleVoting(t *testing.T) {
 	runCCVTestByName(t, "TestHandleConsumerDoubleVoting")
-=======
+}
+
 // Throttle retry tests
 //
 
 func TestSlashRetries(t *testing.T) {
 	runCCVTestByName(t, "TestSlashRetries")
->>>>>>> 811675e2
 }