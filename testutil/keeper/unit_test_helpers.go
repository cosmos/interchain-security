--- conflicted
+++ resolved
@@ -235,11 +235,7 @@
 	providerKeeper.SetConsumerMetadata(ctx, consumerId, GetTestConsumerMetadata())
 	providerKeeper.SetConsumerInitializationParameters(ctx, consumerId, GetTestInitializationParameters())
 	providerKeeper.SetConsumerPowerShapingParameters(ctx, consumerId, GetTestPowerShapingParameters())
-<<<<<<< HEAD
-	providerKeeper.SetConsumerPhase(ctx, consumerId, providerkeeper.Initialized)
-=======
 	providerKeeper.SetConsumerPhase(ctx, consumerId, providertypes.ConsumerPhase_CONSUMER_PHASE_INITIALIZED)
->>>>>>> 289e05c7
 
 	err := providerKeeper.CreateConsumerClient(ctx, consumerId)
 	require.NoError(t, err)
@@ -286,47 +282,18 @@
 }
 
 func GetTestInitializationParameters() providertypes.ConsumerInitializationParameters {
-<<<<<<< HEAD
-	initialHeight := clienttypes.NewHeight(4, 5)
-	spawnTime := time.Now().UTC()
-	ccvTimeoutPeriod := types.DefaultCCVTimeoutPeriod
-	transferTimeoutPeriod := types.DefaultTransferTimeoutPeriod
-	unbondingPeriod := types.DefaultConsumerUnbondingPeriod
-	return providertypes.ConsumerInitializationParameters{
-		InitialHeight:                     initialHeight,
-		GenesisHash:                       []byte("gen_hash"),
-		BinaryHash:                        []byte("bin_hash"),
-		SpawnTime:                         spawnTime,
-=======
 	return providertypes.ConsumerInitializationParameters{
 		InitialHeight:                     clienttypes.NewHeight(4, 5),
 		GenesisHash:                       []byte("gen_hash"),
 		BinaryHash:                        []byte("bin_hash"),
 		SpawnTime:                         time.Now().UTC(),
->>>>>>> 289e05c7
 		ConsumerRedistributionFraction:    types.DefaultConsumerRedistributeFrac,
 		BlocksPerDistributionTransmission: types.DefaultBlocksPerDistributionTransmission,
 		DistributionTransmissionChannel:   "",
 		HistoricalEntries:                 types.DefaultHistoricalEntries,
-<<<<<<< HEAD
-		CcvTimeoutPeriod:                  ccvTimeoutPeriod,
-		TransferTimeoutPeriod:             transferTimeoutPeriod,
-		UnbondingPeriod:                   unbondingPeriod,
-	}
-}
-
-func GetTestPowerShapingParameters() providertypes.PowerShapingParameters {
-	return providertypes.PowerShapingParameters{
-		Top_N:              0,
-		ValidatorsPowerCap: 0,
-		ValidatorSetCap:    0,
-		Allowlist:          nil,
-		Denylist:           nil,
-=======
 		CcvTimeoutPeriod:                  types.DefaultCCVTimeoutPeriod,
 		TransferTimeoutPeriod:             types.DefaultTransferTimeoutPeriod,
 		UnbondingPeriod:                   types.DefaultConsumerUnbondingPeriod,
->>>>>>> 289e05c7
 	}
 }
 
@@ -339,14 +306,6 @@
 		Denylist:           nil,
 		MinStake:           0,
 		AllowInactiveVals:  false,
-	}
-}
-
-func GetTestMsgUpdateConsumer() providertypes.MsgUpdateConsumer {
-	return providertypes.MsgUpdateConsumer{
-		Signer:          "signer",
-		ConsumerId:      "consumerId",
-		NewOwnerAddress: "newOwnerAddress",
 	}
 }
 
