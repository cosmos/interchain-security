--- conflicted
+++ resolved
@@ -21,12 +21,8 @@
 //
 // NOTE: this function MAY be used independently of the rest of simibc.
 func UpdateReceiverClient(sender *ibctesting.Endpoint, receiver *ibctesting.Endpoint, header *ibctmtypes.Header) (err error) {
-<<<<<<< HEAD
-	header, err = constructTMHeader(receiver.Chain, header, sender.Chain, receiver.ClientID, clienttypes.ZeroHeight())
-=======
 
 	err = augmentHeader(sender.Chain, receiver.Chain, receiver.ClientID, header)
->>>>>>> 45062374
 
 	if err != nil {
 		return err
