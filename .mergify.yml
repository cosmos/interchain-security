--- conflicted
+++ resolved
@@ -10,48 +10,6 @@
       - "#approved-reviews-by>1"
 
 pull_request_rules:
-<<<<<<< HEAD
-  - name: Backport patches to the release/v4.1.x branch
-    conditions:
-      - base=main
-      - label=A:backport/v4.1.x
-    actions:
-      backport:
-        branches:
-          - release/v4.1.x
-  - name: Backport patches to the release/v4.1.x-lsm branch
-    conditions:
-      - base=main
-      - label=A:backport/v4.1.x-lsm
-    actions:
-      backport:
-        branches:
-          - release/v4.1.x-lsm
-  - name: Backport patches to the release/v4.2.x branch
-    conditions:
-      - base=main
-      - label=A:backport/v4.2.x
-    actions:
-      backport:
-        branches:
-          - release/v4.2.x
-  - name: Backport patches to the release/v4.2.x-lsm branch
-    conditions:
-      - base=main
-      - label=A:backport/v4.2.x-lsm
-    actions:
-      backport:
-        branches:
-          - release/v4.2.x-lsm
-  - name: Backport patches to the release/v5.x branch
-    conditions:
-      - base=main
-      - label=A:backport/v5.x
-    actions:
-      backport:
-        branches:
-          - release/v5.x
-=======
   - name: Backport patches to the release/v4.2.x branch
     conditions:
       - base=main
@@ -100,5 +58,4 @@
     actions:
       backport:
         branches:
-          - release/v5.1.x
->>>>>>> 3e7cd060
+          - release/v5.1.x