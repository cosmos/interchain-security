--- conflicted
+++ resolved
@@ -3,14 +3,8 @@
 ## 📝 Changelog
 Check out the [changelog](https://github.com/cosmos/interchain-security/blob/v4.0.0/CHANGELOG.md) for a list of relevant changes or [compare all changes](https://github.com/cosmos/interchain-security/compare/v3.3.0...v4.0.0) from last release.
 
-<<<<<<< HEAD
-<!-- Add the following line for major releases -->
-Refer to the [upgrading guide](https://github.com/cosmos/interchain-security/blob/release/v4.0.x/UPGRADING.md) when migrating 
-from a version `>= v3.1.x` to `v4.0.x`.
-=======
 <!-- Add the following line for major or minor releases -->
 Refer to the [upgrading guide](https://github.com/cosmos/interchain-security/blob/release/<v*.x>/UPGRADING.md) when migrating from `<v-last.x>` to `<v*.x>`.
->>>>>>> ec9b4851
 
 ## 🚀 Highlights
 
