# syntax=docker/dockerfile:1

# build latest tagged gaia
FROM golang:1.19-alpine AS gaia-builder 
# WORKDIR is set to /go by default
ARG USE_GAIA_TAG
ENV GAIA_TAG=${USE_GAIA_TAG}

ENV PACKAGES curl make git libc-dev bash gcc linux-headers
RUN apk add --no-cache $PACKAGES

ENV CGO_ENABLED=0
ENV GOOS=linux
ENV GOFLAGS="-buildvcs=false"

# cache go modules - done before the files are copied to allow docker to better cache
COPY go.mod /go.mod
COPY go.sum /go.sum
RUN go mod download

# Copy host machine's working directory into the container under /interchain-security
ADD . /interchain-security

RUN git clone https://github.com/cosmos/gaia.git
WORKDIR /go/gaia

# fetch gaia from tag and build it
RUN if [ -n "${GAIA_TAG}" ]; \
    then git checkout "${GAIA_TAG}"; \
    # if GAIA_TAG is not set, build the latest tagged version
    else \
    git checkout $(git tag | tail -1); \
    fi 

# Also replace sdk version in the go.mod if specified
RUN if [ -d "/interchain-security/cosmos-sdk" ]; then \
    go mod edit -replace github.com/cosmos/cosmos-sdk=/interchain-security/cosmos-sdk && \
    echo "local sdk version used in gaia build"; \
    fi

RUN go mod tidy
# Print the version of the sdk used in the build
RUN go list -m github.com/cosmos/cosmos-sdk 
RUN make build

FROM golang:1.19-alpine AS is-builder

ENV PACKAGES curl make git libc-dev bash gcc linux-headers
RUN apk add --no-cache $PACKAGES

ENV CGO_ENABLED=0
ENV GOOS=linux
ENV GOFLAGS="-buildvcs=false"

# Copy in the repo under test
ADD . /interchain-security

WORKDIR /interchain-security

# Install interchain security binary
RUN make install

# Get Hermes build
<<<<<<< HEAD
FROM informalsystems/hermes:1.4.1 AS hermes-builder
=======
FROM ghcr.io/informalsystems/hermes:1.4.1 AS hermes-builder
>>>>>>> 7d203938

FROM --platform=linux/amd64 fedora:36
RUN dnf update -y
RUN dnf install -y which iproute iputils procps-ng vim-minimal tmux net-tools htop jq
USER root

COPY --from=hermes-builder /usr/bin/hermes /usr/local/bin/

# swap interchain-security-pd binary with gaia binary but keep the name
COPY --from=gaia-builder /go/gaia/build/gaiad /usr/local/bin/interchain-security-pd
COPY --from=is-builder /go/bin/interchain-security-cd /usr/local/bin/interchain-security-cd
COPY --from=is-builder /go/bin/interchain-security-cdd /usr/local/bin/interchain-security-cdd


# Copy in the shell scripts that run the testnet
ADD ./tests/e2e/testnet-scripts /testnet-scripts

# Copy in the hermes config
ADD ./tests/e2e/testnet-scripts/hermes-config.toml /root/.hermes/config.toml<|MERGE_RESOLUTION|>--- conflicted
+++ resolved
@@ -61,11 +61,7 @@
 RUN make install
 
 # Get Hermes build
-<<<<<<< HEAD
-FROM informalsystems/hermes:1.4.1 AS hermes-builder
-=======
 FROM ghcr.io/informalsystems/hermes:1.4.1 AS hermes-builder
->>>>>>> 7d203938
 
 FROM --platform=linux/amd64 fedora:36
 RUN dnf update -y
