--- conflicted
+++ resolved
@@ -14,12 +14,8 @@
 )
 
 func GetPV(seed []byte) mock.PV {
-<<<<<<< HEAD
-	return mock.PV{PrivKey: &cosmosEd25519.PrivKey{Key: cryptoEd25519.NewKeyFromSeed(seed)}} //nolint:staticcheck // SA1019: cryptoEd25519.NewKeyFromSeed is deprecated: Use NewKeyFromSeed instead
-=======
 	//lint:ignore SA1019 We don't care because this is only a test.
 	return mock.PV{PrivKey: &cosmosEd25519.PrivKey{Key: cryptoEd25519.NewKeyFromSeed(seed)}} //nolint:staticcheck // SA1019: cosmosEd25519.PrivKey is deprecated: PrivKey defines a ed25519 private key. NOTE: ed25519 keys must not be used in SDK apps except in a tendermint validator context.
->>>>>>> 4933a7f9
 }
 
 // getStakingKeyBytes takes seed bytes which can be be used to create
