package core_test

import (
	"bytes"
	"testing"

	cryptoEd25519 "crypto/ed25519"

	cosmosEd25519 "github.com/cosmos/cosmos-sdk/crypto/keys/ed25519"
	sdk "github.com/cosmos/cosmos-sdk/types"
	stakingtypes "github.com/cosmos/cosmos-sdk/x/staking/types"
	mock "github.com/cosmos/ibc-go/v4/testing/mock"
	tmtypes "github.com/tendermint/tendermint/types"
)

func GetPV(seed []byte) mock.PV {
	//lint:ignore SA1019 We don't care because this is only a test.
<<<<<<< HEAD
	return mock.PV{PrivKey: &cosmosEd25519.PrivKey{Key: cryptoEd25519.NewKeyFromSeed(seed)}} //nolint:staticcheck // SA1019: crypto/ed25519 is deprecated: Use golang.org/x/crypto/ed25519 instead. (staticcheck)
=======
	return mock.PV{PrivKey: &cosmosEd25519.PrivKey{Key: cryptoEd25519.NewKeyFromSeed(seed)}} //nolint:staticcheck // SA1019: crypto/ed25519: NewKeyFromSeed is deprecated
>>>>>>> 61444f3b
}

// getStakingKeyBytes takes seed bytes which can be be used to create
// a validator and returns the bytes that the staking module uses for
// lexicographic comparison using that validator
func getStakingKeyBytes(bz []byte) []byte {
	pv := GetPV(bz)
	pubKey, _ := pv.GetPubKey()
	val := tmtypes.NewValidator(pubKey, 0)
	addr, _ := sdk.ValAddressFromHex(val.Address.String())
	PK := pv.PrivKey.PubKey()
	valAddr, _ := sdk.ValAddressFromBech32(addr.String())
	validator, _ := stakingtypes.NewValidator(valAddr, PK, stakingtypes.Description{})
	key := stakingtypes.GetValidatorsByPowerIndexKey(validator, sdk.DefaultPowerReduction)
	return key
}

// FuzzPrivateKeys will generate strings that can be used to seed
// new validator private keys, in a manner that ensures a strictly increasing
// order as per the lexicographic ordering of the staking module.
// This is needed to make sure that the lexicographic ordering is always
// consistent between the model and the SUT.
func FuzzPrivateKeys(f *testing.F) {
	f.Fuzz(func(t *testing.T, bz []byte) {
		k := cryptoEd25519.SeedSize
		// Ensure 4 keys are generated
		if len(bz) < 4*k {
			t.Skip()
		}
		// Map each byte to 'a' or 'b' characters
		for i, char := range bz {
			bz[i] = byte(int(char)%2 + int('a'))
		}
		var keys [][]byte
		// Get the staking module lexicographic bytes
		for i := 0; i < 4; i++ {
			keys = append(keys, getStakingKeyBytes(bz[i*k:i*k+k]))
		}
		good := true
		// Check if the bytes are ordered strictly descending
		for i := 0; i < 3; i++ {
			// the execution is good if the keys are sorted in descending order
			// Compare(a,b) === -1 IFF a > b
			good = good && bytes.Compare(keys[i], keys[i+1]) == 1
		}
		// If the bytes are ordered strictly descending
		// we can use them as validator key seeds for diff testing.
		if good {
			strings := make([]string, 4)
			for i := 0; i < 4; i++ {
				strings[i] = string(bz[i*k : i*k+k])
			}
			t.Errorf("[%s,\n%s,\n%s,\n%s]", strings[0], strings[1], strings[2], strings[3])
		}
	})
	/*
		Will output something like
			[
			bbaaaababaabbaabababbaabbbbbbaaa,
			abbbababbbabaaaaabaaabbbbababaab,
			bbabaabaabbbbbabbbaababbbbabbbbb,
			aabbbabaaaaababbbabaabaabbbbbbba
			]
		which can be used to generate validator private keys.
	*/
}<|MERGE_RESOLUTION|>--- conflicted
+++ resolved
@@ -14,12 +14,7 @@
 )
 
 func GetPV(seed []byte) mock.PV {
-	//lint:ignore SA1019 We don't care because this is only a test.
-<<<<<<< HEAD
 	return mock.PV{PrivKey: &cosmosEd25519.PrivKey{Key: cryptoEd25519.NewKeyFromSeed(seed)}} //nolint:staticcheck // SA1019: crypto/ed25519 is deprecated: Use golang.org/x/crypto/ed25519 instead. (staticcheck)
-=======
-	return mock.PV{PrivKey: &cosmosEd25519.PrivKey{Key: cryptoEd25519.NewKeyFromSeed(seed)}} //nolint:staticcheck // SA1019: crypto/ed25519: NewKeyFromSeed is deprecated
->>>>>>> 61444f3b
 }
 
 // getStakingKeyBytes takes seed bytes which can be be used to create
