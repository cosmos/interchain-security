--- conflicted
+++ resolved
@@ -102,15 +102,6 @@
 // getValidatorPK returns the validator private key using the given seed index
 func (b *Builder) getValidatorPK(seedIx int) mock.PV {
 	seed := []byte(b.initState.PKSeeds[seedIx])
-<<<<<<< HEAD
-	//lint:ignore SA1019 We don't care because this is only a test.
-	return mock.PV{PrivKey: &cosmosEd25519.PrivKey{Key: cryptoEd25519.NewKeyFromSeed(seed)}} //nolint:staticcheck // we want to use these ed25519 keys here
-}
-
-func (b *Builder) getAppBytesAndSenders(chainID string, app ibctesting.TestingApp, genesis map[string]json.RawMessage,
-	validators *tmtypes.ValidatorSet,
-) ([]byte, []ibctesting.SenderAccount) {
-=======
 	return mock.PV{PrivKey: &cosmosEd25519.PrivKey{Key: cryptoEd25519.NewKeyFromSeed(seed)}}
 }
 
@@ -121,7 +112,6 @@
 	validators *tmtypes.ValidatorSet,
 ) ([]byte, []ibctesting.SenderAccount) {
 
->>>>>>> 45062374
 	accounts := []authtypes.GenesisAccount{}
 	balances := []banktypes.Balance{}
 	senderAccounts := []ibctesting.SenderAccount{}
@@ -246,11 +236,6 @@
 	return stateBytes, senderAccounts
 }
 
-<<<<<<< HEAD
-func (b *Builder) newChain(coord *ibctesting.Coordinator, appInit ibctesting.AppIniter, chainID string,
-	validators *tmtypes.ValidatorSet, signers map[string]tmtypes.PrivValidator,
-) *ibctesting.TestChain {
-=======
 func (b *Builder) newChain(
 	coord *ibctesting.Coordinator,
 	appInit ibctesting.AppIniter,
@@ -259,7 +244,6 @@
 	signers map[string]tmtypes.PrivValidator,
 ) *ibctesting.TestChain {
 
->>>>>>> 45062374
 	app, genesis := appInit()
 
 	stateBytes, senderAccounts := b.getAppBytesAndSenders(chainID, app, genesis, validators)
@@ -342,12 +326,8 @@
 	return tmtypes.NewValidatorSet(validators), signers, addresses
 }
 
-<<<<<<< HEAD
-func (b *Builder) createChains() {
-=======
 func (b *Builder) createProviderAndConsumer() {
 
->>>>>>> 45062374
 	coordinator := ibctesting.NewCoordinator(b.suite.T(), 0)
 
 	// Create validators
@@ -442,12 +422,8 @@
 	_, _ = pskServer.CreateValidator(sdk.WrapSDKContext(b.providerCtx()), msg)
 }
 
-<<<<<<< HEAD
-func (b *Builder) addExtraValidators() {
-=======
 func (b *Builder) addExtraProviderValidators() {
 
->>>>>>> 45062374
 	for i, status := range b.initState.ValStates.Status {
 		if status == stakingtypes.Unbonded {
 			privVal := b.getValidatorPK(i)
@@ -577,12 +553,7 @@
 	// via genesis.
 	clientState := b.createConsumersLocalClientGenesis()
 
-<<<<<<< HEAD
-	// Commit packets emitted up to this point
-	b.link.Commit(chainID)
-=======
 	consumerGenesis := b.createConsumerGenesis(clientState)
->>>>>>> 45062374
 
 	b.consumerKeeper().InitGenesis(b.consumerCtx(), consumerGenesis)
 
@@ -595,10 +566,6 @@
 	b.coordinator.CreateConnections(b.path)
 	b.coordinator.CreateChannels(b.path)
 
-<<<<<<< HEAD
-func (b *Builder) build() {
-	b.createChains()
-=======
 	// Usually the consumer sets the channel ID when it receives a first VSC packet
 	// to the provider. For testing purposes, we can set it here. This is because
 	// we model a blank slate: a provider and consumer that have fully established
@@ -608,7 +575,6 @@
 	// Catch up consumer height to provider height. The provider was one ahead
 	// from committing additional validators.
 	simibc.EndBlock(b.consumer(), func() {})
->>>>>>> 45062374
 
 	simibc.BeginBlock(b.consumer(), initState.BlockInterval)
 	simibc.BeginBlock(b.provider(), initState.BlockInterval)
@@ -632,21 +598,5 @@
 	_ = simibc.UpdateReceiverClient(b.consumerEndpoint(), b.providerEndpoint(), lastConsumerHeader)
 	_ = simibc.UpdateReceiverClient(b.providerEndpoint(), b.consumerEndpoint(), lastProviderHeader)
 
-<<<<<<< HEAD
-// The state of the data returned is equivalent to the state of two chains
-// after a full handshake, but the precise order of steps used to reach the
-// state does not necessarily mimic the order of steps that happen in a
-// live scenario.
-func GetZeroState(suite *suite.Suite, initState InitState) (
-	*ibctesting.Path, []sdk.ValAddress, int64, int64,
-) {
-	b := Builder{initState: initState, suite: suite}
-	b.build()
-	// Height of the last committed block (current header is not committed)
-	heightLastCommitted := b.chain(P).CurrentHeader.Height - 1
-	// Time of the last committed block (current header is not committed)
-	timeLastCommitted := b.chain(P).CurrentHeader.Time.Add(-b.initState.BlockSeconds).Unix()
-=======
->>>>>>> 45062374
 	return b.path, b.valAddresses, heightLastCommitted, timeLastCommitted
 }