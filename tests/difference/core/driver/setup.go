package core

import (
	"bytes"
	cryptoEd25519 "crypto/ed25519"
	"encoding/json"
	"time"

	codectypes "github.com/cosmos/cosmos-sdk/codec/types"
	cosmosEd25519 "github.com/cosmos/cosmos-sdk/crypto/keys/ed25519"
	"github.com/cosmos/cosmos-sdk/crypto/keys/secp256k1"
	sdk "github.com/cosmos/cosmos-sdk/types"
	authtypes "github.com/cosmos/cosmos-sdk/x/auth/types"
	banktypes "github.com/cosmos/cosmos-sdk/x/bank/types"
	"github.com/stretchr/testify/require"
	"github.com/stretchr/testify/suite"
	abci "github.com/tendermint/tendermint/abci/types"
	tmproto "github.com/tendermint/tendermint/proto/tendermint/types"
	tmtypes "github.com/tendermint/tendermint/types"

	ibctesting "github.com/cosmos/interchain-security/legacy_ibc_testing/testing"

	cryptocodec "github.com/cosmos/cosmos-sdk/crypto/codec"
	stakingtypes "github.com/cosmos/cosmos-sdk/x/staking/types"

	clienttypes "github.com/cosmos/ibc-go/v4/modules/core/02-client/types"
	channeltypes "github.com/cosmos/ibc-go/v4/modules/core/04-channel/types"
	commitmenttypes "github.com/cosmos/ibc-go/v4/modules/core/23-commitment/types"
	ibctmtypes "github.com/cosmos/ibc-go/v4/modules/light-clients/07-tendermint/types"
	"github.com/cosmos/ibc-go/v4/testing/mock"

	slashingkeeper "github.com/cosmos/cosmos-sdk/x/slashing/keeper"
	slashingtypes "github.com/cosmos/cosmos-sdk/x/slashing/types"
	stakingkeeper "github.com/cosmos/cosmos-sdk/x/staking/keeper"
	appConsumer "github.com/cosmos/interchain-security/app/consumer"
	appProvider "github.com/cosmos/interchain-security/app/provider"
	icstestingutils "github.com/cosmos/interchain-security/testutil/ibctesting"
	simibc "github.com/cosmos/interchain-security/testutil/simibc"
	consumerkeeper "github.com/cosmos/interchain-security/x/ccv/consumer/keeper"
	consumertypes "github.com/cosmos/interchain-security/x/ccv/consumer/types"
	providerkeeper "github.com/cosmos/interchain-security/x/ccv/provider/keeper"

	ccv "github.com/cosmos/interchain-security/x/ccv/types"
)

type Builder struct {
	suite        *suite.Suite
	path         *ibctesting.Path
	coordinator  *ibctesting.Coordinator
	valAddresses []sdk.ValAddress
	initState    InitState
}

func (b *Builder) provider() *ibctesting.TestChain {
	return b.coordinator.GetChain(ibctesting.GetChainID(0))
}

func (b *Builder) consumer() *ibctesting.TestChain {
	return b.coordinator.GetChain(ibctesting.GetChainID(1))
}

func (b *Builder) providerCtx() sdk.Context {
	return b.provider().GetContext()
}

func (b *Builder) consumerCtx() sdk.Context {
	return b.consumer().GetContext()
}

func (b *Builder) providerStakingKeeper() stakingkeeper.Keeper {
	return b.provider().App.(*appProvider.App).StakingKeeper
}

func (b *Builder) providerSlashingKeeper() slashingkeeper.Keeper {
	return b.provider().App.(*appProvider.App).SlashingKeeper
}

func (b *Builder) providerKeeper() providerkeeper.Keeper {
	return b.provider().App.(*appProvider.App).ProviderKeeper
}

func (b *Builder) consumerKeeper() consumerkeeper.Keeper {
	return b.consumer().App.(*appConsumer.App).ConsumerKeeper
}

func (b *Builder) providerEndpoint() *ibctesting.Endpoint {
	return b.path.EndpointB
}

func (b *Builder) consumerEndpoint() *ibctesting.Endpoint {
	return b.path.EndpointA
}

func (b *Builder) validator(i int64) sdk.ValAddress {
	return b.valAddresses[i]
}

func (b *Builder) consAddr(i int64) sdk.ConsAddress {
	return sdk.ConsAddress(b.validator(i))
}

// getValidatorPK returns the validator private key using the given seed index
func (b *Builder) getValidatorPK(seedIx int) mock.PV {
	seed := []byte(b.initState.PKSeeds[seedIx])
	return mock.PV{PrivKey: &cosmosEd25519.PrivKey{Key: cryptoEd25519.NewKeyFromSeed(seed)}} //nolint:staticcheck // SA1019: crypto/ed25519 is deprecated
}

func (b *Builder) getAppBytesAndSenders(
	_ string,
	app ibctesting.AppTest,
	genesis map[string]json.RawMessage,
	validators *tmtypes.ValidatorSet,
) ([]byte, []ibctesting.SenderAccount) {
	accounts := []authtypes.GenesisAccount{}
	balances := []banktypes.Balance{}
	senderAccounts := []ibctesting.SenderAccount{}

	// Create genesis accounts.
	for i := 0; i < b.initState.MaxValidators; i++ {
		pk := secp256k1.GenPrivKey()
		acc := authtypes.NewBaseAccount(pk.PubKey().Address().Bytes(), pk.PubKey(), uint64(i), 0)

		// Give enough funds for many delegations
		// Extra units are to delegate to extra validators created later
		// in order to bond them and still have INITIAL_DELEGATOR_TOKENS remaining
		extra := 0
		for j := 0; j < b.initState.NumValidators; j++ {
			if b.initState.ValStates.Status[j] != stakingtypes.Bonded {
				extra += b.initState.ValStates.Delegation[j]
			}
		}
		amt := uint64(b.initState.InitialDelegatorTokens + extra)

		bal := banktypes.Balance{
			Address: acc.GetAddress().String(),
			Coins:   sdk.NewCoins(sdk.NewCoin(sdk.DefaultBondDenom, sdk.NewIntFromUint64(amt))),
		}

		accounts = append(accounts, acc)
		balances = append(balances, bal)

		senderAccount := ibctesting.SenderAccount{
			SenderAccount: acc,
			SenderPrivKey: pk,
		}

		senderAccounts = append(senderAccounts, senderAccount)
	}

	// set genesis accounts
	genesisAuth := authtypes.NewGenesisState(authtypes.DefaultParams(), accounts)
	genesis[authtypes.ModuleName] = app.AppCodec().MustMarshalJSON(genesisAuth)

	stakingValidators := make([]stakingtypes.Validator, 0, len(validators.Validators))
	delegations := make([]stakingtypes.Delegation, 0, len(validators.Validators))

	// Sum bonded is needed for BondedPool account
	sumBonded := sdk.NewInt(0)

	for i, val := range validators.Validators {
		status := b.initState.ValStates.Status[i]
		delegation := b.initState.ValStates.Delegation[i]
		extra := b.initState.ValStates.ValidatorExtraTokens[i]

		tokens := sdk.NewInt(int64(delegation + extra))
		b.suite.Require().Equal(status, stakingtypes.Bonded, "All genesis validators should be bonded")
		sumBonded = sumBonded.Add(tokens)
		// delegator account receives delShares shares
		delShares := sdk.NewDec(int64(delegation))
		// validator has additional sumShares due to extra units
		sumShares := sdk.NewDec(int64(delegation + extra))

		pk, err := cryptocodec.FromTmPubKeyInterface(val.PubKey)
		require.NoError(b.suite.T(), err)
		pkAny, err := codectypes.NewAnyWithValue(pk)
		require.NoError(b.suite.T(), err)

		validator := stakingtypes.Validator{
			OperatorAddress:   sdk.ValAddress(val.Address).String(),
			ConsensusPubkey:   pkAny,
			Jailed:            false,
			Status:            status,
			Tokens:            tokens,
			DelegatorShares:   sumShares,
			Description:       stakingtypes.Description{},
			UnbondingHeight:   int64(0),
			UnbondingTime:     time.Unix(0, 0).UTC(),
			Commission:        stakingtypes.NewCommission(sdk.ZeroDec(), sdk.ZeroDec(), sdk.ZeroDec()),
			MinSelfDelegation: sdk.ZeroInt(),
		}

		stakingValidators = append(stakingValidators, validator)

		// Store delegation from the model delegator account
		delegations = append(delegations, stakingtypes.NewDelegation(accounts[0].GetAddress(), val.Address.Bytes(), delShares))
		// Remaining delegation is from extra account
		delegations = append(delegations, stakingtypes.NewDelegation(accounts[1].GetAddress(), val.Address.Bytes(), sumShares.Sub(delShares)))
	}

	bondDenom := sdk.DefaultBondDenom
	genesisStaking := stakingtypes.GenesisState{}

	if genesis[stakingtypes.ModuleName] != nil {
		// If staking module genesis already exists
		app.AppCodec().MustUnmarshalJSON(genesis[stakingtypes.ModuleName], &genesisStaking)
		bondDenom = genesisStaking.Params.BondDenom
	}

	// Set model parameters
	genesisStaking.Params.MaxEntries = uint32(b.initState.MaxEntries)
	genesisStaking.Params.MaxValidators = uint32(b.initState.MaxValidators)
	genesisStaking.Params.UnbondingTime = b.initState.UnbondingP
	genesisStaking = *stakingtypes.NewGenesisState(genesisStaking.Params, stakingValidators, delegations)
	genesis[stakingtypes.ModuleName] = app.AppCodec().MustMarshalJSON(&genesisStaking)

	// add bonded amount to bonded pool module account
	balances = append(balances, banktypes.Balance{
		Address: authtypes.NewModuleAddress(stakingtypes.BondedPoolName).String(),
		Coins:   sdk.Coins{sdk.NewCoin(bondDenom, sumBonded)},
	})

	// add unbonded amount
	balances = append(balances, banktypes.Balance{
		Address: authtypes.NewModuleAddress(stakingtypes.NotBondedPoolName).String(),
		Coins:   sdk.Coins{sdk.NewCoin(bondDenom, sdk.ZeroInt())},
	})

	// update total funds supply
	genesisBank := banktypes.NewGenesisState(banktypes.DefaultGenesisState().Params, balances, sdk.NewCoins(), []banktypes.Metadata{})
	genesis[banktypes.ModuleName] = app.AppCodec().MustMarshalJSON(genesisBank)

	stateBytes, err := json.MarshalIndent(genesis, "", " ")
	require.NoError(b.suite.T(), err)

	return stateBytes, senderAccounts
}

func (b *Builder) newChain(
	coord *ibctesting.Coordinator,
	appInit ibctesting.AppIniter,
	chainID string,
	validators *tmtypes.ValidatorSet,
	signers map[string]tmtypes.PrivValidator,
) *ibctesting.TestChain {
	app, genesis := appInit()

	stateBytes, senderAccounts := b.getAppBytesAndSenders(chainID, app, genesis, validators)

	app.InitChain(
		abci.RequestInitChain{
			ChainId:         chainID,
			Validators:      []abci.ValidatorUpdate{},
			ConsensusParams: b.initState.ConsensusParams,
			AppStateBytes:   stateBytes,
		},
	)

	app.Commit()

	app.BeginBlock(
		abci.RequestBeginBlock{
			Header: tmproto.Header{
				ChainID:            chainID,
				Height:             app.LastBlockHeight() + 1,
				AppHash:            app.LastCommitID().Hash,
				ValidatorsHash:     validators.Hash(),
				NextValidatorsHash: validators.Hash(),
			},
		},
	)

	chain := &ibctesting.TestChain{
		T:           b.suite.T(),
		Coordinator: coord,
		ChainID:     chainID,
		App:         app,
		CurrentHeader: tmproto.Header{
			ChainID: chainID,
			Height:  1,
			Time:    coord.CurrentTime.UTC(),
		},
		QueryServer:    app.GetIBCKeeper(),
		TxConfig:       app.GetTxConfig(),
		Codec:          app.AppCodec(),
		Vals:           validators,
		NextVals:       validators,
		Signers:        signers,
		SenderPrivKey:  senderAccounts[0].SenderPrivKey,
		SenderAccount:  senderAccounts[0].SenderAccount,
		SenderAccounts: senderAccounts,
	}

	coord.CommitBlock(chain)

	return chain
}

func (b *Builder) createValidators() (*tmtypes.ValidatorSet, map[string]tmtypes.PrivValidator, []sdk.ValAddress) {
	addresses := []sdk.ValAddress{}
	signers := map[string]tmtypes.PrivValidator{}
	validators := []*tmtypes.Validator{}

	for i, power := range b.initState.ValStates.Tokens {
		if b.initState.ValStates.Status[i] != stakingtypes.Bonded {
			continue
		}
		privVal := b.getValidatorPK(i)

		pubKey, err := privVal.GetPubKey()
		require.NoError(b.suite.T(), err)

		// Compute address
		addr, err := sdk.ValAddressFromHex(pubKey.Address().String())
		require.NoError(b.suite.T(), err)
		addresses = append(addresses, addr)

		// Save signer
		signers[pubKey.Address().String()] = privVal

		// Save validator with power
		validators = append(validators, tmtypes.NewValidator(pubKey, int64(power)))
	}

	return tmtypes.NewValidatorSet(validators), signers, addresses
}

func (b *Builder) createProviderAndConsumer() {
	coordinator := ibctesting.NewCoordinator(b.suite.T(), 0)

	// Create validators
	validators, signers, addresses := b.createValidators()
	// Create provider
	coordinator.Chains[ibctesting.GetChainID(0)] = b.newChain(coordinator, icstestingutils.ProviderAppIniter, ibctesting.GetChainID(0), validators, signers)
	// Create consumer, using the same validators.
	coordinator.Chains[ibctesting.GetChainID(1)] = b.newChain(coordinator, icstestingutils.ConsumerAppIniter, ibctesting.GetChainID(1), validators, signers)

	b.coordinator = coordinator
	b.valAddresses = addresses
}

// setSigningInfos sets the validator signing info in the provider Slashing module
func (b *Builder) setSigningInfos() {
	for i := 0; i < b.initState.NumValidators; i++ {
		info := slashingtypes.NewValidatorSigningInfo(
			b.consAddr(int64(i)),
			b.provider().CurrentHeader.GetHeight(),
			0,
			time.Unix(0, 0),
			false,
			0,
		)
		b.providerSlashingKeeper().SetValidatorSigningInfo(b.providerCtx(), b.consAddr(int64(i)), info)
	}
}

// Checks that the lexicographic ordering of validator addresses as computed in
// the staking module match the ordering of validators in the model.
func (b *Builder) ensureValidatorLexicographicOrderingMatchesModel() {
<<<<<<< HEAD
	check := func(lesser sdk.ValAddress, greater sdk.ValAddress) {
=======
	check := func(lesser, greater sdk.ValAddress) {
>>>>>>> 39fa788e
		lesserV, _ := b.providerStakingKeeper().GetValidator(b.providerCtx(), lesser)
		greaterV, _ := b.providerStakingKeeper().GetValidator(b.providerCtx(), greater)
		lesserKey := stakingtypes.GetValidatorsByPowerIndexKey(lesserV, sdk.DefaultPowerReduction)
		greaterKey := stakingtypes.GetValidatorsByPowerIndexKey(greaterV, sdk.DefaultPowerReduction)
		// The result will be 0 if a==b, -1 if a < b, and +1 if a > b.
		res := bytes.Compare(lesserKey, greaterKey)
		// Confirm that validator precedence is the same in code as in model
		b.suite.Require().Equal(-1, res)
	}

	// In order to match the model to the system under test it is necessary
	// to enforce a strict lexicographic ordering on the validators.
	// We must do this because the staking module will break ties when
	// deciding the active validator set by comparing addresses lexicographically.
	// Thus, we assert here that the ordering in the model matches the ordering
	// in the SUT.
	for i := range b.valAddresses[:len(b.valAddresses)-1] {
		// validators are chosen sorted descending in the staking module
		greater := b.valAddresses[i]
		lesser := b.valAddresses[i+1]
		check(lesser, greater)
	}
}

// delegate is used to delegate tokens to newly created
// validators in the setup process.
func (b *Builder) delegate(del int, val sdk.ValAddress, amt int64) {
	d := b.provider().SenderAccounts[del].SenderAccount.GetAddress()
	coins := sdk.NewCoin(sdk.DefaultBondDenom, sdk.NewInt(amt))
	msg := stakingtypes.NewMsgDelegate(d, val, coins)
	pskServer := stakingkeeper.NewMsgServerImpl(b.providerStakingKeeper())
	_, err := pskServer.Delegate(sdk.WrapSDKContext(b.providerCtx()), msg)
	b.suite.Require().NoError(err)
}

// addValidatorToStakingModule creates an additional validator with zero commission
// and zero tokens (zero voting power).
func (b *Builder) addValidatorToStakingModule(privVal mock.PV) {
	coin := sdk.NewCoin(sdk.DefaultBondDenom, sdk.NewInt(0))

	pubKey, err := privVal.GetPubKey()
	require.NoError(b.suite.T(), err)

	// Compute address
	addr, err := sdk.ValAddressFromHex(pubKey.Address().String())
	require.NoError(b.suite.T(), err)

	sdkPK, err := cryptocodec.FromTmPubKeyInterface(pubKey)
	require.NoError(b.suite.T(), err)

	msg, err := stakingtypes.NewMsgCreateValidator(
		addr,
		sdkPK,
		coin,
		stakingtypes.Description{},
		stakingtypes.NewCommissionRates(sdk.ZeroDec(), sdk.ZeroDec(), sdk.ZeroDec()),
		sdk.ZeroInt())
	b.suite.Require().NoError(err)
	pskServer := stakingkeeper.NewMsgServerImpl(b.providerStakingKeeper())
	_, _ = pskServer.CreateValidator(sdk.WrapSDKContext(b.providerCtx()), msg)
}

func (b *Builder) addExtraProviderValidators() {
	for i, status := range b.initState.ValStates.Status {
		if status == stakingtypes.Unbonded {
			privVal := b.getValidatorPK(i)
			b.addValidatorToStakingModule(privVal)
			pubKey, err := privVal.GetPubKey()
			require.NoError(b.suite.T(), err)

			addr, err := sdk.ValAddressFromHex(pubKey.Address().String())
			require.NoError(b.suite.T(), err)

			b.valAddresses = append(b.valAddresses, addr)
			b.provider().Signers[pubKey.Address().String()] = privVal
			b.consumer().Signers[pubKey.Address().String()] = privVal
		}
	}

	b.setSigningInfos()

	b.ensureValidatorLexicographicOrderingMatchesModel()

	for i := range b.initState.ValStates.Status {
		if b.initState.ValStates.Status[i] == stakingtypes.Unbonded {
			del := b.initState.ValStates.Delegation[i]
			extra := b.initState.ValStates.ValidatorExtraTokens[i]
			b.delegate(0, b.validator(int64(i)), int64(del))
			b.delegate(1, b.validator(int64(i)), int64(extra))
		}
	}
}

func (b *Builder) setProviderParams() {
	// Set the slash factors on the provider to match the model
	slash := b.providerSlashingKeeper().GetParams(b.providerCtx())
	slash.SlashFractionDoubleSign = b.initState.SlashDoublesign
	slash.SlashFractionDowntime = b.initState.SlashDowntime
	b.providerSlashingKeeper().SetParams(b.providerCtx(), slash)

	// Set the throttle factors
	throttle := b.providerKeeper().GetParams(b.providerCtx())
	throttle.SlashMeterReplenishFraction = "1.0"
	throttle.SlashMeterReplenishPeriod = time.Second * 1
	b.providerKeeper().SetParams(b.providerCtx(), throttle)
}

func (b *Builder) configurePath() {
	b.path = ibctesting.NewPath(b.consumer(), b.provider())
	b.consumerEndpoint().ChannelConfig.PortID = ccv.ConsumerPortID
	b.providerEndpoint().ChannelConfig.PortID = ccv.ProviderPortID
	b.consumerEndpoint().ChannelConfig.Version = ccv.Version
	b.providerEndpoint().ChannelConfig.Version = ccv.Version
	b.consumerEndpoint().ChannelConfig.Order = channeltypes.ORDERED
	b.providerEndpoint().ChannelConfig.Order = channeltypes.ORDERED
}

func (b *Builder) createProvidersLocalClient() {
	// Configure and create the consumer Client
	tmCfg := b.providerEndpoint().ClientConfig.(*ibctesting.TendermintConfig)
	tmCfg.UnbondingPeriod = b.initState.UnbondingC
	tmCfg.TrustingPeriod = b.initState.Trusting
	tmCfg.MaxClockDrift = b.initState.MaxClockDrift
	err := b.providerEndpoint().CreateClient()
	b.suite.Require().NoError(err)
	// Create the Consumer chain ID mapping in the provider state
	b.providerKeeper().SetConsumerClientID(b.providerCtx(), b.consumer().ChainID, b.providerEndpoint().ClientID)
}

func (b *Builder) createConsumersLocalClientGenesis() *ibctmtypes.ClientState {
	tmCfg := b.consumerEndpoint().ClientConfig.(*ibctesting.TendermintConfig)
	tmCfg.UnbondingPeriod = b.initState.UnbondingP
	tmCfg.TrustingPeriod = b.initState.Trusting
	tmCfg.MaxClockDrift = b.initState.MaxClockDrift

	return ibctmtypes.NewClientState(
		b.provider().ChainID, tmCfg.TrustLevel, tmCfg.TrustingPeriod, tmCfg.UnbondingPeriod, tmCfg.MaxClockDrift,
		b.provider().LastHeader.GetHeight().(clienttypes.Height), commitmenttypes.GetSDKSpecs(),
		[]string{"upgrade", "upgradedIBCState"}, tmCfg.AllowUpdateAfterExpiry, tmCfg.AllowUpdateAfterMisbehaviour,
	)
}

func (b *Builder) createConsumerGenesis(client *ibctmtypes.ClientState) *consumertypes.GenesisState {
	providerConsState := b.provider().LastHeader.ConsensusState()

	valUpdates := tmtypes.TM2PB.ValidatorUpdates(b.provider().Vals)
	params := consumertypes.NewParams(
		true,
		1000, // ignore distribution
		"",   // ignore distribution
		"",   // ignore distribution
		ccv.DefaultCCVTimeoutPeriod,
		consumertypes.DefaultTransferTimeoutPeriod,
		consumertypes.DefaultConsumerRedistributeFrac,
		consumertypes.DefaultHistoricalEntries,
		b.initState.UnbondingC,
	)
	return consumertypes.NewInitialGenesisState(client, providerConsState, valUpdates, params)
}

// The state of the data returned is equivalent to the state of two chains
// after a full handshake, but the precise order of steps used to reach the
// state does not necessarily mimic the order of steps that happen in a
// live scenario.
func GetZeroState(
	s *suite.Suite,
	initState InitState,
) (path *ibctesting.Path, addrs []sdk.ValAddress, heightLastCommitted, timeLastCommitted int64) {
	b := Builder{initState: initState, suite: s}

	b.createProviderAndConsumer()

	b.setProviderParams()

	// This is the simplest way to initialize the slash meter
	// after a change to the param value.
	b.providerKeeper().InitializeSlashMeter(b.providerCtx())

	b.addExtraProviderValidators()

	// Commit the additional validators
	b.coordinator.CommitBlock(b.provider())

	b.configurePath()

	// Create a client for the provider chain to use, using ibc go testing.
	b.createProvidersLocalClient()

	// Manually create a client for the consumer chain to and bootstrap
	// via genesis.
	clientState := b.createConsumersLocalClientGenesis()

	consumerGenesis := b.createConsumerGenesis(clientState)

	b.consumerKeeper().InitGenesis(b.consumerCtx(), consumerGenesis)

	// Client ID is set in InitGenesis and we treat it as a block box. So
	// must query it to use it with the endpoint.
	clientID, _ := b.consumerKeeper().GetProviderClientID(b.consumerCtx())
	b.consumerEndpoint().ClientID = clientID

	// Handshake
	b.coordinator.CreateConnections(b.path)
	b.coordinator.CreateChannels(b.path)

	// Usually the consumer sets the channel ID when it receives a first VSC packet
	// to the provider. For testing purposes, we can set it here. This is because
	// we model a blank slate: a provider and consumer that have fully established
	// their channel, and are ready for anything to happen.
	b.consumerKeeper().SetProviderChannel(b.consumerCtx(), b.consumerEndpoint().ChannelID)

	// Catch up consumer height to provider height. The provider was one ahead
	// from committing additional validators.
	simibc.EndBlock(b.consumer(), func() {})

	simibc.BeginBlock(b.consumer(), initState.BlockInterval)
	simibc.BeginBlock(b.provider(), initState.BlockInterval)

	// Commit a block on both chains, giving us two committed headers from
	// the same time and height. This is the starting point for all our
	// data driven testing.
	lastProviderHeader, _ := simibc.EndBlock(b.provider(), func() {})
	lastConsumerHeader, _ := simibc.EndBlock(b.consumer(), func() {})

	// Want the height and time of last COMMITTED block
	heightLastCommitted = b.provider().CurrentHeader.Height
	timeLastCommitted = b.provider().CurrentHeader.Time.Unix()

	// Get ready to update clients.
	simibc.BeginBlock(b.provider(), initState.BlockInterval)
	simibc.BeginBlock(b.consumer(), initState.BlockInterval)

	// Update clients to the latest header. Now everything is ready to go!
	// Ignore errors for brevity. Everything is checked in Assuptions test.
	_ = simibc.UpdateReceiverClient(b.consumerEndpoint(), b.providerEndpoint(), lastConsumerHeader)
	_ = simibc.UpdateReceiverClient(b.providerEndpoint(), b.consumerEndpoint(), lastProviderHeader)

	return b.path, b.valAddresses, heightLastCommitted, timeLastCommitted
}<|MERGE_RESOLUTION|>--- conflicted
+++ resolved
@@ -356,11 +356,7 @@
 // Checks that the lexicographic ordering of validator addresses as computed in
 // the staking module match the ordering of validators in the model.
 func (b *Builder) ensureValidatorLexicographicOrderingMatchesModel() {
-<<<<<<< HEAD
-	check := func(lesser sdk.ValAddress, greater sdk.ValAddress) {
-=======
 	check := func(lesser, greater sdk.ValAddress) {
->>>>>>> 39fa788e
 		lesserV, _ := b.providerStakingKeeper().GetValidator(b.providerCtx(), lesser)
 		greaterV, _ := b.providerStakingKeeper().GetValidator(b.providerCtx(), greater)
 		lesserKey := stakingtypes.GetValidatorsByPowerIndexKey(lesserV, sdk.DefaultPowerReduction)
