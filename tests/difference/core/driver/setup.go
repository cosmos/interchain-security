--- conflicted
+++ resolved
@@ -44,26 +44,11 @@
 )
 
 type Builder struct {
-<<<<<<< HEAD
-	suite          *suite.Suite
-	link           simibc.OrderedOutbox
-	path           *ibctesting.Path
-	coordinator    *ibctesting.Coordinator
-	clientHeaders  map[string][]*ibctmtypes.Header
-	mustBeginBlock map[string]bool
-	valAddresses   []sdk.ValAddress
-	initState      InitState
-}
-
-func (b *Builder) ctx(chain string) sdk.Context {
-	return b.chain(chain).GetContext()
-=======
 	suite        *suite.Suite
 	path         *ibctesting.Path
 	coordinator  *ibctesting.Coordinator
 	valAddresses []sdk.ValAddress
 	initState    InitState
->>>>>>> 3e8772a7
 }
 
 func (b *Builder) provider() *ibctesting.TestChain {
@@ -486,16 +471,6 @@
 	b.providerKeeper().SetParams(b.providerCtx(), throttle)
 }
 
-<<<<<<< HEAD
-func (b *Builder) createLink() {
-	b.link = simibc.MakeOrderedOutbox()
-	// init utility data structures
-	b.mustBeginBlock = map[string]bool{P: true, C: true}
-	b.clientHeaders = map[string][]*ibctmtypes.Header{}
-	for chainID := range b.coordinator.Chains {
-		b.clientHeaders[chainID] = []*ibctmtypes.Header{}
-	}
-=======
 func (b *Builder) configurePath() {
 	b.path = ibctesting.NewPath(b.consumer(), b.provider())
 	b.consumerEndpoint().ChannelConfig.PortID = ccv.ConsumerPortID
@@ -504,7 +479,6 @@
 	b.providerEndpoint().ChannelConfig.Version = ccv.Version
 	b.consumerEndpoint().ChannelConfig.Order = channeltypes.ORDERED
 	b.providerEndpoint().ChannelConfig.Order = channeltypes.ORDERED
->>>>>>> 3e8772a7
 }
 
 func (b *Builder) createProvidersLocalClient() {
