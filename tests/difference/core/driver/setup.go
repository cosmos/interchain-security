package core

import (
	"bytes"
	"encoding/json"
	"time"

	codectypes "github.com/cosmos/cosmos-sdk/codec/types"
	"github.com/cosmos/cosmos-sdk/crypto/keys/secp256k1"
	sdk "github.com/cosmos/cosmos-sdk/types"
	authtypes "github.com/cosmos/cosmos-sdk/x/auth/types"
	banktypes "github.com/cosmos/cosmos-sdk/x/bank/types"
	"github.com/cosmos/interchain-security/x/ccv/types"
	"github.com/stretchr/testify/require"
	"github.com/stretchr/testify/suite"
	abci "github.com/tendermint/tendermint/abci/types"
	tmproto "github.com/tendermint/tendermint/proto/tendermint/types"
	tmtypes "github.com/tendermint/tendermint/types"

	"github.com/cosmos/ibc-go/v3/testing/mock"

	ibctesting "github.com/cosmos/ibc-go/v3/testing"

	cryptocodec "github.com/cosmos/cosmos-sdk/crypto/codec"
	stakingtypes "github.com/cosmos/cosmos-sdk/x/staking/types"
	simapp "github.com/cosmos/interchain-security/testutil/simapp"

	cryptoEd25519 "crypto/ed25519"

	cosmosEd25519 "github.com/cosmos/cosmos-sdk/crypto/keys/ed25519"

	clienttypes "github.com/cosmos/ibc-go/v3/modules/core/02-client/types"
	channeltypes "github.com/cosmos/ibc-go/v3/modules/core/04-channel/types"
	commitmenttypes "github.com/cosmos/ibc-go/v3/modules/core/23-commitment/types"
	ibctmtypes "github.com/cosmos/ibc-go/v3/modules/light-clients/07-tendermint/types"

	slashingkeeper "github.com/cosmos/cosmos-sdk/x/slashing/keeper"
	slashingtypes "github.com/cosmos/cosmos-sdk/x/slashing/types"
	stakingkeeper "github.com/cosmos/cosmos-sdk/x/staking/keeper"
	appConsumer "github.com/cosmos/interchain-security/app/consumer"
	appProvider "github.com/cosmos/interchain-security/app/provider"
	simibc "github.com/cosmos/interchain-security/testutil/simibc"
	consumerkeeper "github.com/cosmos/interchain-security/x/ccv/consumer/keeper"
	consumertypes "github.com/cosmos/interchain-security/x/ccv/consumer/types"
	providerkeeper "github.com/cosmos/interchain-security/x/ccv/provider/keeper"

	channelkeeper "github.com/cosmos/ibc-go/v3/modules/core/04-channel/keeper"
	ccv "github.com/cosmos/interchain-security/x/ccv/types"
)

type Builder struct {
	suite          *suite.Suite
	link           simibc.OrderedLink
	path           *ibctesting.Path
	coordinator    *ibctesting.Coordinator
	clientHeaders  map[string][]*ibctmtypes.Header
	mustBeginBlock map[string]bool
	valAddresses   []sdk.ValAddress
	initState      InitState
}

func (b *Builder) ctx(chain string) sdk.Context {
	return b.chain(chain).GetContext()
}

func (b *Builder) chainID(chain string) string {
	return map[string]string{P: ibctesting.GetChainID(0), C: ibctesting.GetChainID(1)}[chain]
}

func (b *Builder) otherID(chainID string) string {
	return map[string]string{ibctesting.GetChainID(0): ibctesting.GetChainID(1), ibctesting.GetChainID(1): ibctesting.GetChainID(0)}[chainID]
}

func (b *Builder) chain(chain string) *ibctesting.TestChain {
	return map[string]*ibctesting.TestChain{P: b.providerChain(), C: b.consumerChain()}[chain]
}

func (b *Builder) providerChain() *ibctesting.TestChain {
	return b.coordinator.GetChain(ibctesting.GetChainID(0))
}

func (b *Builder) consumerChain() *ibctesting.TestChain {
	return b.coordinator.GetChain(ibctesting.GetChainID(1))
}

func (b *Builder) providerStakingKeeper() stakingkeeper.Keeper {
	return b.providerChain().App.(*appProvider.App).StakingKeeper
}

func (b *Builder) providerSlashingKeeper() slashingkeeper.Keeper {
	return b.providerChain().App.(*appProvider.App).SlashingKeeper
}

func (b *Builder) providerKeeper() providerkeeper.Keeper {
	return b.providerChain().App.(*appProvider.App).ProviderKeeper
}

func (b *Builder) consumerKeeper() consumerkeeper.Keeper {
	return b.consumerChain().App.(*appConsumer.App).ConsumerKeeper
}

func (b *Builder) endpointFromID(chainID string) *ibctesting.Endpoint {
	return map[string]*ibctesting.Endpoint{ibctesting.GetChainID(0): b.path.EndpointB, ibctesting.GetChainID(1): b.path.EndpointA}[chainID]
}

func (b *Builder) endpoint(chain string) *ibctesting.Endpoint {
	return map[string]*ibctesting.Endpoint{P: b.path.EndpointB, C: b.path.EndpointA}[chain]
}

func (b *Builder) validator(i int64) sdk.ValAddress {
	return b.valAddresses[i]
}

func (b *Builder) consAddr(i int64) sdk.ConsAddress {
	return sdk.ConsAddress(b.validator(i))
}

// getValidatorPK returns the validator private key using the given seed index
func (b *Builder) getValidatorPK(seedIx int) mock.PV {
	seed := []byte(b.initState.PKSeeds[seedIx])
	//lint:ignore SA1019 We don't care because this is only a test.
	return mock.PV{PrivKey: &cosmosEd25519.PrivKey{Key: cryptoEd25519.NewKeyFromSeed(seed)}}
}

func (b *Builder) getAppBytesAndSenders(chainID string, app ibctesting.TestingApp, genesis map[string]json.RawMessage,
	validators *tmtypes.ValidatorSet) ([]byte, []ibctesting.SenderAccount) {

	accounts := []authtypes.GenesisAccount{}
	balances := []banktypes.Balance{}
	senderAccounts := []ibctesting.SenderAccount{}

	// Create genesis accounts.
	for i := 0; i < 2; i++ {
		pk := secp256k1.GenPrivKey()
		acc := authtypes.NewBaseAccount(pk.PubKey().Address().Bytes(), pk.PubKey(), uint64(i), 0)

		// Give enough funds for many delegations
		// Extra units are to delegate to extra validators created later
		// in order to bond them and still have INITIAL_DELEGATOR_TOKENS remaining
		extra := 0
		for j := 0; j < b.initState.NumValidators; j++ {
			if b.initState.ValStates.Status[j] != stakingtypes.Bonded {
				extra += b.initState.ValStates.Delegation[j]
			}
		}
		amt := uint64(b.initState.InitialDelegatorTokens + extra)

		bal := banktypes.Balance{
			Address: acc.GetAddress().String(),
			Coins:   sdk.NewCoins(sdk.NewCoin(sdk.DefaultBondDenom, sdk.NewIntFromUint64(amt))),
		}

		accounts = append(accounts, acc)
		balances = append(balances, bal)

		senderAccount := ibctesting.SenderAccount{
			SenderAccount: acc,
			SenderPrivKey: pk,
		}

		senderAccounts = append(senderAccounts, senderAccount)
	}

	// set genesis accounts
	genesisAuth := authtypes.NewGenesisState(authtypes.DefaultParams(), accounts)
	genesis[authtypes.ModuleName] = app.AppCodec().MustMarshalJSON(genesisAuth)

	stakingValidators := make([]stakingtypes.Validator, 0, len(validators.Validators))
	delegations := make([]stakingtypes.Delegation, 0, len(validators.Validators))

	// Sum bonded is needed for BondedPool account
	sumBonded := sdk.NewInt(0)

	for i, val := range validators.Validators {
		status := b.initState.ValStates.Status[i]
		delegation := b.initState.ValStates.Delegation[i]
		extra := b.initState.ValStates.ValidatorExtraTokens[i]

		tokens := sdk.NewInt(int64(delegation + extra))
		b.suite.Require().Equal(status, stakingtypes.Bonded, "All genesis validators should be bonded")
		sumBonded = sumBonded.Add(tokens)
		// delegator account receives delShares shares
		delShares := sdk.NewDec(int64(delegation))
		// validator has additional sumShares due to extra units
		sumShares := sdk.NewDec(int64(delegation + extra))

		pk, err := cryptocodec.FromTmPubKeyInterface(val.PubKey)
		require.NoError(b.suite.T(), err)
		pkAny, err := codectypes.NewAnyWithValue(pk)
		require.NoError(b.suite.T(), err)

		validator := stakingtypes.Validator{
			OperatorAddress:   sdk.ValAddress(val.Address).String(),
			ConsensusPubkey:   pkAny,
			Jailed:            false,
			Status:            status,
			Tokens:            tokens,
			DelegatorShares:   sumShares,
			Description:       stakingtypes.Description{},
			UnbondingHeight:   int64(0),
			UnbondingTime:     time.Unix(0, 0).UTC(),
			Commission:        stakingtypes.NewCommission(sdk.ZeroDec(), sdk.ZeroDec(), sdk.ZeroDec()),
			MinSelfDelegation: sdk.ZeroInt(),
		}

		stakingValidators = append(stakingValidators, validator)

		// Store delegation from the model delegator account
		delegations = append(delegations, stakingtypes.NewDelegation(accounts[0].GetAddress(), val.Address.Bytes(), delShares))
		// Remaining delegation is from extra account
		delegations = append(delegations, stakingtypes.NewDelegation(accounts[1].GetAddress(), val.Address.Bytes(), sumShares.Sub(delShares)))
	}

	bondDenom := sdk.DefaultBondDenom
	genesisStaking := stakingtypes.GenesisState{}

	if genesis[stakingtypes.ModuleName] != nil {
		// If staking module genesis already exists
		app.AppCodec().MustUnmarshalJSON(genesis[stakingtypes.ModuleName], &genesisStaking)
		bondDenom = genesisStaking.Params.BondDenom
	}

	// Set model parameters
	genesisStaking.Params.MaxEntries = uint32(b.initState.MaxEntries)
	genesisStaking.Params.MaxValidators = uint32(b.initState.MaxValidators)
	genesisStaking.Params.UnbondingTime = b.initState.UnbondingP
	genesisStaking = *stakingtypes.NewGenesisState(genesisStaking.Params, stakingValidators, delegations)
	genesis[stakingtypes.ModuleName] = app.AppCodec().MustMarshalJSON(&genesisStaking)

	// add bonded amount to bonded pool module account
	balances = append(balances, banktypes.Balance{
		Address: authtypes.NewModuleAddress(stakingtypes.BondedPoolName).String(),
		Coins:   sdk.Coins{sdk.NewCoin(bondDenom, sumBonded)},
	})

	// add unbonded amount
	balances = append(balances, banktypes.Balance{
		Address: authtypes.NewModuleAddress(stakingtypes.NotBondedPoolName).String(),
		Coins:   sdk.Coins{sdk.NewCoin(bondDenom, sdk.ZeroInt())},
	})

	// update total funds supply
	genesisBank := banktypes.NewGenesisState(banktypes.DefaultGenesisState().Params, balances, sdk.NewCoins(), []banktypes.Metadata{})
	genesis[banktypes.ModuleName] = app.AppCodec().MustMarshalJSON(genesisBank)

	stateBytes, err := json.MarshalIndent(genesis, "", " ")
	require.NoError(b.suite.T(), err)

	return stateBytes, senderAccounts

}

func (b *Builder) newChain(coord *ibctesting.Coordinator, appInit ibctesting.AppIniter, chainID string,
	validators *tmtypes.ValidatorSet, signers map[string]tmtypes.PrivValidator) *ibctesting.TestChain {

	app, genesis := appInit()

	stateBytes, senderAccounts := b.getAppBytesAndSenders(chainID, app, genesis, validators)

	app.InitChain(
		abci.RequestInitChain{
			ChainId:         chainID,
			Validators:      []abci.ValidatorUpdate{},
			ConsensusParams: initState.ConsensusParams,
			AppStateBytes:   stateBytes,
		},
	)

	app.Commit()

	app.BeginBlock(
		abci.RequestBeginBlock{
			Header: tmproto.Header{
				ChainID:            chainID,
				Height:             app.LastBlockHeight() + 1,
				AppHash:            app.LastCommitID().Hash,
				ValidatorsHash:     validators.Hash(),
				NextValidatorsHash: validators.Hash(),
			},
		},
	)

	chain := &ibctesting.TestChain{
		T:           b.suite.T(),
		Coordinator: coord,
		ChainID:     chainID,
		App:         app,
		CurrentHeader: tmproto.Header{
			ChainID: chainID,
			Height:  1,
			Time:    coord.CurrentTime.UTC(),
		},
		QueryServer:    app.GetIBCKeeper(),
		TxConfig:       app.GetTxConfig(),
		Codec:          app.AppCodec(),
		Vals:           validators,
		NextVals:       validators,
		Signers:        signers,
		SenderPrivKey:  senderAccounts[0].SenderPrivKey,
		SenderAccount:  senderAccounts[0].SenderAccount,
		SenderAccounts: senderAccounts,
	}

	coord.CommitBlock(chain)

	return chain
}

func (b *Builder) createValidators() (*tmtypes.ValidatorSet, map[string]tmtypes.PrivValidator, []sdk.ValAddress) {
	addresses := []sdk.ValAddress{}
	signers := map[string]tmtypes.PrivValidator{}
	validators := []*tmtypes.Validator{}

	for i, power := range b.initState.ValStates.Tokens {
		if b.initState.ValStates.Status[i] != stakingtypes.Bonded {
			continue
		}
		privVal := b.getValidatorPK(i)

		pubKey, err := privVal.GetPubKey()
		require.NoError(b.suite.T(), err)

		// Compute address
		addr, err := sdk.ValAddressFromHex(pubKey.Address().String())
		require.NoError(b.suite.T(), err)
		addresses = append(addresses, addr)

		// Save signer
		signers[pubKey.Address().String()] = privVal

		// Save validator with power
		validators = append(validators, tmtypes.NewValidator(pubKey, int64(power)))
	}

	return tmtypes.NewValidatorSet(validators), signers, addresses
}

func (b *Builder) createChains() {

	coordinator := simapp.NewBasicCoordinator(b.suite.T())

	// Create validators
	validators, signers, addresses := b.createValidators()
	// Create provider
	coordinator.Chains[ibctesting.GetChainID(0)] = b.newChain(coordinator, simapp.SetupTestingappProvider, ibctesting.GetChainID(0), validators, signers)
	// Create consumer, using the same validators.
	coordinator.Chains[ibctesting.GetChainID(1)] = b.newChain(coordinator, simapp.SetupTestingAppConsumer, ibctesting.GetChainID(1), validators, signers)

	b.coordinator = coordinator
	b.valAddresses = addresses

}

// createValidator creates an additional validator with zero commission
// and zero tokens (zero voting power).
func (b *Builder) createValidator(seedIx int) (tmtypes.PrivValidator, sdk.ValAddress) {
	privVal := b.getValidatorPK(seedIx)
	pubKey, err := privVal.GetPubKey()
	b.suite.Require().NoError(err)
	val := tmtypes.NewValidator(pubKey, 0)
	addr, err := sdk.ValAddressFromHex(val.Address.String())
	b.suite.Require().NoError(err)
	PK := privVal.PrivKey.PubKey()
	coin := sdk.NewCoin(sdk.DefaultBondDenom, sdk.NewInt(0))
	msg, err := stakingtypes.NewMsgCreateValidator(addr, PK, coin, stakingtypes.Description{},
		stakingtypes.NewCommissionRates(sdk.ZeroDec(), sdk.ZeroDec(), sdk.ZeroDec()), sdk.ZeroInt())
	b.suite.Require().NoError(err)
	pskServer := stakingkeeper.NewMsgServerImpl(b.providerStakingKeeper())
	_, _ = pskServer.CreateValidator(sdk.WrapSDKContext(b.ctx(P)), msg)
	return privVal, addr
}

// setSigningInfos sets the validator signing info in the provider Slashing module
func (b *Builder) setSigningInfos() {
	for i := 0; i < 4; i++ { // TODO: unhardcode
		info := slashingtypes.NewValidatorSigningInfo(
			b.consAddr(int64(i)),
			b.chain(P).CurrentHeader.GetHeight(),
			0,
			time.Unix(0, 0),
			false,
			0,
		)
		b.providerSlashingKeeper().SetValidatorSigningInfo(b.ctx(P), b.consAddr(int64(i)), info)
	}
}

// Checks that the lexicographic ordering of validator addresses as computed in
// the staking module match the ordering of validators in the model.
func (b *Builder) ensureValidatorLexicographicOrderingMatchesModel() {

	check := func(lesser sdk.ValAddress, greater sdk.ValAddress) {
		lesserV, _ := b.providerStakingKeeper().GetValidator(b.ctx(P), lesser)
		greaterV, _ := b.providerStakingKeeper().GetValidator(b.ctx(P), greater)
		lesserKey := stakingtypes.GetValidatorsByPowerIndexKey(lesserV, sdk.DefaultPowerReduction)
		greaterKey := stakingtypes.GetValidatorsByPowerIndexKey(greaterV, sdk.DefaultPowerReduction)
		// The result will be 0 if a==b, -1 if a < b, and +1 if a > b.
		res := bytes.Compare(lesserKey, greaterKey)
		// Confirm that validator precedence is the same in code as in model
		b.suite.Require().Equal(-1, res)
	}

	// In order to match the model to the system under test it is necessary
	// to enforce a strict lexicographic ordering on the validators.
	// We must do this because the staking module will break ties when
	// deciding the active validator set by comparing addresses lexicographically.
	// Thus, we assert here that the ordering in the model matches the ordering
	// in the SUT.
	for i := range b.valAddresses[:len(b.valAddresses)-1] {
		// validators are chosen sorted descending in the staking module
		greater := b.valAddresses[i]
		lesser := b.valAddresses[i+1]
		check(lesser, greater)
	}
}

// delegate is used to delegate tokens to newly created
// validators in the setup process.
func (b *Builder) delegate(del int, val sdk.ValAddress, amt int64) {
	d := b.providerChain().SenderAccounts[del].SenderAccount.GetAddress()
	coins := sdk.NewCoin(sdk.DefaultBondDenom, sdk.NewInt(amt))
	msg := stakingtypes.NewMsgDelegate(d, val, coins)
	pskServer := stakingkeeper.NewMsgServerImpl(b.providerStakingKeeper())
	_, err := pskServer.Delegate(sdk.WrapSDKContext(b.ctx(P)), msg)
	b.suite.Require().NoError(err)
}

func (b *Builder) addExtraValidators() {

	for i, status := range b.initState.ValStates.Status {
		if status == stakingtypes.Unbonded {
			val, addr := b.createValidator(i)
			pubKey, err := val.GetPubKey()
			b.suite.Require().Nil(err)
			b.valAddresses = append(b.valAddresses, addr)
			b.providerChain().Signers[pubKey.Address().String()] = val
			b.consumerChain().Signers[pubKey.Address().String()] = val
		}
	}

	b.setSigningInfos()

	b.ensureValidatorLexicographicOrderingMatchesModel()

	for i := range b.initState.ValStates.Status {
		if b.initState.ValStates.Status[i] == stakingtypes.Unbonded {
			del := b.initState.ValStates.Delegation[i]
			extra := b.initState.ValStates.ValidatorExtraTokens[i]
			b.delegate(0, b.validator(int64(i)), int64(del))
			b.delegate(1, b.validator(int64(i)), int64(extra))
		}
	}
}

func (b *Builder) setSlashParams() {
	// Set the slash factors on the provider to match the model
	sparams := b.providerSlashingKeeper().GetParams(b.ctx(P))
	sparams.SlashFractionDoubleSign = b.initState.SlashDoublesign
	sparams.SlashFractionDowntime = b.initState.SlashDowntime
	b.providerSlashingKeeper().SetParams(b.ctx(P), sparams)
}

func (b *Builder) createConsumerGenesis(tmConfig *ibctesting.TendermintConfig) *consumertypes.GenesisState {
	// Create Provider client
	providerClient := ibctmtypes.NewClientState(
		b.providerChain().ChainID, tmConfig.TrustLevel, tmConfig.TrustingPeriod, tmConfig.UnbondingPeriod, tmConfig.MaxClockDrift,
		b.providerChain().LastHeader.GetHeight().(clienttypes.Height), commitmenttypes.GetSDKSpecs(),
		[]string{"upgrade", "upgradedIBCState"}, tmConfig.AllowUpdateAfterExpiry, tmConfig.AllowUpdateAfterMisbehaviour,
	)
	providerConsState := b.providerChain().LastHeader.ConsensusState()

	// Create Consumer genesis
	valUpdates := tmtypes.TM2PB.ValidatorUpdates(b.providerChain().Vals)
	params := consumertypes.NewParams(
		true,
		1000, // ignore distribution
		"",   // ignore distribution
		"",   // ignore distribution
<<<<<<< HEAD
		time.Hour,
=======
		ccv.DefaultCCVTimeoutPeriod,
>>>>>>> df3b1fe3
	)
	return consumertypes.NewInitialGenesisState(providerClient, providerConsState, valUpdates, consumertypes.SlashRequests{}, params)
}

func (b *Builder) createLink() {
	b.link = simibc.MakeOrderedLink()
	// init utility data structures
	b.mustBeginBlock = map[string]bool{P: true, C: true}
	b.clientHeaders = map[string][]*ibctmtypes.Header{}
	for chainID := range b.coordinator.Chains {
		b.clientHeaders[chainID] = []*ibctmtypes.Header{}
	}
}

func (b *Builder) doIBCHandshake() {
	// Configure the ibc path
	b.path = ibctesting.NewPath(b.consumerChain(), b.providerChain())
	b.path.EndpointA.ChannelConfig.PortID = ccv.ConsumerPortID
	b.path.EndpointB.ChannelConfig.PortID = ccv.ProviderPortID
	b.path.EndpointA.ChannelConfig.Version = ccv.Version
	b.path.EndpointB.ChannelConfig.Version = ccv.Version
	b.path.EndpointA.ChannelConfig.Order = channeltypes.ORDERED
	b.path.EndpointB.ChannelConfig.Order = channeltypes.ORDERED

	providerClientID, ok := b.consumerKeeper().GetProviderClientID(b.ctx(C))
	if !ok {
		panic("must already have provider client on consumer chain")
	}
	b.path.EndpointA.ClientID = providerClientID
	err := b.path.EndpointB.Chain.SenderAccount.SetAccountNumber(6)
	b.suite.Require().NoError(err)
	err = b.path.EndpointA.Chain.SenderAccount.SetAccountNumber(1)
	b.suite.Require().NoError(err)

	// Configure and create the consumer Client
	tmConfig := b.path.EndpointB.ClientConfig.(*ibctesting.TendermintConfig)
	// TODO: This is intentionally set to unbonding period for P (provider)
	// TODO: Not sure why it breaks without this.
	tmConfig.UnbondingPeriod = b.initState.UnbondingP
	tmConfig.TrustingPeriod = b.initState.Trusting
	tmConfig.MaxClockDrift = b.initState.MaxClockDrift
	err = b.path.EndpointB.CreateClient()
	b.suite.Require().NoError(err)

	// Create the Consumer chain ID mapping in the provider state
	b.providerKeeper().SetConsumerClientId(b.ctx(P), b.consumerChain().ChainID, b.path.EndpointB.ClientID)

	// Handshake
	b.coordinator.CreateConnections(b.path)
	b.coordinator.CreateChannels(b.path)
}

// Manually construct and send an empty VSC packet from the provider
// to the consumer. This is necessary to complete the handshake, and thus
// match the model init state, without any additional validator power changes.
func (b *Builder) sendEmptyVSCPacketToFinishHandshake() {
	vscID := b.providerKeeper().GetValidatorSetUpdateId(b.providerChain().GetContext())

	timeout := uint64(b.chain(P).CurrentHeader.Time.Add(ccv.DefaultCCVTimeoutPeriod).UnixNano())

	pd := types.NewValidatorSetChangePacketData(
		[]abci.ValidatorUpdate{},
		vscID,
		nil,
	)

	seq, ok := b.providerChain().App.(*appProvider.App).GetIBCKeeper().ChannelKeeper.GetNextSequenceSend(
		b.ctx(P), ccv.ProviderPortID, b.path.EndpointB.ChannelID)

	b.suite.Require().True(ok)

	packet := channeltypes.NewPacket(pd.GetBytes(), seq, ccv.ProviderPortID, b.endpoint(P).ChannelID,
		ccv.ConsumerPortID, b.endpoint(C).ChannelID, clienttypes.Height{}, timeout)

	channelCap := b.endpoint(P).Chain.GetChannelCapability(packet.GetSourcePort(), packet.GetSourceChannel())

	err := b.endpoint(P).Chain.App.GetIBCKeeper().ChannelKeeper.SendPacket(b.ctx(P), channelCap, packet)

	b.suite.Require().NoError(err)

	// Double commit the packet
	b.endBlock(b.chainID(P))
	b.coordinator.CurrentTime = b.coordinator.CurrentTime.Add(time.Second * time.Duration(1)).UTC()
	b.beginBlock(b.chainID(P))
	b.endBlock(b.chainID(P))
	b.coordinator.CurrentTime = b.coordinator.CurrentTime.Add(time.Second * time.Duration(1)).UTC()
	b.mustBeginBlock[P] = true

	b.updateClient(b.chainID(C))

	ack, err := simibc.TryRecvPacket(b.endpoint(P), b.endpoint(C), packet)

	b.link.AddAck(b.chainID(C), ack, packet)

	b.suite.Require().NoError(err)
}

// idempotentBeginBlock begins a new block on chain
// if it is necessary to do so.
func (b *Builder) idempotentBeginBlock(chain string) {
	if b.mustBeginBlock[chain] {
		b.mustBeginBlock[chain] = false
		b.beginBlock(b.chainID(chain))
		b.updateClient(b.chainID(chain))
	}
}

func (b *Builder) beginBlock(chainID string) {
	c := b.coordinator.GetChain(chainID)
	c.CurrentHeader = tmproto.Header{
		ChainID:            c.ChainID,
		Height:             c.App.LastBlockHeight() + 1,
		AppHash:            c.App.LastCommitID().Hash,
		Time:               b.coordinator.CurrentTime,
		ValidatorsHash:     c.Vals.Hash(),
		NextValidatorsHash: c.NextVals.Hash(),
	}
	_ = c.App.BeginBlock(abci.RequestBeginBlock{Header: c.CurrentHeader})
}

func (b *Builder) updateClient(chainID string) {
	for _, header := range b.clientHeaders[b.otherID(chainID)] {
		err := simibc.UpdateReceiverClient(b.endpointFromID(b.otherID(chainID)), b.endpointFromID(chainID), header)
		if err != nil {
			b.coordinator.Fatal("updateClient")
		}
	}
	b.clientHeaders[b.otherID(chainID)] = []*ibctmtypes.Header{}
}

func (b *Builder) deliver(chainID string) {
	packets := b.link.ConsumePackets(b.otherID(chainID), 1)
	for _, p := range packets {
		receiver := b.endpointFromID(chainID)
		sender := receiver.Counterparty
		ack, err := simibc.TryRecvPacket(sender, receiver, p.Packet)
		if err != nil {
			b.coordinator.Fatal("deliver")
		}
		b.link.AddAck(chainID, ack, p.Packet)
	}
}

func (b *Builder) deliverAcks(chainID string) {
	for _, ack := range b.link.ConsumeAcks(b.otherID(chainID), 999999) {
		err := simibc.TryRecvAck(b.endpointFromID(b.otherID(chainID)), b.endpointFromID(chainID), ack.Packet, ack.Ack)
		if err != nil {
			b.coordinator.Fatal("deliverAcks")
		}
	}
}

func (b *Builder) endBlock(chainID string) {
	c := b.coordinator.GetChain(chainID)

	ebRes := c.App.EndBlock(abci.RequestEndBlock{Height: c.CurrentHeader.Height})

	c.App.Commit()

	c.Vals = c.NextVals

	c.NextVals = ibctesting.ApplyValSetChanges(c.T, c.Vals, ebRes.ValidatorUpdates)

	c.LastHeader = c.CurrentTMClientHeader()
	// Store header to be used in UpdateClient
	b.clientHeaders[chainID] = append(b.clientHeaders[chainID], c.LastHeader)

	for _, e := range ebRes.Events {
		if e.Type == channeltypes.EventTypeSendPacket {
			packet, _ := channelkeeper.ReconstructPacketFromEvent(e)
			// Collect packets
			b.link.AddPacket(chainID, packet)
		}
	}

	// Commit packets emmitted up to this point
	b.link.Commit(chainID)

	newT := b.coordinator.CurrentTime.Add(b.initState.BlockSeconds).UTC()

	// increment the current header
	c.CurrentHeader = tmproto.Header{
		ChainID:            c.ChainID,
		Height:             c.App.LastBlockHeight() + 1,
		AppHash:            c.App.LastCommitID().Hash,
		Time:               newT,
		ValidatorsHash:     c.Vals.Hash(),
		NextValidatorsHash: c.NextVals.Hash(),
	}

	c.App.BeginBlock(abci.RequestBeginBlock{Header: c.CurrentHeader})
}

func (b *Builder) build() {

	b.createChains()

	b.addExtraValidators()

	// Commit the additional validators
	b.coordinator.CommitBlock(b.providerChain())

	b.setSlashParams()

	// Set light client params to match model
	tmConfig := ibctesting.NewTendermintConfig()
	tmConfig.UnbondingPeriod = b.initState.UnbondingP
	tmConfig.TrustingPeriod = b.initState.Trusting
	tmConfig.MaxClockDrift = b.initState.MaxClockDrift

	// Init consumer
	b.consumerKeeper().InitGenesis(b.ctx(C), b.createConsumerGenesis(tmConfig))

	// Create a simulated network link link
	b.createLink()

	// Establish connection, channel
	b.doIBCHandshake()

	// Set the unbonding time on the consumer to the model value
	moduleParams := consumertypes.DefaultParams()
	moduleParams.UnbondingPeriod = b.initState.UnbondingC
	b.consumerKeeper().SetParams(b.ctx(C), moduleParams)

	// Send an empty VSC packet from the provider to the consumer to finish
	// the handshake. This is necessary because the model starts from a
	// completely initialized state, with a completed handshake.
	b.sendEmptyVSCPacketToFinishHandshake()

	// Catch up consumer to have the same height and timestamp as provider
	b.endBlock(b.chainID(C))
	b.coordinator.CurrentTime = b.coordinator.CurrentTime.Add(time.Second * time.Duration(1)).UTC()
	b.beginBlock(b.chainID(C))
	b.endBlock(b.chainID(C))
	b.coordinator.CurrentTime = b.coordinator.CurrentTime.Add(time.Second * time.Duration(1)).UTC()
	b.beginBlock(b.chainID(C))
	b.endBlock(b.chainID(C))
	b.coordinator.CurrentTime = b.coordinator.CurrentTime.Add(time.Second * time.Duration(1)).UTC()
	b.mustBeginBlock[C] = true

	// Progress chains in unison, allowing first VSC to mature.
	for i := 0; i < 11; i++ {
		b.idempotentBeginBlock(P)
		b.endBlock(b.chainID(P))
		b.idempotentBeginBlock(C)
		b.endBlock(b.chainID(C))
		b.mustBeginBlock = map[string]bool{P: true, C: true}
		b.coordinator.CurrentTime = b.coordinator.CurrentTime.Add(b.initState.BlockSeconds).UTC()
	}

	b.idempotentBeginBlock(P)
	// Deliver outstanding ack
	b.deliverAcks(b.chainID(P))
	// Deliver the maturity from the first VSC (needed to complete handshake)
	b.deliver(b.chainID(P))

	for i := 0; i < 2; i++ {
		b.idempotentBeginBlock(P)
		b.endBlock(b.chainID(P))
		b.idempotentBeginBlock(C)
		b.deliverAcks(b.chainID(C))
		b.endBlock(b.chainID(C))
		b.mustBeginBlock = map[string]bool{P: true, C: true}
		b.coordinator.CurrentTime = b.coordinator.CurrentTime.Add(b.initState.BlockSeconds).UTC()
	}

	b.idempotentBeginBlock(P)
	b.idempotentBeginBlock(C)

	b.endBlock(b.chainID(P))
	b.endBlock(b.chainID(C))
	b.coordinator.CurrentTime = b.coordinator.CurrentTime.Add(b.initState.BlockSeconds).UTC()
	b.beginBlock(b.chainID(P))
	b.beginBlock(b.chainID(C))
	b.updateClient(b.chainID(P))
	b.updateClient(b.chainID(C))
}

func GetZeroState(suite *suite.Suite, initState InitState) (
	*ibctesting.Path, []sdk.ValAddress, int64, int64) {
	b := Builder{initState: initState, suite: suite}
	b.build()
	// Height of the last committed block (current header is not committed)
	heightLastCommitted := b.chain(P).CurrentHeader.Height - 1
	// Time of the last committed block (current header is not committed)
	timeLastCommitted := b.chain(P).CurrentHeader.Time.Add(-b.initState.BlockSeconds).Unix()
	return b.path, b.valAddresses, heightLastCommitted, timeLastCommitted
}<|MERGE_RESOLUTION|>--- conflicted
+++ resolved
@@ -476,11 +476,8 @@
 		1000, // ignore distribution
 		"",   // ignore distribution
 		"",   // ignore distribution
-<<<<<<< HEAD
 		time.Hour,
-=======
-		ccv.DefaultCCVTimeoutPeriod,
->>>>>>> df3b1fe3
+		time.Hour,
 	)
 	return consumertypes.NewInitialGenesisState(providerClient, providerConsState, valUpdates, consumertypes.SlashRequests{}, params)
 }
