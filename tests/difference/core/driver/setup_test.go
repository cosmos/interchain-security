--- conflicted
+++ resolved
@@ -11,11 +11,7 @@
 // driver hold. This test therefore does not test the system, but only that
 // the driver is correctly setup.
 func (s *CoreSuite) TestAssumptionsSetup() {
-<<<<<<< HEAD
-	const FAIL_MSG = "Assumptions for core diff test failed: there is a problem with the driver or how the test is setup."
-=======
 	const failMsg = "Assumptions for core diff test failed: there is a problem with the driver or how the test is setup."
->>>>>>> 39fa788e
 
 	// Staking module maxValidators param is correct
 	maxValsE := uint32(s.initState.MaxValidators)
