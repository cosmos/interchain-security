--- conflicted
+++ resolved
@@ -77,43 +77,12 @@
 	suite.Run(t, ccvSuite)
 }
 
-<<<<<<< HEAD
 // SetupTest sets up in-mem state before every test
-func (ccvSuite *CCVTestSuite) SetupTest() {
+func (suite *CCVTestSuite) SetupTest() {
 
 	// Instantiate new coordinator, provider, and consumer using custom callback
-	ccvSuite.coordinator, ccvSuite.providerChain,
-		ccvSuite.consumerChain = ccvSuite.setupCoordinatorAndChains(ccvSuite.T())
-
-	// run common setup using custom keeper getter callbacks
-	ccvSuite.providerClient, ccvSuite.providerConsState,
-		ccvSuite.path, ccvSuite.transferPath = CommonSetup(
-		ccvSuite.Suite,
-		ccvSuite.providerKeeperGetter(*ccvSuite),
-		ccvSuite.consumerKeeperGetter(*ccvSuite),
-		ccvSuite.providerChain,
-		ccvSuite.consumerChain,
-	)
-}
-
-// CommonSetup sets up various state for the test suite. It is used by both the standard
-// group of ccv tests, and the group of tests relevant to a democracy consumer.
-func CommonSetup(
-	suite suite.Suite,
-	providerKeeper providerKeeper,
-	consumerKeeper consumerKeeper,
-	providerChain *ibctesting.TestChain,
-	consumerChain *ibctesting.TestChain,
-) (
-	providerClientState *ibctmtypes.ClientState,
-	providerConsState *ibctmtypes.ConsensusState,
-	path *ibctesting.Path,
-	transferPath *ibctesting.Path,
-) {
-=======
-func (suite *CCVTestSuite) SetupTest() {
-	suite.coordinator, suite.providerChain, suite.consumerChain = simapp.NewProviderConsumerCoordinator(suite.T())
->>>>>>> 4958d0fb
+	suite.coordinator, suite.providerChain,
+		suite.consumerChain = suite.setupCoordinatorAndChains(suite.T())
 
 	// valsets must match
 	providerValUpdates := tmtypes.TM2PB.ValidatorUpdates(suite.providerChain.Vals)
