package main

import (
	"bufio"
	"fmt"
	"log"
	"os/exec"
	"regexp"
	"strconv"
	"time"

	clienttypes "github.com/cosmos/ibc-go/v7/modules/core/02-client/types"
	"github.com/kylelemons/godebug/pretty"
	"github.com/tidwall/gjson"
	"gopkg.in/yaml.v2"
)

type State map[ChainID]ChainState

type ChainState struct {
	ValBalances                    *map[ValidatorID]uint
	Proposals                      *map[uint]Proposal
	ValPowers                      *map[ValidatorID]uint
	RepresentativePowers           *map[ValidatorID]uint
	Params                         *[]Param
	Rewards                        *Rewards
	ConsumerChains                 *map[ChainID]bool
	AssignedKeys                   *map[ValidatorID]string
	ProviderKeys                   *map[ValidatorID]string // validatorID: validator provider key
	ConsumerChainQueueSizes        *map[ChainID]uint
	GlobalSlashQueueSize           *uint
	RegisteredConsumerRewardDenoms *[]string
	ClientsFrozenHeights           *map[string]clienttypes.Height
}

type Proposal interface {
	isProposal()
}
type TextProposal struct {
	Title       string
	Description string
	Deposit     uint
	Status      string
}

func (p TextProposal) isProposal() {}

type ConsumerAdditionProposal struct {
	Deposit       uint
	Chain         ChainID
	SpawnTime     int
	InitialHeight clienttypes.Height
	Status        string
}

type UpgradeProposal struct {
	Title         string
	Description   string
	UpgradeHeight uint64
	Type          string
	Deposit       uint
	Status        string
}

func (p UpgradeProposal) isProposal() {}

func (p ConsumerAdditionProposal) isProposal() {}

type ConsumerRemovalProposal struct {
	Deposit  uint
	Chain    ChainID
	StopTime int
	Status   string
}

func (p ConsumerRemovalProposal) isProposal() {}

type Rewards struct {
	IsRewarded map[ValidatorID]bool
	// if true it will calculate if the validator/delegator is rewarded between 2 successive blocks,
	// otherwise it will calculate if it received any rewards since the 1st block
	IsIncrementalReward bool
	// if true checks rewards for "stake" token, otherwise checks rewards from
	// other chains (e.g. false is used to check if provider received rewards from a consumer chain)
	IsNativeDenom bool
}

type ParamsProposal struct {
	Deposit  uint
	Status   string
	Subspace string
	Key      string
	Value    string
}

func (p ParamsProposal) isProposal() {}

type Param struct {
	Subspace string
	Key      string
	Value    string
}

func (tr TestRun) getState(modelState State) State {
	systemState := State{}
	for k, modelState := range modelState {
		log.Println("Getting model state for chain: ", k)
		systemState[k] = tr.getChainState(k, modelState)
	}

	return systemState
}

func (tr TestRun) getChainState(chain ChainID, modelState ChainState) ChainState {
	chainState := ChainState{}

	if modelState.ValBalances != nil {
		valBalances := tr.getBalances(chain, *modelState.ValBalances)
		chainState.ValBalances = &valBalances
	}

	if modelState.Proposals != nil {
		proposals := tr.getProposals(chain, *modelState.Proposals)
		chainState.Proposals = &proposals
	}

	if modelState.ValPowers != nil {
		tr.waitBlocks(chain, 1, 10*time.Second)
		powers := tr.getValPowers(chain, *modelState.ValPowers)
		chainState.ValPowers = &powers
	}

	if modelState.RepresentativePowers != nil {
		representPowers := tr.getRepresentativePowers(chain, *modelState.RepresentativePowers)
		chainState.RepresentativePowers = &representPowers
	}

	if modelState.Params != nil {
		params := tr.getParams(chain, *modelState.Params)
		chainState.Params = &params
	}

	if modelState.Rewards != nil {
		rewards := tr.getRewards(chain, *modelState.Rewards)
		chainState.Rewards = &rewards
	}

	if modelState.ConsumerChains != nil {
		chains := tr.getConsumerChains(chain)
		chainState.ConsumerChains = &chains
	}

	if modelState.AssignedKeys != nil {
		assignedKeys := tr.getConsumerAddresses(chain, *modelState.AssignedKeys)
		chainState.AssignedKeys = &assignedKeys
	}

	if modelState.ProviderKeys != nil {
		providerKeys := tr.getProviderAddresses(chain, *modelState.ProviderKeys)
		chainState.ProviderKeys = &providerKeys
	}

	if modelState.GlobalSlashQueueSize != nil {
		globalQueueSize := tr.getGlobalSlashQueueSize()
		chainState.GlobalSlashQueueSize = &globalQueueSize
	}

	if modelState.ConsumerChainQueueSizes != nil {
		consumerChainQueueSizes := map[ChainID]uint{}
		for c := range *modelState.ConsumerChainQueueSizes {
			consumerChainQueueSizes[c] = tr.getConsumerChainPacketQueueSize(c)
		}
		chainState.ConsumerChainQueueSizes = &consumerChainQueueSizes
	}

	if modelState.RegisteredConsumerRewardDenoms != nil {
		registeredConsumerRewardDenoms := tr.getRegisteredConsumerRewardDenoms(chain)
		chainState.RegisteredConsumerRewardDenoms = &registeredConsumerRewardDenoms
	}

	if modelState.ClientsFrozenHeights != nil {
		chainClientsFrozenHeights := map[string]clienttypes.Height{}
		for id := range *modelState.ClientsFrozenHeights {
			chainClientsFrozenHeights[id] = tr.getClientFrozenHeight(chain, id)
		}
		chainState.ClientsFrozenHeights = &chainClientsFrozenHeights
	}

	if *verbose {
		log.Println("Done getting chain state:\n" + pretty.Sprint(chainState))
	}

	return chainState
}

var blockHeightRegex = regexp.MustCompile(`block_height: "(\d+)"`)

func (tr TestRun) getBlockHeight(chain ChainID) uint {
	//#nosec G204 -- Bypass linter warning for spawning subprocess with cmd arguments.
	bz, err := exec.Command("docker", "exec", tr.containerConfig.InstanceName, tr.chainConfigs[chain].BinaryName,

		"query", "tendermint-validator-set",

		`--node`, tr.getQueryNode(chain),
	).CombinedOutput()
	if err != nil {
		log.Fatal(err, "\n", string(bz))
	}

	blockHeight, err := strconv.Atoi(blockHeightRegex.FindStringSubmatch(string(bz))[1])
	if err != nil {
		log.Fatal(err)
	}

	return uint(blockHeight)
}

func (tr TestRun) waitBlocks(chain ChainID, blocks uint, timeout time.Duration) {
	if tr.useCometmock {
		// call advance_blocks method on cometmock
		// curl -H 'Content-Type: application/json' -H 'Accept:application/json' --data '{"jsonrpc":"2.0","method":"advance_blocks","params":{"num_blocks": "36000000"},"id":1}' 127.0.0.1:22331
		tcpAddress := tr.getQueryNodeRPCAddress(chain)
		method := "advance_blocks"
		params := fmt.Sprintf(`{"num_blocks": "%d"}`, blocks)

		tr.curlJsonRPCRequest(method, params, tcpAddress)
		return
	}
	startBlock := tr.getBlockHeight(chain)

	start := time.Now()
	for {
		thisBlock := tr.getBlockHeight(chain)
		if thisBlock >= startBlock+blocks {
			return
		}
		if time.Since(start) > timeout {
			panic(fmt.Sprintf("\n\n\nwaitBlocks method has timed out after: %s\n\n", timeout))
		}
		time.Sleep(time.Second)
	}
}

func (tr TestRun) waitUntilBlock(chain ChainID, block uint, timeout time.Duration) {
	start := time.Now()
	for {
		thisBlock := tr.getBlockHeight(chain)
		if thisBlock >= block {
			return
		}
		if time.Since(start) > timeout {
			panic(fmt.Sprintf("\n\n\nwaitBlocks method has timed out after: %s\n\n", timeout))
		}
		time.Sleep(500 * time.Millisecond)
	}
}

func (tr TestRun) getBalances(chain ChainID, modelState map[ValidatorID]uint) map[ValidatorID]uint {
	actualState := map[ValidatorID]uint{}
	for k := range modelState {
		actualState[k] = tr.getBalance(chain, k)
	}

	return actualState
}

func (tr TestRun) getProposals(chain ChainID, modelState map[uint]Proposal) map[uint]Proposal {
	actualState := map[uint]Proposal{}
	for k := range modelState {
		actualState[k] = tr.getProposal(chain, k)
	}

	return actualState
}

func (tr TestRun) getValPowers(chain ChainID, modelState map[ValidatorID]uint) map[ValidatorID]uint {
	actualState := map[ValidatorID]uint{}
	for k := range modelState {
		actualState[k] = tr.getValPower(chain, k)
	}

	return actualState
}

func (tr TestRun) getRepresentativePowers(chain ChainID, modelState map[ValidatorID]uint) map[ValidatorID]uint {
	actualState := map[ValidatorID]uint{}
	for k := range modelState {
		actualState[k] = tr.getRepresentativePower(chain, k)
	}

	return actualState
}

func (tr TestRun) getParams(chain ChainID, modelState []Param) []Param {
	actualState := []Param{}
	for _, p := range modelState {
		actualState = append(actualState, Param{Subspace: p.Subspace, Key: p.Key, Value: tr.getParam(chain, p)})
	}

	return actualState
}

func (tr TestRun) getRewards(chain ChainID, modelState Rewards) Rewards {
	receivedRewards := map[ValidatorID]bool{}

	currentBlock := tr.getBlockHeight(chain)
	tr.waitBlocks(chain, 1, 10*time.Second)
	nextBlock := tr.getBlockHeight(chain)
	tr.waitBlocks(chain, 1, 10*time.Second)

	if !modelState.IsIncrementalReward {
		currentBlock = 1
	}
	for k := range modelState.IsRewarded {
		receivedRewards[k] = tr.getReward(chain, k, nextBlock, modelState.IsNativeDenom) > tr.getReward(chain, k, currentBlock, modelState.IsNativeDenom)
	}

	return Rewards{IsRewarded: receivedRewards, IsIncrementalReward: modelState.IsIncrementalReward, IsNativeDenom: modelState.IsNativeDenom}
}

func (tr TestRun) getReward(chain ChainID, validator ValidatorID, blockHeight uint, isNativeDenom bool) float64 {
	delAddresss := tr.validatorConfigs[validator].DelAddress
	if chain != ChainID("provi") && tr.validatorConfigs[validator].UseConsumerKey {
		delAddresss = tr.validatorConfigs[validator].ConsumerDelAddress
	}

	fmt.Println("getReward", tr.containerConfig.InstanceName, tr.chainConfigs[chain].BinaryName,
		"query", "distribution", "rewards",
		delAddresss,

		`--height`, fmt.Sprint(blockHeight),
		`--node`, tr.getQueryNode(chain),
		`-o`, `json`)
	//#nosec G204 -- Bypass linter warning for spawning subprocess with cmd arguments.
	bz, err := exec.Command("docker", "exec", tr.containerConfig.InstanceName, tr.chainConfigs[chain].BinaryName,

		"query", "distribution", "rewards",
		delAddresss,

		`--height`, fmt.Sprint(blockHeight),
		`--node`, tr.getQueryNode(chain),
		`-o`, `json`,
	).CombinedOutput()
	if err != nil {
		log.Fatal(err, "\n", string(bz))
	}

	denomCondition := `total.#(denom!="stake").amount`
	if isNativeDenom {
		denomCondition = `total.#(denom=="stake").amount`
	}

	return gjson.Get(string(bz), denomCondition).Float()
}

func (tr TestRun) getBalance(chain ChainID, validator ValidatorID) uint {
	//#nosec G204 -- Bypass linter warning for spawning subprocess with cmd arguments.
	valDelAddress := tr.validatorConfigs[validator].DelAddress
	if chain != ChainID("provi") && tr.validatorConfigs[validator].UseConsumerKey {
		valDelAddress = tr.validatorConfigs[validator].ConsumerDelAddress
	}

	//#nosec G204 -- Bypass linter warning for spawning subprocess with cmd arguments.
	bz, err := exec.Command("docker", "exec", tr.containerConfig.InstanceName, tr.chainConfigs[chain].BinaryName,

		"query", "bank", "balances",
		valDelAddress,

		`--node`, tr.getQueryNode(chain),
		`-o`, `json`,
	).CombinedOutput()
	if err != nil {
		log.Fatal(err, "\n", string(bz))
	}

	amount := gjson.Get(string(bz), `balances.#(denom=="stake").amount`)

	return uint(amount.Uint())
}

var noProposalRegex = regexp.MustCompile(`doesn't exist: key not found`)

// interchain-securityd query gov proposals
func (tr TestRun) getProposal(chain ChainID, proposal uint) Proposal {
	//#nosec G204 -- Bypass linter warning for spawning subprocess with cmd arguments.
	bz, err := exec.Command("docker", "exec", tr.containerConfig.InstanceName, tr.chainConfigs[chain].BinaryName,

		"query", "gov", "proposal",
		fmt.Sprint(proposal),

		`--node`, tr.getQueryNode(chain),
		`-o`, `json`,
	).CombinedOutput()

	prop := TextProposal{}

	if err != nil {
		if noProposalRegex.Match(bz) {
			return prop
		}

		log.Fatal(err, "\n", string(bz))
	}

	propType := gjson.Get(string(bz), `messages.0.content.@type`).String()
	deposit := gjson.Get(string(bz), `total_deposit.#(denom=="stake").amount`).Uint()
	status := gjson.Get(string(bz), `status`).String()

	switch propType {
	case "/cosmos.gov.v1beta1.TextProposal":
		title := gjson.Get(string(bz), `content.title`).String()
		description := gjson.Get(string(bz), `content.description`).String()

		return TextProposal{
			Deposit:     uint(deposit),
			Status:      status,
			Title:       title,
			Description: description,
		}
	case "/interchain_security.ccv.provider.v1.ConsumerAdditionProposal":
		chainId := gjson.Get(string(bz), `messages.0.content.chain_id`).String()
		spawnTime := gjson.Get(string(bz), `messages.0.content.spawn_time`).Time().Sub(tr.containerConfig.Now)

		var chain ChainID
		for i, conf := range tr.chainConfigs {
			if string(conf.ChainId) == chainId {
				chain = i
				break
			}
		}

		return ConsumerAdditionProposal{
			Deposit:   uint(deposit),
			Status:    status,
			Chain:     chain,
			SpawnTime: int(spawnTime.Milliseconds()),
			InitialHeight: clienttypes.Height{
				RevisionNumber: gjson.Get(string(bz), `messages.0.content.initial_height.revision_number`).Uint(),
				RevisionHeight: gjson.Get(string(bz), `messages.0.content.initial_height.revision_height`).Uint(),
			},
		}
	case "/cosmos.upgrade.v1beta1.SoftwareUpgradeProposal":
		height := gjson.Get(string(bz), `messages.0.content.plan.height`).Uint()
		title := gjson.Get(string(bz), `messages.0.content.plan.name`).String()
		return UpgradeProposal{
			Deposit:       uint(deposit),
			Status:        status,
			UpgradeHeight: height,
			Title:         title,
			Type:          "/cosmos.upgrade.v1beta1.SoftwareUpgradeProposal",
		}
	case "/interchain_security.ccv.provider.v1.ConsumerRemovalProposal":
		chainId := gjson.Get(string(bz), `messages.0.content.chain_id`).String()
		stopTime := gjson.Get(string(bz), `messages.0.content.stop_time`).Time().Sub(tr.containerConfig.Now)

		var chain ChainID
		for i, conf := range tr.chainConfigs {
			if string(conf.ChainId) == chainId {
				chain = i
				break
			}
		}

		return ConsumerRemovalProposal{
			Deposit:  uint(deposit),
			Status:   status,
			Chain:    chain,
			StopTime: int(stopTime.Milliseconds()),
		}
<<<<<<< HEAD

=======
>>>>>>> 1fd84094
	case "/cosmos.params.v1beta1.ParameterChangeProposal":
		return ParamsProposal{
			Deposit:  uint(deposit),
			Status:   status,
			Subspace: gjson.Get(string(bz), `messages.0.content.changes.0.subspace`).String(),
			Key:      gjson.Get(string(bz), `messages.0.content.changes.0.key`).String(),
			Value:    gjson.Get(string(bz), `messages.0.content.changes.0.value`).String(),
		}
	}

	log.Fatal("unknown proposal type", string(bz))

	return nil
}

type TmValidatorSetYaml struct {
	Total      string `yaml:"total"`
	Validators []struct {
		Address     string    `yaml:"address"`
		VotingPower string    `yaml:"voting_power"`
		PubKey      ValPubKey `yaml:"pub_key"`
	}
}

type ValPubKey struct {
	Value string `yaml:"value"`
}

func (tr TestRun) getValPower(chain ChainID, validator ValidatorID) uint {
	if *verbose {
		log.Println("getting validator power for chain: ", chain, " validator: ", validator)
	}
	//#nosec G204 -- Bypass linter warning for spawning subprocess with cmd arguments.
	command := exec.Command("docker", "exec", tr.containerConfig.InstanceName, tr.chainConfigs[chain].BinaryName,

		"query", "tendermint-validator-set",

		`--node`, tr.getQueryNode(chain),
	)
	bz, err := command.CombinedOutput()
	if err != nil {
		log.Fatalf("encountered an error when executing command '%s': %v, output: %s", command.String(), err, string(bz))
	}

	valset := TmValidatorSetYaml{}

	err = yaml.Unmarshal(bz, &valset)
	if err != nil {
		log.Fatalf("yaml.Unmarshal returned an error while unmarshalling validator set: %v, input: %s", err, string(bz))
	}

	total, err := strconv.Atoi(valset.Total)
	if err != nil {
		log.Fatalf("strconv.Atoi returned an error while coonverting total for validator set: %v, input: %s, validator set: %s", err, valset.Total, pretty.Sprint(valset))
	}

	if total != len(valset.Validators) {
		log.Fatalf("Total number of validators %v does not match number of validators in list %v. Probably a query pagination issue. Validator set: %v",
			valset.Total, uint(len(valset.Validators)), pretty.Sprint(valset))
	}

	for _, val := range valset.Validators {
		if val.Address == tr.validatorConfigs[validator].ValconsAddress ||
			val.Address == tr.validatorConfigs[validator].ConsumerValconsAddress {

			votingPower, err := strconv.Atoi(val.VotingPower)
			if err != nil {
				log.Fatalf("strconv.Atoi returned an error while convering validator voting power: %v, voting power string: %s, validator set: %s", err, val.VotingPower, pretty.Sprint(valset))
			}

			return uint(votingPower)
		}
	}

	// Validator not in set, its validator power is zero.
	return 0
}

func (tr TestRun) getRepresentativePower(chain ChainID, validator ValidatorID) uint {
	//#nosec G204 -- Bypass linter warning for spawning subprocess with cmd arguments.
	bz, err := exec.Command("docker", "exec", tr.containerConfig.InstanceName, tr.chainConfigs[chain].BinaryName,

		"query", "staking", "validator",
		tr.validatorConfigs[validator].ValoperAddress,

		`--node`, tr.getQueryNode(chain),
		`-o`, `json`,
	).CombinedOutput()
	if err != nil {
		log.Fatal(err, "\n", string(bz))
	}

	amount := gjson.Get(string(bz), `tokens`)

	return uint(amount.Uint())
}

func (tr TestRun) getParam(chain ChainID, param Param) string {
	//#nosec G204 -- Bypass linter warning for spawning subprocess with cmd arguments.
	bz, err := exec.Command("docker", "exec", tr.containerConfig.InstanceName, tr.chainConfigs[chain].BinaryName,

		"query", "params", "subspace",
		param.Subspace,
		param.Key,

		`--node`, tr.getQueryNode(chain),
		`-o`, `json`,
	).CombinedOutput()
	if err != nil {
		log.Fatal(err, "\n", string(bz))
	}

	value := gjson.Get(string(bz), `value`)

	return value.String()
}

// getConsumerChains returns a list of consumer chains that're being secured by the provider chain,
// determined by querying the provider chain.
func (tr TestRun) getConsumerChains(chain ChainID) map[ChainID]bool {
	//#nosec G204 -- Bypass linter warning for spawning subprocess with cmd arguments.
	cmd := exec.Command("docker", "exec", tr.containerConfig.InstanceName, tr.chainConfigs[chain].BinaryName,

		"query", "provider", "list-consumer-chains",
		`--node`, tr.getQueryNode(chain),
		`-o`, `json`,
	)

	bz, err := cmd.CombinedOutput()
	if err != nil {
		log.Fatal(err, "\n", string(bz))
	}

	arr := gjson.Get(string(bz), "chains").Array()
	chains := make(map[ChainID]bool)
	for _, c := range arr {
		id := c.Get("chain_id").String()
		chains[ChainID(id)] = true
	}

	return chains
}

func (tr TestRun) getConsumerAddresses(chain ChainID, modelState map[ValidatorID]string) map[ValidatorID]string {
	actualState := map[ValidatorID]string{}
	for k := range modelState {
		actualState[k] = tr.getConsumerAddress(chain, k)
	}

	return actualState
}

func (tr TestRun) getProviderAddresses(chain ChainID, modelState map[ValidatorID]string) map[ValidatorID]string {
	actualState := map[ValidatorID]string{}
	for k := range modelState {
		actualState[k] = tr.getProviderAddressFromConsumer(chain, k)
	}

	return actualState
}

func (tr TestRun) getConsumerAddress(consumerChain ChainID, validator ValidatorID) string {
	//#nosec G204 -- Bypass linter warning for spawning subprocess with cmd arguments.
	cmd := exec.Command("docker", "exec", tr.containerConfig.InstanceName, tr.chainConfigs[ChainID("provi")].BinaryName,

		"query", "provider", "validator-consumer-key",
		string(consumerChain), tr.validatorConfigs[validator].ValconsAddress,
		`--node`, tr.getQueryNode(ChainID("provi")),
		`-o`, `json`,
	)
	bz, err := cmd.CombinedOutput()
	if err != nil {
		log.Fatal(err, "\n", string(bz))
	}

	addr := gjson.Get(string(bz), "consumer_address").String()
	return addr
}

func (tr TestRun) getProviderAddressFromConsumer(consumerChain ChainID, validator ValidatorID) string {
	//#nosec G204 -- Bypass linter warning for spawning subprocess with cmd arguments.
	cmd := exec.Command("docker", "exec", tr.containerConfig.InstanceName, tr.chainConfigs[ChainID("provi")].BinaryName,

		"query", "provider", "validator-provider-key",
		string(consumerChain), tr.validatorConfigs[validator].ConsumerValconsAddress,
		`--node`, tr.getQueryNode(ChainID("provi")),
		`-o`, `json`,
	)

	bz, err := cmd.CombinedOutput()
	if err != nil {
		log.Fatal(err, "\n", string(bz))
	}

	addr := gjson.Get(string(bz), "provider_address").String()
	return addr
}

func (tr TestRun) getGlobalSlashQueueSize() uint {
	//#nosec G204 -- Bypass linter warning for spawning subprocess with cmd arguments.
	cmd := exec.Command("docker", "exec", tr.containerConfig.InstanceName, tr.chainConfigs[ChainID("provi")].BinaryName,

		"query", "provider", "throttle-state",
		`--node`, tr.getQueryNode(ChainID("provi")),
		`-o`, `json`,
	)
	bz, err := cmd.CombinedOutput()
	if err != nil {
		log.Fatal(err, "\n", string(bz))
	}

	packets := gjson.Get(string(bz), "packets").Array()
	return uint(len(packets))
}

func (tr TestRun) getConsumerChainPacketQueueSize(consumerChain ChainID) uint {
	//#nosec G204 -- Bypass linter warning for spawning subprocess with cmd arguments.
	cmd := exec.Command("docker", "exec", tr.containerConfig.InstanceName, tr.chainConfigs[ChainID("provi")].BinaryName,

		"query", "provider", "throttled-consumer-packet-data",
		string(consumerChain),
		`--node`, tr.getQueryNode(ChainID("provi")),
		`-o`, `json`,
	)
	bz, err := cmd.CombinedOutput()
	if err != nil {
		log.Fatal(err, "\n", string(bz))
	}

	size := gjson.Get(string(bz), "size").Uint()
	return uint(size)
}

func (tr TestRun) getRegisteredConsumerRewardDenoms(chain ChainID) []string {
	//#nosec G204 -- Bypass linter warning for spawning subprocess with cmd arguments.
	cmd := exec.Command("docker", "exec", tr.containerConfig.InstanceName, tr.chainConfigs[chain].BinaryName,

		"query", "provider", "registered-consumer-reward-denoms",
		`--node`, tr.getQueryNode(chain),
		`-o`, `json`,
	)
	bz, err := cmd.CombinedOutput()
	if err != nil {
		log.Fatal(err, "\n", string(bz))
	}

	denoms := gjson.Get(string(bz), "denoms").Array()
	rewardDenoms := make([]string, len(denoms))
	for i, d := range denoms {
		rewardDenoms[i] = d.String()
	}

	return rewardDenoms
}

func (tr TestRun) getValidatorNode(chain ChainID, validator ValidatorID) string {
	// for CometMock, validatorNodes are all the same address as the query node (which is CometMocks address)
	if tr.useCometmock {
		return tr.getQueryNode(chain)
	}

	return "tcp://" + tr.getValidatorIP(chain, validator) + ":26658"
}

func (tr TestRun) getValidatorIP(chain ChainID, validator ValidatorID) string {
	return tr.chainConfigs[chain].IpPrefix + "." + tr.validatorConfigs[validator].IpSuffix
}

func (tr TestRun) getValidatorHome(chain ChainID, validator ValidatorID) string {
	return `/` + string(tr.chainConfigs[chain].ChainId) + `/validator` + fmt.Sprint(validator)
}

// getQueryNode returns query node tcp address on chain.
func (tr TestRun) getQueryNode(chain ChainID) string {
	return fmt.Sprintf("tcp://%s", tr.getQueryNodeRPCAddress(chain))
}

func (tr TestRun) getQueryNodeRPCAddress(chain ChainID) string {
	return fmt.Sprintf("%s:26658", tr.getQueryNodeIP(chain))
}

// getQueryNodeIP returns query node IP for chain,
// ipSuffix is hardcoded to be 253 on all query nodes
// except for "sover" chain where there's only one node
func (tr TestRun) getQueryNodeIP(chain ChainID) string {
	if chain == ChainID("sover") {
		// return address of first and only validator
		return fmt.Sprintf("%s.%s",
			tr.chainConfigs[chain].IpPrefix,
			tr.validatorConfigs[ValidatorID("alice")].IpSuffix)
	}
	return fmt.Sprintf("%s.253", tr.chainConfigs[chain].IpPrefix)
}

func (tr TestRun) curlJsonRPCRequest(method, params, address string) {
	cmd_template := `curl -H 'Content-Type: application/json' -H 'Accept:application/json' --data '{"jsonrpc":"2.0","method":"%s","params":%s,"id":1}' %s`

	//#nosec G204 -- Bypass linter warning for spawning subprocess with cmd arguments.
	cmd := exec.Command("docker", "exec", tr.containerConfig.InstanceName, "bash", "-c", fmt.Sprintf(cmd_template, method, params, address))

	verbosity := false
	executeCommandWithVerbosity(cmd, "curlJsonRPCRequest", verbosity)
}

// getClientFrozenHeight returns the frozen height for a client with the given client ID
// by querying the hosting chain with the given chainID
func (tr TestRun) getClientFrozenHeight(chain ChainID, clientID string) clienttypes.Height {
	//#nosec G204 -- Bypass linter warning for spawning subprocess with cmd arguments.
	cmd := exec.Command("docker", "exec", tr.containerConfig.InstanceName, tr.chainConfigs[ChainID("provi")].BinaryName,
		"query", "ibc", "client", "state", clientID,
		`--node`, tr.getQueryNode(ChainID("provi")),
		`-o`, `json`,
	)

	bz, err := cmd.CombinedOutput()
	if err != nil {
		log.Fatal(err, "\n", string(bz))
	}

	frozenHeight := gjson.Get(string(bz), "client_state.frozen_height")

	revHeight, err := strconv.Atoi(frozenHeight.Get("revision_height").String())
	if err != nil {
		log.Fatal(err, "\n", string(bz))
	}

	revNumber, err := strconv.Atoi(frozenHeight.Get("revision_number").String())
	if err != nil {
		log.Fatal(err, "\n", string(bz))
	}

	return clienttypes.Height{RevisionHeight: uint64(revHeight), RevisionNumber: uint64(revNumber)}
}

func (tr TestRun) getTrustedHeight(
	chain ChainID,
	clientID string,
	index int,
) clienttypes.Height {
	//#nosec G204 -- Bypass linter warning for spawning subprocess with cmd arguments.
	configureNodeCmd := exec.Command("docker", "exec", tr.containerConfig.InstanceName, "hermes",
		"--json", "query", "client", "consensus", "--chain", string(chain),
		`--client`, clientID,
	)

	cmdReader, err := configureNodeCmd.StdoutPipe()
	if err != nil {
		log.Fatal(err)
	}

	configureNodeCmd.Stderr = configureNodeCmd.Stdout

	if err := configureNodeCmd.Start(); err != nil {
		log.Fatal(err)
	}

	scanner := bufio.NewScanner(cmdReader)

	var trustedHeight gjson.Result
	// iterate on the relayer's response
	// and parse the the command "result"
	for scanner.Scan() {
		out := scanner.Text()
		if len(gjson.Get(out, "result").Array()) > 0 {
			trustedHeight = gjson.Get(out, "result").Array()[index]
			break
		}
	}

	revHeight, err := strconv.Atoi(trustedHeight.Get("revision_height").String())
	if err != nil {
		log.Fatal(err)
	}

	revNumber, err := strconv.Atoi(trustedHeight.Get("revision_number").String())
	if err != nil {
		log.Fatal(err)
	}
	return clienttypes.Height{RevisionHeight: uint64(revHeight), RevisionNumber: uint64(revNumber)}
}<|MERGE_RESOLUTION|>--- conflicted
+++ resolved
@@ -26,7 +26,7 @@
 	Rewards                        *Rewards
 	ConsumerChains                 *map[ChainID]bool
 	AssignedKeys                   *map[ValidatorID]string
-	ProviderKeys                   *map[ValidatorID]string // validatorID: validator provider key
+	ProviderKeys                   *map[ValidatorID]string // ValidatorID: validator provider key
 	ConsumerChainQueueSizes        *map[ChainID]uint
 	GlobalSlashQueueSize           *uint
 	RegisteredConsumerRewardDenoms *[]string
@@ -467,10 +467,6 @@
 			Chain:    chain,
 			StopTime: int(stopTime.Milliseconds()),
 		}
-<<<<<<< HEAD
-
-=======
->>>>>>> 1fd84094
 	case "/cosmos.params.v1beta1.ParameterChangeProposal":
 		return ParamsProposal{
 			Deposit:  uint(deposit),
