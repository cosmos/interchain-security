package main

import (
	"bufio"
	"encoding/json"
	"fmt"
	"log"
	"os/exec"
	"regexp"
	"strconv"
	"time"

	clienttypes "github.com/cosmos/ibc-go/v8/modules/core/02-client/types"
	e2e "github.com/cosmos/interchain-security/v5/tests/e2e/testlib"
	"github.com/kylelemons/godebug/pretty"
	"github.com/tidwall/gjson"
	"gopkg.in/yaml.v2"
)

// type aliases
type (
	ChainState                   = e2e.ChainState
	Proposal                     = e2e.Proposal
	Rewards                      = e2e.Rewards
	TextProposal                 = e2e.TextProposal
	UpgradeProposal              = e2e.UpgradeProposal
	ConsumerAdditionProposal     = e2e.ConsumerAdditionProposal
	ConsumerRemovalProposal      = e2e.ConsumerRemovalProposal
	ConsumerModificationProposal = e2e.ConsumerModificationProposal
	IBCTransferParams            = e2e.IBCTransferParams
	IBCTransferParamsProposal    = e2e.IBCTransferParamsProposal
	Param                        = e2e.Param
	ParamsProposal               = e2e.ParamsProposal
	TargetDriver                 = e2e.TargetDriver
)

type State map[ChainID]ChainState

type Chain struct {
	target     e2e.TargetDriver
	testConfig TestConfig
}

func (tr Chain) GetChainState(chain ChainID, modelState ChainState) ChainState {
	chainState := ChainState{}

	if modelState.ValBalances != nil {
		valBalances := tr.GetBalances(chain, *modelState.ValBalances)
		chainState.ValBalances = &valBalances
	}

	if modelState.Proposals != nil {
		proposals := tr.GetProposals(chain, *modelState.Proposals)
		chainState.Proposals = &proposals
	}

	if modelState.ProposedConsumerChains != nil {
		proposedConsumerChains := tr.GetProposedConsumerChains(chain)
		chainState.ProposedConsumerChains = &proposedConsumerChains
	}

	if modelState.ValPowers != nil {
		tr.waitBlocks(chain, 1, 10*time.Second)
		powers := tr.GetValPowers(chain, *modelState.ValPowers)
		chainState.ValPowers = &powers
	}

	if modelState.StakedTokens != nil {
		representPowers := tr.GetStakedTokens(chain, *modelState.StakedTokens)
		chainState.StakedTokens = &representPowers
	}

	if modelState.IBCTransferParams != nil {
		params := tr.target.GetIBCTransferParams(chain)
		chainState.IBCTransferParams = &params
	}

	if modelState.Rewards != nil {
		rewards := tr.GetRewards(chain, *modelState.Rewards)
		chainState.Rewards = &rewards
	}

	if modelState.ConsumerChains != nil {
		chains := tr.target.GetConsumerChains(chain)
		chainState.ConsumerChains = &chains
	}

	if modelState.AssignedKeys != nil {
		assignedKeys := tr.GetConsumerAddresses(chain, *modelState.AssignedKeys)
		chainState.AssignedKeys = &assignedKeys
	}

	if modelState.ProviderKeys != nil {
		providerKeys := tr.GetProviderAddresses(chain, *modelState.ProviderKeys)
		chainState.ProviderKeys = &providerKeys
	}

	if modelState.RegisteredConsumerRewardDenoms != nil {
		registeredConsumerRewardDenoms := tr.target.GetRegisteredConsumerRewardDenoms(chain)
		chainState.RegisteredConsumerRewardDenoms = &registeredConsumerRewardDenoms
	}

	if modelState.ClientsFrozenHeights != nil {
		chainClientsFrozenHeights := map[string]clienttypes.Height{}
		for id := range *modelState.ClientsFrozenHeights {
			chainClientsFrozenHeights[id] = tr.GetClientFrozenHeight(chain, id)
		}
		chainState.ClientsFrozenHeights = &chainClientsFrozenHeights
	}

	if modelState.HasToValidate != nil {
		hasToValidate := map[ValidatorID][]ChainID{}
		for validatorId := range *modelState.HasToValidate {
			hasToValidate[validatorId] = tr.target.GetHasToValidate(validatorId)
		}
		chainState.HasToValidate = &hasToValidate
	}

<<<<<<< HEAD
	if modelState.InflationRateChange != nil {
		// get the inflation rate now
		inflationRateNow := tr.target.GetInflationRate(chain)

		// wait a block
		tr.waitBlocks(chain, 1, 10*time.Second)

		// get the new inflation rate
		inflationRateAfter := tr.target.GetInflationRate(chain)

		// calculate the change
		inflationRateChange := inflationRateAfter - inflationRateNow
		var inflationRateChangeDirection int
		if inflationRateChange > 0 {
			inflationRateChangeDirection = 1
		} else if inflationRateChange < 0 {
			inflationRateChangeDirection = -1
		} else {
			inflationRateChangeDirection = 0
		}
		chainState.InflationRateChange = &inflationRateChangeDirection
=======
	if modelState.ConsumerCommissionRates != nil {
		consumerCommissionRates := tr.GetConsumerCommissionRates(chain, *modelState.ConsumerCommissionRates)
		chainState.ConsumerCommissionRates = &consumerCommissionRates
>>>>>>> 50d602fb
	}

	if modelState.ConsumerPendingPacketQueueSize != nil {
		pendingPacketQueueSize := tr.target.GetPendingPacketQueueSize(chain)
		chainState.ConsumerPendingPacketQueueSize = &pendingPacketQueueSize
	}

	if *verbose {
		log.Println("Done getting chain state:\n" + pretty.Sprint(chainState))
	}

	return chainState
}

func (tr Chain) waitBlocks(chain ChainID, blocks uint, timeout time.Duration) {
	if tr.testConfig.useCometmock {
		// call advance_blocks method on cometmock
		// curl -H 'Content-Type: application/json' -H 'Accept:application/json' --data '{"jsonrpc":"2.0","method":"advance_blocks","params":{"num_blocks": "36000000"},"id":1}' 127.0.0.1:22331
		tcpAddress := tr.target.GetQueryNodeRPCAddress(chain)
		method := "advance_blocks"
		params := fmt.Sprintf(`{"num_blocks": "%d"}`, blocks)

		tr.curlJsonRPCRequest(method, params, tcpAddress)
		return
	}
	startBlock := tr.target.GetBlockHeight(chain)

	start := time.Now()
	for {
		thisBlock := tr.target.GetBlockHeight(chain)
		if thisBlock >= startBlock+blocks {
			return
		}
		if time.Since(start) > timeout {
			panic(fmt.Sprintf("\n\n\nwaitBlocks method has timed out after: %s\n\n", timeout))
		}
		time.Sleep(time.Second)
	}
}

func (tr Chain) waitUntilBlock(chain ChainID, block uint, timeout time.Duration) {
	start := time.Now()
	for {
		thisBlock := tr.target.GetBlockHeight(chain)
		if thisBlock >= block {
			return
		}
		if time.Since(start) > timeout {
			panic(fmt.Sprintf("\n\n\nwaitBlocks method has timed out after: %s\n\n", timeout))
		}
		time.Sleep(500 * time.Millisecond)
	}
}

func (tr Chain) GetBalances(chain ChainID, modelState map[ValidatorID]uint) map[ValidatorID]uint {
	actualState := map[ValidatorID]uint{}
	for k := range modelState {
		actualState[k] = tr.target.GetBalance(chain, k)
	}

	return actualState
}

func (tr Chain) GetClientFrozenHeight(chain ChainID, clientID string) clienttypes.Height {
	revNumber, revHeight := tr.target.GetClientFrozenHeight(chain, clientID)
	return clienttypes.Height{RevisionHeight: uint64(revHeight), RevisionNumber: uint64(revNumber)}
}

func (tr Chain) GetProposedConsumerChains(chain ChainID) []string {
	tr.waitBlocks(chain, 1, 10*time.Second)
	return tr.target.GetProposedConsumerChains(chain)
}

func (tr Chain) GetProposals(chain ChainID, modelState map[uint]Proposal) map[uint]Proposal {
	actualState := map[uint]Proposal{}
	for k := range modelState {
		actualState[k] = tr.target.GetProposal(chain, k)
	}

	return actualState
}

func (tr Chain) GetValPowers(chain ChainID, modelState map[ValidatorID]uint) map[ValidatorID]uint {
	actualState := map[ValidatorID]uint{}
	validatorConfigs := tr.testConfig.validatorConfigs
	for k := range modelState {
		valAddresses := map[string]bool{}
		if chain == ChainID("provi") {
			// use binary with Bech32Prefix set to ProviderAccountPrefix
			valAddresses[validatorConfigs[k].ValconsAddress] = true
		} else {
			// use binary with Bech32Prefix set to ConsumerAccountPrefix
			valAddresses[validatorConfigs[k].ValconsAddressOnConsumer] = true
			valAddresses[validatorConfigs[k].ConsumerValconsAddress] = true
		}
		actualState[k] = tr.target.GetValPower(chain, k)
	}

	return actualState
}

func (tr Chain) GetStakedTokens(chain ChainID, modelState map[ValidatorID]uint) map[ValidatorID]uint {
	actualState := map[ValidatorID]uint{}
	for validator := range modelState {
		validatorConfigs := tr.testConfig.validatorConfigs
		valoperAddress := validatorConfigs[validator].ValoperAddress
		if chain != ChainID("provi") {
			// use binary with Bech32Prefix set to ConsumerAccountPrefix
			if validatorConfigs[validator].UseConsumerKey {
				valoperAddress = validatorConfigs[validator].ConsumerValoperAddress
			} else {
				// use the same address as on the provider but with different prefix
				valoperAddress = validatorConfigs[validator].ValoperAddressOnConsumer
			}
		}

		actualState[validator] = tr.target.GetValStakedTokens(chain, valoperAddress)
	}

	return actualState
}

func (tr Chain) GetRewards(chain ChainID, modelState Rewards) Rewards {
	receivedRewards := map[ValidatorID]bool{}

	currentBlock := tr.target.GetBlockHeight(chain)
	tr.waitBlocks(chain, 1, 10*time.Second)
	nextBlock := tr.target.GetBlockHeight(chain)
	tr.waitBlocks(chain, 1, 10*time.Second)

	if !modelState.IsIncrementalReward {
		currentBlock = 1
	}
	for k := range modelState.IsRewarded {
		receivedRewards[k] = tr.target.GetReward(chain, k, nextBlock, modelState.IsNativeDenom) > tr.target.GetReward(chain, k, currentBlock, modelState.IsNativeDenom)
	}

	return Rewards{IsRewarded: receivedRewards, IsIncrementalReward: modelState.IsIncrementalReward, IsNativeDenom: modelState.IsNativeDenom}
}

func (tr Chain) GetConsumerAddresses(chain ChainID, modelState map[ValidatorID]string) map[ValidatorID]string {
	actualState := map[ValidatorID]string{}
	for k := range modelState {
		actualState[k] = tr.target.GetConsumerAddress(chain, k)
	}

	return actualState
}

func (tr Chain) GetProviderAddresses(chain ChainID, modelState map[ValidatorID]string) map[ValidatorID]string {
	actualState := map[ValidatorID]string{}
	for k := range modelState {
		actualState[k] = tr.target.GetProviderAddressFromConsumer(chain, k)
	}

	return actualState
}

func (tr Chain) getValidatorNode(chain ChainID, validator ValidatorID) string {
	// for CometMock, validatorNodes are all the same address as the query node (which is CometMocks address)
	if tr.testConfig.useCometmock {
		return tr.target.GetQueryNode(chain)
	}

	return "tcp://" + tr.getValidatorIP(chain, validator) + ":26658"
}

func (tr Chain) getValidatorIP(chain ChainID, validator ValidatorID) string {
	return tr.testConfig.chainConfigs[chain].IpPrefix + "." + tr.testConfig.validatorConfigs[validator].IpSuffix
}

func (tr Chain) getValidatorHome(chain ChainID, validator ValidatorID) string {
	return `/` + string(tr.testConfig.chainConfigs[chain].ChainId) + `/validator` + fmt.Sprint(validator)
}

func (tr Chain) curlJsonRPCRequest(method, params, address string) {
	cmd_template := `curl -H 'Content-Type: application/json' -H 'Accept:application/json' --data '{"jsonrpc":"2.0","method":"%s","params":%s,"id":1}' %s`

	cmd := tr.target.ExecCommand("bash", "-c", fmt.Sprintf(cmd_template, method, params, address))

	verbosity := false
	e2e.ExecuteCommand(cmd, "curlJsonRPCRequest", verbosity)
}

func uintPtr(i uint) *uint {
	return &i
}

func intPtr(i int) *int {
	return &i
}

type Commands struct {
	containerConfig  ContainerConfig // FIXME only needed for 'Now' time tracking
	validatorConfigs map[ValidatorID]ValidatorConfig
	chainConfigs     map[ChainID]ChainConfig
	target           e2e.PlatformDriver
}

func (tr Commands) ExecCommand(name string, arg ...string) *exec.Cmd {
	return tr.target.ExecCommand(name, arg...)
}

func (tr Commands) ExecDetachedCommand(name string, args ...string) *exec.Cmd {
	return tr.target.ExecDetachedCommand(name, args...)
}

func (tr Commands) GetTestScriptPath(isConsumer bool, script string) string {
	return tr.target.GetTestScriptPath(isConsumer, script)
}

func (tr Commands) GetBlockHeight(chain ChainID) uint {
	binaryName := tr.chainConfigs[chain].BinaryName
	bz, err := tr.target.ExecCommand(binaryName,

		"query", "tendermint-validator-set",

		`--node`, tr.GetQueryNode(chain),
	).CombinedOutput()
	if err != nil {
		log.Fatal(err, "\n", string(bz))
	}

	blockHeightRegex := regexp.MustCompile(`block_height: "(\d+)"`)
	blockHeight, err := strconv.Atoi(blockHeightRegex.FindStringSubmatch(string(bz))[1])
	if err != nil {
		log.Fatal(err)
	}

	return uint(blockHeight)
}

func (tr Commands) GetReward(chain ChainID, validator ValidatorID, blockHeight uint, isNativeDenom bool) float64 {
	valCfg := tr.validatorConfigs[validator]
	delAddresss := valCfg.DelAddress
	if chain != ChainID("provi") {
		// use binary with Bech32Prefix set to ConsumerAccountPrefix
		if valCfg.UseConsumerKey {
			delAddresss = valCfg.ConsumerDelAddress
		} else {
			// use the same address as on the provider but with different prefix
			delAddresss = valCfg.DelAddressOnConsumer
		}
	}

	binaryName := tr.chainConfigs[chain].BinaryName
	cmd := tr.target.ExecCommand(binaryName,
		"query", "distribution", "rewards",
		delAddresss,
		`--height`, fmt.Sprint(blockHeight),
		`--node`, tr.GetQueryNode(chain),
		`-o`, `json`,
	)

	if *verbose {
		log.Println("getting rewards for chain: ", chain, " validator: ", validator, " blockHeight: ", blockHeight)
		log.Println(cmd)
	}

	bz, err := cmd.CombinedOutput()
	if err != nil {
		log.Println("running cmd: ", cmd)
		log.Fatal("failed getting rewards: ", err, "\n", string(bz))
	}

	denomCondition := `total.#(denom!="stake").amount`
	if isNativeDenom {
		denomCondition = `total.#(denom=="stake").amount`
	}

	return gjson.Get(string(bz), denomCondition).Float()
}

// interchain-securityd query gov proposals
func (tr Commands) GetProposal(chain ChainID, proposal uint) Proposal {
	noProposalRegex := regexp.MustCompile(`doesn't exist: key not found`)

	binaryName := tr.chainConfigs[chain].BinaryName
	cmd := tr.target.ExecCommand(binaryName,
		"query", "gov", "proposal",
		fmt.Sprint(proposal),
		`--node`, tr.GetQueryNode(chain),
		`-o`, `json`)
	bz, err := cmd.CombinedOutput()
	if err != nil {
		log.Println("Error getting governance proposal", proposal, "\n\t cmd: ", cmd, "\n\t err:", err, "\n\t out: ", string(bz))
	}

	prop := TextProposal{}
	propRaw := string(bz)
	if err != nil {
		if noProposalRegex.Match(bz) {
			return prop
		}

		log.Fatal(err, "\n", propRaw)
	}

	// for legacy proposal types submitted using "tx submit-legacyproposal" (cosmos-sdk/v1/MsgExecLegacyContent)
	propType := gjson.Get(propRaw, `proposal.messages.0.value.content.type`).String()
	rawContent := gjson.Get(propRaw, `proposal.messages.0.value.content.value`)

	// for current (>= v47) prop types submitted using "tx submit-proposal"
	if propType == "" {
		propType = gjson.Get(propRaw, `proposal.messages.0.type`).String()
		rawContent = gjson.Get(propRaw, `proposal.messages.0.value`)
	}

	title := gjson.Get(propRaw, `proposal.title`).String()
	deposit := gjson.Get(propRaw, `proposal.total_deposit.#(denom=="stake").amount`).Uint()
	status := gjson.Get(propRaw, `proposal.status`).String()

	switch propType {
	case "/cosmos.gov.v1beta1.TextProposal":
		title := rawContent.Get("title").String()
		description := rawContent.Get("description").String()

		return TextProposal{
			Deposit:     uint(deposit),
			Status:      status,
			Title:       title,
			Description: description,
		}
	case "/interchain_security.ccv.provider.v1.ConsumerAdditionProposal":
		chainId := rawContent.Get("chain_id").String()
		spawnTime := rawContent.Get("spawn_time").Time().Sub(tr.containerConfig.Now)

		var chain ChainID
		for i, conf := range tr.chainConfigs {
			if string(conf.ChainId) == chainId {
				chain = i
				break
			}
		}

		return ConsumerAdditionProposal{
			Deposit:   uint(deposit),
			Status:    status,
			Chain:     chain,
			SpawnTime: int(spawnTime.Milliseconds()),
			InitialHeight: clienttypes.Height{
				RevisionNumber: rawContent.Get("initial_height.revision_number").Uint(),
				RevisionHeight: rawContent.Get("initial_height.revision_height").Uint(),
			},
		}
	case "/cosmos.upgrade.v1beta1.SoftwareUpgradeProposal":
	case "cosmos-sdk/MsgSoftwareUpgrade":
		height := rawContent.Get("plan.height").Uint()
		title := rawContent.Get("plan.name").String()
		return UpgradeProposal{
			Deposit:       uint(deposit),
			Status:        status,
			UpgradeHeight: height,
			Title:         title,
			Type:          "/cosmos.upgrade.v1beta1.SoftwareUpgradeProposal",
		}
	case "/interchain_security.ccv.provider.v1.ConsumerRemovalProposal":
		chainId := rawContent.Get("chain_id").String()
		stopTime := rawContent.Get("stop_time").Time().Sub(tr.containerConfig.Now)

		var chain ChainID
		for i, conf := range tr.chainConfigs {
			if string(conf.ChainId) == chainId {
				chain = i
				break
			}
		}

		return ConsumerRemovalProposal{
			Deposit:  uint(deposit),
			Status:   status,
			Chain:    chain,
			StopTime: int(stopTime.Milliseconds()),
		}
	case "/ibc.applications.transfer.v1.MsgUpdateParams":
		var params IBCTransferParams
		if err := json.Unmarshal([]byte(rawContent.Get("params").String()), &params); err != nil {
			log.Fatal("cannot unmarshal ibc-transfer params: ", err, "\n", propRaw)
		}

		return IBCTransferParamsProposal{
			Deposit: uint(deposit),
			Status:  status,
			Title:   title,
			Params:  params,
		}

	case "/interchain_security.ccv.provider.v1.ConsumerModificationProposal":
		chainId := rawContent.Get("chain_id").String()

		var chain ChainID
		for i, conf := range tr.chainConfigs {
			if string(conf.ChainId) == chainId {
				chain = i
				break
			}
		}

		return ConsumerModificationProposal{
			Deposit: uint(deposit),
			Status:  status,
			Chain:   chain,
		}
	case "/cosmos.params.v1beta1.ParameterChangeProposal":
		return ParamsProposal{
			Deposit:  uint(deposit),
			Status:   status,
			Subspace: gjson.Get(propRaw, `messages.0.content.changes.0.subspace`).String(),
			Key:      gjson.Get(propRaw, `messages.0.content.changes.0.key`).String(),
			Value:    gjson.Get(propRaw, `messages.0.content.changes.0.value`).String(),
		}
	}

	log.Fatal("received unknown proposal type: ", propType, "proposal JSON:", propRaw)

	return nil
}

type TmValidatorSetYaml struct {
	BlockHeight string `yaml:"block_height"`
	Pagination  struct {
		NextKey string `yaml:"next_key"`
		Total   string `yaml:"total"`
	} `yaml:"pagination"`
	Validators []struct {
		Address     string    `yaml:"address"`
		VotingPower string    `yaml:"voting_power"`
		PubKey      ValPubKey `yaml:"pub_key"`
	}
}

type ValPubKey struct {
	Value string `yaml:"value"`
}

// TODO (mpoke) Return powers for multiple validators
func (tr Commands) GetValPower(chain ChainID, validator ValidatorID) uint {
	if *verbose {
		log.Println("getting validator power for chain: ", chain, " validator: ", validator)
	}
	binaryName := tr.chainConfigs[chain].BinaryName
	command := tr.target.ExecCommand(binaryName,

		"query", "tendermint-validator-set",

		`--node`, tr.GetQueryNode(chain),
	)
	bz, err := command.CombinedOutput()
	if err != nil {
		log.Fatalf("encountered an error when executing command '%s': %v, output: %s", command.String(), err, string(bz))
	}

	valset := TmValidatorSetYaml{}

	err = yaml.Unmarshal(bz, &valset)
	if err != nil {
		log.Fatalf("yaml.Unmarshal returned an error while unmarshalling validator set: %v, input: %s", err, string(bz))
	}

	total, err := strconv.Atoi(valset.Pagination.Total)
	if err != nil {
		log.Fatalf("strconv.Atoi returned an error while converting total for validator set: %v, input: %s, validator set: %s, src:%s",
			err, valset.Pagination.Total, pretty.Sprint(valset), string(bz))
	}

	if total != len(valset.Validators) {
		log.Fatalf("Total number of validators %v does not match number of validators in list %v. Probably a query pagination issue. Validator set: %v",
			valset.Pagination.Total, uint(len(valset.Validators)), pretty.Sprint(valset))
	}

	for _, val := range valset.Validators {
		if chain == ChainID("provi") {
			// use binary with Bech32Prefix set to ProviderAccountPrefix
			if val.Address != tr.validatorConfigs[validator].ValconsAddress {
				continue
			}
		} else {
			// use binary with Bech32Prefix set to ConsumerAccountPrefix
			if val.Address != tr.validatorConfigs[validator].ValconsAddressOnConsumer &&
				val.Address != tr.validatorConfigs[validator].ConsumerValconsAddress {
				continue
			}
		}

		votingPower, err := strconv.Atoi(val.VotingPower)
		if err != nil {
			log.Fatalf("strconv.Atoi returned an error while converting validator voting power: %v, voting power string: %s, validator set: %s", err, val.VotingPower, pretty.Sprint(valset))
		}

		return uint(votingPower)
	}

	// Validator not in set, its validator power is zero.
	return 0
}

func (tr Commands) GetBalance(chain ChainID, validator ValidatorID) uint {
	valCfg := tr.validatorConfigs[validator]
	valDelAddress := valCfg.DelAddress
	if chain != ChainID("provi") {
		// use binary with Bech32Prefix set to ConsumerAccountPrefix
		if valCfg.UseConsumerKey {
			valDelAddress = valCfg.ConsumerDelAddress
		} else {
			// use the same address as on the provider but with different prefix
			valDelAddress = valCfg.DelAddressOnConsumer
		}
	}

	binaryName := tr.chainConfigs[chain].BinaryName
	cmd := tr.target.ExecCommand(binaryName,

		"query", "bank", "balances",
		valDelAddress,

		`--node`, tr.GetQueryNode(chain),
		`-o`, `json`,
	)
	bz, err := cmd.CombinedOutput()
	if err != nil {
		log.Fatal("getBalance() failed: ", cmd, ": ", err, "\n", string(bz))
	}

	amount := gjson.Get(string(bz), `balances.#(denom=="stake").amount`)

	return uint(amount.Uint())
}

func (tr Commands) GetValStakedTokens(chain ChainID, valoperAddress string) uint {
	binaryName := tr.chainConfigs[chain].BinaryName
	bz, err := tr.target.ExecCommand(binaryName,

		"query", "staking", "validator",
		valoperAddress,

		`--node`, tr.GetQueryNode(chain),
		`-o`, `json`,
	).CombinedOutput()
	if err != nil {
		log.Fatal(err, "\n", string(bz))
	}

	amount := gjson.Get(string(bz), `validator.tokens`)

	return uint(amount.Uint())
}

func (tr Commands) GetParam(chain ChainID, param Param) string {
	binaryName := tr.chainConfigs[chain].BinaryName
	bz, err := tr.target.ExecCommand(binaryName,
		"query", "params", "subspace",
		param.Subspace,
		param.Key,

		`--node`, tr.GetQueryNode(chain),
		`-o`, `json`,
	).CombinedOutput()
	if err != nil {
		log.Fatal(err, "\n", string(bz))
	}

	value := gjson.Get(string(bz), `value`)

	return value.String()
}

func (tr Commands) GetIBCTransferParams(chain ChainID) IBCTransferParams {
	binaryName := tr.chainConfigs[chain].BinaryName
	bz, err := tr.target.ExecCommand(binaryName,
		"query", "ibc-transfer", "params",
		`--node`, tr.GetQueryNode(chain),
		`-o`, `json`,
	).CombinedOutput()
	if err != nil {
		log.Fatal(err, "\n", string(bz))
	}

	var params IBCTransferParams
	if err := json.Unmarshal(bz, &params); err != nil {
		log.Fatal("cannot unmarshal ibc-transfer params: ", err, "\n", string(bz))
	}

	return params
}

// GetConsumerChains returns a list of consumer chains that're being secured by the provider chain,
// determined by querying the provider chain.
func (tr Commands) GetConsumerChains(chain ChainID) map[ChainID]bool {
	binaryName := tr.chainConfigs[chain].BinaryName
	cmd := tr.target.ExecCommand(binaryName,

		"query", "provider", "list-consumer-chains",
		`--node`, tr.GetQueryNode(chain),
		`-o`, `json`,
	)

	bz, err := cmd.CombinedOutput()
	if err != nil {
		log.Fatal(err, "\n", string(bz))
	}

	arr := gjson.Get(string(bz), "chains").Array()
	chains := make(map[ChainID]bool)
	for _, c := range arr {
		id := c.Get("chain_id").String()
		chains[ChainID(id)] = true
	}

	return chains
}

func (tr Commands) GetConsumerAddress(consumerChain ChainID, validator ValidatorID) string {
	binaryName := tr.chainConfigs[ChainID("provi")].BinaryName
	cmd := tr.target.ExecCommand(binaryName,

		"query", "provider", "validator-consumer-key",
		string(consumerChain), tr.validatorConfigs[validator].ValconsAddress,
		`--node`, tr.GetQueryNode(ChainID("provi")),
		`-o`, `json`,
	)
	bz, err := cmd.CombinedOutput()
	if err != nil {
		log.Fatal(err, "\n", string(bz))
	}

	addr := gjson.Get(string(bz), "consumer_address").String()
	return addr
}

func (tr Commands) GetProviderAddressFromConsumer(consumerChain ChainID, validator ValidatorID) string {
	binaryName := tr.chainConfigs[ChainID("provi")].BinaryName
	cmd := tr.target.ExecCommand(binaryName,

		"query", "provider", "validator-provider-key",
		string(consumerChain), tr.validatorConfigs[validator].ConsumerValconsAddressOnProvider,
		`--node`, tr.GetQueryNode(ChainID("provi")),
		`-o`, `json`,
	)

	bz, err := cmd.CombinedOutput()
	if err != nil {
		log.Println("error running ", cmd)
		log.Fatal(err, "\n", string(bz))
	}

	addr := gjson.Get(string(bz), "provider_address").String()
	return addr
}

func (tr Commands) GetSlashMeter() int64 {
	binaryName := tr.chainConfigs[ChainID("provi")].BinaryName
	cmd := tr.target.ExecCommand(binaryName,

		"query", "provider", "throttle-state",
		`--node`, tr.GetQueryNode(ChainID("provi")),
		`-o`, `json`,
	)
	bz, err := cmd.CombinedOutput()
	if err != nil {
		log.Fatal(err, "\n", string(bz))
	}

	slashMeter := gjson.Get(string(bz), "slash_meter")
	return slashMeter.Int()
}

func (tr Commands) GetRegisteredConsumerRewardDenoms(chain ChainID) []string {
	binaryName := tr.chainConfigs[chain].BinaryName
	cmd := tr.target.ExecCommand(binaryName,

		"query", "provider", "registered-consumer-reward-denoms",
		`--node`, tr.GetQueryNode(chain),
		`-o`, `json`,
	)
	bz, err := cmd.CombinedOutput()
	if err != nil {
		log.Fatal(err, "\n", string(bz))
	}

	denoms := gjson.Get(string(bz), "denoms").Array()
	rewardDenoms := make([]string, len(denoms))
	for i, d := range denoms {
		rewardDenoms[i] = d.String()
	}

	return rewardDenoms
}

func (tr Commands) GetPendingPacketQueueSize(chain ChainID) uint {
	binaryName := tr.chainConfigs[chain].BinaryName
	cmd := tr.target.ExecCommand(binaryName,

		"query", "ccvconsumer", "throttle-state",
		`--node`, tr.GetQueryNode(chain),
		`-o`, `json`,
	)
	bz, err := cmd.CombinedOutput()
	if err != nil {
		log.Fatal(err, "\n", string(bz))
	}

	if !gjson.ValidBytes(bz) {
		panic("invalid json response from query ccvconsumer throttle-state: " + string(bz))
	}

	packetData := gjson.Get(string(bz), "packet_data_queue").Array()
	return uint(len(packetData))
}

// GetClientFrozenHeight returns the frozen height for a client with the given client ID
// by querying the hosting chain with the given chainID
func (tr Commands) GetClientFrozenHeight(chain ChainID, clientID string) (uint64, uint64) {
	binaryName := tr.chainConfigs[ChainID("provi")].BinaryName
	cmd := tr.target.ExecCommand(binaryName,
		"query", "ibc", "client", "state", clientID,
		`--node`, tr.GetQueryNode(ChainID("provi")),
		`-o`, `json`,
	)

	bz, err := cmd.CombinedOutput()
	if err != nil {
		log.Fatal(err, "\n", string(bz))
	}

	frozenHeight := gjson.Get(string(bz), "client_state.frozen_height")

	revHeight, err := strconv.Atoi(frozenHeight.Get("revision_height").String())
	if err != nil {
		log.Fatal(err, "\n", string(bz))
	}

	revNumber, err := strconv.Atoi(frozenHeight.Get("revision_number").String())
	if err != nil {
		log.Fatal(err, "\n", string(bz))
	}

	return uint64(revNumber), uint64(revHeight)
}

func (tr Commands) GetHasToValidate(
	validatorId ValidatorID,
) []ChainID {
	binaryName := tr.chainConfigs[ChainID("provi")].BinaryName
	bz, err := tr.target.ExecCommand(binaryName,
		"query", "provider", "has-to-validate",
		tr.validatorConfigs[validatorId].ValconsAddress,
		`--node`, tr.GetQueryNode(ChainID("provi")),
		`-o`, `json`,
	).CombinedOutput()
	if err != nil {
		log.Fatal(err, "\n", string(bz))
	}

	arr := gjson.Get(string(bz), "consumer_chain_ids").Array()
	chains := []ChainID{}
	for _, c := range arr {
		chains = append(chains, ChainID(c.String()))
	}

	return chains
}

func (tr Commands) GetInflationRate(
	chain ChainID,
) float64 {
	binaryName := tr.chainConfigs[chain].BinaryName
	bz, err := tr.target.ExecCommand(binaryName,
		"query", "mint", "inflation",
		`--node`, tr.GetQueryNode(chain),
		`-o`, `json`,
	).CombinedOutput()
	if err != nil {
		log.Fatal(err, "\n", string(bz))
	}

	inflationRate := gjson.Get(string(bz), "inflation").Float()
	return inflationRate
}

func (tr Commands) GetTrustedHeight(
	chain ChainID,
	clientID string,
	index int,
) (uint64, uint64) {
	configureNodeCmd := tr.target.ExecCommand("hermes",
		"--json", "query", "client", "consensus", "--chain", string(chain),
		`--client`, clientID,
	)

	cmdReader, err := configureNodeCmd.StdoutPipe()
	if err != nil {
		log.Fatal(err)
	}

	configureNodeCmd.Stderr = configureNodeCmd.Stdout

	if err := configureNodeCmd.Start(); err != nil {
		log.Fatal(err)
	}

	scanner := bufio.NewScanner(cmdReader)

	var trustedHeight gjson.Result
	// iterate on the relayer's response
	// and parse the command "result"
	for scanner.Scan() {
		out := scanner.Text()
		if len(gjson.Get(out, "result").Array()) > 0 {
			trustedHeight = gjson.Get(out, "result").Array()[index]
			break
		}
	}

	revHeight, err := strconv.Atoi(trustedHeight.Get("revision_height").String())
	if err != nil {
		log.Fatal(err)
	}

	revNumber, err := strconv.Atoi(trustedHeight.Get("revision_number").String())
	if err != nil {
		log.Fatal(err)
	}
	return uint64(revHeight), uint64(revNumber)
}

func (tr Commands) GetProposedConsumerChains(chain ChainID) []string {
	binaryName := tr.chainConfigs[chain].BinaryName
	bz, err := tr.target.ExecCommand(binaryName,
		"query", "provider", "list-proposed-consumer-chains",
		`--node`, tr.GetQueryNode(chain),
		`-o`, `json`,
	).CombinedOutput()
	if err != nil {
		log.Fatal(err, "\n", string(bz))
	}

	arr := gjson.Get(string(bz), "proposedChains").Array()
	chains := []string{}
	for _, c := range arr {
		cid := c.Get("chainID").String()
		chains = append(chains, cid)
	}

	return chains
}

// getQueryNode returns query node tcp address on chain.
func (tr Commands) GetQueryNode(chain ChainID) string {
	return fmt.Sprintf("tcp://%s", tr.GetQueryNodeRPCAddress(chain))
}

func (tr Commands) GetQueryNodeRPCAddress(chain ChainID) string {
	return fmt.Sprintf("%s:26658", tr.GetQueryNodeIP(chain))
}

// getQueryNodeIP returns query node IP for chain,
// ipSuffix is hardcoded to be 253 on all query nodes
// except for "sover" chain where there's only one node
func (tr Commands) GetQueryNodeIP(chain ChainID) string {
	if chain == ChainID("sover") {
		// return address of first and only validator
		return fmt.Sprintf("%s.%s",
			tr.chainConfigs[chain].IpPrefix,
			tr.validatorConfigs[ValidatorID("alice")].IpSuffix)
	}
	return fmt.Sprintf("%s.253", tr.chainConfigs[chain].IpPrefix)
}

// GetConsumerCommissionRate returns the commission rate of the given validator on the given consumerChain
func (tr Commands) GetConsumerCommissionRate(consumerChain ChainID, validator ValidatorID) float64 {
	binaryName := tr.chainConfigs[ChainID("provi")].BinaryName
	cmd := tr.target.ExecCommand(binaryName,
		"query", "provider", "validator-consumer-commission-rate",
		string(consumerChain), tr.validatorConfigs[validator].ValconsAddress,
		`--node`, tr.GetQueryNode(ChainID("provi")),
		`-o`, `json`,
	)
	bz, err := cmd.CombinedOutput()
	if err != nil {
		log.Fatal(err, "\n", string(bz))
	}

	rate, err := strconv.ParseFloat(gjson.Get(string(bz), "rate").String(), 64)
	if err != nil {
		log.Fatal(err, "\n", string(bz))
	}
	return rate
}

func (tr Chain) GetConsumerCommissionRates(chain ChainID, modelState map[ValidatorID]float64) map[ValidatorID]float64 {
	actualState := map[ValidatorID]float64{}
	for k := range modelState {
		actualState[k] = tr.target.GetConsumerCommissionRate(chain, k)
	}

	return actualState
}<|MERGE_RESOLUTION|>--- conflicted
+++ resolved
@@ -116,7 +116,6 @@
 		chainState.HasToValidate = &hasToValidate
 	}
 
-<<<<<<< HEAD
 	if modelState.InflationRateChange != nil {
 		// get the inflation rate now
 		inflationRateNow := tr.target.GetInflationRate(chain)
@@ -138,11 +137,11 @@
 			inflationRateChangeDirection = 0
 		}
 		chainState.InflationRateChange = &inflationRateChangeDirection
-=======
+	}
+
 	if modelState.ConsumerCommissionRates != nil {
 		consumerCommissionRates := tr.GetConsumerCommissionRates(chain, *modelState.ConsumerCommissionRates)
 		chainState.ConsumerCommissionRates = &consumerCommissionRates
->>>>>>> 50d602fb
 	}
 
 	if modelState.ConsumerPendingPacketQueueSize != nil {
