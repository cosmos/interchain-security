--- conflicted
+++ resolved
@@ -188,17 +188,16 @@
 		chainState.RegisteredConsumerRewardDenoms = &registeredConsumerRewardDenoms
 	}
 
-<<<<<<< HEAD
 	if modelState.ClientsFrozenHeights != nil {
 		chainClientsFrozenHeights := map[string]clienttypes.Height{}
 		for id := range *modelState.ClientsFrozenHeights {
 			chainClientsFrozenHeights[id] = tr.getClientFrozenHeight(chain, id)
 		}
 		chainState.ClientsFrozenHeights = &chainClientsFrozenHeights
-=======
+	}
+
 	if *verbose {
 		log.Println("Done getting chain state:\n" + pretty.Sprint(chainState))
->>>>>>> 811675e2
 	}
 
 	return chainState
@@ -266,27 +265,8 @@
 	}
 }
 
-<<<<<<< HEAD
-func (tr TestRun) waitUntilBlock(chain chainID, block uint, timeout time.Duration) {
-	start := time.Now()
-	for {
-		thisBlock := tr.getBlockHeight(chain)
-		if thisBlock >= block {
-			return
-		}
-		if time.Since(start) > timeout {
-			panic(fmt.Sprintf("\n\n\nwaitBlocks method has timed out after: %s\n\n", timeout))
-		}
-		time.Sleep(500 * time.Millisecond)
-	}
-}
-
-func (tr TestRun) getBalances(chain chainID, modelState map[validatorID]uint) map[validatorID]uint {
-	actualState := map[validatorID]uint{}
-=======
 func (tr TestRun) getBalances(chain ChainID, modelState map[ValidatorID]uint) map[ValidatorID]uint {
 	actualState := map[ValidatorID]uint{}
->>>>>>> 811675e2
 	for k := range modelState {
 		actualState[k] = tr.getBalance(chain, k)
 	}
@@ -462,13 +442,8 @@
 			},
 		}
 	case "/cosmos.upgrade.v1beta1.SoftwareUpgradeProposal":
-<<<<<<< HEAD
-		height := gjson.Get(string(bz), `content.plan.height`).Uint()
-		title := gjson.Get(string(bz), `content.plan.name`).String()
-=======
 		height := gjson.Get(string(bz), `messages.0.content.plan.height`).Uint()
 		title := gjson.Get(string(bz), `messages.0.content.plan.name`).String()
->>>>>>> 811675e2
 		return UpgradeProposal{
 			Deposit:       uint(deposit),
 			Status:        status,
@@ -759,11 +734,7 @@
 	return rewardDenoms
 }
 
-<<<<<<< HEAD
-func (tr TestRun) getValidatorNode(chain chainID, validator validatorID) string {
-=======
 func (tr TestRun) getValidatorNode(chain ChainID, validator ValidatorID) string {
->>>>>>> 811675e2
 	// for CometMock, validatorNodes are all the same address as the query node (which is CometMocks address)
 	if tr.useCometmock {
 		return tr.getQueryNode(chain)
@@ -792,24 +763,33 @@
 // getQueryNodeIP returns query node IP for chain,
 // ipSuffix is hardcoded to be 253 on all query nodes
 // except for "sover" chain where there's only one node
-<<<<<<< HEAD
-func (tr TestRun) getQueryNodeIP(chain chainID) string {
-	if chain == chainID("sover") {
+func (tr TestRun) getQueryNodeIP(chain ChainID) string {
+	if chain == ChainID("sover") {
 		// return address of first and only validator
 		return fmt.Sprintf("%s.%s",
-			tr.chainConfigs[chain].ipPrefix,
-			tr.validatorConfigs[validatorID("alice")].ipSuffix)
-	}
-	return fmt.Sprintf("%s.253", tr.chainConfigs[chain].ipPrefix)
+			tr.chainConfigs[chain].IpPrefix,
+			tr.validatorConfigs[ValidatorID("alice")].IpSuffix)
+	}
+	return fmt.Sprintf("%s.253", tr.chainConfigs[chain].IpPrefix)
+}
+
+func (tr TestRun) curlJsonRPCRequest(method, params, address string) {
+	cmd_template := `curl -H 'Content-Type: application/json' -H 'Accept:application/json' --data '{"jsonrpc":"2.0","method":"%s","params":%s,"id":1}' %s`
+
+	//#nosec G204 -- Bypass linter warning for spawning subprocess with cmd arguments.
+	cmd := exec.Command("docker", "exec", tr.containerConfig.InstanceName, "bash", "-c", fmt.Sprintf(cmd_template, method, params, address))
+
+	verbosity := false
+	executeCommandWithVerbosity(cmd, "curlJsonRPCRequest", verbosity)
 }
 
 // getClientFrozenHeight returns the frozen height for a client with the given client ID
 // by querying the hosting chain with the given chainID
-func (tr TestRun) getClientFrozenHeight(chain chainID, clientID string) clienttypes.Height {
-	//#nosec G204 -- Bypass linter warning for spawning subprocess with cmd arguments.
-	cmd := exec.Command("docker", "exec", tr.containerConfig.instanceName, tr.chainConfigs[chainID("provi")].binaryName,
+func (tr TestRun) getClientFrozenHeight(chain ChainID, clientID string) clienttypes.Height {
+	//#nosec G204 -- Bypass linter warning for spawning subprocess with cmd arguments.
+	cmd := exec.Command("docker", "exec", tr.containerConfig.InstanceName, tr.chainConfigs[ChainID("provi")].BinaryName,
 		"query", "ibc", "client", "state", clientID,
-		`--node`, tr.getQueryNode(chainID("provi")),
+		`--node`, tr.getQueryNode(ChainID("provi")),
 		`-o`, `json`,
 	)
 
@@ -834,12 +814,12 @@
 }
 
 func (tr TestRun) getTrustedHeight(
-	chain chainID,
+	chain ChainID,
 	clientID string,
 	index int,
 ) clienttypes.Height {
 	//#nosec G204 -- Bypass linter warning for spawning subprocess with cmd arguments.
-	configureNodeCmd := exec.Command("docker", "exec", tr.containerConfig.instanceName, "hermes",
+	configureNodeCmd := exec.Command("docker", "exec", tr.containerConfig.InstanceName, "hermes",
 		"--json", "query", "client", "consensus", "--chain", string(chain),
 		`--client`, clientID,
 	)
@@ -878,24 +858,4 @@
 		log.Fatal(err)
 	}
 	return clienttypes.Height{RevisionHeight: uint64(revHeight), RevisionNumber: uint64(revNumber)}
-=======
-func (tr TestRun) getQueryNodeIP(chain ChainID) string {
-	if chain == ChainID("sover") {
-		// return address of first and only validator
-		return fmt.Sprintf("%s.%s",
-			tr.chainConfigs[chain].IpPrefix,
-			tr.validatorConfigs[ValidatorID("alice")].IpSuffix)
-	}
-	return fmt.Sprintf("%s.253", tr.chainConfigs[chain].IpPrefix)
-}
-
-func (tr TestRun) curlJsonRPCRequest(method, params, address string) {
-	cmd_template := `curl -H 'Content-Type: application/json' -H 'Accept:application/json' --data '{"jsonrpc":"2.0","method":"%s","params":%s,"id":1}' %s`
-
-	//#nosec G204 -- Bypass linter warning for spawning subprocess with cmd arguments.
-	cmd := exec.Command("docker", "exec", tr.containerConfig.InstanceName, "bash", "-c", fmt.Sprintf(cmd_template, method, params, address))
-
-	verbosity := false
-	executeCommandWithVerbosity(cmd, "curlJsonRPCRequest", verbosity)
->>>>>>> 811675e2
 }