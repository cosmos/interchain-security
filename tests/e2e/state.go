package main

import (
	"bufio"
	"encoding/json"
	"fmt"
	"log"
	"os/exec"
	"regexp"
	"strconv"
	"time"

	clienttypes "github.com/cosmos/ibc-go/v8/modules/core/02-client/types"
	e2e "github.com/cosmos/interchain-security/v5/tests/e2e/testlib"
	"github.com/kylelemons/godebug/pretty"
	"github.com/tidwall/gjson"
	"gopkg.in/yaml.v2"
)

<<<<<<< HEAD
// type aliases
type (
	ChainState                = e2e.ChainState
	Proposal                  = e2e.Proposal
	Rewards                   = e2e.Rewards
	TextProposal              = e2e.TextProposal
	UpgradeProposal           = e2e.UpgradeProposal
	ConsumerAdditionProposal  = e2e.ConsumerAdditionProposal
	ConsumerRemovalProposal   = e2e.ConsumerRemovalProposal
	IBCTransferParams         = e2e.IBCTransferParams
	IBCTransferParamsProposal = e2e.IBCTransferParamsProposal
	Param                     = e2e.Param
	ParamsProposal            = e2e.ParamsProposal
	TargetDriver              = e2e.TargetDriver
)
=======
type State map[ChainID]ChainState

type ChainState struct {
	ValBalances                    *map[ValidatorID]uint
	Proposals                      *map[uint]Proposal
	ProposedConsumerChains         *[]string
	ValPowers                      *map[ValidatorID]uint
	StakedTokens                   *map[ValidatorID]uint
	Params                         *[]Param
	Rewards                        *Rewards
	ConsumerChains                 *map[ChainID]bool
	AssignedKeys                   *map[ValidatorID]string
	ProviderKeys                   *map[ValidatorID]string // validatorID: validator provider key
	ConsumerPendingPacketQueueSize *uint                   // Only relevant to consumer chains
	RegisteredConsumerRewardDenoms *[]string
	ClientsFrozenHeights           *map[string]clienttypes.Height
	HasToValidate                  *map[ValidatorID][]ChainID // only relevant to provider chain
}

type Proposal interface {
	isProposal()
}
type TextProposal struct {
	Title       string
	Description string
	Deposit     uint
	Status      string
}

func (p TextProposal) isProposal() {}

type ConsumerAdditionProposal struct {
	Deposit       uint
	Chain         ChainID
	SpawnTime     int
	InitialHeight clienttypes.Height
	Status        string
}

type UpgradeProposal struct {
	Title         string
	Description   string
	UpgradeHeight uint64
	Type          string
	Deposit       uint
	Status        string
}

func (p UpgradeProposal) isProposal() {}

func (p ConsumerAdditionProposal) isProposal() {}

type ConsumerRemovalProposal struct {
	Deposit  uint
	Chain    ChainID
	StopTime int
	Status   string
}

func (p ConsumerRemovalProposal) isProposal() {}

type Rewards struct {
	IsRewarded map[ValidatorID]bool
	// if true it will calculate if the validator/delegator is rewarded between 2 successive blocks,
	// otherwise it will calculate if it received any rewards since the 1st block
	IsIncrementalReward bool
	// if true checks rewards for "stake" token, otherwise checks rewards from
	// other chains (e.g. false is used to check if provider received rewards from a consumer chain)
	IsNativeDenom bool
}

type ParamsProposal struct {
	Deposit  uint
	Status   string
	Subspace string
	Key      string
	Value    string
}
>>>>>>> 98bd90f6

type State map[ChainID]ChainState

type Chain struct {
	target     e2e.TargetDriver
	testConfig TestConfig
}

func (tr Chain) GetChainState(chain ChainID, modelState ChainState) ChainState {

	chainState := ChainState{}

	if modelState.ValBalances != nil {
		valBalances := tr.GetBalances(chain, *modelState.ValBalances)
		chainState.ValBalances = &valBalances
	}

	if modelState.Proposals != nil {
		proposals := tr.GetProposals(chain, *modelState.Proposals)
		chainState.Proposals = &proposals
	}

	if modelState.ProposedConsumerChains != nil {
		proposedConsumerChains := tr.GetProposedConsumerChains(chain)
		chainState.ProposedConsumerChains = &proposedConsumerChains
	}

	if modelState.ValPowers != nil {
		tr.waitBlocks(chain, 1, 10*time.Second)
		powers := tr.GetValPowers(chain, *modelState.ValPowers)
		chainState.ValPowers = &powers
	}

	if modelState.StakedTokens != nil {
		representPowers := tr.GetStakedTokens(chain, *modelState.StakedTokens)
		chainState.StakedTokens = &representPowers
	}

	if modelState.IBCTransferParams != nil {
		params := tr.target.GetIBCTransferParams(chain)
		chainState.IBCTransferParams = &params
	}

	if modelState.Rewards != nil {
		rewards := tr.GetRewards(chain, *modelState.Rewards)
		chainState.Rewards = &rewards
	}

	if modelState.ConsumerChains != nil {
		chains := tr.target.GetConsumerChains(chain)
		chainState.ConsumerChains = &chains
	}

	if modelState.AssignedKeys != nil {
		assignedKeys := tr.GetConsumerAddresses(chain, *modelState.AssignedKeys)
		chainState.AssignedKeys = &assignedKeys
	}

	if modelState.ProviderKeys != nil {
		providerKeys := tr.GetProviderAddresses(chain, *modelState.ProviderKeys)
		chainState.ProviderKeys = &providerKeys
	}

	if modelState.RegisteredConsumerRewardDenoms != nil {
		registeredConsumerRewardDenoms := tr.target.GetRegisteredConsumerRewardDenoms(chain)
		chainState.RegisteredConsumerRewardDenoms = &registeredConsumerRewardDenoms
	}

	if modelState.ClientsFrozenHeights != nil {
		chainClientsFrozenHeights := map[string]clienttypes.Height{}
		for id := range *modelState.ClientsFrozenHeights {
			chainClientsFrozenHeights[id] = tr.GetClientFrozenHeight(chain, id)
		}
		chainState.ClientsFrozenHeights = &chainClientsFrozenHeights
	}

	if modelState.HasToValidate != nil {
		hasToValidate := map[ValidatorID][]ChainID{}
		for validatorId := range *modelState.HasToValidate {
			hasToValidate[validatorId] = tr.getHasToValidate(validatorId)
		}
		chainState.HasToValidate = &hasToValidate
	}

	if modelState.ConsumerPendingPacketQueueSize != nil {
		pendingPacketQueueSize := tr.target.GetPendingPacketQueueSize(chain)
		chainState.ConsumerPendingPacketQueueSize = &pendingPacketQueueSize
	}

	if *verbose {
		log.Println("Done getting chain state:\n" + pretty.Sprint(chainState))
	}

	return chainState
}

func (tr Chain) waitBlocks(chain ChainID, blocks uint, timeout time.Duration) {
	if tr.testConfig.useCometmock {
		// call advance_blocks method on cometmock
		// curl -H 'Content-Type: application/json' -H 'Accept:application/json' --data '{"jsonrpc":"2.0","method":"advance_blocks","params":{"num_blocks": "36000000"},"id":1}' 127.0.0.1:22331
		tcpAddress := tr.target.GetQueryNodeRPCAddress(chain)
		method := "advance_blocks"
		params := fmt.Sprintf(`{"num_blocks": "%d"}`, blocks)

		tr.curlJsonRPCRequest(method, params, tcpAddress)
		return
	}
	startBlock := tr.target.GetBlockHeight(chain)

	start := time.Now()
	for {
		thisBlock := tr.target.GetBlockHeight(chain)
		if thisBlock >= startBlock+blocks {
			return
		}
		if time.Since(start) > timeout {
			panic(fmt.Sprintf("\n\n\nwaitBlocks method has timed out after: %s\n\n", timeout))
		}
		time.Sleep(time.Second)
	}
}

func (tr Chain) waitUntilBlock(chain ChainID, block uint, timeout time.Duration) {
	start := time.Now()
	for {
		thisBlock := tr.target.GetBlockHeight(chain)
		if thisBlock >= block {
			return
		}
		if time.Since(start) > timeout {
			panic(fmt.Sprintf("\n\n\nwaitBlocks method has timed out after: %s\n\n", timeout))
		}
		time.Sleep(500 * time.Millisecond)
	}
}

func (tr Chain) GetBalances(chain ChainID, modelState map[ValidatorID]uint) map[ValidatorID]uint {
	actualState := map[ValidatorID]uint{}
	for k := range modelState {
		actualState[k] = tr.target.GetBalance(chain, k)
	}

	return actualState
}

func (tr Chain) GetClientFrozenHeight(chain ChainID, clientID string) clienttypes.Height {
	revNumber, revHeight := tr.target.GetClientFrozenHeight(chain, clientID)
	return clienttypes.Height{RevisionHeight: uint64(revHeight), RevisionNumber: uint64(revNumber)}
}

func (tr Chain) GetProposedConsumerChains(chain ChainID) []string {
	tr.waitBlocks(chain, 1, 10*time.Second)
	return tr.target.GetProposedConsumerChains(chain)
}

func (tr Chain) GetProposals(chain ChainID, modelState map[uint]Proposal) map[uint]Proposal {
	actualState := map[uint]Proposal{}
	for k := range modelState {
		actualState[k] = tr.target.GetProposal(chain, k)
	}

	return actualState
}

func (tr Chain) GetValPowers(chain ChainID, modelState map[ValidatorID]uint) map[ValidatorID]uint {
	actualState := map[ValidatorID]uint{}
	validatorConfigs := tr.testConfig.validatorConfigs
	for k := range modelState {
		valAddresses := map[string]bool{}
		if chain == ChainID("provi") {
			// use binary with Bech32Prefix set to ProviderAccountPrefix
			valAddresses[validatorConfigs[k].ValconsAddress] = true
		} else {
			// use binary with Bech32Prefix set to ConsumerAccountPrefix
			valAddresses[validatorConfigs[k].ValconsAddressOnConsumer] = true
			valAddresses[validatorConfigs[k].ConsumerValconsAddress] = true
		}
		actualState[k] = tr.target.GetValPower(chain, k)
	}

	return actualState
}

func (tr Chain) GetStakedTokens(chain ChainID, modelState map[ValidatorID]uint) map[ValidatorID]uint {
	actualState := map[ValidatorID]uint{}
	for validator := range modelState {
		validatorConfigs := tr.testConfig.validatorConfigs
		valoperAddress := validatorConfigs[validator].ValoperAddress
		if chain != ChainID("provi") {
			// use binary with Bech32Prefix set to ConsumerAccountPrefix
			if validatorConfigs[validator].UseConsumerKey {
				valoperAddress = validatorConfigs[validator].ConsumerValoperAddress
			} else {
				// use the same address as on the provider but with different prefix
				valoperAddress = validatorConfigs[validator].ValoperAddressOnConsumer
			}
		}

		actualState[validator] = tr.target.GetValStakedTokens(chain, valoperAddress)
	}

	return actualState
}

func (tr Chain) GetRewards(chain ChainID, modelState Rewards) Rewards {
	receivedRewards := map[ValidatorID]bool{}

	currentBlock := tr.target.GetBlockHeight(chain)
	tr.waitBlocks(chain, 1, 10*time.Second)
	nextBlock := tr.target.GetBlockHeight(chain)
	tr.waitBlocks(chain, 1, 10*time.Second)

	if !modelState.IsIncrementalReward {
		currentBlock = 1
	}
	for k := range modelState.IsRewarded {
		receivedRewards[k] = tr.target.GetReward(chain, k, nextBlock, modelState.IsNativeDenom) > tr.target.GetReward(chain, k, currentBlock, modelState.IsNativeDenom)
	}

	return Rewards{IsRewarded: receivedRewards, IsIncrementalReward: modelState.IsIncrementalReward, IsNativeDenom: modelState.IsNativeDenom}
}

func (tr Chain) GetConsumerAddresses(chain ChainID, modelState map[ValidatorID]string) map[ValidatorID]string {
	actualState := map[ValidatorID]string{}
	for k := range modelState {
		actualState[k] = tr.target.GetConsumerAddress(chain, k)
	}

	return actualState
}

func (tr Chain) GetProviderAddresses(chain ChainID, modelState map[ValidatorID]string) map[ValidatorID]string {
	actualState := map[ValidatorID]string{}
	for k := range modelState {
		actualState[k] = tr.target.GetProviderAddressFromConsumer(chain, k)
	}

	return actualState
}

func (tr Chain) getValidatorNode(chain ChainID, validator ValidatorID) string {
	// for CometMock, validatorNodes are all the same address as the query node (which is CometMocks address)
	if tr.testConfig.useCometmock {
		return tr.target.GetQueryNode(chain)
	}

	return "tcp://" + tr.getValidatorIP(chain, validator) + ":26658"
}

func (tr Chain) getValidatorIP(chain ChainID, validator ValidatorID) string {
	return tr.testConfig.chainConfigs[chain].IpPrefix + "." + tr.testConfig.validatorConfigs[validator].IpSuffix
}

func (tr Chain) getValidatorHome(chain ChainID, validator ValidatorID) string {
	return `/` + string(tr.testConfig.chainConfigs[chain].ChainId) + `/validator` + fmt.Sprint(validator)
}

func (tr Chain) curlJsonRPCRequest(method, params, address string) {
	cmd_template := `curl -H 'Content-Type: application/json' -H 'Accept:application/json' --data '{"jsonrpc":"2.0","method":"%s","params":%s,"id":1}' %s`

	cmd := tr.target.ExecCommand("bash", "-c", fmt.Sprintf(cmd_template, method, params, address))

	verbosity := false
	e2e.ExecuteCommandWithVerbosity(cmd, "curlJsonRPCRequest", verbosity)
}

func uintPtr(i uint) *uint {
	return &i
}

type Commands struct {
	containerConfig  ContainerConfig // FIXME only needed for 'Now' time tracking
	validatorConfigs map[ValidatorID]ValidatorConfig
	chainConfigs     map[ChainID]ChainConfig
	target           e2e.PlatformDriver
}

func (tr Commands) ExecCommand(name string, arg ...string) *exec.Cmd {
	return tr.target.ExecCommand(name, arg...)
}

func (tr Commands) ExecDetachedCommand(name string, args ...string) *exec.Cmd {
	return tr.target.ExecDetachedCommand(name, args...)
}

func (tr Commands) GetTestScriptPath(isConsumer bool, script string) string {
	return tr.target.GetTestScriptPath(isConsumer, script)
}

func (tr Commands) GetBlockHeight(chain ChainID) uint {
	binaryName := tr.chainConfigs[chain].BinaryName
	bz, err := tr.target.ExecCommand(binaryName,

		"query", "tendermint-validator-set",

		`--node`, tr.GetQueryNode(chain),
	).CombinedOutput()
	if err != nil {
		log.Fatal(err, "\n", string(bz))
	}

	blockHeightRegex := regexp.MustCompile(`block_height: "(\d+)"`)
	blockHeight, err := strconv.Atoi(blockHeightRegex.FindStringSubmatch(string(bz))[1])
	if err != nil {
		log.Fatal(err)
	}

	return uint(blockHeight)
}

func (tr Commands) GetReward(chain ChainID, validator ValidatorID, blockHeight uint, isNativeDenom bool) float64 {
	valCfg := tr.validatorConfigs[validator]
	delAddresss := valCfg.DelAddress
	if chain != ChainID("provi") {
		// use binary with Bech32Prefix set to ConsumerAccountPrefix
		if valCfg.UseConsumerKey {
			delAddresss = valCfg.ConsumerDelAddress
		} else {
			// use the same address as on the provider but with different prefix
			delAddresss = valCfg.DelAddressOnConsumer
		}
	}

	binaryName := tr.chainConfigs[chain].BinaryName
	cmd := tr.target.ExecCommand(binaryName,
		"query", "distribution", "delegation-total-rewards",
		"--delegator-address", delAddresss,
		`--height`, fmt.Sprint(blockHeight),
		`--node`, tr.GetQueryNode(chain),
		`-o`, `json`,
	)

	bz, err := cmd.CombinedOutput()

	if err != nil {
		log.Fatal("failed getting rewards: ", err, "\n", string(bz))
	}

	denomCondition := `total.#(denom!="stake").amount`
	if isNativeDenom {
		denomCondition = `total.#(denom=="stake").amount`
	}

	return gjson.Get(string(bz), denomCondition).Float()
}

// interchain-securityd query gov proposals
func (tr Commands) GetProposal(chain ChainID, proposal uint) Proposal {
	var noProposalRegex = regexp.MustCompile(`doesn't exist: key not found`)

	binaryName := tr.chainConfigs[chain].BinaryName
	bz, err := tr.target.ExecCommand(binaryName,
		"query", "gov", "proposal",
		fmt.Sprint(proposal),
		`--node`, tr.GetQueryNode(chain),
		`-o`, `json`,
	).CombinedOutput()

	prop := TextProposal{}

	if err != nil {
		if noProposalRegex.Match(bz) {
			return prop
		}

		log.Fatal(err, "\n", string(bz))
	}

	// for legacy proposal types submitted using "tx submit-legacyproposal" (cosmos-sdk/v1/MsgExecLegacyContent)
	propType := gjson.Get(string(bz), `proposal.messages.0.value.content.type`).String()
	rawContent := gjson.Get(string(bz), `proposal.messages.0.value.content.value`)

	// for current (>= v47) prop types submitted using "tx submit-proposal"
	if propType == "" {
		propType = gjson.Get(string(bz), `proposal.messages.0.type`).String()
		rawContent = gjson.Get(string(bz), `proposal.messages.0.value`)
	}

	title := gjson.Get(string(bz), `proposal.title`).String()
	deposit := gjson.Get(string(bz), `proposal.total_deposit.#(denom=="stake").amount`).Uint()
	status := gjson.Get(string(bz), `proposal.status`).String()

	switch propType {
	case "/cosmos.gov.v1beta1.TextProposal":
		title := rawContent.Get("title").String()
		description := rawContent.Get("description").String()

		return TextProposal{
			Deposit:     uint(deposit),
			Status:      status,
			Title:       title,
			Description: description,
		}
	case "/interchain_security.ccv.provider.v1.ConsumerAdditionProposal":
		chainId := rawContent.Get("chain_id").String()
		spawnTime := rawContent.Get("spawn_time").Time().Sub(tr.containerConfig.Now)

		var chain ChainID
		for i, conf := range tr.chainConfigs {
			if string(conf.ChainId) == chainId {
				chain = i
				break
			}
		}

		return ConsumerAdditionProposal{
			Deposit:   uint(deposit),
			Status:    status,
			Chain:     chain,
			SpawnTime: int(spawnTime.Milliseconds()),
			InitialHeight: clienttypes.Height{
				RevisionNumber: rawContent.Get("initial_height.revision_number").Uint(),
				RevisionHeight: rawContent.Get("initial_height.revision_height").Uint(),
			},
		}
	case "/cosmos.upgrade.v1beta1.SoftwareUpgradeProposal":
		height := rawContent.Get("plan.height").Uint()
		title := rawContent.Get("plan.name").String()
		return UpgradeProposal{
			Deposit:       uint(deposit),
			Status:        status,
			UpgradeHeight: height,
			Title:         title,
			Type:          "/cosmos.upgrade.v1beta1.SoftwareUpgradeProposal",
		}
	case "/interchain_security.ccv.provider.v1.ConsumerRemovalProposal":
		chainId := rawContent.Get("chain_id").String()
		stopTime := rawContent.Get("stop_time").Time().Sub(tr.containerConfig.Now)

		var chain ChainID
		for i, conf := range tr.chainConfigs {
			if string(conf.ChainId) == chainId {
				chain = i
				break
			}
		}

		return ConsumerRemovalProposal{
			Deposit:  uint(deposit),
			Status:   status,
			Chain:    chain,
			StopTime: int(stopTime.Milliseconds()),
		}
	case "/ibc.applications.transfer.v1.MsgUpdateParams":
		var params IBCTransferParams
		if err := json.Unmarshal([]byte(rawContent.Get("params").String()), &params); err != nil {
			log.Fatal("cannot unmarshal ibc-transfer params: ", err, "\n", string(bz))
		}

		return IBCTransferParamsProposal{
			Deposit: uint(deposit),
			Status:  status,
			Title:   title,
			Params:  params,
		}
	}

	log.Fatal("received unknown proposal type: ", propType, "proposal JSON:", string(bz))

	return nil
}

type TmValidatorSetYaml struct {
	BlockHeight string `yaml:"block_height"`
	Pagination  struct {
		NextKey string `yaml:"next_key"`
		Total   string `yaml:"total"`
	} `yaml:"pagination"`
	Validators []struct {
		Address     string    `yaml:"address"`
		VotingPower string    `yaml:"voting_power"`
		PubKey      ValPubKey `yaml:"pub_key"`
	}
}

type ValPubKey struct {
	Value string `yaml:"value"`
}

// TODO (mpoke) Return powers for multiple validators
func (tr Commands) GetValPower(chain ChainID, validator ValidatorID) uint {
	if *verbose {
		log.Println("getting validator power for chain: ", chain, " validator: ", validator)
	}
	binaryName := tr.chainConfigs[chain].BinaryName
	command := tr.target.ExecCommand(binaryName,

		"query", "tendermint-validator-set",

		`--node`, tr.GetQueryNode(chain),
	)
	bz, err := command.CombinedOutput()
	if err != nil {
		log.Fatalf("encountered an error when executing command '%s': %v, output: %s", command.String(), err, string(bz))
	}

	valset := TmValidatorSetYaml{}

	err = yaml.Unmarshal(bz, &valset)
	if err != nil {
		log.Fatalf("yaml.Unmarshal returned an error while unmarshalling validator set: %v, input: %s", err, string(bz))
	}

	total, err := strconv.Atoi(valset.Pagination.Total)
	if err != nil {
		log.Fatalf("strconv.Atoi returned an error while converting total for validator set: %v, input: %s, validator set: %s, src:%s",
			err, valset.Pagination.Total, pretty.Sprint(valset), string(bz))
	}

	if total != len(valset.Validators) {
		log.Fatalf("Total number of validators %v does not match number of validators in list %v. Probably a query pagination issue. Validator set: %v",
			valset.Pagination.Total, uint(len(valset.Validators)), pretty.Sprint(valset))
	}

	for _, val := range valset.Validators {
		if chain == ChainID("provi") {
			// use binary with Bech32Prefix set to ProviderAccountPrefix
			if val.Address != tr.validatorConfigs[validator].ValconsAddress {
				continue
			}
		} else {
			// use binary with Bech32Prefix set to ConsumerAccountPrefix
			if val.Address != tr.validatorConfigs[validator].ValconsAddressOnConsumer &&
				val.Address != tr.validatorConfigs[validator].ConsumerValconsAddress {
				continue
			}
		}

		votingPower, err := strconv.Atoi(val.VotingPower)
		if err != nil {
			log.Fatalf("strconv.Atoi returned an error while converting validator voting power: %v, voting power string: %s, validator set: %s", err, val.VotingPower, pretty.Sprint(valset))
		}

		return uint(votingPower)
	}

	// Validator not in set, its validator power is zero.
	return 0
}

func (tr Commands) GetBalance(chain ChainID, validator ValidatorID) uint {
	valCfg := tr.validatorConfigs[validator]
	valDelAddress := valCfg.DelAddress
	if chain != ChainID("provi") {
		// use binary with Bech32Prefix set to ConsumerAccountPrefix
		if valCfg.UseConsumerKey {
			valDelAddress = valCfg.ConsumerDelAddress
		} else {
			// use the same address as on the provider but with different prefix
			valDelAddress = valCfg.DelAddressOnConsumer
		}
	}

	binaryName := tr.chainConfigs[chain].BinaryName
	cmd := tr.target.ExecCommand(binaryName,

		"query", "bank", "balances",
		valDelAddress,

		`--node`, tr.GetQueryNode(chain),
		`-o`, `json`,
	)
	bz, err := cmd.CombinedOutput()
	if err != nil {
		log.Fatal("getBalance() failed: ", cmd, ": ", err, "\n", string(bz))
	}

	amount := gjson.Get(string(bz), `balances.#(denom=="stake").amount`)

	return uint(amount.Uint())
}

func (tr Commands) GetValStakedTokens(chain ChainID, valoperAddress string) uint {
	binaryName := tr.chainConfigs[chain].BinaryName
	bz, err := tr.target.ExecCommand(binaryName,

		"query", "staking", "validator",
		valoperAddress,

		`--node`, tr.GetQueryNode(chain),
		`-o`, `json`,
	).CombinedOutput()
	if err != nil {
		log.Fatal(err, "\n", string(bz))
	}

	amount := gjson.Get(string(bz), `validator.tokens`)

	return uint(amount.Uint())
}

func (tr Commands) GetParam(chain ChainID, param Param) string {
	binaryName := tr.chainConfigs[chain].BinaryName
	bz, err := tr.target.ExecCommand(binaryName,
		"query", "params", "subspace",
		param.Subspace,
		param.Key,

		`--node`, tr.GetQueryNode(chain),
		`-o`, `json`,
	).CombinedOutput()
	if err != nil {
		log.Fatal(err, "\n", string(bz))
	}

	value := gjson.Get(string(bz), `value`)

	return value.String()
}

func (tr Commands) GetIBCTransferParams(chain ChainID) IBCTransferParams {
	binaryName := tr.chainConfigs[chain].BinaryName
	bz, err := tr.target.ExecCommand(binaryName,
		"query", "ibc-transfer", "params",
		`--node`, tr.GetQueryNode(chain),
		`-o`, `json`,
	).CombinedOutput()
	if err != nil {
		log.Fatal(err, "\n", string(bz))
	}

	var params IBCTransferParams
	if err := json.Unmarshal(bz, &params); err != nil {
		log.Fatal("cannot unmarshal ibc-transfer params: ", err, "\n", string(bz))
	}

	return params
}

// GetConsumerChains returns a list of consumer chains that're being secured by the provider chain,
// determined by querying the provider chain.
func (tr Commands) GetConsumerChains(chain ChainID) map[ChainID]bool {
	binaryName := tr.chainConfigs[chain].BinaryName
	cmd := tr.target.ExecCommand(binaryName,

		"query", "provider", "list-consumer-chains",
		`--node`, tr.GetQueryNode(chain),
		`-o`, `json`,
	)

	bz, err := cmd.CombinedOutput()
	if err != nil {
		log.Fatal(err, "\n", string(bz))
	}

	arr := gjson.Get(string(bz), "chains").Array()
	chains := make(map[ChainID]bool)
	for _, c := range arr {
		id := c.Get("chain_id").String()
		chains[ChainID(id)] = true
	}

	return chains
}

func (tr Commands) GetConsumerAddress(consumerChain ChainID, validator ValidatorID) string {
	binaryName := tr.chainConfigs[ChainID("provi")].BinaryName
	cmd := tr.target.ExecCommand(binaryName,

		"query", "provider", "validator-consumer-key",
		string(consumerChain), tr.validatorConfigs[validator].ValconsAddress,
		`--node`, tr.GetQueryNode(ChainID("provi")),
		`-o`, `json`,
	)
	bz, err := cmd.CombinedOutput()
	if err != nil {
		log.Fatal(err, "\n", string(bz))
	}

	addr := gjson.Get(string(bz), "consumer_address").String()
	return addr
}

func (tr Commands) GetProviderAddressFromConsumer(consumerChain ChainID, validator ValidatorID) string {
	binaryName := tr.chainConfigs[ChainID("provi")].BinaryName
	cmd := tr.target.ExecCommand(binaryName,

		"query", "provider", "validator-provider-key",
		string(consumerChain), tr.validatorConfigs[validator].ConsumerValconsAddressOnProvider,
		`--node`, tr.GetQueryNode(ChainID("provi")),
		`-o`, `json`,
	)

	bz, err := cmd.CombinedOutput()
	if err != nil {
		log.Println("error running ", cmd)
		log.Fatal(err, "\n", string(bz))
	}

	addr := gjson.Get(string(bz), "provider_address").String()
	return addr
}

func (tr Commands) GetSlashMeter() int64 {
	binaryName := tr.chainConfigs[ChainID("provi")].BinaryName
	cmd := tr.target.ExecCommand(binaryName,

		"query", "provider", "throttle-state",
		`--node`, tr.GetQueryNode(ChainID("provi")),
		`-o`, `json`,
	)
	bz, err := cmd.CombinedOutput()
	if err != nil {
		log.Fatal(err, "\n", string(bz))
	}

	slashMeter := gjson.Get(string(bz), "slash_meter")
	return slashMeter.Int()
}

func (tr Commands) GetRegisteredConsumerRewardDenoms(chain ChainID) []string {
	binaryName := tr.chainConfigs[chain].BinaryName
	cmd := tr.target.ExecCommand(binaryName,

		"query", "provider", "registered-consumer-reward-denoms",
		`--node`, tr.GetQueryNode(chain),
		`-o`, `json`,
	)
	bz, err := cmd.CombinedOutput()
	if err != nil {
		log.Fatal(err, "\n", string(bz))
	}

	denoms := gjson.Get(string(bz), "denoms").Array()
	rewardDenoms := make([]string, len(denoms))
	for i, d := range denoms {
		rewardDenoms[i] = d.String()
	}

	return rewardDenoms
}

func (tr Commands) GetPendingPacketQueueSize(chain ChainID) uint {
	binaryName := tr.chainConfigs[chain].BinaryName
	cmd := tr.target.ExecCommand(binaryName,

		"query", "ccvconsumer", "throttle-state",
		`--node`, tr.GetQueryNode(chain),
		`-o`, `json`,
	)
	bz, err := cmd.CombinedOutput()
	if err != nil {
		log.Fatal(err, "\n", string(bz))
	}

	if !gjson.ValidBytes(bz) {
		panic("invalid json response from query ccvconsumer throttle-state: " + string(bz))
	}

	packetData := gjson.Get(string(bz), "packet_data_queue").Array()
	return uint(len(packetData))
}

// GetClientFrozenHeight returns the frozen height for a client with the given client ID
// by querying the hosting chain with the given chainID
func (tr Commands) GetClientFrozenHeight(chain ChainID, clientID string) (uint64, uint64) {
	binaryName := tr.chainConfigs[ChainID("provi")].BinaryName
	cmd := tr.target.ExecCommand(binaryName,
		"query", "ibc", "client", "state", clientID,
		`--node`, tr.GetQueryNode(ChainID("provi")),
		`-o`, `json`,
	)

	bz, err := cmd.CombinedOutput()
	if err != nil {
		log.Fatal(err, "\n", string(bz))
	}

	frozenHeight := gjson.Get(string(bz), "client_state.frozen_height")

	revHeight, err := strconv.Atoi(frozenHeight.Get("revision_height").String())
	if err != nil {
		log.Fatal(err, "\n", string(bz))
	}

	revNumber, err := strconv.Atoi(frozenHeight.Get("revision_number").String())
	if err != nil {
		log.Fatal(err, "\n", string(bz))
	}

	return uint64(revHeight), uint64(revNumber)
}

<<<<<<< HEAD
func (tr Commands) GetTrustedHeight(
=======
func (tr TestConfig) getHasToValidate(
	validatorId ValidatorID,
) []ChainID {
	//#nosec G204 -- Bypass linter warning for spawning subprocess with cmd arguments.
	bz, err := exec.Command("docker", "exec", tr.containerConfig.InstanceName, tr.chainConfigs[ChainID("provi")].BinaryName,
		"query", "provider", "has-to-validate",
		tr.validatorConfigs[validatorId].ValconsAddress,
		`--node`, tr.getQueryNode(ChainID("provi")),
		`-o`, `json`,
	).CombinedOutput()
	if err != nil {
		log.Fatal(err, "\n", string(bz))
	}

	arr := gjson.Get(string(bz), "consumer_chain_ids").Array()
	chains := []ChainID{}
	for _, c := range arr {
		chains = append(chains, ChainID(c.String()))
	}

	return chains
}

func (tc TestConfig) getTrustedHeight(
>>>>>>> 98bd90f6
	chain ChainID,
	clientID string,
	index int,
) (uint64, uint64) {
	configureNodeCmd := tr.target.ExecCommand("hermes",
		"--json", "query", "client", "consensus", "--chain", string(chain),
		`--client`, clientID,
	)

	cmdReader, err := configureNodeCmd.StdoutPipe()
	if err != nil {
		log.Fatal(err)
	}

	configureNodeCmd.Stderr = configureNodeCmd.Stdout

	if err := configureNodeCmd.Start(); err != nil {
		log.Fatal(err)
	}

	scanner := bufio.NewScanner(cmdReader)

	var trustedHeight gjson.Result
	// iterate on the relayer's response
	// and parse the the command "result"
	for scanner.Scan() {
		out := scanner.Text()
		if len(gjson.Get(out, "result").Array()) > 0 {
			trustedHeight = gjson.Get(out, "result").Array()[index]
			break
		}
	}

	revHeight, err := strconv.Atoi(trustedHeight.Get("revision_height").String())
	if err != nil {
		log.Fatal(err)
	}

	revNumber, err := strconv.Atoi(trustedHeight.Get("revision_number").String())
	if err != nil {
		log.Fatal(err)
	}
	return uint64(revHeight), uint64(revNumber)
}

func (tr Commands) GetProposedConsumerChains(chain ChainID) []string {
	binaryName := tr.chainConfigs[chain].BinaryName
	bz, err := tr.target.ExecCommand(binaryName,
		"query", "provider", "list-proposed-consumer-chains",
		`--node`, tr.GetQueryNode(chain),
		`-o`, `json`,
	).CombinedOutput()
	if err != nil {
		log.Fatal(err, "\n", string(bz))
	}

	arr := gjson.Get(string(bz), "proposedChains").Array()
	chains := []string{}
	for _, c := range arr {
		cid := c.Get("chainID").String()
		chains = append(chains, cid)
	}

	return chains
}

// getQueryNode returns query node tcp address on chain.
func (tr Commands) GetQueryNode(chain ChainID) string {
	return fmt.Sprintf("tcp://%s", tr.GetQueryNodeRPCAddress(chain))
}

func (tr Commands) GetQueryNodeRPCAddress(chain ChainID) string {
	return fmt.Sprintf("%s:26658", tr.GetQueryNodeIP(chain))
}

// getQueryNodeIP returns query node IP for chain,
// ipSuffix is hardcoded to be 253 on all query nodes
// except for "sover" chain where there's only one node
func (tr Commands) GetQueryNodeIP(chain ChainID) string {
	if chain == ChainID("sover") {
		// return address of first and only validator
		return fmt.Sprintf("%s.%s",
			tr.chainConfigs[chain].IpPrefix,
			tr.validatorConfigs[ValidatorID("alice")].IpSuffix)
	}
	return fmt.Sprintf("%s.253", tr.chainConfigs[chain].IpPrefix)
}<|MERGE_RESOLUTION|>--- conflicted
+++ resolved
@@ -17,7 +17,6 @@
 	"gopkg.in/yaml.v2"
 )
 
-<<<<<<< HEAD
 // type aliases
 type (
 	ChainState                = e2e.ChainState
@@ -33,86 +32,6 @@
 	ParamsProposal            = e2e.ParamsProposal
 	TargetDriver              = e2e.TargetDriver
 )
-=======
-type State map[ChainID]ChainState
-
-type ChainState struct {
-	ValBalances                    *map[ValidatorID]uint
-	Proposals                      *map[uint]Proposal
-	ProposedConsumerChains         *[]string
-	ValPowers                      *map[ValidatorID]uint
-	StakedTokens                   *map[ValidatorID]uint
-	Params                         *[]Param
-	Rewards                        *Rewards
-	ConsumerChains                 *map[ChainID]bool
-	AssignedKeys                   *map[ValidatorID]string
-	ProviderKeys                   *map[ValidatorID]string // validatorID: validator provider key
-	ConsumerPendingPacketQueueSize *uint                   // Only relevant to consumer chains
-	RegisteredConsumerRewardDenoms *[]string
-	ClientsFrozenHeights           *map[string]clienttypes.Height
-	HasToValidate                  *map[ValidatorID][]ChainID // only relevant to provider chain
-}
-
-type Proposal interface {
-	isProposal()
-}
-type TextProposal struct {
-	Title       string
-	Description string
-	Deposit     uint
-	Status      string
-}
-
-func (p TextProposal) isProposal() {}
-
-type ConsumerAdditionProposal struct {
-	Deposit       uint
-	Chain         ChainID
-	SpawnTime     int
-	InitialHeight clienttypes.Height
-	Status        string
-}
-
-type UpgradeProposal struct {
-	Title         string
-	Description   string
-	UpgradeHeight uint64
-	Type          string
-	Deposit       uint
-	Status        string
-}
-
-func (p UpgradeProposal) isProposal() {}
-
-func (p ConsumerAdditionProposal) isProposal() {}
-
-type ConsumerRemovalProposal struct {
-	Deposit  uint
-	Chain    ChainID
-	StopTime int
-	Status   string
-}
-
-func (p ConsumerRemovalProposal) isProposal() {}
-
-type Rewards struct {
-	IsRewarded map[ValidatorID]bool
-	// if true it will calculate if the validator/delegator is rewarded between 2 successive blocks,
-	// otherwise it will calculate if it received any rewards since the 1st block
-	IsIncrementalReward bool
-	// if true checks rewards for "stake" token, otherwise checks rewards from
-	// other chains (e.g. false is used to check if provider received rewards from a consumer chain)
-	IsNativeDenom bool
-}
-
-type ParamsProposal struct {
-	Deposit  uint
-	Status   string
-	Subspace string
-	Key      string
-	Value    string
-}
->>>>>>> 98bd90f6
 
 type State map[ChainID]ChainState
 
@@ -896,9 +815,6 @@
 	return uint64(revHeight), uint64(revNumber)
 }
 
-<<<<<<< HEAD
-func (tr Commands) GetTrustedHeight(
-=======
 func (tr TestConfig) getHasToValidate(
 	validatorId ValidatorID,
 ) []ChainID {
@@ -922,8 +838,7 @@
 	return chains
 }
 
-func (tc TestConfig) getTrustedHeight(
->>>>>>> 98bd90f6
+func (tc TestConfig) GetTrustedHeight(
 	chain ChainID,
 	clientID string,
 	index int,
