--- conflicted
+++ resolved
@@ -19,14 +19,9 @@
 type ChainState struct {
 	ValBalances                    *map[ValidatorID]uint
 	Proposals                      *map[uint]Proposal
-<<<<<<< HEAD
 	ProposedConsumerChains         []string
-	ValPowers                      *map[validatorID]uint
-	RepresentativePowers           *map[validatorID]uint
-=======
 	ValPowers                      *map[ValidatorID]uint
 	RepresentativePowers           *map[ValidatorID]uint
->>>>>>> 99a171f4
 	Params                         *[]Param
 	Rewards                        *Rewards
 	ConsumerChains                 *map[ChainID]bool
