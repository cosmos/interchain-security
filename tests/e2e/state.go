--- conflicted
+++ resolved
@@ -164,18 +164,17 @@
 		chainState.RegisteredConsumerRewardDenoms = &registeredConsumerRewardDenoms
 	}
 
-<<<<<<< HEAD
 	if modelState.ClientsFrozenHeights != nil {
 		chainClientsFrozenHeights := map[string]clienttypes.Height{}
 		for id := range *modelState.ClientsFrozenHeights {
 			chainClientsFrozenHeights[id] = tr.getClientFrozenHeight(chain, id)
 		}
 		chainState.ClientsFrozenHeights = &chainClientsFrozenHeights
-=======
+	}
+
 	if modelState.ConsumerPendingPacketQueueSize != nil {
 		pendingPacketQueueSize := tr.getPendingPacketQueueSize(chain)
 		chainState.ConsumerPendingPacketQueueSize = &pendingPacketQueueSize
->>>>>>> b78a8cbe
 	}
 
 	if *verbose {
@@ -760,7 +759,6 @@
 	executeCommandWithVerbosity(cmd, "curlJsonRPCRequest", verbosity)
 }
 
-<<<<<<< HEAD
 // getClientFrozenHeight returns the frozen height for a client with the given client ID
 // by querying the hosting chain with the given chainID
 func (tc TestConfig) getClientFrozenHeight(chain ChainID, clientID string) clienttypes.Height {
@@ -836,8 +834,8 @@
 		log.Fatal(err)
 	}
 	return clienttypes.Height{RevisionHeight: uint64(revHeight), RevisionNumber: uint64(revNumber)}
-=======
+}
+
 func uintPtr(i uint) *uint {
 	return &i
->>>>>>> b78a8cbe
 }