package main

import (
	"fmt"
	"log"
	"os/exec"
	"regexp"
	"strconv"
	"time"

	clienttypes "github.com/cosmos/ibc-go/v7/modules/core/02-client/types"
	"github.com/kylelemons/godebug/pretty"
	"github.com/tidwall/gjson"
	"gopkg.in/yaml.v2"
)

type State map[ChainID]ChainState

type ChainState struct {
	ValBalances                    *map[ValidatorID]uint
	Proposals                      *map[uint]Proposal
	ProposedConsumerChains         *[]string
	ValPowers                      *map[ValidatorID]uint
	StakedTokens                   *map[ValidatorID]uint
	Params                         *[]Param
	Rewards                        *Rewards
	ConsumerChains                 *map[ChainID]bool
	AssignedKeys                   *map[ValidatorID]string
	ProviderKeys                   *map[ValidatorID]string // validatorID: validator provider key
	ConsumerPendingPacketQueueSize *uint                   // Only relevant to consumer chains
	RegisteredConsumerRewardDenoms *[]string
}

type Proposal interface {
	isProposal()
}
type TextProposal struct {
	Title       string
	Description string
	Deposit     uint
	Status      string
}

func (p TextProposal) isProposal() {}

type ConsumerAdditionProposal struct {
	Deposit       uint
	Chain         ChainID
	SpawnTime     int
	InitialHeight clienttypes.Height
	Status        string
}

type UpgradeProposal struct {
	Title         string
	Description   string
	UpgradeHeight uint64
	Type          string
	Deposit       uint
	Status        string
}

func (p UpgradeProposal) isProposal() {}

func (p ConsumerAdditionProposal) isProposal() {}

type ConsumerRemovalProposal struct {
	Deposit  uint
	Chain    ChainID
	StopTime int
	Status   string
}

func (p ConsumerRemovalProposal) isProposal() {}

type EquivocationProposal struct {
	Height           uint
	Power            uint
	ConsensusAddress string
	Deposit          uint
	Status           string
}

func (p EquivocationProposal) isProposal() {}

type Rewards struct {
	IsRewarded map[ValidatorID]bool
	// if true it will calculate if the validator/delegator is rewarded between 2 successive blocks,
	// otherwise it will calculate if it received any rewards since the 1st block
	IsIncrementalReward bool
	// if true checks rewards for "stake" token, otherwise checks rewards from
	// other chains (e.g. false is used to check if provider received rewards from a consumer chain)
	IsNativeDenom bool
}

type ParamsProposal struct {
	Deposit  uint
	Status   string
	Subspace string
	Key      string
	Value    string
}

func (p ParamsProposal) isProposal() {}

type Param struct {
	Subspace string
	Key      string
	Value    string
}

func (tr TestConfig) getState(modelState State) State {
	systemState := State{}
	for k, modelState := range modelState {
		log.Println("Getting model state for chain: ", k)
		systemState[k] = tr.getChainState(k, modelState)
	}

	return systemState
}

func (tr TestConfig) getChainState(chain ChainID, modelState ChainState) ChainState {
	chainState := ChainState{}

	if modelState.ValBalances != nil {
		valBalances := tr.getBalances(chain, *modelState.ValBalances)
		chainState.ValBalances = &valBalances
	}

	if modelState.Proposals != nil {
		proposals := tr.getProposals(chain, *modelState.Proposals)
		chainState.Proposals = &proposals
	}

	if modelState.ProposedConsumerChains != nil {
		proposedConsumerChains := tr.getProposedConsumerChains(chain)
		chainState.ProposedConsumerChains = &proposedConsumerChains
	}

	if modelState.ValPowers != nil {
		tr.waitBlocks(chain, 1, 10*time.Second)
		powers := tr.getValPowers(chain, *modelState.ValPowers)
		chainState.ValPowers = &powers
	}

	if modelState.StakedTokens != nil {
		representPowers := tr.getStakedTokens(chain, *modelState.StakedTokens)
		chainState.StakedTokens = &representPowers
	}

	if modelState.Params != nil {
		params := tr.getParams(chain, *modelState.Params)
		chainState.Params = &params
	}

	if modelState.Rewards != nil {
		rewards := tr.getRewards(chain, *modelState.Rewards)
		chainState.Rewards = &rewards
	}

	if modelState.ConsumerChains != nil {
		chains := tr.getConsumerChains(chain)
		chainState.ConsumerChains = &chains
	}

	if modelState.AssignedKeys != nil {
		assignedKeys := tr.getConsumerAddresses(chain, *modelState.AssignedKeys)
		chainState.AssignedKeys = &assignedKeys
	}

	if modelState.ProviderKeys != nil {
		providerKeys := tr.getProviderAddresses(chain, *modelState.ProviderKeys)
		chainState.ProviderKeys = &providerKeys
	}

	if modelState.RegisteredConsumerRewardDenoms != nil {
		registeredConsumerRewardDenoms := tr.getRegisteredConsumerRewardDenoms(chain)
		chainState.RegisteredConsumerRewardDenoms = &registeredConsumerRewardDenoms
	}

	if modelState.ConsumerPendingPacketQueueSize != nil {
		pendingPacketQueueSize := tr.getPendingPacketQueueSize(chain)
		chainState.ConsumerPendingPacketQueueSize = &pendingPacketQueueSize
	}

	if *verbose {
		log.Println("Done getting chain state:\n" + pretty.Sprint(chainState))
	}

	return chainState
}

var blockHeightRegex = regexp.MustCompile(`block_height: "(\d+)"`)

func (tr TestConfig) getBlockHeight(chain ChainID) uint {
	//#nosec G204 -- Bypass linter warning for spawning subprocess with cmd arguments.
	bz, err := exec.Command("docker", "exec", tr.containerConfig.InstanceName, tr.chainConfigs[chain].BinaryName,

		"query", "tendermint-validator-set",

		`--node`, tr.getQueryNode(chain),
	).CombinedOutput()
	if err != nil {
		log.Fatal(err, "\n", string(bz))
	}

	blockHeight, err := strconv.Atoi(blockHeightRegex.FindStringSubmatch(string(bz))[1])
	if err != nil {
		log.Fatal(err)
	}

	return uint(blockHeight)
}

func (tr TestConfig) waitBlocks(chain ChainID, blocks uint, timeout time.Duration) {
	if tr.useCometmock {
		// call advance_blocks method on cometmock
		// curl -H 'Content-Type: application/json' -H 'Accept:application/json' --data '{"jsonrpc":"2.0","method":"advance_blocks","params":{"num_blocks": "36000000"},"id":1}' 127.0.0.1:22331
		tcpAddress := tr.getQueryNodeRPCAddress(chain)
		method := "advance_blocks"
		params := fmt.Sprintf(`{"num_blocks": "%d"}`, blocks)

		tr.curlJsonRPCRequest(method, params, tcpAddress)
		return
	}
	startBlock := tr.getBlockHeight(chain)

	start := time.Now()
	for {
		thisBlock := tr.getBlockHeight(chain)
		if thisBlock >= startBlock+blocks {
			return
		}
		if time.Since(start) > timeout {
			panic(fmt.Sprintf("\n\n\nwaitBlocks method has timed out after: %s\n\n", timeout))
		}
		time.Sleep(time.Second)
	}
}

func (tr TestConfig) waitUntilBlock(chain ChainID, block uint, timeout time.Duration) {
	start := time.Now()
	for {
		thisBlock := tr.getBlockHeight(chain)
		if thisBlock >= block {
			return
		}
		if time.Since(start) > timeout {
			panic(fmt.Sprintf("\n\n\nwaitBlocks method has timed out after: %s\n\n", timeout))
		}
		time.Sleep(500 * time.Millisecond)
	}
}

func (tr TestConfig) getBalances(chain ChainID, modelState map[ValidatorID]uint) map[ValidatorID]uint {
	actualState := map[ValidatorID]uint{}
	for k := range modelState {
		actualState[k] = tr.getBalance(chain, k)
	}

	return actualState
}

func (tr TestConfig) getProposals(chain ChainID, modelState map[uint]Proposal) map[uint]Proposal {
	actualState := map[uint]Proposal{}
	for k := range modelState {
		actualState[k] = tr.getProposal(chain, k)
	}

	return actualState
}

func (tr TestConfig) getValPowers(chain ChainID, modelState map[ValidatorID]uint) map[ValidatorID]uint {
	actualState := map[ValidatorID]uint{}
	for k := range modelState {
		actualState[k] = tr.getValPower(chain, k)
	}

	return actualState
}

func (tr TestConfig) getStakedTokens(chain ChainID, modelState map[ValidatorID]uint) map[ValidatorID]uint {
	actualState := map[ValidatorID]uint{}
	for k := range modelState {
		actualState[k] = tr.getValStakedTokens(chain, k)
	}

	return actualState
}

func (tr TestConfig) getParams(chain ChainID, modelState []Param) []Param {
	actualState := []Param{}
	for _, p := range modelState {
		actualState = append(actualState, Param{Subspace: p.Subspace, Key: p.Key, Value: tr.getParam(chain, p)})
	}

	return actualState
}

func (tr TestConfig) getRewards(chain ChainID, modelState Rewards) Rewards {
	receivedRewards := map[ValidatorID]bool{}

	currentBlock := tr.getBlockHeight(chain)
	tr.waitBlocks(chain, 1, 10*time.Second)
	nextBlock := tr.getBlockHeight(chain)
	tr.waitBlocks(chain, 1, 10*time.Second)

	if !modelState.IsIncrementalReward {
		currentBlock = 1
	}
	for k := range modelState.IsRewarded {
		receivedRewards[k] = tr.getReward(chain, k, nextBlock, modelState.IsNativeDenom) > tr.getReward(chain, k, currentBlock, modelState.IsNativeDenom)
	}

	return Rewards{IsRewarded: receivedRewards, IsIncrementalReward: modelState.IsIncrementalReward, IsNativeDenom: modelState.IsNativeDenom}
}

func (tr TestConfig) getReward(chain ChainID, validator ValidatorID, blockHeight uint, isNativeDenom bool) float64 {
	delAddresss := tr.validatorConfigs[validator].DelAddress
	if chain != ChainID("provi") && tr.validatorConfigs[validator].UseConsumerKey {
		delAddresss = tr.validatorConfigs[validator].ConsumerDelAddress
	}
	//#nosec G204 -- Bypass linter warning for spawning subprocess with cmd arguments.
	bz, err := exec.Command("docker", "exec", tr.containerConfig.InstanceName, tr.chainConfigs[chain].BinaryName,

		"query", "distribution", "rewards",
		delAddresss,

		`--height`, fmt.Sprint(blockHeight),
		`--node`, tr.getQueryNode(chain),
		`-o`, `json`,
	).CombinedOutput()
	if err != nil {
		log.Fatal(err, "\n", string(bz))
	}

	denomCondition := `total.#(denom!="stake").amount`
	if isNativeDenom {
		denomCondition = `total.#(denom=="stake").amount`
	}

	return gjson.Get(string(bz), denomCondition).Float()
}

func (tr TestConfig) getBalance(chain ChainID, validator ValidatorID) uint {
	//#nosec G204 -- Bypass linter warning for spawning subprocess with cmd arguments.
	valDelAddress := tr.validatorConfigs[validator].DelAddress
	if chain != ChainID("provi") && tr.validatorConfigs[validator].UseConsumerKey {
		valDelAddress = tr.validatorConfigs[validator].ConsumerDelAddress
	}

	//#nosec G204 -- Bypass linter warning for spawning subprocess with cmd arguments.
	bz, err := exec.Command("docker", "exec", tr.containerConfig.InstanceName, tr.chainConfigs[chain].BinaryName,

		"query", "bank", "balances",
		valDelAddress,

		`--node`, tr.getQueryNode(chain),
		`-o`, `json`,
	).CombinedOutput()
	if err != nil {
		log.Fatal(err, "\n", string(bz))
	}

	amount := gjson.Get(string(bz), `balances.#(denom=="stake").amount`)

	return uint(amount.Uint())
}

var noProposalRegex = regexp.MustCompile(`doesn't exist: key not found`)

// interchain-securityd query gov proposals
func (tr TestConfig) getProposal(chain ChainID, proposal uint) Proposal {
	//#nosec G204 -- Bypass linter warning for spawning subprocess with cmd arguments.
	bz, err := exec.Command("docker", "exec", tr.containerConfig.InstanceName, tr.chainConfigs[chain].BinaryName,

		"query", "gov", "proposal",
		fmt.Sprint(proposal),

		`--node`, tr.getQueryNode(chain),
		`-o`, `json`,
	).CombinedOutput()

	prop := TextProposal{}

	if err != nil {
		if noProposalRegex.Match(bz) {
			return prop
		}

		log.Fatal(err, "\n", string(bz))
	}

	propType := gjson.Get(string(bz), `messages.0.content.@type`).String()
	deposit := gjson.Get(string(bz), `total_deposit.#(denom=="stake").amount`).Uint()
	status := gjson.Get(string(bz), `status`).String()

	switch propType {
	case "/cosmos.gov.v1beta1.TextProposal":
		title := gjson.Get(string(bz), `content.title`).String()
		description := gjson.Get(string(bz), `content.description`).String()

		return TextProposal{
			Deposit:     uint(deposit),
			Status:      status,
			Title:       title,
			Description: description,
		}
	case "/interchain_security.ccv.provider.v1.ConsumerAdditionProposal":
		chainId := gjson.Get(string(bz), `messages.0.content.chain_id`).String()
		spawnTime := gjson.Get(string(bz), `messages.0.content.spawn_time`).Time().Sub(tr.containerConfig.Now)

		var chain ChainID
		for i, conf := range tr.chainConfigs {
			if string(conf.ChainId) == chainId {
				chain = i
				break
			}
		}

		return ConsumerAdditionProposal{
			Deposit:   uint(deposit),
			Status:    status,
			Chain:     chain,
			SpawnTime: int(spawnTime.Milliseconds()),
			InitialHeight: clienttypes.Height{
				RevisionNumber: gjson.Get(string(bz), `messages.0.content.initial_height.revision_number`).Uint(),
				RevisionHeight: gjson.Get(string(bz), `messages.0.content.initial_height.revision_height`).Uint(),
			},
		}
	case "/cosmos.upgrade.v1beta1.SoftwareUpgradeProposal":
		height := gjson.Get(string(bz), `messages.0.content.plan.height`).Uint()
		title := gjson.Get(string(bz), `messages.0.content.plan.name`).String()
		return UpgradeProposal{
			Deposit:       uint(deposit),
			Status:        status,
			UpgradeHeight: height,
			Title:         title,
			Type:          "/cosmos.upgrade.v1beta1.SoftwareUpgradeProposal",
		}
	case "/interchain_security.ccv.provider.v1.ConsumerRemovalProposal":
		chainId := gjson.Get(string(bz), `messages.0.content.chain_id`).String()
		stopTime := gjson.Get(string(bz), `messages.0.content.stop_time`).Time().Sub(tr.containerConfig.Now)

		var chain ChainID
		for i, conf := range tr.chainConfigs {
			if string(conf.ChainId) == chainId {
				chain = i
				break
			}
		}

		return ConsumerRemovalProposal{
			Deposit:  uint(deposit),
			Status:   status,
			Chain:    chain,
			StopTime: int(stopTime.Milliseconds()),
		}

	case "/interchain_security.ccv.provider.v1.EquivocationProposal":
		return EquivocationProposal{
			Deposit:          uint(deposit),
			Status:           status,
			Height:           uint(gjson.Get(string(bz), `messages.0.content.equivocations.0.height`).Uint()),
			Power:            uint(gjson.Get(string(bz), `messages.0.content.equivocations.0.power`).Uint()),
			ConsensusAddress: gjson.Get(string(bz), `messages.0.content.equivocations.0.consensus_address`).String(),
		}

	case "/cosmos.params.v1beta1.ParameterChangeProposal":
		return ParamsProposal{
			Deposit:  uint(deposit),
			Status:   status,
			Subspace: gjson.Get(string(bz), `messages.0.content.changes.0.subspace`).String(),
			Key:      gjson.Get(string(bz), `messages.0.content.changes.0.key`).String(),
			Value:    gjson.Get(string(bz), `messages.0.content.changes.0.value`).String(),
		}
	}

	log.Fatal("unknown proposal type", string(bz))

	return nil
}

type TmValidatorSetYaml struct {
	Total      string `yaml:"total"`
	Validators []struct {
		Address     string    `yaml:"address"`
		VotingPower string    `yaml:"voting_power"`
		PubKey      ValPubKey `yaml:"pub_key"`
	}
}

type ValPubKey struct {
	Value string `yaml:"value"`
}

func (tr TestConfig) getValPower(chain ChainID, validator ValidatorID) uint {
	if *verbose {
		log.Println("getting validator power for chain: ", chain, " validator: ", validator)
	}
	//#nosec G204 -- Bypass linter warning for spawning subprocess with cmd arguments.
	command := exec.Command("docker", "exec", tr.containerConfig.InstanceName, tr.chainConfigs[chain].BinaryName,

		"query", "tendermint-validator-set",

		`--node`, tr.getQueryNode(chain),
	)
	bz, err := command.CombinedOutput()
	if err != nil {
		log.Fatalf("encountered an error when executing command '%s': %v, output: %s", command.String(), err, string(bz))
	}

	valset := TmValidatorSetYaml{}

	err = yaml.Unmarshal(bz, &valset)
	if err != nil {
		log.Fatalf("yaml.Unmarshal returned an error while unmarshalling validator set: %v, input: %s", err, string(bz))
	}

	total, err := strconv.Atoi(valset.Total)
	if err != nil {
		log.Fatalf("strconv.Atoi returned an error while coonverting total for validator set: %v, input: %s, validator set: %s", err, valset.Total, pretty.Sprint(valset))
	}

	if total != len(valset.Validators) {
		log.Fatalf("Total number of validators %v does not match number of validators in list %v. Probably a query pagination issue. Validator set: %v",
			valset.Total, uint(len(valset.Validators)), pretty.Sprint(valset))
	}

	for _, val := range valset.Validators {
		if val.Address == tr.validatorConfigs[validator].ValconsAddress ||
			val.Address == tr.validatorConfigs[validator].ConsumerValconsAddress {

			votingPower, err := strconv.Atoi(val.VotingPower)
			if err != nil {
				log.Fatalf("strconv.Atoi returned an error while convering validator voting power: %v, voting power string: %s, validator set: %s", err, val.VotingPower, pretty.Sprint(valset))
			}

			return uint(votingPower)
		}
	}

	// Validator not in set, its validator power is zero.
	return 0
}

func (tr TestConfig) getValStakedTokens(chain ChainID, validator ValidatorID) uint {
	//#nosec G204 -- Bypass linter warning for spawning subprocess with cmd arguments.
	bz, err := exec.Command("docker", "exec", tr.containerConfig.InstanceName, tr.chainConfigs[chain].BinaryName,

		"query", "staking", "validator",
		tr.validatorConfigs[validator].ValoperAddress,

		`--node`, tr.getQueryNode(chain),
		`-o`, `json`,
	).CombinedOutput()
	if err != nil {
		log.Fatal(err, "\n", string(bz))
	}

	amount := gjson.Get(string(bz), `tokens`)

	return uint(amount.Uint())
}

func (tr TestConfig) getParam(chain ChainID, param Param) string {
	//#nosec G204 -- Bypass linter warning for spawning subprocess with cmd arguments.
	bz, err := exec.Command("docker", "exec", tr.containerConfig.InstanceName, tr.chainConfigs[chain].BinaryName,

		"query", "params", "subspace",
		param.Subspace,
		param.Key,

		`--node`, tr.getQueryNode(chain),
		`-o`, `json`,
	).CombinedOutput()
	if err != nil {
		log.Fatal(err, "\n", string(bz))
	}

	value := gjson.Get(string(bz), `value`)

	return value.String()
}

// getConsumerChains returns a list of consumer chains that're being secured by the provider chain,
// determined by querying the provider chain.
func (tr TestConfig) getConsumerChains(chain ChainID) map[ChainID]bool {
	//#nosec G204 -- Bypass linter warning for spawning subprocess with cmd arguments.
	cmd := exec.Command("docker", "exec", tr.containerConfig.InstanceName, tr.chainConfigs[chain].BinaryName,

		"query", "provider", "list-consumer-chains",
		`--node`, tr.getQueryNode(chain),
		`-o`, `json`,
	)

	bz, err := cmd.CombinedOutput()
	if err != nil {
		log.Fatal(err, "\n", string(bz))
	}

	arr := gjson.Get(string(bz), "chains").Array()
	chains := make(map[ChainID]bool)
	for _, c := range arr {
		id := c.Get("chain_id").String()
		chains[ChainID(id)] = true
	}

	return chains
}

func (tr TestConfig) getConsumerAddresses(chain ChainID, modelState map[ValidatorID]string) map[ValidatorID]string {
	actualState := map[ValidatorID]string{}
	for k := range modelState {
		actualState[k] = tr.getConsumerAddress(chain, k)
	}

	return actualState
}

func (tr TestConfig) getProviderAddresses(chain ChainID, modelState map[ValidatorID]string) map[ValidatorID]string {
	actualState := map[ValidatorID]string{}
	for k := range modelState {
		actualState[k] = tr.getProviderAddressFromConsumer(chain, k)
	}

	return actualState
}

func (tr TestConfig) getConsumerAddress(consumerChain ChainID, validator ValidatorID) string {
	//#nosec G204 -- Bypass linter warning for spawning subprocess with cmd arguments.
	cmd := exec.Command("docker", "exec", tr.containerConfig.InstanceName, tr.chainConfigs[ChainID("provi")].BinaryName,

		"query", "provider", "validator-consumer-key",
		string(consumerChain), tr.validatorConfigs[validator].ValconsAddress,
		`--node`, tr.getQueryNode(ChainID("provi")),
		`-o`, `json`,
	)
	bz, err := cmd.CombinedOutput()
	if err != nil {
		log.Fatal(err, "\n", string(bz))
	}

	addr := gjson.Get(string(bz), "consumer_address").String()
	return addr
}

func (tr TestConfig) getProviderAddressFromConsumer(consumerChain ChainID, validator ValidatorID) string {
	//#nosec G204 -- Bypass linter warning for spawning subprocess with cmd arguments.
	cmd := exec.Command("docker", "exec", tr.containerConfig.InstanceName, tr.chainConfigs[ChainID("provi")].BinaryName,

		"query", "provider", "validator-provider-key",
		string(consumerChain), tr.validatorConfigs[validator].ConsumerValconsAddress,
		`--node`, tr.getQueryNode(ChainID("provi")),
		`-o`, `json`,
	)

	bz, err := cmd.CombinedOutput()
	if err != nil {
		log.Fatal(err, "\n", string(bz))
	}

	addr := gjson.Get(string(bz), "provider_address").String()
	return addr
}

func (tr TestConfig) getSlashMeter() int64 {
	//#nosec G204 -- Bypass linter warning for spawning subprocess with cmd arguments.
	cmd := exec.Command("docker", "exec",
		tr.containerConfig.InstanceName, tr.chainConfigs[ChainID("provi")].BinaryName,

		"query", "provider", "throttle-state",
		`--node`, tr.getQueryNode(ChainID("provi")),
		`-o`, `json`,
	)
	bz, err := cmd.CombinedOutput()
	if err != nil {
		log.Fatal(err, "\n", string(bz))
	}

	slashMeter := gjson.Get(string(bz), "slash_meter")
	return slashMeter.Int()
}

func (tr TestConfig) getRegisteredConsumerRewardDenoms(chain ChainID) []string {
	//#nosec G204 -- Bypass linter warning for spawning subprocess with cmd arguments.
	cmd := exec.Command("docker", "exec", tr.containerConfig.InstanceName, tr.chainConfigs[chain].BinaryName,

		"query", "provider", "registered-consumer-reward-denoms",
		`--node`, tr.getQueryNode(chain),
		`-o`, `json`,
	)
	bz, err := cmd.CombinedOutput()
	if err != nil {
		log.Fatal(err, "\n", string(bz))
	}

	denoms := gjson.Get(string(bz), "denoms").Array()
	rewardDenoms := make([]string, len(denoms))
	for i, d := range denoms {
		rewardDenoms[i] = d.String()
	}

	return rewardDenoms
}

func (tr TestConfig) getPendingPacketQueueSize(chain ChainID) uint {
	//#nosec G204 -- Bypass linter warning for spawning subprocess with cmd arguments.
	cmd := exec.Command("docker", "exec", tr.containerConfig.InstanceName, tr.chainConfigs[chain].BinaryName,

		"query", "ccvconsumer", "throttle-state",
		`--node`, tr.getQueryNode(chain),
		`-o`, `json`,
	)
	bz, err := cmd.CombinedOutput()
	if err != nil {
		log.Fatal(err, "\n", string(bz))
	}

	if !gjson.ValidBytes(bz) {
		panic("invalid json response from query ccvconsumer throttle-state: " + string(bz))
	}

	packetData := gjson.Get(string(bz), "packet_data_queue").Array()
	return uint(len(packetData))
}

func (tr TestConfig) getValidatorNode(chain ChainID, validator ValidatorID) string {
	// for CometMock, validatorNodes are all the same address as the query node (which is CometMocks address)
	if tr.useCometmock {
		return tr.getQueryNode(chain)
	}

	return "tcp://" + tr.getValidatorIP(chain, validator) + ":26658"
}

func (tr TestConfig) getValidatorIP(chain ChainID, validator ValidatorID) string {
	return tr.chainConfigs[chain].IpPrefix + "." + tr.validatorConfigs[validator].IpSuffix
}

func (tr TestConfig) getValidatorHome(chain ChainID, validator ValidatorID) string {
	return `/` + string(tr.chainConfigs[chain].ChainId) + `/validator` + fmt.Sprint(validator)
}

// getQueryNode returns query node tcp address on chain.
func (tr TestConfig) getQueryNode(chain ChainID) string {
	return fmt.Sprintf("tcp://%s", tr.getQueryNodeRPCAddress(chain))
}

func (tr TestConfig) getQueryNodeRPCAddress(chain ChainID) string {
	return fmt.Sprintf("%s:26658", tr.getQueryNodeIP(chain))
}

// getQueryNodeIP returns query node IP for chain,
// ipSuffix is hardcoded to be 253 on all query nodes
// except for "sover" chain where there's only one node
func (tr TestConfig) getQueryNodeIP(chain ChainID) string {
	if chain == ChainID("sover") {
		// return address of first and only validator
		return fmt.Sprintf("%s.%s",
			tr.chainConfigs[chain].IpPrefix,
			tr.validatorConfigs[ValidatorID("alice")].IpSuffix)
	}
	return fmt.Sprintf("%s.253", tr.chainConfigs[chain].IpPrefix)
}

func (tr TestConfig) curlJsonRPCRequest(method, params, address string) {
	cmd_template := `curl -H 'Content-Type: application/json' -H 'Accept:application/json' --data '{"jsonrpc":"2.0","method":"%s","params":%s,"id":1}' %s`

	//#nosec G204 -- Bypass linter warning for spawning subprocess with cmd arguments.
	cmd := exec.Command("docker", "exec", tr.containerConfig.InstanceName, "bash", "-c", fmt.Sprintf(cmd_template, method, params, address))

	verbosity := false
	executeCommandWithVerbosity(cmd, "curlJsonRPCRequest", verbosity)
}

<<<<<<< HEAD
func (tr TestConfig) getProposedConsumerChains(chain ChainID) []string {
	tr.waitBlocks(chain, 1, 10*time.Second)
	//#nosec G204 -- Bypass linter warning for spawning subprocess with cmd arguments.
	bz, err := exec.Command("docker", "exec", tr.containerConfig.InstanceName, tr.chainConfigs[chain].BinaryName,
		"query", "provider", "list-proposed-consumer-chains",
		`--node`, tr.getQueryNode(chain),
		`-o`, `json`,
	).CombinedOutput()
	if err != nil {
		log.Fatal(err, "\n", string(bz))
	}

	arr := gjson.Get(string(bz), "proposedChains").Array()
	chains := []string{}
	for _, c := range arr {
		cid := c.Get("chainID").String()
		chains = append(chains, cid)
	}

	return chains
=======
func uintPtr(i uint) *uint {
	return &i
>>>>>>> b78a8cbe
}<|MERGE_RESOLUTION|>--- conflicted
+++ resolved
@@ -774,7 +774,6 @@
 	executeCommandWithVerbosity(cmd, "curlJsonRPCRequest", verbosity)
 }
 
-<<<<<<< HEAD
 func (tr TestConfig) getProposedConsumerChains(chain ChainID) []string {
 	tr.waitBlocks(chain, 1, 10*time.Second)
 	//#nosec G204 -- Bypass linter warning for spawning subprocess with cmd arguments.
@@ -795,8 +794,8 @@
 	}
 
 	return chains
-=======
+}
+
 func uintPtr(i uint) *uint {
 	return &i
->>>>>>> b78a8cbe
 }