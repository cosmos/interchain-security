--- conflicted
+++ resolved
@@ -658,11 +658,7 @@
 	return addr
 }
 
-<<<<<<< HEAD
 func (tr TestRun) getSlashMeter() int64 {
-=======
-func (tr TestConfig) getGlobalSlashQueueSize() uint {
->>>>>>> 3cbf9c81
 	//#nosec G204 -- Bypass linter warning for spawning subprocess with cmd arguments.
 	cmd := exec.Command("docker", "exec",
 		tr.containerConfig.InstanceName, tr.chainConfigs[ChainID("provi")].BinaryName,
@@ -680,11 +676,7 @@
 	return slashMeter.Int()
 }
 
-<<<<<<< HEAD
-func (tr TestRun) getRegisteredConsumerRewardDenoms(chain ChainID) []string {
-=======
-func (tr TestConfig) getConsumerChainPacketQueueSize(consumerChain ChainID) uint {
->>>>>>> 3cbf9c81
+func (tr TestConfig) getRegisteredConsumerRewardDenoms(chain ChainID) []string {
 	//#nosec G204 -- Bypass linter warning for spawning subprocess with cmd arguments.
 	cmd := exec.Command("docker", "exec", tr.containerConfig.InstanceName, tr.chainConfigs[chain].BinaryName,
 
@@ -706,11 +698,7 @@
 	return rewardDenoms
 }
 
-<<<<<<< HEAD
 func (tr TestRun) getPendingPacketQueueSize(chain ChainID) uint {
-=======
-func (tr TestConfig) getRegisteredConsumerRewardDenoms(chain ChainID) []string {
->>>>>>> 3cbf9c81
 	//#nosec G204 -- Bypass linter warning for spawning subprocess with cmd arguments.
 	cmd := exec.Command("docker", "exec", tr.containerConfig.InstanceName, tr.chainConfigs[chain].BinaryName,
 
@@ -731,7 +719,7 @@
 	return uint(len(packetData))
 }
 
-func (tr TestConfig) getValidatorNode(chain ChainID, validator ValidatorID) string {
+func (tr TestRun) getValidatorNode(chain ChainID, validator ValidatorID) string {
 	// for CometMock, validatorNodes are all the same address as the query node (which is CometMocks address)
 	if tr.useCometmock {
 		return tr.getQueryNode(chain)
