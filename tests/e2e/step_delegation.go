package main

// stepsDelegate tests basic delegation and resulting validator power changes
func stepsDelegate(consumerName string) []Step {
	return []Step{
		{
			Action: delegateTokensAction{
				Chain:  ChainID("provi"),
				From:   ValidatorID("alice"),
				To:     ValidatorID("alice"),
				Amount: 11000000,
			},
			State: State{
				ChainID("provi"): ChainState{
					ValPowers: &map[ValidatorID]uint{
						ValidatorID("alice"): 511,
						ValidatorID("bob"):   500,
						ValidatorID("carol"): 500,
					},
				},
				ChainID(consumerName): ChainState{
					ValPowers: &map[ValidatorID]uint{
						ValidatorID("alice"): 500,
						ValidatorID("bob"):   500,
						ValidatorID("carol"): 500,
					},
				},
			},
		},
		{
			Action: SendTokensAction{
				Chain:  ChainID(consumerName),
				From:   ValidatorID("alice"),
				To:     ValidatorID("bob"),
				Amount: 1,
			},
			State: State{
				ChainID(consumerName): ChainState{
					// Tx should not go through, ICS channel is not setup until first VSC packet has been relayed to consumer
					ValBalances: &map[ValidatorID]uint{
						ValidatorID("alice"): 10000000000,
						ValidatorID("bob"):   10000000000,
					},
				},
			},
		},
		{
<<<<<<< HEAD
			action: relayPacketsAction{
				chainA:  chainID("provi"),
				chainB:  chainID(consumerName),
				port:    "provider",
				channel: 0,
=======
			Action: relayPacketsAction{
				ChainA:  ChainID("provi"),
				ChainB:  ChainID(consumerName),
				Port:    "provider",
				Channel: 0,
>>>>>>> 811675e2
			},
			State: State{
				ChainID(consumerName): ChainState{
					ValPowers: &map[ValidatorID]uint{
						ValidatorID("alice"): 511,
						ValidatorID("bob"):   500,
						ValidatorID("carol"): 500,
					},
				},
			},
		},
		{
			Action: SendTokensAction{
				Chain:  ChainID(consumerName),
				From:   ValidatorID("alice"),
				To:     ValidatorID("bob"),
				Amount: 1,
			},
			State: State{
				ChainID(consumerName): ChainState{
					// Now tx should execute
					ValBalances: &map[ValidatorID]uint{
						ValidatorID("alice"): 9999999999,
						ValidatorID("bob"):   10000000001,
					},
				},
			},
		},
	}
}

// stepsUnbond tests unbonding and resulting validator power changes.
func stepsUnbond(consumerName string) []Step {
	return []Step{
		{
			Action: unbondTokensAction{
				Chain:      ChainID("provi"),
				UnbondFrom: ValidatorID("alice"),
				Sender:     ValidatorID("alice"),
				Amount:     1000000,
			},
			State: State{
				ChainID("provi"): ChainState{
					ValPowers: &map[ValidatorID]uint{
						ValidatorID("alice"): 510,
						ValidatorID("bob"):   500,
						ValidatorID("carol"): 500,
					},
				},
				ChainID("consu"): ChainState{
					ValPowers: &map[ValidatorID]uint{
						// Voting power on consumer should not be affected yet
						ValidatorID("alice"): 511,
						ValidatorID("bob"):   500,
						ValidatorID("carol"): 500,
					},
				},
			},
		},
		{
<<<<<<< HEAD
			action: relayPacketsAction{
				chainA:  chainID("provi"),
				chainB:  chainID(consumerName),
				port:    "provider",
				channel: 0,
=======
			Action: relayPacketsAction{
				ChainA:  ChainID("provi"),
				ChainB:  ChainID(consumerName),
				Port:    "provider",
				Channel: 0,
>>>>>>> 811675e2
			},
			State: State{
				ChainID("consu"): ChainState{
					ValPowers: &map[ValidatorID]uint{
						ValidatorID("alice"): 510,
						ValidatorID("bob"):   500,
						ValidatorID("carol"): 500,
					},
				},
			},
		},
	}
}

// stepsCancelUnbond canceling unbonding operation for delegator and validator combination
// the steps perform a full unbonding where the unbonding delegation is removed from the unbonding queue
func stepsCancelUnbond(consumerName string) []Step {
	return []Step{
		{
			Action: unbondTokensAction{
				Chain:      ChainID("provi"),
				UnbondFrom: ValidatorID("alice"),
				Sender:     ValidatorID("alice"),
				Amount:     1000000,
			},
			State: State{
				ChainID("provi"): ChainState{
					ValPowers: &map[ValidatorID]uint{
						ValidatorID("alice"): 509,
						ValidatorID("bob"):   500,
						ValidatorID("carol"): 500,
					},
				},
				ChainID("consu"): ChainState{
					ValPowers: &map[ValidatorID]uint{
						// Voting power on consumer should not be affected yet
						ValidatorID("alice"): 510,
						ValidatorID("bob"):   500,
						ValidatorID("carol"): 500,
					},
				},
			},
		},
		{
			Action: relayPacketsAction{
				ChainA:  ChainID("provi"),
				ChainB:  ChainID(consumerName),
				Port:    "provider",
				Channel: 0,
			},
			State: State{
				ChainID("consu"): ChainState{
					ValPowers: &map[ValidatorID]uint{
						ValidatorID("alice"): 509,
						ValidatorID("bob"):   500,
						ValidatorID("carol"): 500,
					},
				},
			},
		},
		{
			Action: cancelUnbondTokensAction{
				Chain:     ChainID("provi"),
				Delegator: ValidatorID("alice"),
				Validator: ValidatorID("alice"),
				Amount:    1000000, // cancel unbonding the full amount
			},
			State: State{
				ChainID("provi"): ChainState{
					ValPowers: &map[ValidatorID]uint{
						ValidatorID("alice"): 510, // power restored
						ValidatorID("bob"):   500,
						ValidatorID("carol"): 500,
					},
				},
				ChainID("consu"): ChainState{
					ValPowers: &map[ValidatorID]uint{
						// Voting power on consumer should not be affected yet
						ValidatorID("alice"): 509,
						ValidatorID("bob"):   500,
						ValidatorID("carol"): 500,
					},
				},
			},
		},
		{
			Action: relayPacketsAction{
				ChainA:  ChainID("provi"),
				ChainB:  ChainID(consumerName),
				Port:    "provider",
				Channel: 0,
			},
			State: State{
				ChainID("consu"): ChainState{
					ValPowers: &map[ValidatorID]uint{
						ValidatorID("alice"): 510, // power restored on consumer
						ValidatorID("bob"):   500,
						ValidatorID("carol"): 500,
					},
				},
			},
		},
	}
}

// stepsCancelUnbond canceling unbonding operation for delegator and validator combination
// the steps perform a full unbonding where the unbonding delegation is removed from the unbonding queue
func stepsCancelUnbond(consumerName string) []Step {
	return []Step{
		{
			action: unbondTokensAction{
				chain:      chainID("provi"),
				unbondFrom: validatorID("alice"),
				sender:     validatorID("alice"),
				amount:     1000000,
			},
			state: State{
				chainID("provi"): ChainState{
					ValPowers: &map[validatorID]uint{
						validatorID("alice"): 509,
						validatorID("bob"):   500,
						validatorID("carol"): 500,
					},
				},
				chainID("consu"): ChainState{
					ValPowers: &map[validatorID]uint{
						// Voting power on consumer should not be affected yet
						validatorID("alice"): 510,
						validatorID("bob"):   500,
						validatorID("carol"): 500,
					},
				},
			},
		},
		{
			action: relayPacketsAction{
				chainA:  chainID("provi"),
				chainB:  chainID(consumerName),
				port:    "provider",
				channel: 0,
			},
			state: State{
				chainID("consu"): ChainState{
					ValPowers: &map[validatorID]uint{
						validatorID("alice"): 509,
						validatorID("bob"):   500,
						validatorID("carol"): 500,
					},
				},
			},
		},
		{
			action: cancelUnbondTokensAction{
				chain:     chainID("provi"),
				delegator: validatorID("alice"),
				validator: validatorID("alice"),
				amount:    1000000, // cancel unbonding the full amount
			},
			state: State{
				chainID("provi"): ChainState{
					ValPowers: &map[validatorID]uint{
						validatorID("alice"): 510, // power restored
						validatorID("bob"):   500,
						validatorID("carol"): 500,
					},
				},
				chainID("consu"): ChainState{
					ValPowers: &map[validatorID]uint{
						// Voting power on consumer should not be affected yet
						validatorID("alice"): 509,
						validatorID("bob"):   500,
						validatorID("carol"): 500,
					},
				},
			},
		},
		{
			action: relayPacketsAction{
				chainA:  chainID("provi"),
				chainB:  chainID(consumerName),
				port:    "provider",
				channel: 0,
			},
			state: State{
				chainID("consu"): ChainState{
					ValPowers: &map[validatorID]uint{
						validatorID("alice"): 510, // power restored on consumer
						validatorID("bob"):   500,
						validatorID("carol"): 500,
					},
				},
			},
		},
	}
}

// stepsRedelegateForOptOut tests redelegation, and sets up voting powers s.t
// alice will have less than 5% of the total voting power. This is needed to
// test opt-out functionality.
func stepsRedelegateForOptOut(consumerName string) []Step {
	return []Step{
		{
			Action: redelegateTokensAction{
				Chain:    ChainID("provi"),
				Src:      ValidatorID("alice"),
				Dst:      ValidatorID("carol"),
				TxSender: ValidatorID("alice"),
				Amount:   450000000,
			},
			State: State{
				ChainID("provi"): ChainState{
					ValPowers: &map[ValidatorID]uint{
						ValidatorID("alice"): 60,
						ValidatorID("bob"):   500,
						ValidatorID("carol"): 950,
					},
				},
				ChainID(consumerName): ChainState{
					ValPowers: &map[ValidatorID]uint{
						// Voting power changes not seen by consumer yet
						ValidatorID("alice"): 510,
						ValidatorID("bob"):   500,
						ValidatorID("carol"): 500,
					},
				},
			},
		},
		{
<<<<<<< HEAD
			action: relayPacketsAction{
				chainA:  chainID("provi"),
				chainB:  chainID(consumerName),
				port:    "provider",
				channel: 0,
=======
			Action: relayPacketsAction{
				ChainA:  ChainID("provi"),
				ChainB:  ChainID(consumerName),
				Port:    "provider",
				Channel: 0,
>>>>>>> 811675e2
			},
			State: State{
				ChainID(consumerName): ChainState{
					ValPowers: &map[ValidatorID]uint{
						// Now power changes are seen by consumer
						ValidatorID("alice"): 60,
						ValidatorID("bob"):   500,
						ValidatorID("carol"): 950,
					},
				},
			},
		},
	}
}

// stepsRedelegate tests redelegation and resulting validator power changes.
func stepsRedelegate(consumerName string) []Step {
	return []Step{
		{
			Action: redelegateTokensAction{
				Chain:    ChainID("provi"),
				Src:      ValidatorID("carol"),
				Dst:      ValidatorID("alice"),
				TxSender: ValidatorID("carol"),
				// redelegate s.t. alice has majority stake so non-faulty validators maintain more than
				// 2/3 voting power during downtime tests below, avoiding chain halt
				Amount: 449000000,
			},
			State: State{
				ChainID("provi"): ChainState{
					ValPowers: &map[ValidatorID]uint{
						ValidatorID("alice"): 509,
						ValidatorID("bob"):   500,
						// carol always uses a consumer assigned key
						ValidatorID("carol"): 501,
					},
				},
				ChainID(consumerName): ChainState{
					ValPowers: &map[ValidatorID]uint{
						// Voting power changes not seen by consumer yet
						ValidatorID("alice"): 60,
						ValidatorID("bob"):   500,
						ValidatorID("carol"): 950,
					},
				},
			},
		},
		{
			Action: relayPacketsAction{
				ChainA:  ChainID("provi"),
				ChainB:  ChainID(consumerName),
				Port:    "provider",
				Channel: 0,
			},
			State: State{
				ChainID(consumerName): ChainState{
					ValPowers: &map[ValidatorID]uint{
						// Now power changes are seen by consumer
						ValidatorID("alice"): 509,
						ValidatorID("bob"):   500,
						ValidatorID("carol"): 501,
					},
				},
			},
		},
	}
}

// stepsRedelegate tests redelegation and resulting validator power changes.
func stepsRedelegateShort(consumerName string) []Step {
	return []Step{
		{
			Action: redelegateTokensAction{
				Chain:    ChainID("provi"),
				Src:      ValidatorID("alice"),
				Dst:      ValidatorID("carol"),
				TxSender: ValidatorID("alice"),
				// Leave alice with majority stake so non-faulty validators maintain more than
				// 2/3 voting power during downtime tests below, avoiding chain halt
				Amount: 1000000,
			},
			State: State{
				ChainID("provi"): ChainState{
					ValPowers: &map[ValidatorID]uint{
						ValidatorID("alice"): 509,
						ValidatorID("bob"):   500,
						// carol always uses a consumer assigned key
						ValidatorID("carol"): 501,
					},
				},
				ChainID(consumerName): ChainState{
					ValPowers: &map[ValidatorID]uint{
						// Voting power changes not seen by consumer yet
						ValidatorID("alice"): 510,
						ValidatorID("bob"):   500,
						ValidatorID("carol"): 500,
					},
				},
			},
		},
		{
<<<<<<< HEAD
			action: relayPacketsAction{
				chainA:  chainID("provi"),
				chainB:  chainID(consumerName),
				port:    "provider",
				channel: 0,
			},
			state: State{
				chainID(consumerName): ChainState{
					ValPowers: &map[validatorID]uint{
						// Now power changes are seen by consumer
						validatorID("alice"): 509,
						validatorID("bob"):   500,
						validatorID("carol"): 501,
					},
				},
			},
		},
	}
}

// stepsRedelegate tests redelegation and resulting validator power changes.
func stepsRedelegateShort(consumerName string) []Step {
	return []Step{
		{
			action: redelegateTokensAction{
				chain:    chainID("provi"),
				src:      validatorID("alice"),
				dst:      validatorID("carol"),
				txSender: validatorID("alice"),
				// Leave alice with majority stake so non-faulty validators maintain more than
				// 2/3 voting power during downtime tests below, avoiding chain halt
				amount: 1000000,
			},
			state: State{
				chainID("provi"): ChainState{
					ValPowers: &map[validatorID]uint{
						validatorID("alice"): 509,
						validatorID("bob"):   500,
						// carol always uses a consumer assigned key
						validatorID("carol"): 501,
					},
				},
				chainID(consumerName): ChainState{
					ValPowers: &map[validatorID]uint{
						// Voting power changes not seen by consumer yet
						validatorID("alice"): 510,
						validatorID("bob"):   500,
						validatorID("carol"): 500,
					},
				},
			},
		},
		{
			action: relayPacketsAction{
				chainA:  chainID("provi"),
				chainB:  chainID(consumerName),
				port:    "provider",
				channel: 0,
=======
			Action: relayPacketsAction{
				ChainA:  ChainID("provi"),
				ChainB:  ChainID(consumerName),
				Port:    "provider",
				Channel: 0,
>>>>>>> 811675e2
			},
			State: State{
				ChainID(consumerName): ChainState{
					ValPowers: &map[ValidatorID]uint{
						// Now power changes are seen by consumer
						ValidatorID("alice"): 509,
						ValidatorID("bob"):   500,
						ValidatorID("carol"): 501,
					},
				},
			},
		},
	}
}<|MERGE_RESOLUTION|>--- conflicted
+++ resolved
@@ -45,19 +45,11 @@
 			},
 		},
 		{
-<<<<<<< HEAD
-			action: relayPacketsAction{
-				chainA:  chainID("provi"),
-				chainB:  chainID(consumerName),
-				port:    "provider",
-				channel: 0,
-=======
-			Action: relayPacketsAction{
-				ChainA:  ChainID("provi"),
-				ChainB:  ChainID(consumerName),
-				Port:    "provider",
-				Channel: 0,
->>>>>>> 811675e2
+			Action: relayPacketsAction{
+				ChainA:  ChainID("provi"),
+				ChainB:  ChainID(consumerName),
+				Port:    "provider",
+				Channel: 0,
 			},
 			State: State{
 				ChainID(consumerName): ChainState{
@@ -118,19 +110,11 @@
 			},
 		},
 		{
-<<<<<<< HEAD
-			action: relayPacketsAction{
-				chainA:  chainID("provi"),
-				chainB:  chainID(consumerName),
-				port:    "provider",
-				channel: 0,
-=======
-			Action: relayPacketsAction{
-				ChainA:  ChainID("provi"),
-				ChainB:  ChainID(consumerName),
-				Port:    "provider",
-				Channel: 0,
->>>>>>> 811675e2
+			Action: relayPacketsAction{
+				ChainA:  ChainID("provi"),
+				ChainB:  ChainID(consumerName),
+				Port:    "provider",
+				Channel: 0,
 			},
 			State: State{
 				ChainID("consu"): ChainState{
@@ -229,97 +213,6 @@
 						ValidatorID("alice"): 510, // power restored on consumer
 						ValidatorID("bob"):   500,
 						ValidatorID("carol"): 500,
-					},
-				},
-			},
-		},
-	}
-}
-
-// stepsCancelUnbond canceling unbonding operation for delegator and validator combination
-// the steps perform a full unbonding where the unbonding delegation is removed from the unbonding queue
-func stepsCancelUnbond(consumerName string) []Step {
-	return []Step{
-		{
-			action: unbondTokensAction{
-				chain:      chainID("provi"),
-				unbondFrom: validatorID("alice"),
-				sender:     validatorID("alice"),
-				amount:     1000000,
-			},
-			state: State{
-				chainID("provi"): ChainState{
-					ValPowers: &map[validatorID]uint{
-						validatorID("alice"): 509,
-						validatorID("bob"):   500,
-						validatorID("carol"): 500,
-					},
-				},
-				chainID("consu"): ChainState{
-					ValPowers: &map[validatorID]uint{
-						// Voting power on consumer should not be affected yet
-						validatorID("alice"): 510,
-						validatorID("bob"):   500,
-						validatorID("carol"): 500,
-					},
-				},
-			},
-		},
-		{
-			action: relayPacketsAction{
-				chainA:  chainID("provi"),
-				chainB:  chainID(consumerName),
-				port:    "provider",
-				channel: 0,
-			},
-			state: State{
-				chainID("consu"): ChainState{
-					ValPowers: &map[validatorID]uint{
-						validatorID("alice"): 509,
-						validatorID("bob"):   500,
-						validatorID("carol"): 500,
-					},
-				},
-			},
-		},
-		{
-			action: cancelUnbondTokensAction{
-				chain:     chainID("provi"),
-				delegator: validatorID("alice"),
-				validator: validatorID("alice"),
-				amount:    1000000, // cancel unbonding the full amount
-			},
-			state: State{
-				chainID("provi"): ChainState{
-					ValPowers: &map[validatorID]uint{
-						validatorID("alice"): 510, // power restored
-						validatorID("bob"):   500,
-						validatorID("carol"): 500,
-					},
-				},
-				chainID("consu"): ChainState{
-					ValPowers: &map[validatorID]uint{
-						// Voting power on consumer should not be affected yet
-						validatorID("alice"): 509,
-						validatorID("bob"):   500,
-						validatorID("carol"): 500,
-					},
-				},
-			},
-		},
-		{
-			action: relayPacketsAction{
-				chainA:  chainID("provi"),
-				chainB:  chainID(consumerName),
-				port:    "provider",
-				channel: 0,
-			},
-			state: State{
-				chainID("consu"): ChainState{
-					ValPowers: &map[validatorID]uint{
-						validatorID("alice"): 510, // power restored on consumer
-						validatorID("bob"):   500,
-						validatorID("carol"): 500,
 					},
 				},
 			},
@@ -359,19 +252,11 @@
 			},
 		},
 		{
-<<<<<<< HEAD
-			action: relayPacketsAction{
-				chainA:  chainID("provi"),
-				chainB:  chainID(consumerName),
-				port:    "provider",
-				channel: 0,
-=======
-			Action: relayPacketsAction{
-				ChainA:  ChainID("provi"),
-				ChainB:  ChainID(consumerName),
-				Port:    "provider",
-				Channel: 0,
->>>>>>> 811675e2
+			Action: relayPacketsAction{
+				ChainA:  ChainID("provi"),
+				ChainB:  ChainID(consumerName),
+				Port:    "provider",
+				Channel: 0,
 			},
 			State: State{
 				ChainID(consumerName): ChainState{
@@ -473,77 +358,16 @@
 			},
 		},
 		{
-<<<<<<< HEAD
-			action: relayPacketsAction{
-				chainA:  chainID("provi"),
-				chainB:  chainID(consumerName),
-				port:    "provider",
-				channel: 0,
-			},
-			state: State{
-				chainID(consumerName): ChainState{
-					ValPowers: &map[validatorID]uint{
+			Action: relayPacketsAction{
+				ChainA:  ChainID("provi"),
+				ChainB:  ChainID(consumerName),
+				Port:    "provider",
+				Channel: 0,
+			},
+			State: State{
+				ChainID(consumerName): ChainState{
+					ValPowers: &map[ValidatorID]uint{
 						// Now power changes are seen by consumer
-						validatorID("alice"): 509,
-						validatorID("bob"):   500,
-						validatorID("carol"): 501,
-					},
-				},
-			},
-		},
-	}
-}
-
-// stepsRedelegate tests redelegation and resulting validator power changes.
-func stepsRedelegateShort(consumerName string) []Step {
-	return []Step{
-		{
-			action: redelegateTokensAction{
-				chain:    chainID("provi"),
-				src:      validatorID("alice"),
-				dst:      validatorID("carol"),
-				txSender: validatorID("alice"),
-				// Leave alice with majority stake so non-faulty validators maintain more than
-				// 2/3 voting power during downtime tests below, avoiding chain halt
-				amount: 1000000,
-			},
-			state: State{
-				chainID("provi"): ChainState{
-					ValPowers: &map[validatorID]uint{
-						validatorID("alice"): 509,
-						validatorID("bob"):   500,
-						// carol always uses a consumer assigned key
-						validatorID("carol"): 501,
-					},
-				},
-				chainID(consumerName): ChainState{
-					ValPowers: &map[validatorID]uint{
-						// Voting power changes not seen by consumer yet
-						validatorID("alice"): 510,
-						validatorID("bob"):   500,
-						validatorID("carol"): 500,
-					},
-				},
-			},
-		},
-		{
-			action: relayPacketsAction{
-				chainA:  chainID("provi"),
-				chainB:  chainID(consumerName),
-				port:    "provider",
-				channel: 0,
-=======
-			Action: relayPacketsAction{
-				ChainA:  ChainID("provi"),
-				ChainB:  ChainID(consumerName),
-				Port:    "provider",
-				Channel: 0,
->>>>>>> 811675e2
-			},
-			State: State{
-				ChainID(consumerName): ChainState{
-					ValPowers: &map[ValidatorID]uint{
-						// Now power changes are seen by consumer
 						ValidatorID("alice"): 509,
 						ValidatorID("bob"):   500,
 						ValidatorID("carol"): 501,
