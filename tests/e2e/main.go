package main

import (
	"bufio"
	"flag"
	"fmt"
	"log"
	"os/exec"
	"reflect"
	"strconv"
	"strings"
	"sync"
	"time"

	"github.com/kylelemons/godebug/pretty"
)

// The list of test cases to be executed
type TestSet []string

func (t *TestSet) Set(value string) (err error) {
	// Check and skip duplicates
	for _, v := range *t {
		if v == value {
			return
		}
	}
	*t = append(*t, value)
	return
}

func (t *TestSet) String() string {
	return fmt.Sprint(*t)
}

var (
	verbose              = flag.Bool("verbose", false, "turn verbose logging on/off")
	includeMultiConsumer = flag.Bool("include-multi-consumer", false, "include multiconsumer tests in run")
	parallel             = flag.Bool("parallel", false, "run all tests in parallel")
	localSdkPath         = flag.String("local-sdk-path", "",
		"path of a local sdk version to build and reference in integration tests")
	useCometmock = flag.Bool("use-cometmock", false, "use cometmock instead of CometBFT. see https://github.com/informalsystems/CometMock")
	useGorelayer = flag.Bool("use-gorelayer", false, "use go relayer instead of Hermes")
)

var (
	useGaia = flag.Bool("use-gaia", false, "use gaia instead of ICS provider app")
	gaiaTag = flag.String("gaia-tag", "", "gaia tag to use - default is latest")
)

var (
<<<<<<< HEAD
	testSelection TestSet
	testMap       map[string]*testRunWithSteps = map[string]*testRunWithSteps{
		"happy-path-short": {
			testRun: DefaultTestRun(), steps: shortHappyPathSteps,
			description: `This is like the happy path, but skips steps
that involve starting or stopping nodes for the same chain outside of the chain setup or teardown.
This is suited for CometMock+Gorelayer testing`,
		},
		"light-client-attack": {
			testRun: DefaultTestRun(), steps: lightClientAttackSteps,
			description: `This is like the short happy path, but will slash validators for LightClientAttackEvidence instead of DuplicateVoteEvidence.
This is suited for CometMock+Gorelayer testing, but currently does not work with CometBFT,
since causing light client attacks is not implemented.`,
		},
		"happy-path":            {testRun: DefaultTestRun(), steps: happyPathSteps, description: "happy path tests"},
		"changeover":            {testRun: ChangeoverTestRun(), steps: changeoverSteps, description: "changeover tests"},
		"democracy-reward":      {testRun: DemocracyTestRun(true), steps: democracyRewardsSteps, description: "democracy tests allowing rewards"},
		"democracy":             {testRun: DemocracyTestRun(false), steps: democracySteps, description: "democracy tests"},
		"slash-throttle":        {testRun: SlashThrottleTestRun(), steps: slashThrottleSteps, description: "slash throttle tests"},
		"multiconsumer":         {testRun: MultiConsumerTestRun(), steps: multipleConsumers, description: "multi consumer tests"},
		"consumer-misbehaviour": {testRun: ConsumerMisbehaviourTestRun(), steps: consumerMisbehaviourSteps, description: "consumer light client misbehave"},
		"consumer-double-sign":  {testRun: DefaultTestRun(), steps: consumerDoubleSignSteps, description: "consumer double sign"},
=======
	selectedTests TestSet

	// map the test config names to their structs to allow for easy selection of test configs,
	// and also to programatically set parameters, i.e. see DemocracyTestConfig
	testConfigs = map[string]TestConfig{
		"default":          DefaultTestConfig(),
		"changeover":       ChangeoverTestConfig(),
		"democracy":        DemocracyTestConfig(false),
		"democracy-reward": DemocracyTestConfig(true),
		"slash-throttle":   SlashThrottleTestConfig(),
		"multiconsumer":    MultiConsumerTestConfig(),
>>>>>>> 3cbf9c81
	}
)

var selectedTestfiles TestSet

var stepChoices = map[string]StepChoice{
	"happy-path-short": {
		name:        "happy-path-short",
		steps:       shortHappyPathSteps,
		description: `This is like the happy path, but skips steps that involve starting or stopping nodes for the same chain outside of the chain setup or teardown. This is suited for CometMock+Gorelayer testing`,
		testConfig:  DefaultTestConfig(),
	},
	"light-client-attack": {
		name:        "light-client-attack",
		steps:       lightClientAttackSteps,
		description: `This is like the short happy path, but will slash validators for LightClientAttackEvidence instead of DuplicateVoteEvidence. This is suited for CometMock+Gorelayer testing, but currently does not work with CometBFT, since causing light client attacks is not implemented`,
		testConfig:  DefaultTestConfig(),
	},
	"happy-path": {
		name:        "happy-path",
		steps:       happyPathSteps,
		description: "happy path tests",
		testConfig:  DefaultTestConfig(),
	},
	"changeover": {
		name:        "changeover",
		steps:       changeoverSteps,
		description: "changeover tests",
		testConfig:  ChangeoverTestConfig(),
	},
	"democracy-reward": {
		name:        "democracy-reward",
		steps:       democracyRewardsSteps,
		description: "democracy tests allowing rewards",
		testConfig:  DemocracyTestConfig(true),
	},
	"democracy": {
		name:        "democracy",
		steps:       democracySteps,
		description: "democracy tests",
		testConfig:  DemocracyTestConfig(false),
	},
	"slash-throttle": {
		name:        "slash-throttle",
		steps:       slashThrottleSteps,
		description: "slash throttle tests",
		testConfig:  SlashThrottleTestConfig(),
	},
	"multiconsumer": {
		name:        "multiconsumer",
		steps:       multipleConsumers,
		description: "multi consumer tests",
		testConfig:  MultiConsumerTestConfig(),
	},
}

func executeTests(tests []testStepsWithConfig) (err error) {
	if parallel != nil && *parallel {
		fmt.Println("=============== running all tests in parallel ===============")
	}

	var wg sync.WaitGroup
	for _, testCase := range tests {
		if parallel != nil && *parallel {
			wg.Add(1)
			go func(run testStepsWithConfig) {
				defer wg.Done()
				run.testRun.Run(run.steps, *localSdkPath, *useGaia, *gaiaTag)
			}(testCase)
		} else {
			log.Printf("=============== running %s ===============\n", testCase.testRun.name)
			testCase.testRun.Run(testCase.steps, *localSdkPath, *useGaia, *gaiaTag)
		}
	}

	if parallel != nil && *parallel {
		wg.Wait()
	}
	return
}

func getTestCaseUsageString() string {
	var builder strings.Builder

	// Test case selection
	builder.WriteString("This flag is used to reference existing, defined test cases to be run.")
	builder.WriteString("Test case selection:\nSelection of test steps to be executed:\n")
	for _, stepChoice := range stepChoices {
		builder.WriteString(fmt.Sprintf("- %s : %s.\n", stepChoice.name, stepChoice.description))
	}
	builder.WriteString("\n")

	// Test runner selection
	builder.WriteString("Test runner selection:\nSelection of test runners to be executed:\n")
	for _, testConfig := range testConfigs {
		builder.WriteString(fmt.Sprintf("- %s\n", testConfig.name))
	}
	builder.WriteString("\n")

	// Example
	builder.WriteString("Example: -tc multiconsumer::multiconsumer -tc happy-path::default")

	return builder.String()
}

func getTestFileUsageString() string {
	var builder strings.Builder

	builder.WriteString("This flag is used to reference files containing step traces to be run.\n")
	builder.WriteString("Each filename should be separated by '::' from the test runner name.\n")

	// Test runner selection
	builder.WriteString("Test runner selection:\nSelection of test runners to be executed:\n")
	for _, testConfig := range testConfigs {
		builder.WriteString(fmt.Sprintf("- %s\n", testConfig.name))
	}
	builder.WriteString("\n")

	// Example
	builder.WriteString("Example: -test-file awesome-trace.json::default -test-file other-trace.json::default")

	return builder.String()
}

func parseArguments() (err error) {
	flag.Var(&selectedTests, "tc",
		getTestCaseUsageString())

	flag.Var(&selectedTestfiles, "test-file",
		getTestFileUsageString())
	flag.Parse()

	// Enforce go-relayer in case of cometmock as hermes is not yet supported
	if useCometmock != nil && *useCometmock && (useGorelayer == nil || !*useGorelayer) {
		fmt.Println("Enforcing go-relayer as cometmock is requested")
		if err = flag.Set("use-gorelayer", "true"); err != nil {
			return err
		}
	}
	return nil
}

type testStepsWithConfig struct {
	testRun TestConfig
	steps   []Step
}

func getTestCases(selectedPredefinedTests, selectedTestFiles TestSet) (tests []testStepsWithConfig) {
	// Run default tests if no test cases were selected
	if len(selectedPredefinedTests) == 0 && len(selectedTestFiles) == 0 {
		selectedPredefinedTests = TestSet{
			"changeover", "happy-path",
			"democracy-reward", "democracy", "slash-throttle",
		}
		if includeMultiConsumer != nil && *includeMultiConsumer {
			selectedPredefinedTests = append(selectedPredefinedTests, "multiconsumer")
		}
	}

	tests = []testStepsWithConfig{}
	// Get predefined from selection
	for _, tc := range selectedPredefinedTests {
		// first part of tc is the steps, second part is the test runner

		if _, exists := stepChoices[tc]; !exists {
			log.Fatalf("Step choice '%s' not found.\nsee usage info:\n%s", tc, getTestCaseUsageString())
		}

		stepChoice := stepChoices[tc]

		tests = append(tests, testStepsWithConfig{
			testRun: stepChoice.testConfig,
			steps:   stepChoice.steps,
		},
		)
	}

	// get test cases from files
	for _, testFile := range selectedTestFiles {
		// first part is the file, second part is the test runner
		splitTcString := strings.Split(testFile, "::")
		if len(splitTcString) != 2 {
			log.Fatalf("Test file '%s' is invalid.\nsee usage info:\n%s", testFile, getTestFileUsageString())
		}

		testFileName := splitTcString[0]
		testRunnerName := splitTcString[1]

		if _, exists := testConfigs[testRunnerName]; !exists {
			log.Fatalf("Test runner '%s' not found.\nsee usage info:\n%s", testRunnerName, getTestFileUsageString())
		}

		testConfig := testConfigs[testRunnerName]

		testCase, err := GlobalJSONParser.ReadTraceFromFile(testFileName)
		if err != nil {
			log.Fatalf("Error reading test file '%s': %s", testFileName, err)
		}

		tests = append(tests, testStepsWithConfig{
			testRun: testConfig,
			steps:   testCase,
		})
	}

	return tests
}

// runs E2E tests
// all docker containers are built sequentially to avoid race conditions when using local cosmos-sdk
// after building docker containers, all tests are run in parallel using their respective docker containers
func main() {
	if err := parseArguments(); err != nil {
		flag.Usage()
		log.Fatalf("Error parsing command arguments %s\n", err)
	}

	testCases := getTestCases(selectedTests, selectedTestfiles)

	start := time.Now()
	err := executeTests(testCases)
	if err != nil {
		log.Fatalf("Test execution failed '%s'", err)
	}
	log.Printf("TOTAL TIME ELAPSED: %v\n", time.Since(start))
}

// Run sets up docker container and executes the steps in the test run.
// Docker containers are torn down after the test run is complete.
func (tr *TestConfig) Run(steps []Step, localSdkPath string, useGaia bool, gaiaTag string) {
	tr.SetDockerConfig(localSdkPath, useGaia, gaiaTag)
	tr.SetCometMockConfig(*useCometmock)
	tr.SetRelayerConfig(*useGorelayer)

	tr.validateStringLiterals()
	tr.startDocker()
	tr.executeSteps(steps)
	tr.teardownDocker()
}

type StepChoice struct {
	name        string
	steps       []Step
	description string
	testConfig  TestConfig
}

func (tr *TestConfig) runStep(step Step, verbose bool) {
	switch action := step.Action.(type) {
	case StartChainAction:
		tr.startChain(action, verbose)
	case StartSovereignChainAction:
		tr.startSovereignChain(action, verbose)
	case LegacyUpgradeProposalAction:
		tr.submitLegacyUpgradeProposal(action, verbose)
	case waitUntilBlockAction:
		tr.waitUntilBlockOnChain(action)
	case ChangeoverChainAction:
		tr.changeoverChain(action, verbose)
	case SendTokensAction:
		tr.sendTokens(action, verbose)
	case submitTextProposalAction:
		tr.submitTextProposal(action, verbose)
	case submitConsumerAdditionProposalAction:
		tr.submitConsumerAdditionProposal(action, verbose)
	case submitConsumerRemovalProposalAction:
		tr.submitConsumerRemovalProposal(action, verbose)
	case submitParamChangeLegacyProposalAction:
		tr.submitParamChangeProposal(action, verbose)
	case voteGovProposalAction:
		tr.voteGovProposal(action, verbose)
	case startConsumerChainAction:
		tr.startConsumerChain(action, verbose)
	case addChainToRelayerAction:
		tr.addChainToRelayer(action, verbose)
	case createIbcClientsAction:
		tr.createIbcClientsHermes(action, verbose)
	case addIbcConnectionAction:
		tr.addIbcConnection(action, verbose)
	case addIbcChannelAction:
		tr.addIbcChannel(action, verbose)
	case transferChannelCompleteAction:
		tr.transferChannelComplete(action, verbose)
	case relayPacketsAction:
		tr.relayPackets(action, verbose)
	case relayRewardPacketsToProviderAction:
		tr.relayRewardPacketsToProvider(action, verbose)
	case delegateTokensAction:
		tr.delegateTokens(action, verbose)
	case unbondTokensAction:
		tr.unbondTokens(action, verbose)
	case cancelUnbondTokensAction:
		tr.cancelUnbondTokens(action, verbose)
	case redelegateTokensAction:
		tr.redelegateTokens(action, verbose)
	case downtimeSlashAction:
		tr.invokeDowntimeSlash(action, verbose)
	case unjailValidatorAction:
		tr.unjailValidator(action, verbose)
	case doublesignSlashAction:
		tr.invokeDoublesignSlash(action, verbose)
	case lightClientAmnesiaAttackAction:
		tr.lightClientAmnesiaAttack(action, verbose)
	case lightClientEquivocationAttackAction:
		tr.lightClientEquivocationAttack(action, verbose)
	case lightClientLunaticAttackAction:
		tr.lightClientLunaticAttack(action, verbose)
	case registerRepresentativeAction:
		tr.registerRepresentative(action, verbose)
	case assignConsumerPubKeyAction:
		tr.assignConsumerPubKey(action, verbose)
	case slashThrottleDequeueAction:
		tr.waitForSlashThrottleDequeue(action, verbose)
	case startRelayerAction:
		tr.startRelayer(action, verbose)
	case forkConsumerChainAction:
		tr.forkConsumerChain(action, verbose)
	case updateLightClientAction:
		tr.updateLightClient(action, verbose)
	case assertChainIsHaltedAction:
		tr.assertChainIsHalted(action, verbose)
	case startConsumerEvidenceDetectorAction:
		tr.startConsumerEvidenceDetector(action, verbose)
	case submitChangeRewardDenomsProposalAction:
		tr.submitChangeRewardDenomsProposal(action, verbose)
	default:
		log.Fatalf("unknown action in testRun %s: %#v", tr.name, action)
	}

	modelState := step.State
	actualState := tr.getState(step.State)

	// Check state
	if !reflect.DeepEqual(actualState, modelState) {
		fmt.Printf("=============== %s FAILED ===============\n", tr.name)
		fmt.Println("FAILED action", reflect.TypeOf(step.Action).Name())
		pretty.Print("actual state", actualState)
		pretty.Print("model state", modelState)
		log.Fatal(`actual state (-) not equal to model state (+): ` + pretty.Compare(actualState, modelState))
	}
}

// executeSteps sequentially runs steps.
func (tr *TestConfig) executeSteps(steps []Step) {
	fmt.Printf("=============== started %s tests ===============\n", tr.name)

	start := time.Now()
	for i, step := range steps {
		// print something the show the test is alive
		fmt.Printf("running %s: step %d == %s \n",
			tr.name, i+1, reflect.TypeOf(step.Action).Name())
		tr.runStep(step, *verbose)
	}

	fmt.Printf("=============== finished %s tests in %v ===============\n", tr.name, time.Since(start))
}

func (tr *TestConfig) startDocker() {
	fmt.Printf("=============== building %s testRun ===============\n", tr.name)
	localSdk := tr.localSdkPath
	if localSdk == "" {
		localSdk = "default"
	}
	useGaia := "false"
	gaiaTag := ""
	if tr.useGaia {
		useGaia = "true"
		if tr.gaiaTag != "" {
			majVersion, err := strconv.Atoi(tr.gaiaTag[1:strings.Index(tr.gaiaTag, ".")])
			if err != nil {
				panic(fmt.Sprintf("invalid gaia version %s", tr.gaiaTag))
			}
			if majVersion < 9 {
				panic(fmt.Sprintf("gaia version %s is not supported - supporting only v9.x.x and newer", tr.gaiaTag))
			}
			gaiaTag = tr.gaiaTag
		}
	}
	scriptStr := fmt.Sprintf(
		"tests/e2e/testnet-scripts/start-docker.sh %s %s %s %s %s",
		tr.containerConfig.ContainerName,
		tr.containerConfig.InstanceName,
		localSdk,
		useGaia,
		gaiaTag,
	)

	//#nosec G204 -- Bypass linter warning for spawning subprocess with cmd arguments.
	cmd := exec.Command("/bin/bash", "-c", scriptStr)

	cmdReader, err := cmd.StdoutPipe()
	if err != nil {
		log.Fatal(err)
	}
	cmd.Stderr = cmd.Stdout

	if err := cmd.Start(); err != nil {
		log.Fatal(err)
	}

	scanner := bufio.NewScanner(cmdReader)

	for scanner.Scan() {
		out := scanner.Text()
		if verbose != nil && *verbose {
			fmt.Println("startDocker: " + out)
		}
		if out == "beacon!!!!!!!!!!" {
			return
		}
	}
	if err := scanner.Err(); err != nil {
		log.Fatal(err)
	}

	err = cmd.Wait()
	log.Fatalf("StartDocker exited with error: %v", err)
}

// remove docker container to reduce resource usage
// otherwise the chain will keep running in the background
func (tr *TestConfig) teardownDocker() {
	fmt.Printf("===============  tearing down %s testRun ===============\n", tr.name)
	//#nosec G204 -- Bypass linter warning for spawning subprocess with cmd arguments.
	cmd := exec.Command("docker", "kill", tr.containerConfig.InstanceName)

	bz, err := cmd.CombinedOutput()
	if err != nil {
		log.Fatal(err, "\n", string(bz))
	}
}<|MERGE_RESOLUTION|>--- conflicted
+++ resolved
@@ -49,42 +49,19 @@
 )
 
 var (
-<<<<<<< HEAD
-	testSelection TestSet
-	testMap       map[string]*testRunWithSteps = map[string]*testRunWithSteps{
-		"happy-path-short": {
-			testRun: DefaultTestRun(), steps: shortHappyPathSteps,
-			description: `This is like the happy path, but skips steps
-that involve starting or stopping nodes for the same chain outside of the chain setup or teardown.
-This is suited for CometMock+Gorelayer testing`,
-		},
-		"light-client-attack": {
-			testRun: DefaultTestRun(), steps: lightClientAttackSteps,
-			description: `This is like the short happy path, but will slash validators for LightClientAttackEvidence instead of DuplicateVoteEvidence.
-This is suited for CometMock+Gorelayer testing, but currently does not work with CometBFT,
-since causing light client attacks is not implemented.`,
-		},
-		"happy-path":            {testRun: DefaultTestRun(), steps: happyPathSteps, description: "happy path tests"},
-		"changeover":            {testRun: ChangeoverTestRun(), steps: changeoverSteps, description: "changeover tests"},
-		"democracy-reward":      {testRun: DemocracyTestRun(true), steps: democracyRewardsSteps, description: "democracy tests allowing rewards"},
-		"democracy":             {testRun: DemocracyTestRun(false), steps: democracySteps, description: "democracy tests"},
-		"slash-throttle":        {testRun: SlashThrottleTestRun(), steps: slashThrottleSteps, description: "slash throttle tests"},
-		"multiconsumer":         {testRun: MultiConsumerTestRun(), steps: multipleConsumers, description: "multi consumer tests"},
-		"consumer-misbehaviour": {testRun: ConsumerMisbehaviourTestRun(), steps: consumerMisbehaviourSteps, description: "consumer light client misbehave"},
-		"consumer-double-sign":  {testRun: DefaultTestRun(), steps: consumerDoubleSignSteps, description: "consumer double sign"},
-=======
 	selectedTests TestSet
 
 	// map the test config names to their structs to allow for easy selection of test configs,
 	// and also to programatically set parameters, i.e. see DemocracyTestConfig
 	testConfigs = map[string]TestConfig{
-		"default":          DefaultTestConfig(),
-		"changeover":       ChangeoverTestConfig(),
-		"democracy":        DemocracyTestConfig(false),
-		"democracy-reward": DemocracyTestConfig(true),
-		"slash-throttle":   SlashThrottleTestConfig(),
-		"multiconsumer":    MultiConsumerTestConfig(),
->>>>>>> 3cbf9c81
+		"default":               DefaultTestConfig(),
+		"changeover":            ChangeoverTestConfig(),
+		"democracy":             DemocracyTestConfig(false),
+		"democracy-reward":      DemocracyTestConfig(true),
+		"slash-throttle":        SlashThrottleTestConfig(),
+		"multiconsumer":         MultiConsumerTestConfig(),
+		"consumer-misbehaviour": ConsumerMisbehaviourTestConfig(),
+		"consumer-double-sign":  DefaultTestConfig(),
 	}
 )
 
@@ -138,6 +115,18 @@
 		steps:       multipleConsumers,
 		description: "multi consumer tests",
 		testConfig:  MultiConsumerTestConfig(),
+	},
+	"consumer-misbehaviour": {
+		name:        "consumer-misbehaviour",
+		steps:       consumerMisbehaviourSteps,
+		description: "consumer light client misbehaviour tests",
+		testConfig:  ConsumerMisbehaviourTestConfig(),
+	},
+	"consumer-double-sign": {
+		name:        "consumer-double-sign",
+		steps:       consumerDoubleSignSteps,
+		description: "consumer double signing tests",
+		testConfig:  DefaultTestConfig(),
 	},
 }
 
