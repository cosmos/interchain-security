--- conflicted
+++ resolved
@@ -43,19 +43,11 @@
 						ValidatorID("carol"): 0,
 					},
 				},
-<<<<<<< HEAD
-				chainID(consumerName): ChainState{
-					ValPowers: &map[validatorID]uint{
-						validatorID("alice"): 509,
-						validatorID("bob"):   500,
-						validatorID("carol"): 0, // tombstoning visible on consumerName
-=======
 				ChainID(consumerName): ChainState{
 					ValPowers: &map[ValidatorID]uint{
 						ValidatorID("alice"): 509,
 						ValidatorID("bob"):   500,
 						ValidatorID("carol"): 0, // tombstoning visible on consumerName
->>>>>>> 1fd84094
 					},
 				},
 			},
@@ -82,11 +74,6 @@
 						ValidatorID("alice"): 500000000,
 						ValidatorID("bob"):   500000000,
 						ValidatorID("carol"): 500000000,
-					},
-					RepresentativePowers: &map[validatorID]uint{
-						validatorID("alice"): 500000000,
-						validatorID("bob"):   500000000,
-						validatorID("carol"): 500000000,
 					},
 				},
 				ChainID(consumerName): ChainState{
@@ -118,13 +105,6 @@
 						ValidatorID("bob"):   475000000,
 						ValidatorID("carol"): 500000000,
 					},
-					// "bob" gets slashed on the provider chain, hence representative
-					// power is 500000000 - 0.05 * 500000000 = 475000000
-					RepresentativePowers: &map[validatorID]uint{
-						validatorID("alice"): 500000000,
-						validatorID("bob"):   475000000,
-						validatorID("carol"): 500000000,
-					},
 				},
 				ChainID(consumerName): ChainState{
 					ValPowers: &map[ValidatorID]uint{
@@ -137,32 +117,6 @@
 		},
 		// consumer learns about the jailing
 		{
-<<<<<<< HEAD
-			action: relayPacketsAction{
-				chainA:  chainID(providerName),
-				chainB:  chainID(consumerName),
-				port:    "provider",
-				channel: 0,
-			},
-			state: State{
-				chainID(providerName): ChainState{
-					ValPowers: &map[validatorID]uint{
-						validatorID("alice"): 500,
-						validatorID("bob"):   0,
-						validatorID("carol"): 500,
-					},
-					RepresentativePowers: &map[validatorID]uint{
-						validatorID("alice"): 500000000,
-						validatorID("bob"):   475000000,
-						validatorID("carol"): 500000000,
-					},
-				},
-				chainID(consumerName): ChainState{
-					ValPowers: &map[validatorID]uint{
-						validatorID("alice"): 500,
-						validatorID("bob"):   0,
-						validatorID("carol"): 500,
-=======
 			Action: relayPacketsAction{
 				ChainA:  ChainID(providerName),
 				ChainB:  ChainID(consumerName),
@@ -187,7 +141,6 @@
 						ValidatorID("alice"): 500,
 						ValidatorID("bob"):   0,
 						ValidatorID("carol"): 500,
->>>>>>> 1fd84094
 					},
 				},
 			},
