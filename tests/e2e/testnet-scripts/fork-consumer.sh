--- conflicted
+++ resolved
@@ -63,11 +63,7 @@
 rpc_timeout = "10s"
 store_prefix = "ibc"
 trusting_period = "2days"
-<<<<<<< HEAD
-websocket_addr = "event_source = { mode = 'push', url = 'ws://$CONS_CHAIN_PREFIX.252:26658/websocket' , batch_delay = '50ms' }
-=======
 event_source = { mode = 'push', url = 'ws://$CONS_CHAIN_PREFIX.252:26658/websocket' , batch_delay = '50ms' }
->>>>>>> a3c4d362
 
 [chains.gas_price]
         denom = "stake"
