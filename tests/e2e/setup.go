--- conflicted
+++ resolved
@@ -6,11 +6,6 @@
 
 	ibctmtypes "github.com/cosmos/ibc-go/v3/modules/light-clients/07-tendermint/types"
 	e2eutil "github.com/cosmos/interchain-security/testutil/e2e"
-<<<<<<< HEAD
-	ibctestingutils "github.com/cosmos/interchain-security/testutil/ibc_testing"
-=======
-	icstestingutils "github.com/cosmos/interchain-security/testutil/ibc_testing"
->>>>>>> 33137b34
 
 	ccv "github.com/cosmos/interchain-security/x/ccv/types"
 	"github.com/cosmos/interchain-security/x/ccv/utils"
@@ -38,7 +33,6 @@
 
 	// The first consumer chain among multiple.
 	consumerChain *ibctesting.TestChain
-<<<<<<< HEAD
 	// The first consumer app among multiple.
 	consumerApp e2eutil.ConsumerApp
 	// The ccv path to the first consumer among multiple.
@@ -49,13 +43,6 @@
 	// A map from consumer chain ID to its consumer bundle.
 	// The preferred way to access chains, apps, and paths when designing tests around multiple consumers.
 	consumerBundles map[string]*ibctestingutils.ConsumerBundle
-=======
-	providerApp   e2eutil.ProviderApp
-	consumerApp   e2eutil.ConsumerApp
-	path          *ibctesting.Path
-	transferPath  *ibctesting.Path
-	setupCallback SetupCallback
->>>>>>> 33137b34
 }
 
 // NewCCVTestSuite returns a new instance of CCVTestSuite, ready to be tested against using suite.Run().
@@ -64,28 +51,18 @@
 
 	ccvSuite := new(CCVTestSuite)
 
-<<<<<<< HEAD
 	// Define callback called before each test.
 	ccvSuite.setupCallback = func(t *testing.T) (
 		*ibctesting.Coordinator,
 		*ibctesting.TestChain,
 		e2eutil.ProviderApp,
 		map[string]*ibctestingutils.ConsumerBundle,
-=======
-	ccvSuite.setupCallback = func(t *testing.T) (
-		*ibctesting.Coordinator,
-		*ibctesting.TestChain,
-		*ibctesting.TestChain,
-		e2eutil.ProviderApp,
-		e2eutil.ConsumerApp,
->>>>>>> 33137b34
 	) {
 		// Instantiate the test coordinator.
 		coordinator := ibctesting.NewCoordinator(t, 0)
 
 		// Add provider to coordinator, store returned test chain and app.
 		// Concrete provider app type is passed to the generic function here.
-<<<<<<< HEAD
 		provider, providerApp := ibctestingutils.AddProvider[Tp](
 			coordinator, t, providerAppIniter)
 
@@ -100,20 +77,6 @@
 		return coordinator, provider, providerApp, consumerBundles
 	}
 
-=======
-		provider, providerApp := icstestingutils.AddProvider[Tp](
-			coordinator, t, providerAppIniter)
-
-		// Add specified number of consumers to coordinator, store returned test chains and apps.
-		// Concrete consumer app type is passed to the generic function here.
-		consumers, consumerApps := icstestingutils.AddConsumers[Tc](
-			coordinator, t, 1, consumerAppIniter)
-
-		// Pass variables to suite.
-		// TODO: accept multiple consumers here
-		return coordinator, provider, consumers[0], providerApp, consumerApps[0]
-	}
->>>>>>> 33137b34
 	return ccvSuite
 }
 
@@ -122,14 +85,8 @@
 type SetupCallback func(t *testing.T) (
 	coord *ibctesting.Coordinator,
 	providerChain *ibctesting.TestChain,
-<<<<<<< HEAD
 	providerApp e2eutil.ProviderApp,
 	consumerBundles map[string]*ibctestingutils.ConsumerBundle,
-=======
-	consumerChain *ibctesting.TestChain,
-	providerApp e2eutil.ProviderApp,
-	consumerApp e2eutil.ConsumerApp,
->>>>>>> 33137b34
 )
 
 // SetupTest sets up in-mem state before every test
