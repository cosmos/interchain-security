--- conflicted
+++ resolved
@@ -283,16 +283,12 @@
 				binaryName:     "interchain-security-cdd",
 				ipPrefix:       "7.7.9",
 				votingWaitTime: 20,
-<<<<<<< HEAD
 				genesisChanges: ".app_state.ccvconsumer.params.blocks_per_distribution_transmission = \"20\" | " +
 					".app_state.gov.params.voting_period = \"10s\" | " +
 					".app_state.slashing.params.signed_blocks_window = \"10\" | " +
 					".app_state.slashing.params.min_signed_per_window = \"0.500000000000000000\" | " +
 					".app_state.slashing.params.downtime_jail_duration = \"60s\" | " +
 					".app_state.slashing.params.slash_fraction_downtime = \"0.010000000000000000\"",
-=======
-				genesisChanges: consumerGenChanges,
->>>>>>> 8c8e6a08
 			},
 		},
 		tendermintConfigOverride: `s/timeout_commit = "5s"/timeout_commit = "1s"/;` +
@@ -332,11 +328,7 @@
 				binaryName:     "interchain-security-cd",
 				ipPrefix:       "7.7.8",
 				votingWaitTime: 20,
-<<<<<<< HEAD
-				genesisChanges: ".app_state.gov.params.voting_period = \"20s\" | " +
-=======
-				genesisChanges: ".app_state.gov.voting_params.voting_period = \"20s\" | " +
->>>>>>> 8c8e6a08
+				genesisChanges: ".app_state.gov.params.voting_period = \"20s\" | " +
 					".app_state.slashing.params.signed_blocks_window = \"10\" | " +
 					".app_state.slashing.params.min_signed_per_window = \"0.500000000000000000\" | " +
 					".app_state.slashing.params.downtime_jail_duration = \"60s\" | " +
@@ -347,11 +339,7 @@
 				binaryName:     "interchain-security-cd",
 				ipPrefix:       "7.7.9",
 				votingWaitTime: 20,
-<<<<<<< HEAD
-				genesisChanges: ".app_state.gov.params.voting_period = \"20s\" | " +
-=======
-				genesisChanges: ".app_state.gov.voting_params.voting_period = \"20s\" | " +
->>>>>>> 8c8e6a08
+				genesisChanges: ".app_state.gov.params.voting_period = \"20s\" | " +
 					".app_state.slashing.params.signed_blocks_window = \"10\" | " +
 					".app_state.slashing.params.min_signed_per_window = \"0.500000000000000000\" | " +
 					".app_state.slashing.params.downtime_jail_duration = \"60s\" | " +
