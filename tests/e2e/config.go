package main

import (
	"fmt"
	"strconv"
	"time"
)

// TODO: Determine if user defined type (wrapping a primitive string) is desired in long run
type (
	ChainID     string
	ValidatorID string
)

// Attributes that are unique to a validator. Allows us to map (part of)
// the set of strings defined above to a set of viable validators
type ValidatorConfig struct {
	Mnemonic         string
	DelAddress       string
	ValoperAddress   string
	ValconsAddress   string
	PrivValidatorKey string
	NodeKey          string
	// Must be an integer greater than 0 and less than 253
	IpSuffix string

	// consumer chain key assignment data
	// keys are used on a new node
	ConsumerMnemonic         string
	ConsumerDelAddress       string
	ConsumerValoperAddress   string
	ConsumerValconsAddress   string
	ConsumerValPubKey        string
	ConsumerPrivValidatorKey string
	ConsumerNodeKey          string
	UseConsumerKey           bool // if true the validator node will start with consumer key
}

// Attributes that are unique to a chain. Allows us to map (part of)
// the set of strings defined above to a set of viable chains
type ChainConfig struct {
	ChainId ChainID
	// Must be unique per chain
	IpPrefix       string
	VotingWaitTime uint
	// Any transformations to apply to the genesis file of all chains instantiated with this chain config, as a jq string.
<<<<<<< HEAD
	// Example: ".app_state.gov.voting_params.voting_period = \"5s\" | .app_state.slashing.params.signed_blocks_window = \"2\" | .app_state.slashing.params.min_signed_per_window = \"0.500000000000000000\""
	genesisChanges string
	binaryName     string

	// binary to use after upgrade height
	upgradeBinary string
=======
	// Example: ".app_state.gov.params.voting_period = \"5s\" | .app_state.slashing.params.signed_blocks_window = \"2\" | .app_state.slashing.params.min_signed_per_window = \"0.500000000000000000\""
	GenesisChanges string
	BinaryName     string

	// binary to use after upgrade height
	UpgradeBinary string
>>>>>>> 811675e2
}

type ContainerConfig struct {
	ContainerName string
	InstanceName  string
	CcvVersion    string
	Now           time.Time
}

// TODO: Split out TestRun and system wide config like localsdkpath
type TestRun struct {
	// These are the non altered values during a typical test run, where multiple test runs can exist
	// to validate different action sequences and corresponding state checks.
	containerConfig  ContainerConfig
	validatorConfigs map[ValidatorID]ValidatorConfig
	chainConfigs     map[ChainID]ChainConfig
	// override config.toml parameters
	// usually used to override timeout_commit
	// having shorter timeout_commit reduces the test runtime because blocks are produced faster
	// lengthening the timeout_commit increases the test runtime because blocks are produced slower but the test is more reliable
	tendermintConfigOverride string
	localSdkPath             string
	useGaia                  bool
	useCometmock             bool // if false, nodes run CometBFT
	useGorelayer             bool // if false, Hermes is used as the relayer
	gaiaTag                  string
	// chains which are running, i.e. producing blocks, at the moment
	runningChains map[ChainID]bool
	// Used with CometMock. The time by which chains have been advanced. Used to keep chains in sync: when a new chain is started, advance its time by this value to keep chains in sync.
	timeOffset time.Duration

	name string
}

// Initialize initializes the TestRun instance by setting the runningChains field to an empty map.
func (tr *TestRun) Initialize() {
	tr.runningChains = make(map[ChainID]bool)
}

func getDefaultValidators() map[ValidatorID]ValidatorConfig {
	return map[ValidatorID]ValidatorConfig{
		ValidatorID("alice"): {
			Mnemonic:         "pave immune ethics wrap gain ceiling always holiday employ earth tumble real ice engage false unable carbon equal fresh sick tattoo nature pupil nuclear",
			DelAddress:       "cosmos19pe9pg5dv9k5fzgzmsrgnw9rl9asf7ddwhu7lm",
			ValoperAddress:   "cosmosvaloper19pe9pg5dv9k5fzgzmsrgnw9rl9asf7ddtrgtng",
			ValconsAddress:   "cosmosvalcons1qmq08eruchr5sf5s3rwz7djpr5a25f7xw4mceq",
			PrivValidatorKey: `{"address":"06C0F3E47CC5C748269088DC2F36411D3AAA27C6","pub_key":{"type":"tendermint/PubKeyEd25519","value":"RrclQz9bIhkIy/gfL485g3PYMeiIku4qeo495787X10="},"priv_key":{"type":"tendermint/PrivKeyEd25519","value":"uX+ZpDMg89a6gtqs/+MQpCTSqlkZ0nJQJOhLlCJvwvdGtyVDP1siGQjL+B8vjzmDc9gx6IiS7ip6jj3nvztfXQ=="}}`,
			NodeKey:          `{"priv_key":{"type":"tendermint/PrivKeyEd25519","value":"fjw4/DAhyRPnwKgXns5SV7QfswRSXMWJpHS7TyULDmJ8ofUc5poQP8dgr8bZRbCV5RV8cPqDq3FPdqwpmUbmdA=="}}`,
			IpSuffix:         "4",

			// consumer chain assigned key
			ConsumerMnemonic:         "exile install vapor thing little toss immune notable lounge december final easy strike title end program interest quote cloth forget forward job october twenty",
			ConsumerDelAddress:       "cosmos1eeeggku6dzk3mv7wph3zq035rhtd890sjswszd",
			ConsumerValoperAddress:   "cosmosvaloper1eeeggku6dzk3mv7wph3zq035rhtd890shy69w7",
			ConsumerValconsAddress:   "cosmosvalcons1muys5jyqk4xd27e208nym85kn0t4zjcfeu63fe",
			ConsumerValPubKey:        `{"@type":"/cosmos.crypto.ed25519.PubKey","key":"ujY14AgopV907IYgPAk/5x8c9267S4fQf89nyeCPTes="}`,
			ConsumerPrivValidatorKey: `{"address":"DF090A4880B54CD57B2A79E64D9E969BD7514B09","pub_key":{"type":"tendermint/PubKeyEd25519","value":"ujY14AgopV907IYgPAk/5x8c9267S4fQf89nyeCPTes="},"priv_key":{"type":"tendermint/PrivKeyEd25519","value":"TRJgf7lkTjs/sj43pyweEOanyV7H7fhnVivOi0A4yjW6NjXgCCilX3TshiA8CT/nHxz3brtLh9B/z2fJ4I9N6w=="}}`,
			ConsumerNodeKey:          `{"priv_key":{"type":"tendermint/PrivKeyEd25519","value":"F966RL9pi20aXRzEBe4D0xRQJtZt696Xxz44XUON52cFc83FMn1WXJbP6arvA2JPyn2LA3DLKCFHSgALrCGXGA=="}}`,
			UseConsumerKey:           false,
		},
		ValidatorID("bob"): {
			Mnemonic:         "glass trip produce surprise diamond spin excess gaze wash drum human solve dress minor artefact canoe hard ivory orange dinner hybrid moral potato jewel",
			DelAddress:       "cosmos1dkas8mu4kyhl5jrh4nzvm65qz588hy9qcz08la",
			ValoperAddress:   "cosmosvaloper1dkas8mu4kyhl5jrh4nzvm65qz588hy9qakmjnw",
			ValconsAddress:   "cosmosvalcons1nx7n5uh0ztxsynn4sje6eyq2ud6rc6klc96w39",
			PrivValidatorKey: `{"address":"99BD3A72EF12CD024E7584B3AC900AE3743C6ADF","pub_key":{"type":"tendermint/PubKeyEd25519","value":"mAN6RXYxSM4MNGSIriYiS7pHuwAcOHDQAy9/wnlSzOI="},"priv_key":{"type":"tendermint/PrivKeyEd25519","value":"QePcwfWtOavNK7pBJrtoLMzarHKn6iBWfWPFeyV+IdmYA3pFdjFIzgw0ZIiuJiJLuke7ABw4cNADL3/CeVLM4g=="}}`,
			NodeKey:          `{"priv_key":{"type":"tendermint/PrivKeyEd25519","value":"TQ4vHcO/vKdzGtWpelkX53WdMQd4kTsWGFrdcatdXFvWyO215Rewn5IRP0FszPLWr2DqPzmuH8WvxYGk5aeOXw=="}}`,
			IpSuffix:         "5",

			// consumer chain assigned key
			ConsumerMnemonic:         "grunt list hour endless observe better spoil penalty lab duck only layer vague fantasy satoshi record demise topple space shaft solar practice donor sphere",
			ConsumerDelAddress:       "cosmos1q90l6j6lzzgt460ehjj56azknlt5yrd4s38n97",
			ConsumerValoperAddress:   "cosmosvaloper1q90l6j6lzzgt460ehjj56azknlt5yrd449nxfd",
			ConsumerValconsAddress:   "cosmosvalcons1uuec3cjxajv5te08p220usrjhkfhg9wyvqn0tm",
			ConsumerValPubKey:        `{"@type":"/cosmos.crypto.ed25519.PubKey","key":"QlG+iYe6AyYpvY1z9RNJKCVlH14Q/qSz4EjGdGCru3o="}`,
			ConsumerPrivValidatorKey: `{"address":"E73388E246EC9945E5E70A94FE4072BD937415C4","pub_key":{"type":"tendermint/PubKeyEd25519","value":"QlG+iYe6AyYpvY1z9RNJKCVlH14Q/qSz4EjGdGCru3o="},"priv_key":{"type":"tendermint/PrivKeyEd25519","value":"OFR4w+FC6EMw5fAGTrHVexyPrjzQ7QfqgZOMgVf0izlCUb6Jh7oDJim9jXP1E0koJWUfXhD+pLPgSMZ0YKu7eg=="}}`,
			ConsumerNodeKey:          `{"priv_key":{"type":"tendermint/PrivKeyEd25519","value":"uhPCqnL2KE8m/8OFNLQ5bN3CJr6mds+xfBi0E4umT/s2uWiJhet+vbYx88DHSdof3gGFNTIzAIxSppscBKX96w=="}}`,
			UseConsumerKey:           false,
		},
		ValidatorID("carol"): {
			Mnemonic:         "sight similar better jar bitter laptop solve fashion father jelly scissors chest uniform play unhappy convince silly clump another conduct behave reunion marble animal",
			DelAddress:       "cosmos19hz4m226ztankqramvt4a7t0shejv4dc79gp9u",
			ValoperAddress:   "cosmosvaloper19hz4m226ztankqramvt4a7t0shejv4dcm3u5f0",
			ValconsAddress:   "cosmosvalcons1ezyrq65s3gshhx5585w6mpusq3xsj3ayzf4uv6",
			PrivValidatorKey: `{"address":"C888306A908A217B9A943D1DAD8790044D0947A4","pub_key":{"type":"tendermint/PubKeyEd25519","value":"IHo4QEikWZfIKmM0X+N+BjKttz8HOzGs2npyjiba3Xk="},"priv_key":{"type":"tendermint/PrivKeyEd25519","value":"z08bmSB91uFVpVmR3t2ewd/bDjZ/AzwQpe5rKjWiPG0gejhASKRZl8gqYzRf434GMq23Pwc7MazaenKOJtrdeQ=="}}`,
			NodeKey:          `{"priv_key":{"type":"tendermint/PrivKeyEd25519","value":"WLTcHEjbwB24Wp3z5oBSYTvtGQonz/7IQabOFw85BN0UkkyY5HDf38o8oHlFxVI26f+DFVeICuLbe9aXKGnUeg=="}}`,
			IpSuffix:         "6",

			// consumer chain assigned key
			ConsumerMnemonic:         "clip choose cake west range gun slam cry village receive juice galaxy lend ritual range provide ritual can since verify breeze vacant play dragon",
			ConsumerDelAddress:       "cosmos1sx6j9g2rh324a342a5f0rnx7me34r9nwgf0mc7",
			ConsumerValoperAddress:   "cosmosvaloper1sx6j9g2rh324a342a5f0rnx7me34r9nwdamw5d",
			ConsumerValconsAddress:   "cosmosvalcons1kswr5sq599365kcjmhgufevfps9njf43e4lwdk",
			ConsumerValPubKey:        `{"@type":"/cosmos.crypto.ed25519.PubKey","key":"Ui5Gf1+mtWUdH8u3xlmzdKID+F3PK0sfXZ73GZ6q6is="}`,
			ConsumerPrivValidatorKey: `{"address":"B41C3A40142963AA5B12DDD1C4E5890C0B3926B1","pub_key":{"type":"tendermint/PubKeyEd25519","value":"Ui5Gf1+mtWUdH8u3xlmzdKID+F3PK0sfXZ73GZ6q6is="},"priv_key":{"type":"tendermint/PrivKeyEd25519","value":"3YaBAZLA+sl/E73lLfbFbG0u6DYm33ayr/0UpCt/vFBSLkZ/X6a1ZR0fy7fGWbN0ogP4Xc8rSx9dnvcZnqrqKw=="}}`,
			ConsumerNodeKey:          `{"priv_key":{"type":"tendermint/PrivKeyEd25519","value":"rxBzFedtD3pqgfJQblbxGusKOr47oBfr8ba0Iz14gobtDRZQZlSZ/UGP4pSHkVf+4vtkrkO1vRHBYJobuiP+7A=="}}`,
			UseConsumerKey:           true,
		},
	}
}

func SlashThrottleTestRun() TestRun {
	tr := TestRun{
		name: "slash-throttling",
		containerConfig: ContainerConfig{
			ContainerName: "interchain-security-slash-container",
			InstanceName:  "interchain-security-slash-instance",
			CcvVersion:    "1",
			Now:           time.Now(),
		},
		validatorConfigs: getDefaultValidators(),
		chainConfigs: map[ChainID]ChainConfig{
			ChainID("provi"): {
				ChainId:        ChainID("provi"),
				BinaryName:     "interchain-security-pd",
				IpPrefix:       "7.7.7",
				VotingWaitTime: 20,
				GenesisChanges: ".app_state.gov.params.voting_period = \"20s\" | " +
					// Custom slashing parameters for testing validator downtime functionality
					// See https://docs.cosmos.network/main/modules/slashing/04_begin_block.html#uptime-tracking
					".app_state.slashing.params.signed_blocks_window = \"10\" | " +
					".app_state.slashing.params.min_signed_per_window = \"0.500000000000000000\" | " +
					".app_state.slashing.params.downtime_jail_duration = \"60s\" | " +
					".app_state.slashing.params.slash_fraction_downtime = \"0.010000000000000000\" | " +
					".app_state.provider.params.slash_meter_replenish_fraction = \"0.10\" | " +
					".app_state.provider.params.slash_meter_replenish_period = \"20s\"",
			},
			ChainID("consu"): {
				ChainId:        ChainID("consu"),
				BinaryName:     "interchain-security-cd",
				IpPrefix:       "7.7.8",
				VotingWaitTime: 20,
				GenesisChanges: ".app_state.gov.params.voting_period = \"20s\" | " +
					".app_state.slashing.params.signed_blocks_window = \"15\" | " +
					".app_state.slashing.params.min_signed_per_window = \"0.500000000000000000\" | " +
					".app_state.slashing.params.downtime_jail_duration = \"60s\" | " +
					".app_state.slashing.params.slash_fraction_downtime = \"0.010000000000000000\"",
			},
		},
		tendermintConfigOverride: `s/timeout_commit = "5s"/timeout_commit = "1s"/;` +
			`s/peer_gossip_sleep_duration = "100ms"/peer_gossip_sleep_duration = "50ms"/;`,
	}
	tr.Initialize()
	return tr
}

func DefaultTestRun() TestRun {
	tr := TestRun{
		name: "default",
		containerConfig: ContainerConfig{
			ContainerName: "interchain-security-container",
			InstanceName:  "interchain-security-instance",
			CcvVersion:    "1",
			Now:           time.Now(),
		},
		validatorConfigs: getDefaultValidators(),
		chainConfigs: map[ChainID]ChainConfig{
			ChainID("provi"): {
				ChainId:        ChainID("provi"),
				BinaryName:     "interchain-security-pd",
				IpPrefix:       "7.7.7",
				VotingWaitTime: 20,
				GenesisChanges: ".app_state.gov.params.voting_period = \"20s\" | " +
					// Custom slashing parameters for testing validator downtime functionality
					// See https://docs.cosmos.network/main/modules/slashing/04_begin_block.html#uptime-tracking
					".app_state.slashing.params.signed_blocks_window = \"10\" | " +
					".app_state.slashing.params.min_signed_per_window = \"0.500000000000000000\" | " +
					".app_state.slashing.params.downtime_jail_duration = \"60s\" | " +
					".app_state.slashing.params.slash_fraction_downtime = \"0.010000000000000000\" | " +
					".app_state.provider.params.slash_meter_replenish_fraction = \"1.0\" | " + // This disables slash packet throttling
					".app_state.provider.params.slash_meter_replenish_period = \"3s\"",
			},
			ChainID("consu"): {
				ChainId:        ChainID("consu"),
				BinaryName:     "interchain-security-cd",
				IpPrefix:       "7.7.8",
				VotingWaitTime: 20,
				GenesisChanges: ".app_state.gov.params.voting_period = \"20s\" | " +
					".app_state.slashing.params.signed_blocks_window = \"15\" | " +
					".app_state.slashing.params.min_signed_per_window = \"0.500000000000000000\" | " +
					".app_state.slashing.params.downtime_jail_duration = \"60s\" | " +
					".app_state.slashing.params.slash_fraction_downtime = \"0.010000000000000000\"",
			},
		},
		tendermintConfigOverride: `s/timeout_commit = "5s"/timeout_commit = "1s"/;` +
			`s/peer_gossip_sleep_duration = "100ms"/peer_gossip_sleep_duration = "50ms"/;`,
	}
	tr.Initialize()
	return tr
}

func DemocracyTestRun(allowReward bool) TestRun {
	consumerGenChanges := ".app_state.ccvconsumer.params.blocks_per_distribution_transmission = \"20\" | " +
		".app_state.gov.voting_params.voting_period = \"10s\" | " +
		".app_state.slashing.params.signed_blocks_window = \"10\" | " +
		".app_state.slashing.params.min_signed_per_window = \"0.500000000000000000\" | " +
		".app_state.slashing.params.downtime_jail_duration = \"60s\" | " +
		".app_state.slashing.params.slash_fraction_downtime = \"0.010000000000000000\""

	if allowReward {
		// This allows the consumer chain to send rewards in the stake denom
		consumerGenChanges += " | .app_state.ccvconsumer.params.reward_denoms = [\"stake\"]"
	}

	tr := TestRun{
		name: "democracy",
		containerConfig: ContainerConfig{
			ContainerName: "interchain-security-democ-container",
			InstanceName:  "interchain-security-democ-instance",
			CcvVersion:    "1",
			Now:           time.Now(),
		},
		validatorConfigs: getDefaultValidators(),
		chainConfigs: map[ChainID]ChainConfig{
			ChainID("provi"): {
				ChainId:        ChainID("provi"),
				BinaryName:     "interchain-security-pd",
				IpPrefix:       "7.7.7",
				VotingWaitTime: 20,
				GenesisChanges: ".app_state.gov.params.voting_period = \"20s\" | " +
					// Custom slashing parameters for testing validator downtime functionality
					// See https://docs.cosmos.network/main/modules/slashing/04_begin_block.html#uptime-tracking
					".app_state.slashing.params.signed_blocks_window = \"10\" | " +
					".app_state.slashing.params.min_signed_per_window = \"0.500000000000000000\" | " +
					".app_state.slashing.params.downtime_jail_duration = \"60s\" | " +
					".app_state.slashing.params.slash_fraction_downtime = \"0.010000000000000000\" | " +
					".app_state.provider.params.slash_meter_replenish_fraction = \"1.0\"", // This disables slash packet throttling
			},
			ChainID("democ"): {
				ChainId:        ChainID("democ"),
				BinaryName:     "interchain-security-cdd",
				IpPrefix:       "7.7.9",
				VotingWaitTime: 20,
				GenesisChanges: consumerGenChanges,
			},
		},
		tendermintConfigOverride: `s/timeout_commit = "5s"/timeout_commit = "1s"/;` +
			`s/peer_gossip_sleep_duration = "100ms"/peer_gossip_sleep_duration = "50ms"/;`,
	}
	tr.Initialize()
	return tr
}

func MultiConsumerTestRun() TestRun {
	tr := TestRun{
		name: "multi-consumer",
		containerConfig: ContainerConfig{
			ContainerName: "interchain-security-multic-container",
			InstanceName:  "interchain-security-multic-instance",
			CcvVersion:    "1",
			Now:           time.Now(),
		},
		validatorConfigs: getDefaultValidators(),
		chainConfigs: map[ChainID]ChainConfig{
			ChainID("provi"): {
				ChainId:        ChainID("provi"),
				BinaryName:     "interchain-security-pd",
				IpPrefix:       "7.7.7",
				VotingWaitTime: 20,
				GenesisChanges: ".app_state.gov.params.voting_period = \"30s\" | " +
					// Custom slashing parameters for testing validator downtime functionality
					// See https://docs.cosmos.network/main/modules/slashing/04_begin_block.html#uptime-tracking
					".app_state.slashing.params.signed_blocks_window = \"10\" | " +
					".app_state.slashing.params.min_signed_per_window = \"0.500000000000000000\" | " +
					".app_state.slashing.params.downtime_jail_duration = \"60s\" | " +
					".app_state.slashing.params.slash_fraction_downtime = \"0.010000000000000000\" | " +
					".app_state.provider.params.slash_meter_replenish_fraction = \"1.0\"", // This disables slash packet throttling
			},
			ChainID("consu"): {
				ChainId:        ChainID("consu"),
				BinaryName:     "interchain-security-cd",
				IpPrefix:       "7.7.8",
				VotingWaitTime: 20,
				GenesisChanges: ".app_state.gov.params.voting_period = \"20s\" | " +
					".app_state.slashing.params.signed_blocks_window = \"10\" | " +
					".app_state.slashing.params.min_signed_per_window = \"0.500000000000000000\" | " +
					".app_state.slashing.params.downtime_jail_duration = \"60s\" | " +
					".app_state.slashing.params.slash_fraction_downtime = \"0.010000000000000000\"",
			},
			ChainID("densu"): {
				ChainId:        ChainID("densu"),
				BinaryName:     "interchain-security-cd",
				IpPrefix:       "7.7.9",
				VotingWaitTime: 20,
				GenesisChanges: ".app_state.gov.params.voting_period = \"20s\" | " +
					".app_state.slashing.params.signed_blocks_window = \"10\" | " +
					".app_state.slashing.params.min_signed_per_window = \"0.500000000000000000\" | " +
					".app_state.slashing.params.downtime_jail_duration = \"60s\" | " +
					".app_state.slashing.params.slash_fraction_downtime = \"0.010000000000000000\"",
			},
		},
		tendermintConfigOverride: `s/timeout_commit = "5s"/timeout_commit = "3s"/;` +
			`s/peer_gossip_sleep_duration = "100ms"/peer_gossip_sleep_duration = "100ms"/;`,
	}
	tr.Initialize()
	return tr
}

func ChangeoverTestRun() TestRun {
	tr := TestRun{
		name: "changeover",
		containerConfig: ContainerConfig{
			ContainerName: "interchain-security-changeover-container",
			InstanceName:  "interchain-security-changeover-instance",
			CcvVersion:    "1",
			Now:           time.Now(),
		},
		validatorConfigs: getDefaultValidators(),
		chainConfigs: map[ChainID]ChainConfig{
			ChainID("provi"): {
				ChainId:        ChainID("provi"),
				BinaryName:     "interchain-security-pd",
				IpPrefix:       "7.7.7",
				VotingWaitTime: 20,
				GenesisChanges: ".app_state.gov.params.voting_period = \"20s\" | " +
					// Custom slashing parameters for testing validator downtime functionality
					// See https://docs.cosmos.network/main/modules/slashing/04_begin_block.html#uptime-tracking
					".app_state.slashing.params.signed_blocks_window = \"10\" | " +
					".app_state.slashing.params.min_signed_per_window = \"0.500000000000000000\" | " +
					".app_state.slashing.params.downtime_jail_duration = \"60s\" | " +
					".app_state.slashing.params.slash_fraction_downtime = \"0.010000000000000000\" | " +
					".app_state.provider.params.slash_meter_replenish_fraction = \"1.0\" | " + // This disables slash packet throttling
					".app_state.provider.params.slash_meter_replenish_period = \"3s\"",
			},
			ChainID("sover"): {
				ChainId:        ChainID("sover"),
				BinaryName:     "interchain-security-sd",
				UpgradeBinary:  "interchain-security-cdd",
				IpPrefix:       "7.7.8",
				VotingWaitTime: 20,
				GenesisChanges: ".app_state.gov.params.voting_period = \"20s\" | " +
					".app_state.slashing.params.signed_blocks_window = \"15\" | " +
					".app_state.slashing.params.min_signed_per_window = \"0.500000000000000000\" | " +
					".app_state.slashing.params.downtime_jail_duration = \"60s\" | " +
					".app_state.slashing.params.slash_fraction_downtime = \"0.010000000000000000\" | " +
					".app_state.staking.params.unbonding_time = \"1728000s\"", // making the genesis unbonding time equal to unbonding time in the consumer addition proposal
			},
		},
		tendermintConfigOverride: `s/timeout_commit = "5s"/timeout_commit = "1s"/;` +
			`s/peer_gossip_sleep_duration = "100ms"/peer_gossip_sleep_duration = "50ms"/;`,
	}
	tr.Initialize()
	return tr
}

func ChangeoverTestRun() TestRun {
	return TestRun{
		name: "changeover",
		containerConfig: ContainerConfig{
			containerName: "interchain-security-changeover-container",
			instanceName:  "interchain-security-changeover-instance",
			ccvVersion:    "1",
			now:           time.Now(),
		},
		validatorConfigs: getDefaultValidators(),
		chainConfigs: map[chainID]ChainConfig{
			chainID("provi"): {
				chainId:        chainID("provi"),
				binaryName:     "interchain-security-pd",
				ipPrefix:       "7.7.7",
				votingWaitTime: 20,
				genesisChanges: ".app_state.gov.voting_params.voting_period = \"20s\" | " +
					// Custom slashing parameters for testing validator downtime functionality
					// See https://docs.cosmos.network/main/modules/slashing/04_begin_block.html#uptime-tracking
					".app_state.slashing.params.signed_blocks_window = \"10\" | " +
					".app_state.slashing.params.min_signed_per_window = \"0.500000000000000000\" | " +
					".app_state.slashing.params.downtime_jail_duration = \"2s\" | " +
					".app_state.slashing.params.slash_fraction_downtime = \"0.010000000000000000\" | " +
					".app_state.provider.params.slash_meter_replenish_fraction = \"1.0\" | " + // This disables slash packet throttling
					".app_state.provider.params.slash_meter_replenish_period = \"3s\"",
			},
			chainID("sover"): {
				chainId:        chainID("sover"),
				binaryName:     "interchain-security-sd",
				upgradeBinary:  "interchain-security-cdd",
				ipPrefix:       "7.7.8",
				votingWaitTime: 20,
				genesisChanges: ".app_state.gov.voting_params.voting_period = \"20s\" | " +
					".app_state.slashing.params.signed_blocks_window = \"15\" | " +
					".app_state.slashing.params.min_signed_per_window = \"0.500000000000000000\" | " +
					".app_state.slashing.params.downtime_jail_duration = \"2s\" | " +
					".app_state.slashing.params.slash_fraction_downtime = \"0.010000000000000000\" | " +
					".app_state.staking.params.unbonding_time = \"1728000s\"", // making the genesis unbonding time equal to unbonding time in the consumer addition proposal
			},
		},
		tendermintConfigOverride: `s/timeout_commit = "5s"/timeout_commit = "1s"/;` +
			`s/peer_gossip_sleep_duration = "100ms"/peer_gossip_sleep_duration = "50ms"/;`,
	}
}

func ConsumerMisbehaviourTestRun() TestRun {
	return TestRun{
		name: "misbehaviour",
		containerConfig: ContainerConfig{
			containerName: "interchain-security-container",
			instanceName:  "interchain-security-instance",
			ccvVersion:    "1",
			now:           time.Now(),
		},
		validatorConfigs: map[validatorID]ValidatorConfig{
			validatorID("alice"): {
				mnemonic:         "pave immune ethics wrap gain ceiling always holiday employ earth tumble real ice engage false unable carbon equal fresh sick tattoo nature pupil nuclear",
				delAddress:       "cosmos19pe9pg5dv9k5fzgzmsrgnw9rl9asf7ddwhu7lm",
				valoperAddress:   "cosmosvaloper19pe9pg5dv9k5fzgzmsrgnw9rl9asf7ddtrgtng",
				valconsAddress:   "cosmosvalcons1qmq08eruchr5sf5s3rwz7djpr5a25f7xw4mceq",
				privValidatorKey: `{"address":"06C0F3E47CC5C748269088DC2F36411D3AAA27C6","pub_key":{"type":"tendermint/PubKeyEd25519","value":"RrclQz9bIhkIy/gfL485g3PYMeiIku4qeo495787X10="},"priv_key":{"type":"tendermint/PrivKeyEd25519","value":"uX+ZpDMg89a6gtqs/+MQpCTSqlkZ0nJQJOhLlCJvwvdGtyVDP1siGQjL+B8vjzmDc9gx6IiS7ip6jj3nvztfXQ=="}}`,
				nodeKey:          `{"priv_key":{"type":"tendermint/PrivKeyEd25519","value":"fjw4/DAhyRPnwKgXns5SV7QfswRSXMWJpHS7TyULDmJ8ofUc5poQP8dgr8bZRbCV5RV8cPqDq3FPdqwpmUbmdA=="}}`,
				ipSuffix:         "4",

				// consumer chain assigned key
				consumerMnemonic:         "exile install vapor thing little toss immune notable lounge december final easy strike title end program interest quote cloth forget forward job october twenty",
				consumerDelAddress:       "cosmos1eeeggku6dzk3mv7wph3zq035rhtd890sjswszd",
				consumerValoperAddress:   "cosmosvaloper1eeeggku6dzk3mv7wph3zq035rhtd890shy69w7",
				consumerValconsAddress:   "cosmosvalcons1muys5jyqk4xd27e208nym85kn0t4zjcfeu63fe",
				consumerValPubKey:        `{"@type":"/cosmos.crypto.ed25519.PubKey","key":"ujY14AgopV907IYgPAk/5x8c9267S4fQf89nyeCPTes="}`,
				consumerPrivValidatorKey: `{"address":"DF090A4880B54CD57B2A79E64D9E969BD7514B09","pub_key":{"type":"tendermint/PubKeyEd25519","value":"ujY14AgopV907IYgPAk/5x8c9267S4fQf89nyeCPTes="},"priv_key":{"type":"tendermint/PrivKeyEd25519","value":"TRJgf7lkTjs/sj43pyweEOanyV7H7fhnVivOi0A4yjW6NjXgCCilX3TshiA8CT/nHxz3brtLh9B/z2fJ4I9N6w=="}}`,
				consumerNodeKey:          `{"priv_key":{"type":"tendermint/PrivKeyEd25519","value":"F966RL9pi20aXRzEBe4D0xRQJtZt696Xxz44XUON52cFc83FMn1WXJbP6arvA2JPyn2LA3DLKCFHSgALrCGXGA=="}}`,
				useConsumerKey:           true,
			},
			validatorID("bob"): {
				mnemonic:         "glass trip produce surprise diamond spin excess gaze wash drum human solve dress minor artefact canoe hard ivory orange dinner hybrid moral potato jewel",
				delAddress:       "cosmos1dkas8mu4kyhl5jrh4nzvm65qz588hy9qcz08la",
				valoperAddress:   "cosmosvaloper1dkas8mu4kyhl5jrh4nzvm65qz588hy9qakmjnw",
				valconsAddress:   "cosmosvalcons1nx7n5uh0ztxsynn4sje6eyq2ud6rc6klc96w39",
				privValidatorKey: `{"address":"99BD3A72EF12CD024E7584B3AC900AE3743C6ADF","pub_key":{"type":"tendermint/PubKeyEd25519","value":"mAN6RXYxSM4MNGSIriYiS7pHuwAcOHDQAy9/wnlSzOI="},"priv_key":{"type":"tendermint/PrivKeyEd25519","value":"QePcwfWtOavNK7pBJrtoLMzarHKn6iBWfWPFeyV+IdmYA3pFdjFIzgw0ZIiuJiJLuke7ABw4cNADL3/CeVLM4g=="}}`,
				nodeKey:          `{"priv_key":{"type":"tendermint/PrivKeyEd25519","value":"TQ4vHcO/vKdzGtWpelkX53WdMQd4kTsWGFrdcatdXFvWyO215Rewn5IRP0FszPLWr2DqPzmuH8WvxYGk5aeOXw=="}}`,
				ipSuffix:         "5",

				// consumer chain assigned key
				consumerMnemonic:         "grunt list hour endless observe better spoil penalty lab duck only layer vague fantasy satoshi record demise topple space shaft solar practice donor sphere",
				consumerDelAddress:       "cosmos1q90l6j6lzzgt460ehjj56azknlt5yrd4s38n97",
				consumerValoperAddress:   "cosmosvaloper1q90l6j6lzzgt460ehjj56azknlt5yrd449nxfd",
				consumerValconsAddress:   "cosmosvalcons1uuec3cjxajv5te08p220usrjhkfhg9wyvqn0tm",
				consumerValPubKey:        `{"@type":"/cosmos.crypto.ed25519.PubKey","key":"QlG+iYe6AyYpvY1z9RNJKCVlH14Q/qSz4EjGdGCru3o="}`,
				consumerPrivValidatorKey: `{"address":"E73388E246EC9945E5E70A94FE4072BD937415C4","pub_key":{"type":"tendermint/PubKeyEd25519","value":"QlG+iYe6AyYpvY1z9RNJKCVlH14Q/qSz4EjGdGCru3o="},"priv_key":{"type":"tendermint/PrivKeyEd25519","value":"OFR4w+FC6EMw5fAGTrHVexyPrjzQ7QfqgZOMgVf0izlCUb6Jh7oDJim9jXP1E0koJWUfXhD+pLPgSMZ0YKu7eg=="}}`,
				consumerNodeKey:          `{"priv_key":{"type":"tendermint/PrivKeyEd25519","value":"uhPCqnL2KE8m/8OFNLQ5bN3CJr6mds+xfBi0E4umT/s2uWiJhet+vbYx88DHSdof3gGFNTIzAIxSppscBKX96w=="}}`,
				useConsumerKey:           false,
			},
		},
		chainConfigs: map[chainID]ChainConfig{
			chainID("provi"): {
				chainId:        chainID("provi"),
				binaryName:     "interchain-security-pd",
				ipPrefix:       "7.7.7",
				votingWaitTime: 20,
				genesisChanges: ".app_state.gov.voting_params.voting_period = \"20s\" | " +
					// Custom slashing parameters for testing validator downtime functionality
					// See https://docs.cosmos.network/main/modules/slashing/04_begin_block.html#uptime-tracking
					".app_state.slashing.params.signed_blocks_window = \"10\" | " +
					".app_state.slashing.params.min_signed_per_window = \"0.500000000000000000\" | " +
					".app_state.slashing.params.downtime_jail_duration = \"2s\" | " +
					".app_state.slashing.params.slash_fraction_downtime = \"0.010000000000000000\" | " +
					".app_state.provider.params.slash_meter_replenish_fraction = \"1.0\" | " + // This disables slash packet throttling
					".app_state.provider.params.slash_meter_replenish_period = \"3s\"",
			},
			chainID("consu"): {
				chainId:        chainID("consu"),
				binaryName:     "interchain-security-cd",
				ipPrefix:       "7.7.8",
				votingWaitTime: 20,
				genesisChanges: ".app_state.gov.voting_params.voting_period = \"20s\" | " +
					".app_state.slashing.params.signed_blocks_window = \"15\" | " +
					".app_state.slashing.params.min_signed_per_window = \"0.500000000000000000\" | " +
					".app_state.slashing.params.downtime_jail_duration = \"2s\" | " +
					".app_state.slashing.params.slash_fraction_downtime = \"0.010000000000000000\"",
			},
		},
		tendermintConfigOverride: `s/timeout_commit = "5s"/timeout_commit = "1s"/;` +
			`s/peer_gossip_sleep_duration = "100ms"/peer_gossip_sleep_duration = "50ms"/;` +
			// Required to start consumer chain by running a single big validator
			`s/fast_sync = true/fast_sync = false/;`,
	}
}

func (s *TestRun) SetDockerConfig(localSdkPath string, useGaia bool, gaiaTag string) {
	if localSdkPath != "" {
		fmt.Println("USING LOCAL SDK", localSdkPath)
	}
	if useGaia {
		fmt.Println("USING GAIA INSTEAD OF ICS provider app", gaiaTag)
	}

	s.useGaia = useGaia
	s.gaiaTag = gaiaTag
	s.localSdkPath = localSdkPath
}

func (s *TestRun) SetCometMockConfig(useCometmock bool) {
	s.useCometmock = useCometmock
}

func (s *TestRun) SetRelayerConfig(useRly bool) {
	s.useGorelayer = useRly
}

// validateStringLiterals enforces that configs follow the constraints
// necessary to to execute the tests
//
// Note: Network interfaces (name of virtual ethernet interfaces for ip link)
// within the container will be named as "$CHAIN_ID-$VAL_ID-out" etc.
// where this name is constrained to 15 bytes or less. Therefore each string literal
// used as a validatorID or chainID needs to be 5 char or less.
func (s *TestRun) validateStringLiterals() {
	for valID, valConfig := range s.validatorConfigs {

		if len(valID) > 5 {
			panic("validator id string literal must be 5 char or less")
		}

		ipSuffix, err := strconv.Atoi(valConfig.IpSuffix)
		if err != nil {
			panic(fmt.Sprintf("ip suffix must be an int: %v\n", err))
		}

		if ipSuffix == 253 {
			panic("ip suffix 253 is reserved for query node")
		}

		if ipSuffix == 252 {
			panic("ip suffix 252 is reserved for double signing node")
		}

		if ipSuffix < 1 || 251 < ipSuffix {
			panic("ip suffix out of range, need to change config")
		}
	}

	for chainID, chainConfig := range s.chainConfigs {
		if len(chainID) > 5 {
			panic("chain id string literal must be 5 char or less")
		}

		if chainID != chainConfig.ChainId {
			panic("chain config is mapped to a chain id that is different than what's stored in the config")
		}
	}
}<|MERGE_RESOLUTION|>--- conflicted
+++ resolved
@@ -44,21 +44,12 @@
 	IpPrefix       string
 	VotingWaitTime uint
 	// Any transformations to apply to the genesis file of all chains instantiated with this chain config, as a jq string.
-<<<<<<< HEAD
-	// Example: ".app_state.gov.voting_params.voting_period = \"5s\" | .app_state.slashing.params.signed_blocks_window = \"2\" | .app_state.slashing.params.min_signed_per_window = \"0.500000000000000000\""
-	genesisChanges string
-	binaryName     string
-
-	// binary to use after upgrade height
-	upgradeBinary string
-=======
 	// Example: ".app_state.gov.params.voting_period = \"5s\" | .app_state.slashing.params.signed_blocks_window = \"2\" | .app_state.slashing.params.min_signed_per_window = \"0.500000000000000000\""
 	GenesisChanges string
 	BinaryName     string
 
 	// binary to use after upgrade height
 	UpgradeBinary string
->>>>>>> 811675e2
 }
 
 type ContainerConfig struct {
@@ -404,107 +395,62 @@
 	return tr
 }
 
-func ChangeoverTestRun() TestRun {
-	return TestRun{
-		name: "changeover",
-		containerConfig: ContainerConfig{
-			containerName: "interchain-security-changeover-container",
-			instanceName:  "interchain-security-changeover-instance",
-			ccvVersion:    "1",
-			now:           time.Now(),
-		},
-		validatorConfigs: getDefaultValidators(),
-		chainConfigs: map[chainID]ChainConfig{
-			chainID("provi"): {
-				chainId:        chainID("provi"),
-				binaryName:     "interchain-security-pd",
-				ipPrefix:       "7.7.7",
-				votingWaitTime: 20,
-				genesisChanges: ".app_state.gov.voting_params.voting_period = \"20s\" | " +
-					// Custom slashing parameters for testing validator downtime functionality
-					// See https://docs.cosmos.network/main/modules/slashing/04_begin_block.html#uptime-tracking
-					".app_state.slashing.params.signed_blocks_window = \"10\" | " +
-					".app_state.slashing.params.min_signed_per_window = \"0.500000000000000000\" | " +
-					".app_state.slashing.params.downtime_jail_duration = \"2s\" | " +
-					".app_state.slashing.params.slash_fraction_downtime = \"0.010000000000000000\" | " +
-					".app_state.provider.params.slash_meter_replenish_fraction = \"1.0\" | " + // This disables slash packet throttling
-					".app_state.provider.params.slash_meter_replenish_period = \"3s\"",
-			},
-			chainID("sover"): {
-				chainId:        chainID("sover"),
-				binaryName:     "interchain-security-sd",
-				upgradeBinary:  "interchain-security-cdd",
-				ipPrefix:       "7.7.8",
-				votingWaitTime: 20,
-				genesisChanges: ".app_state.gov.voting_params.voting_period = \"20s\" | " +
-					".app_state.slashing.params.signed_blocks_window = \"15\" | " +
-					".app_state.slashing.params.min_signed_per_window = \"0.500000000000000000\" | " +
-					".app_state.slashing.params.downtime_jail_duration = \"2s\" | " +
-					".app_state.slashing.params.slash_fraction_downtime = \"0.010000000000000000\" | " +
-					".app_state.staking.params.unbonding_time = \"1728000s\"", // making the genesis unbonding time equal to unbonding time in the consumer addition proposal
-			},
-		},
-		tendermintConfigOverride: `s/timeout_commit = "5s"/timeout_commit = "1s"/;` +
-			`s/peer_gossip_sleep_duration = "100ms"/peer_gossip_sleep_duration = "50ms"/;`,
-	}
-}
-
 func ConsumerMisbehaviourTestRun() TestRun {
 	return TestRun{
 		name: "misbehaviour",
 		containerConfig: ContainerConfig{
-			containerName: "interchain-security-container",
-			instanceName:  "interchain-security-instance",
-			ccvVersion:    "1",
-			now:           time.Now(),
-		},
-		validatorConfigs: map[validatorID]ValidatorConfig{
-			validatorID("alice"): {
-				mnemonic:         "pave immune ethics wrap gain ceiling always holiday employ earth tumble real ice engage false unable carbon equal fresh sick tattoo nature pupil nuclear",
-				delAddress:       "cosmos19pe9pg5dv9k5fzgzmsrgnw9rl9asf7ddwhu7lm",
-				valoperAddress:   "cosmosvaloper19pe9pg5dv9k5fzgzmsrgnw9rl9asf7ddtrgtng",
-				valconsAddress:   "cosmosvalcons1qmq08eruchr5sf5s3rwz7djpr5a25f7xw4mceq",
-				privValidatorKey: `{"address":"06C0F3E47CC5C748269088DC2F36411D3AAA27C6","pub_key":{"type":"tendermint/PubKeyEd25519","value":"RrclQz9bIhkIy/gfL485g3PYMeiIku4qeo495787X10="},"priv_key":{"type":"tendermint/PrivKeyEd25519","value":"uX+ZpDMg89a6gtqs/+MQpCTSqlkZ0nJQJOhLlCJvwvdGtyVDP1siGQjL+B8vjzmDc9gx6IiS7ip6jj3nvztfXQ=="}}`,
-				nodeKey:          `{"priv_key":{"type":"tendermint/PrivKeyEd25519","value":"fjw4/DAhyRPnwKgXns5SV7QfswRSXMWJpHS7TyULDmJ8ofUc5poQP8dgr8bZRbCV5RV8cPqDq3FPdqwpmUbmdA=="}}`,
-				ipSuffix:         "4",
+			ContainerName: "interchain-security-container",
+			InstanceName:  "interchain-security-instance",
+			CcvVersion:    "1",
+			Now:           time.Now(),
+		},
+		validatorConfigs: map[ValidatorID]ValidatorConfig{
+			ValidatorID("alice"): {
+				Mnemonic:         "pave immune ethics wrap gain ceiling always holiday employ earth tumble real ice engage false unable carbon equal fresh sick tattoo nature pupil nuclear",
+				DelAddress:       "cosmos19pe9pg5dv9k5fzgzmsrgnw9rl9asf7ddwhu7lm",
+				ValoperAddress:   "cosmosvaloper19pe9pg5dv9k5fzgzmsrgnw9rl9asf7ddtrgtng",
+				ValconsAddress:   "cosmosvalcons1qmq08eruchr5sf5s3rwz7djpr5a25f7xw4mceq",
+				PrivValidatorKey: `{"address":"06C0F3E47CC5C748269088DC2F36411D3AAA27C6","pub_key":{"type":"tendermint/PubKeyEd25519","value":"RrclQz9bIhkIy/gfL485g3PYMeiIku4qeo495787X10="},"priv_key":{"type":"tendermint/PrivKeyEd25519","value":"uX+ZpDMg89a6gtqs/+MQpCTSqlkZ0nJQJOhLlCJvwvdGtyVDP1siGQjL+B8vjzmDc9gx6IiS7ip6jj3nvztfXQ=="}}`,
+				NodeKey:          `{"priv_key":{"type":"tendermint/PrivKeyEd25519","value":"fjw4/DAhyRPnwKgXns5SV7QfswRSXMWJpHS7TyULDmJ8ofUc5poQP8dgr8bZRbCV5RV8cPqDq3FPdqwpmUbmdA=="}}`,
+				IpSuffix:         "4",
 
 				// consumer chain assigned key
-				consumerMnemonic:         "exile install vapor thing little toss immune notable lounge december final easy strike title end program interest quote cloth forget forward job october twenty",
-				consumerDelAddress:       "cosmos1eeeggku6dzk3mv7wph3zq035rhtd890sjswszd",
-				consumerValoperAddress:   "cosmosvaloper1eeeggku6dzk3mv7wph3zq035rhtd890shy69w7",
-				consumerValconsAddress:   "cosmosvalcons1muys5jyqk4xd27e208nym85kn0t4zjcfeu63fe",
-				consumerValPubKey:        `{"@type":"/cosmos.crypto.ed25519.PubKey","key":"ujY14AgopV907IYgPAk/5x8c9267S4fQf89nyeCPTes="}`,
-				consumerPrivValidatorKey: `{"address":"DF090A4880B54CD57B2A79E64D9E969BD7514B09","pub_key":{"type":"tendermint/PubKeyEd25519","value":"ujY14AgopV907IYgPAk/5x8c9267S4fQf89nyeCPTes="},"priv_key":{"type":"tendermint/PrivKeyEd25519","value":"TRJgf7lkTjs/sj43pyweEOanyV7H7fhnVivOi0A4yjW6NjXgCCilX3TshiA8CT/nHxz3brtLh9B/z2fJ4I9N6w=="}}`,
-				consumerNodeKey:          `{"priv_key":{"type":"tendermint/PrivKeyEd25519","value":"F966RL9pi20aXRzEBe4D0xRQJtZt696Xxz44XUON52cFc83FMn1WXJbP6arvA2JPyn2LA3DLKCFHSgALrCGXGA=="}}`,
-				useConsumerKey:           true,
-			},
-			validatorID("bob"): {
-				mnemonic:         "glass trip produce surprise diamond spin excess gaze wash drum human solve dress minor artefact canoe hard ivory orange dinner hybrid moral potato jewel",
-				delAddress:       "cosmos1dkas8mu4kyhl5jrh4nzvm65qz588hy9qcz08la",
-				valoperAddress:   "cosmosvaloper1dkas8mu4kyhl5jrh4nzvm65qz588hy9qakmjnw",
-				valconsAddress:   "cosmosvalcons1nx7n5uh0ztxsynn4sje6eyq2ud6rc6klc96w39",
-				privValidatorKey: `{"address":"99BD3A72EF12CD024E7584B3AC900AE3743C6ADF","pub_key":{"type":"tendermint/PubKeyEd25519","value":"mAN6RXYxSM4MNGSIriYiS7pHuwAcOHDQAy9/wnlSzOI="},"priv_key":{"type":"tendermint/PrivKeyEd25519","value":"QePcwfWtOavNK7pBJrtoLMzarHKn6iBWfWPFeyV+IdmYA3pFdjFIzgw0ZIiuJiJLuke7ABw4cNADL3/CeVLM4g=="}}`,
-				nodeKey:          `{"priv_key":{"type":"tendermint/PrivKeyEd25519","value":"TQ4vHcO/vKdzGtWpelkX53WdMQd4kTsWGFrdcatdXFvWyO215Rewn5IRP0FszPLWr2DqPzmuH8WvxYGk5aeOXw=="}}`,
-				ipSuffix:         "5",
+				ConsumerMnemonic:         "exile install vapor thing little toss immune notable lounge december final easy strike title end program interest quote cloth forget forward job october twenty",
+				ConsumerDelAddress:       "cosmos1eeeggku6dzk3mv7wph3zq035rhtd890sjswszd",
+				ConsumerValoperAddress:   "cosmosvaloper1eeeggku6dzk3mv7wph3zq035rhtd890shy69w7",
+				ConsumerValconsAddress:   "cosmosvalcons1muys5jyqk4xd27e208nym85kn0t4zjcfeu63fe",
+				ConsumerValPubKey:        `{"@type":"/cosmos.crypto.ed25519.PubKey","key":"ujY14AgopV907IYgPAk/5x8c9267S4fQf89nyeCPTes="}`,
+				ConsumerPrivValidatorKey: `{"address":"DF090A4880B54CD57B2A79E64D9E969BD7514B09","pub_key":{"type":"tendermint/PubKeyEd25519","value":"ujY14AgopV907IYgPAk/5x8c9267S4fQf89nyeCPTes="},"priv_key":{"type":"tendermint/PrivKeyEd25519","value":"TRJgf7lkTjs/sj43pyweEOanyV7H7fhnVivOi0A4yjW6NjXgCCilX3TshiA8CT/nHxz3brtLh9B/z2fJ4I9N6w=="}}`,
+				ConsumerNodeKey:          `{"priv_key":{"type":"tendermint/PrivKeyEd25519","value":"F966RL9pi20aXRzEBe4D0xRQJtZt696Xxz44XUON52cFc83FMn1WXJbP6arvA2JPyn2LA3DLKCFHSgALrCGXGA=="}}`,
+				UseConsumerKey:           true,
+			},
+			ValidatorID("bob"): {
+				Mnemonic:         "glass trip produce surprise diamond spin excess gaze wash drum human solve dress minor artefact canoe hard ivory orange dinner hybrid moral potato jewel",
+				DelAddress:       "cosmos1dkas8mu4kyhl5jrh4nzvm65qz588hy9qcz08la",
+				ValoperAddress:   "cosmosvaloper1dkas8mu4kyhl5jrh4nzvm65qz588hy9qakmjnw",
+				ValconsAddress:   "cosmosvalcons1nx7n5uh0ztxsynn4sje6eyq2ud6rc6klc96w39",
+				PrivValidatorKey: `{"address":"99BD3A72EF12CD024E7584B3AC900AE3743C6ADF","pub_key":{"type":"tendermint/PubKeyEd25519","value":"mAN6RXYxSM4MNGSIriYiS7pHuwAcOHDQAy9/wnlSzOI="},"priv_key":{"type":"tendermint/PrivKeyEd25519","value":"QePcwfWtOavNK7pBJrtoLMzarHKn6iBWfWPFeyV+IdmYA3pFdjFIzgw0ZIiuJiJLuke7ABw4cNADL3/CeVLM4g=="}}`,
+				NodeKey:          `{"priv_key":{"type":"tendermint/PrivKeyEd25519","value":"TQ4vHcO/vKdzGtWpelkX53WdMQd4kTsWGFrdcatdXFvWyO215Rewn5IRP0FszPLWr2DqPzmuH8WvxYGk5aeOXw=="}}`,
+				IpSuffix:         "5",
 
 				// consumer chain assigned key
-				consumerMnemonic:         "grunt list hour endless observe better spoil penalty lab duck only layer vague fantasy satoshi record demise topple space shaft solar practice donor sphere",
-				consumerDelAddress:       "cosmos1q90l6j6lzzgt460ehjj56azknlt5yrd4s38n97",
-				consumerValoperAddress:   "cosmosvaloper1q90l6j6lzzgt460ehjj56azknlt5yrd449nxfd",
-				consumerValconsAddress:   "cosmosvalcons1uuec3cjxajv5te08p220usrjhkfhg9wyvqn0tm",
-				consumerValPubKey:        `{"@type":"/cosmos.crypto.ed25519.PubKey","key":"QlG+iYe6AyYpvY1z9RNJKCVlH14Q/qSz4EjGdGCru3o="}`,
-				consumerPrivValidatorKey: `{"address":"E73388E246EC9945E5E70A94FE4072BD937415C4","pub_key":{"type":"tendermint/PubKeyEd25519","value":"QlG+iYe6AyYpvY1z9RNJKCVlH14Q/qSz4EjGdGCru3o="},"priv_key":{"type":"tendermint/PrivKeyEd25519","value":"OFR4w+FC6EMw5fAGTrHVexyPrjzQ7QfqgZOMgVf0izlCUb6Jh7oDJim9jXP1E0koJWUfXhD+pLPgSMZ0YKu7eg=="}}`,
-				consumerNodeKey:          `{"priv_key":{"type":"tendermint/PrivKeyEd25519","value":"uhPCqnL2KE8m/8OFNLQ5bN3CJr6mds+xfBi0E4umT/s2uWiJhet+vbYx88DHSdof3gGFNTIzAIxSppscBKX96w=="}}`,
-				useConsumerKey:           false,
-			},
-		},
-		chainConfigs: map[chainID]ChainConfig{
-			chainID("provi"): {
-				chainId:        chainID("provi"),
-				binaryName:     "interchain-security-pd",
-				ipPrefix:       "7.7.7",
-				votingWaitTime: 20,
-				genesisChanges: ".app_state.gov.voting_params.voting_period = \"20s\" | " +
+				ConsumerMnemonic:         "grunt list hour endless observe better spoil penalty lab duck only layer vague fantasy satoshi record demise topple space shaft solar practice donor sphere",
+				ConsumerDelAddress:       "cosmos1q90l6j6lzzgt460ehjj56azknlt5yrd4s38n97",
+				ConsumerValoperAddress:   "cosmosvaloper1q90l6j6lzzgt460ehjj56azknlt5yrd449nxfd",
+				ConsumerValconsAddress:   "cosmosvalcons1uuec3cjxajv5te08p220usrjhkfhg9wyvqn0tm",
+				ConsumerValPubKey:        `{"@type":"/cosmos.crypto.ed25519.PubKey","key":"QlG+iYe6AyYpvY1z9RNJKCVlH14Q/qSz4EjGdGCru3o="}`,
+				ConsumerPrivValidatorKey: `{"address":"E73388E246EC9945E5E70A94FE4072BD937415C4","pub_key":{"type":"tendermint/PubKeyEd25519","value":"QlG+iYe6AyYpvY1z9RNJKCVlH14Q/qSz4EjGdGCru3o="},"priv_key":{"type":"tendermint/PrivKeyEd25519","value":"OFR4w+FC6EMw5fAGTrHVexyPrjzQ7QfqgZOMgVf0izlCUb6Jh7oDJim9jXP1E0koJWUfXhD+pLPgSMZ0YKu7eg=="}}`,
+				ConsumerNodeKey:          `{"priv_key":{"type":"tendermint/PrivKeyEd25519","value":"uhPCqnL2KE8m/8OFNLQ5bN3CJr6mds+xfBi0E4umT/s2uWiJhet+vbYx88DHSdof3gGFNTIzAIxSppscBKX96w=="}}`,
+				UseConsumerKey:           false,
+			},
+		},
+		chainConfigs: map[ChainID]ChainConfig{
+			ChainID("provi"): {
+				ChainId:        ChainID("provi"),
+				BinaryName:     "interchain-security-pd",
+				IpPrefix:       "7.7.7",
+				VotingWaitTime: 20,
+				GenesisChanges: ".app_state.gov.voting_params.voting_period = \"20s\" | " +
 					// Custom slashing parameters for testing validator downtime functionality
 					// See https://docs.cosmos.network/main/modules/slashing/04_begin_block.html#uptime-tracking
 					".app_state.slashing.params.signed_blocks_window = \"10\" | " +
@@ -514,12 +460,12 @@
 					".app_state.provider.params.slash_meter_replenish_fraction = \"1.0\" | " + // This disables slash packet throttling
 					".app_state.provider.params.slash_meter_replenish_period = \"3s\"",
 			},
-			chainID("consu"): {
-				chainId:        chainID("consu"),
-				binaryName:     "interchain-security-cd",
-				ipPrefix:       "7.7.8",
-				votingWaitTime: 20,
-				genesisChanges: ".app_state.gov.voting_params.voting_period = \"20s\" | " +
+			ChainID("consu"): {
+				ChainId:        ChainID("consu"),
+				BinaryName:     "interchain-security-cd",
+				IpPrefix:       "7.7.8",
+				VotingWaitTime: 20,
+				GenesisChanges: ".app_state.gov.voting_params.voting_period = \"20s\" | " +
 					".app_state.slashing.params.signed_blocks_window = \"15\" | " +
 					".app_state.slashing.params.min_signed_per_window = \"0.500000000000000000\" | " +
 					".app_state.slashing.params.downtime_jail_duration = \"2s\" | " +
