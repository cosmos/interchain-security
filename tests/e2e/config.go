package main

import (
	"fmt"
	"strconv"
	"time"
)

var (
	ProviderAccountPrefix = "cosmos"
	ConsumerAccountPrefix = "consumer"
)

// TODO: Determine if user defined type (wrapping a primitive string) is desired in long run
type (
	ChainID     string
	ValidatorID string
)

// Attributes that are unique to a validator. Allows us to map (part of)
// the set of strings defined above to a set of viable validators
type ValidatorConfig struct {
	// Seed phrase to generate a secp256k1 key used by the validator on the provider
	Mnemonic string
	// Validator account address on provider marshaled to string using Bech32
	// with Bech32Prefix = ProviderAccountPrefix
	DelAddress string
	// Validator account address on provider marshaled to string using Bech32
	// with Bech32Prefix = ConsumerAccountPrefix
	DelAddressOnConsumer string
	// Validator operator address on provider marshaled to string using Bech32
	// with Bech32Prefix = ProviderAccountPrefix
	ValoperAddress string
	// Validator operator address on provider marshaled to string using Bech32
	// with Bech32Prefix = ConsumerAccountPrefix
	ValoperAddressOnConsumer string
	// Validator consensus address on provider marshaled to string using Bech32
	// with Bech32Prefix = ProviderAccountPrefix. It matches the PrivValidatorKey below.
	ValconsAddress string
	// Validator consensus address on provider marshaled to string using Bech32
	// with Bech32Prefix = ConsumerAccountPrefix.
	ValconsAddressOnConsumer string
	// Key used for consensus on provider
	PrivValidatorKey string
	NodeKey          string
	// Must be an integer greater than 0 and less than 253
	IpSuffix string

	// consumer chain key assignment data
	// keys are used on a new node

	// Seed phrase to generate a secp256k1 key used by the validator on the consumer
	ConsumerMnemonic string
	// Validator account address on consumer marshaled to string using Bech32
	// with Bech32Prefix = ConsumerAccountPrefix
	ConsumerDelAddress string
	// Validator account address on consumer marshaled to string using Bech32
	// with Bech32Prefix = ProviderAccountPrefix
	ConsumerDelAddressOnProvider string
	// Validator operator address on consumer marshaled to string using Bech32
	// with Bech32Prefix = ConsumerAccountPrefix
	ConsumerValoperAddress string
	// Validator operator address on consumer marshaled to string using Bech32
	// with Bech32Prefix = ProviderAccountPrefix
	ConsumerValoperAddressOnProvider string
	// Validator consensus address on consumer marshaled to string using Bech32
	// with Bech32Prefix = ConsumerAccountPrefix. It matches the PrivValidatorKey below.
	ConsumerValconsAddress string
	// Validator consensus address on consumer marshaled to string using Bech32
	// with Bech32Prefix = ProviderAccountPrefix.
	ConsumerValconsAddressOnProvider string
	ConsumerValPubKey                string
	// Key used for consensus on consumer
	ConsumerPrivValidatorKey string
	ConsumerNodeKey          string
	UseConsumerKey           bool // if true the validator node will start with consumer key
}

// Attributes that are unique to a chain. Allows us to map (part of)
// the set of strings defined above to a set of viable chains
type ChainConfig struct {
	ChainId ChainID
	// The account prefix configured on the chain. For example, on the Hub, this is "cosmos"
	AccountPrefix string
	// Must be unique per chain
	IpPrefix       string
	VotingWaitTime uint
	// Any transformations to apply to the genesis file of all chains instantiated with this chain config, as a jq string.
	// Example: ".app_state.gov.params.voting_period = \"5s\" | .app_state.slashing.params.signed_blocks_window = \"2\" | .app_state.slashing.params.min_signed_per_window = \"0.500000000000000000\""
	GenesisChanges string
	BinaryName     string

	// binary to use after upgrade height
	UpgradeBinary string
}

type ContainerConfig struct {
	ContainerName string
	InstanceName  string
	CcvVersion    string
	Now           time.Time
}

type TargetConfig struct {
	gaiaTag         string
	localSdkPath    string
	useGaia         bool
	providerVersion string
	consumerVersion string
}

type TestConfig struct {
	// These are the non altered values during a typical test run, where multiple test runs can exist
	// to validate different action sequences and corresponding state checks.
	containerConfig  ContainerConfig
	validatorConfigs map[ValidatorID]ValidatorConfig
	chainConfigs     map[ChainID]ChainConfig
	// override config.toml parameters
	// usually used to override timeout_commit
	// having shorter timeout_commit reduces the test runtime because blocks are produced faster
	// lengthening the timeout_commit increases the test runtime because blocks are produced slower but the test is more reliable
	tendermintConfigOverride string
	useCometmock             bool // if false, nodes run CometBFT
	useGorelayer             bool // if false, Hermes is used as the relayer
	// chains which are running, i.e. producing blocks, at the moment
	runningChains map[ChainID]bool
	// Used with CometMock. The time by which chains have been advanced. Used to keep chains in sync: when a new chain is started, advance its time by this value to keep chains in sync.
	timeOffset       time.Duration
	transformGenesis bool
	name             string
}

// Initialize initializes the TestConfig instance by setting the runningChains field to an empty map.
func (tr *TestConfig) Initialize() {
	tr.runningChains = make(map[ChainID]bool)
}

func getDefaultValidators() map[ValidatorID]ValidatorConfig {
	return map[ValidatorID]ValidatorConfig{
		ValidatorID("alice"): {
			Mnemonic:                 "pave immune ethics wrap gain ceiling always holiday employ earth tumble real ice engage false unable carbon equal fresh sick tattoo nature pupil nuclear",
			DelAddress:               "cosmos19pe9pg5dv9k5fzgzmsrgnw9rl9asf7ddwhu7lm",
			DelAddressOnConsumer:     "consumer19pe9pg5dv9k5fzgzmsrgnw9rl9asf7ddtz33vu",
			ValoperAddress:           "cosmosvaloper19pe9pg5dv9k5fzgzmsrgnw9rl9asf7ddtrgtng",
			ValoperAddressOnConsumer: "consumervaloper19pe9pg5dv9k5fzgzmsrgnw9rl9asf7ddy6jwzg",
			ValconsAddress:           "cosmosvalcons1qmq08eruchr5sf5s3rwz7djpr5a25f7xw4mceq",
			ValconsAddressOnConsumer: "consumervalcons1qmq08eruchr5sf5s3rwz7djpr5a25f7xpvpagq",
			PrivValidatorKey:         `{"address":"06C0F3E47CC5C748269088DC2F36411D3AAA27C6","pub_key":{"type":"tendermint/PubKeyEd25519","value":"RrclQz9bIhkIy/gfL485g3PYMeiIku4qeo495787X10="},"priv_key":{"type":"tendermint/PrivKeyEd25519","value":"uX+ZpDMg89a6gtqs/+MQpCTSqlkZ0nJQJOhLlCJvwvdGtyVDP1siGQjL+B8vjzmDc9gx6IiS7ip6jj3nvztfXQ=="}}`,
			NodeKey:                  `{"priv_key":{"type":"tendermint/PrivKeyEd25519","value":"fjw4/DAhyRPnwKgXns5SV7QfswRSXMWJpHS7TyULDmJ8ofUc5poQP8dgr8bZRbCV5RV8cPqDq3FPdqwpmUbmdA=="}}`,
			IpSuffix:                 "4",

			// consumer chain assigned key
			ConsumerMnemonic:                 "exile install vapor thing little toss immune notable lounge december final easy strike title end program interest quote cloth forget forward job october twenty",
			ConsumerDelAddress:               "consumer1eeeggku6dzk3mv7wph3zq035rhtd890sh9rl32",
			ConsumerDelAddressOnProvider:     "cosmos1eeeggku6dzk3mv7wph3zq035rhtd890sjswszd",
			ConsumerValoperAddress:           "consumervaloper1eeeggku6dzk3mv7wph3zq035rhtd890scaqql7",
			ConsumerValoperAddressOnProvider: "cosmosvaloper1eeeggku6dzk3mv7wph3zq035rhtd890shy69w7",
			ConsumerValconsAddress:           "consumervalcons1muys5jyqk4xd27e208nym85kn0t4zjcfk9q5ce",
			ConsumerValconsAddressOnProvider: "cosmosvalcons1muys5jyqk4xd27e208nym85kn0t4zjcfeu63fe",
			ConsumerValPubKey:                `{"@type":"/cosmos.crypto.ed25519.PubKey","key":"ujY14AgopV907IYgPAk/5x8c9267S4fQf89nyeCPTes="}`,
			ConsumerPrivValidatorKey:         `{"address":"DF090A4880B54CD57B2A79E64D9E969BD7514B09","pub_key":{"type":"tendermint/PubKeyEd25519","value":"ujY14AgopV907IYgPAk/5x8c9267S4fQf89nyeCPTes="},"priv_key":{"type":"tendermint/PrivKeyEd25519","value":"TRJgf7lkTjs/sj43pyweEOanyV7H7fhnVivOi0A4yjW6NjXgCCilX3TshiA8CT/nHxz3brtLh9B/z2fJ4I9N6w=="}}`,
			ConsumerNodeKey:                  `{"priv_key":{"type":"tendermint/PrivKeyEd25519","value":"F966RL9pi20aXRzEBe4D0xRQJtZt696Xxz44XUON52cFc83FMn1WXJbP6arvA2JPyn2LA3DLKCFHSgALrCGXGA=="}}`,
			UseConsumerKey:                   false,
		},
		ValidatorID("bob"): {
			Mnemonic:                 "glass trip produce surprise diamond spin excess gaze wash drum human solve dress minor artefact canoe hard ivory orange dinner hybrid moral potato jewel",
			DelAddress:               "cosmos1dkas8mu4kyhl5jrh4nzvm65qz588hy9qcz08la",
			DelAddressOnConsumer:     "consumer1dkas8mu4kyhl5jrh4nzvm65qz588hy9qahzgv6",
			ValoperAddress:           "cosmosvaloper1dkas8mu4kyhl5jrh4nzvm65qz588hy9qakmjnw",
			ValoperAddressOnConsumer: "consumervaloper1dkas8mu4kyhl5jrh4nzvm65qz588hy9qj0phzw",
			ValconsAddress:           "cosmosvalcons1nx7n5uh0ztxsynn4sje6eyq2ud6rc6klc96w39",
			ValconsAddressOnConsumer: "consumervalcons1nx7n5uh0ztxsynn4sje6eyq2ud6rc6klhuqtq9",
			PrivValidatorKey:         `{"address":"99BD3A72EF12CD024E7584B3AC900AE3743C6ADF","pub_key":{"type":"tendermint/PubKeyEd25519","value":"mAN6RXYxSM4MNGSIriYiS7pHuwAcOHDQAy9/wnlSzOI="},"priv_key":{"type":"tendermint/PrivKeyEd25519","value":"QePcwfWtOavNK7pBJrtoLMzarHKn6iBWfWPFeyV+IdmYA3pFdjFIzgw0ZIiuJiJLuke7ABw4cNADL3/CeVLM4g=="}}`,
			NodeKey:                  `{"priv_key":{"type":"tendermint/PrivKeyEd25519","value":"TQ4vHcO/vKdzGtWpelkX53WdMQd4kTsWGFrdcatdXFvWyO215Rewn5IRP0FszPLWr2DqPzmuH8WvxYGk5aeOXw=="}}`,
			IpSuffix:                 "5",

			// consumer chain assigned key
			ConsumerMnemonic:                 "grunt list hour endless observe better spoil penalty lab duck only layer vague fantasy satoshi record demise topple space shaft solar practice donor sphere",
			ConsumerDelAddress:               "consumer1q90l6j6lzzgt460ehjj56azknlt5yrd44y2uke",
			ConsumerDelAddressOnProvider:     "cosmos1q90l6j6lzzgt460ehjj56azknlt5yrd4s38n97",
			ConsumerValoperAddress:           "consumervaloper1q90l6j6lzzgt460ehjj56azknlt5yrd46ufrcd",
			ConsumerValoperAddressOnProvider: "cosmosvaloper1q90l6j6lzzgt460ehjj56azknlt5yrd449nxfd",
			ConsumerValconsAddress:           "consumervalcons1uuec3cjxajv5te08p220usrjhkfhg9wyref26m",
			ConsumerValconsAddressOnProvider: "cosmosvalcons1uuec3cjxajv5te08p220usrjhkfhg9wyvqn0tm",
			ConsumerValPubKey:                `{"@type":"/cosmos.crypto.ed25519.PubKey","key":"QlG+iYe6AyYpvY1z9RNJKCVlH14Q/qSz4EjGdGCru3o="}`,
			ConsumerPrivValidatorKey:         `{"address":"E73388E246EC9945E5E70A94FE4072BD937415C4","pub_key":{"type":"tendermint/PubKeyEd25519","value":"QlG+iYe6AyYpvY1z9RNJKCVlH14Q/qSz4EjGdGCru3o="},"priv_key":{"type":"tendermint/PrivKeyEd25519","value":"OFR4w+FC6EMw5fAGTrHVexyPrjzQ7QfqgZOMgVf0izlCUb6Jh7oDJim9jXP1E0koJWUfXhD+pLPgSMZ0YKu7eg=="}}`,
			ConsumerNodeKey:                  `{"priv_key":{"type":"tendermint/PrivKeyEd25519","value":"uhPCqnL2KE8m/8OFNLQ5bN3CJr6mds+xfBi0E4umT/s2uWiJhet+vbYx88DHSdof3gGFNTIzAIxSppscBKX96w=="}}`,
			UseConsumerKey:                   false,
		},
		ValidatorID("carol"): {
			Mnemonic:                 "sight similar better jar bitter laptop solve fashion father jelly scissors chest uniform play unhappy convince silly clump another conduct behave reunion marble animal",
			DelAddress:               "cosmos19hz4m226ztankqramvt4a7t0shejv4dc79gp9u",
			DelAddressOnConsumer:     "consumer19hz4m226ztankqramvt4a7t0shejv4dcms9wkm",
			ValoperAddress:           "cosmosvaloper19hz4m226ztankqramvt4a7t0shejv4dcm3u5f0",
			ValoperAddressOnConsumer: "consumervaloper19hz4m226ztankqramvt4a7t0shejv4dc5gx3c0",
			ValconsAddress:           "cosmosvalcons1ezyrq65s3gshhx5585w6mpusq3xsj3ayzf4uv6",
			ValconsAddressOnConsumer: "consumervalcons1ezyrq65s3gshhx5585w6mpusq3xsj3ayds0ea6",
			PrivValidatorKey:         `{"address":"C888306A908A217B9A943D1DAD8790044D0947A4","pub_key":{"type":"tendermint/PubKeyEd25519","value":"IHo4QEikWZfIKmM0X+N+BjKttz8HOzGs2npyjiba3Xk="},"priv_key":{"type":"tendermint/PrivKeyEd25519","value":"z08bmSB91uFVpVmR3t2ewd/bDjZ/AzwQpe5rKjWiPG0gejhASKRZl8gqYzRf434GMq23Pwc7MazaenKOJtrdeQ=="}}`,
			NodeKey:                  `{"priv_key":{"type":"tendermint/PrivKeyEd25519","value":"WLTcHEjbwB24Wp3z5oBSYTvtGQonz/7IQabOFw85BN0UkkyY5HDf38o8oHlFxVI26f+DFVeICuLbe9aXKGnUeg=="}}`,
			IpSuffix:                 "6",

			// consumer chain assigned key
			ConsumerMnemonic:                 "clip choose cake west range gun slam cry village receive juice galaxy lend ritual range provide ritual can since verify breeze vacant play dragon",
			ConsumerDelAddress:               "consumer1sx6j9g2rh324a342a5f0rnx7me34r9nwduz5te",
			ConsumerDelAddressOnProvider:     "cosmos1sx6j9g2rh324a342a5f0rnx7me34r9nwgf0mc7",
			ConsumerValoperAddress:           "consumervaloper1sx6j9g2rh324a342a5f0rnx7me34r9nwzypt9d",
			ConsumerValoperAddressOnProvider: "cosmosvaloper1sx6j9g2rh324a342a5f0rnx7me34r9nwdamw5d",
			ConsumerValconsAddress:           "consumervalcons1kswr5sq599365kcjmhgufevfps9njf43kv9tuk",
			ConsumerValconsAddressOnProvider: "cosmosvalcons1kswr5sq599365kcjmhgufevfps9njf43e4lwdk",
			ConsumerValPubKey:                `{"@type":"/cosmos.crypto.ed25519.PubKey","key":"Ui5Gf1+mtWUdH8u3xlmzdKID+F3PK0sfXZ73GZ6q6is="}`,
			ConsumerPrivValidatorKey:         `{"address":"B41C3A40142963AA5B12DDD1C4E5890C0B3926B1","pub_key":{"type":"tendermint/PubKeyEd25519","value":"Ui5Gf1+mtWUdH8u3xlmzdKID+F3PK0sfXZ73GZ6q6is="},"priv_key":{"type":"tendermint/PrivKeyEd25519","value":"3YaBAZLA+sl/E73lLfbFbG0u6DYm33ayr/0UpCt/vFBSLkZ/X6a1ZR0fy7fGWbN0ogP4Xc8rSx9dnvcZnqrqKw=="}}`,
			ConsumerNodeKey:                  `{"priv_key":{"type":"tendermint/PrivKeyEd25519","value":"rxBzFedtD3pqgfJQblbxGusKOr47oBfr8ba0Iz14gobtDRZQZlSZ/UGP4pSHkVf+4vtkrkO1vRHBYJobuiP+7A=="}}`,
			UseConsumerKey:                   true,
		},
	}
}

func SlashThrottleTestConfig() TestConfig {
	tr := TestConfig{
		name: "slash-throttling",
		containerConfig: ContainerConfig{
			ContainerName: "interchain-security-slash-container",
			InstanceName:  "interchain-security-slash-instance",
			CcvVersion:    "1",
			Now:           time.Now(),
		},
		validatorConfigs: getDefaultValidators(),
		chainConfigs: map[ChainID]ChainConfig{
			ChainID("provi"): {
				ChainId:        ChainID("provi"),
				AccountPrefix:  ProviderAccountPrefix,
				BinaryName:     "interchain-security-pd",
				IpPrefix:       "7.7.7",
				VotingWaitTime: 20,
				GenesisChanges: ".app_state.gov.params.voting_period = \"20s\" | " +
					// Custom slashing parameters for testing validator downtime functionality
					// See https://docs.cosmos.network/main/modules/slashing/04_begin_block.html#uptime-tracking
					".app_state.slashing.params.signed_blocks_window = \"10\" | " +
					".app_state.slashing.params.min_signed_per_window = \"0.500000000000000000\" | " +
					".app_state.slashing.params.downtime_jail_duration = \"60s\" | " +
					".app_state.slashing.params.slash_fraction_downtime = \"0.010000000000000000\" | " +
					".app_state.provider.params.slash_meter_replenish_fraction = \"0.10\" | " +
					".app_state.provider.params.slash_meter_replenish_period = \"20s\" | " +
<<<<<<< HEAD
					".app_state.provider.params.blocks_per_epoch = 2",
=======
					".app_state.provider.params.blocks_per_epoch = 3",
>>>>>>> ff578dad
			},
			ChainID("consu"): {
				ChainId:        ChainID("consu"),
				AccountPrefix:  ConsumerAccountPrefix,
				BinaryName:     "interchain-security-cd",
				IpPrefix:       "7.7.8",
				VotingWaitTime: 20,
				GenesisChanges: ".app_state.gov.params.voting_period = \"20s\" | " +
					".app_state.slashing.params.signed_blocks_window = \"20\" | " +
					".app_state.slashing.params.min_signed_per_window = \"0.500000000000000000\" | " +
					".app_state.slashing.params.downtime_jail_duration = \"60s\" | " +
					".app_state.slashing.params.slash_fraction_downtime = \"0.010000000000000000\" | " +
					".app_state.ccvconsumer.params.retry_delay_period = \"30s\"",
			},
		},
		tendermintConfigOverride: `s/timeout_commit = "5s"/timeout_commit = "1s"/;` +
			`s/peer_gossip_sleep_duration = "100ms"/peer_gossip_sleep_duration = "50ms"/;`,
	}
	tr.Initialize()
	return tr
}

func DefaultTestConfig() TestConfig {
	tr := TestConfig{
		name: "default",
		containerConfig: ContainerConfig{
			ContainerName: "interchain-security-container",
			InstanceName:  "interchain-security-instance",
			CcvVersion:    "1",
			Now:           time.Now(),
		},
		validatorConfigs: getDefaultValidators(),
		chainConfigs: map[ChainID]ChainConfig{
			ChainID("provi"): {
				ChainId:        ChainID("provi"),
				AccountPrefix:  ProviderAccountPrefix,
				BinaryName:     "interchain-security-pd",
				IpPrefix:       "7.7.7",
				VotingWaitTime: 20,
				GenesisChanges: ".app_state.gov.params.voting_period = \"20s\" | " +
					// Custom slashing parameters for testing validator downtime functionality
					// See https://docs.cosmos.network/main/modules/slashing/04_begin_block.html#uptime-tracking
					".app_state.slashing.params.signed_blocks_window = \"10\" | " +
					".app_state.slashing.params.min_signed_per_window = \"0.500000000000000000\" | " +
					".app_state.slashing.params.downtime_jail_duration = \"60s\" | " +
					".app_state.slashing.params.slash_fraction_downtime = \"0.010000000000000000\" | " +
					".app_state.provider.params.slash_meter_replenish_fraction = \"1.0\" | " + // This disables slash packet throttling
					".app_state.provider.params.slash_meter_replenish_period = \"3s\" | " +
<<<<<<< HEAD
					".app_state.provider.params.blocks_per_epoch = 2",
=======
					".app_state.provider.params.blocks_per_epoch = 3",
>>>>>>> ff578dad
			},
			ChainID("consu"): {
				ChainId:        ChainID("consu"),
				AccountPrefix:  ConsumerAccountPrefix,
				BinaryName:     "interchain-security-cd",
				IpPrefix:       "7.7.8",
				VotingWaitTime: 20,
				GenesisChanges: ".app_state.gov.params.voting_period = \"20s\" | " +
					".app_state.slashing.params.signed_blocks_window = \"20\" | " +
					".app_state.slashing.params.min_signed_per_window = \"0.500000000000000000\" | " +
					".app_state.slashing.params.downtime_jail_duration = \"60s\" | " +
					".app_state.slashing.params.slash_fraction_downtime = \"0.010000000000000000\"",
			},
		},
		tendermintConfigOverride: `s/timeout_commit = "5s"/timeout_commit = "1s"/;` +
			`s/peer_gossip_sleep_duration = "100ms"/peer_gossip_sleep_duration = "50ms"/;`,
	}
	tr.Initialize()
	return tr
}

func DemocracyTestConfig(allowReward bool) TestConfig {
	consumerGenChanges := ".app_state.ccvconsumer.params.blocks_per_distribution_transmission = \"20\" | " +
		".app_state.gov.params.voting_period = \"10s\" | " +
		".app_state.slashing.params.signed_blocks_window = \"10\" | " +
		".app_state.slashing.params.min_signed_per_window = \"0.500000000000000000\" | " +
		".app_state.slashing.params.downtime_jail_duration = \"60s\" | " +
		".app_state.slashing.params.slash_fraction_downtime = \"0.010000000000000000\" | " +
		".app_state.transfer.params.send_enabled = false | " +
<<<<<<< HEAD
		".app_state.provider.params.blocks_per_epoch = 2"
=======
		".app_state.provider.params.blocks_per_epoch = 3"
>>>>>>> ff578dad

	if allowReward {
		// This allows the consumer chain to send rewards in the stake denom
		consumerGenChanges += " | .app_state.ccvconsumer.params.reward_denoms = [\"stake\"]"
	}

	tr := TestConfig{
		name: "democracy",
		containerConfig: ContainerConfig{
			ContainerName: "interchain-security-democ-container",
			InstanceName:  "interchain-security-democ-instance",
			CcvVersion:    "1",
			Now:           time.Now(),
		},
		validatorConfigs: getDefaultValidators(),
		chainConfigs: map[ChainID]ChainConfig{
			ChainID("provi"): {
				ChainId:        ChainID("provi"),
				AccountPrefix:  ProviderAccountPrefix,
				BinaryName:     "interchain-security-pd",
				IpPrefix:       "7.7.7",
				VotingWaitTime: 20,
				GenesisChanges: ".app_state.gov.params.voting_period = \"20s\" | " +
					// Custom slashing parameters for testing validator downtime functionality
					// See https://docs.cosmos.network/main/modules/slashing/04_begin_block.html#uptime-tracking
					".app_state.slashing.params.signed_blocks_window = \"10\" | " +
					".app_state.slashing.params.min_signed_per_window = \"0.500000000000000000\" | " +
					".app_state.slashing.params.downtime_jail_duration = \"60s\" | " +
					".app_state.slashing.params.slash_fraction_downtime = \"0.010000000000000000\" | " +
					".app_state.provider.params.slash_meter_replenish_fraction = \"1.0\" | " + // This disables slash packet throttling
<<<<<<< HEAD
					".app_state.provider.params.blocks_per_epoch = 2",
=======
					".app_state.provider.params.blocks_per_epoch = 3",
>>>>>>> ff578dad
			},
			ChainID("democ"): {
				ChainId:        ChainID("democ"),
				AccountPrefix:  ConsumerAccountPrefix,
				BinaryName:     "interchain-security-cdd",
				IpPrefix:       "7.7.9",
				VotingWaitTime: 20,
				GenesisChanges: consumerGenChanges,
			},
		},
		tendermintConfigOverride: `s/timeout_commit = "5s"/timeout_commit = "1s"/;` +
			`s/peer_gossip_sleep_duration = "100ms"/peer_gossip_sleep_duration = "50ms"/;`,
	}
	tr.Initialize()
	return tr
}

func MultiConsumerTestConfig() TestConfig {
	tr := TestConfig{
		name: "multi-consumer",
		containerConfig: ContainerConfig{
			ContainerName: "interchain-security-multic-container",
			InstanceName:  "interchain-security-multic-instance",
			CcvVersion:    "1",
			Now:           time.Now(),
		},
		validatorConfigs: getDefaultValidators(),
		chainConfigs: map[ChainID]ChainConfig{
			ChainID("provi"): {
				ChainId:        ChainID("provi"),
				AccountPrefix:  ProviderAccountPrefix,
				BinaryName:     "interchain-security-pd",
				IpPrefix:       "7.7.7",
				VotingWaitTime: 20,
				GenesisChanges: ".app_state.gov.params.voting_period = \"30s\" | " +
					// Custom slashing parameters for testing validator downtime functionality
					// See https://docs.cosmos.network/main/modules/slashing/04_begin_block.html#uptime-tracking
					".app_state.slashing.params.signed_blocks_window = \"10\" | " +
					".app_state.slashing.params.min_signed_per_window = \"0.500000000000000000\" | " +
					".app_state.slashing.params.downtime_jail_duration = \"60s\" | " +
					".app_state.slashing.params.slash_fraction_downtime = \"0.010000000000000000\" | " +
					".app_state.provider.params.slash_meter_replenish_fraction = \"1.0\" | " + // This disables slash packet throttling
<<<<<<< HEAD
					".app_state.provider.params.blocks_per_epoch = 2",
=======
					".app_state.provider.params.blocks_per_epoch = 3",
>>>>>>> ff578dad
			},
			ChainID("consu"): {
				ChainId:        ChainID("consu"),
				AccountPrefix:  ConsumerAccountPrefix,
				BinaryName:     "interchain-security-cd",
				IpPrefix:       "7.7.8",
				VotingWaitTime: 20,
				GenesisChanges: ".app_state.gov.params.voting_period = \"20s\" | " +
					".app_state.slashing.params.signed_blocks_window = \"20\" | " +
					".app_state.slashing.params.min_signed_per_window = \"0.500000000000000000\" | " +
					".app_state.slashing.params.downtime_jail_duration = \"60s\" | " +
					".app_state.slashing.params.slash_fraction_downtime = \"0.010000000000000000\"",
			},
			ChainID("densu"): {
				ChainId:        ChainID("densu"),
				AccountPrefix:  ConsumerAccountPrefix,
				BinaryName:     "interchain-security-cd",
				IpPrefix:       "7.7.9",
				VotingWaitTime: 20,
				GenesisChanges: ".app_state.gov.params.voting_period = \"20s\" | " +
					".app_state.slashing.params.signed_blocks_window = \"20\" | " +
					".app_state.slashing.params.min_signed_per_window = \"0.500000000000000000\" | " +
					".app_state.slashing.params.downtime_jail_duration = \"60s\" | " +
					".app_state.slashing.params.slash_fraction_downtime = \"0.010000000000000000\"",
			},
		},
		tendermintConfigOverride: `s/timeout_commit = "5s"/timeout_commit = "3s"/;` +
			`s/peer_gossip_sleep_duration = "100ms"/peer_gossip_sleep_duration = "100ms"/;`,
	}
	tr.Initialize()
	return tr
}

func ChangeoverTestConfig() TestConfig {
	tr := TestConfig{
		name: "changeover",
		containerConfig: ContainerConfig{
			ContainerName: "interchain-security-changeover-container",
			InstanceName:  "interchain-security-changeover-instance",
			CcvVersion:    "1",
			Now:           time.Now(),
		},
		validatorConfigs: getDefaultValidators(),
		chainConfigs: map[ChainID]ChainConfig{
			ChainID("provi"): {
				ChainId:        ChainID("provi"),
				AccountPrefix:  ProviderAccountPrefix,
				BinaryName:     "interchain-security-pd",
				IpPrefix:       "7.7.7",
				VotingWaitTime: 20,
				GenesisChanges: ".app_state.gov.params.voting_period = \"20s\" | " +
					// Custom slashing parameters for testing validator downtime functionality
					// See https://docs.cosmos.network/main/modules/slashing/04_begin_block.html#uptime-tracking
					".app_state.slashing.params.signed_blocks_window = \"10\" | " +
					".app_state.slashing.params.min_signed_per_window = \"0.500000000000000000\" | " +
					".app_state.slashing.params.downtime_jail_duration = \"60s\" | " +
					".app_state.slashing.params.slash_fraction_downtime = \"0.010000000000000000\" | " +
					".app_state.provider.params.slash_meter_replenish_fraction = \"1.0\" | " + // This disables slash packet throttling
					".app_state.provider.params.slash_meter_replenish_period = \"3s\" | " +
<<<<<<< HEAD
					".app_state.provider.params.blocks_per_epoch = 2",
=======
					".app_state.provider.params.blocks_per_epoch = 3",
>>>>>>> ff578dad
			},
			ChainID("sover"): {
				ChainId:        ChainID("sover"),
				AccountPrefix:  ConsumerAccountPrefix,
				BinaryName:     "interchain-security-sd",
				UpgradeBinary:  "interchain-security-cdd",
				IpPrefix:       "7.7.8",
				VotingWaitTime: 20,
				GenesisChanges: ".app_state.gov.params.voting_period = \"20s\" | " +
					".app_state.slashing.params.signed_blocks_window = \"20\" | " +
					".app_state.slashing.params.min_signed_per_window = \"0.500000000000000000\" | " +
					".app_state.slashing.params.downtime_jail_duration = \"60s\" | " +
					".app_state.slashing.params.slash_fraction_downtime = \"0.010000000000000000\" | " +
					".app_state.staking.params.unbonding_time = \"1728000s\"", // making the genesis unbonding time equal to unbonding time in the consumer addition proposal
			},
		},
		tendermintConfigOverride: `s/timeout_commit = "5s"/timeout_commit = "1s"/;` +
			`s/peer_gossip_sleep_duration = "100ms"/peer_gossip_sleep_duration = "50ms"/;`,
	}
	tr.Initialize()
	return tr
}

func ConsumerMisbehaviourTestConfig() TestConfig {
	tc := TestConfig{
		name: "consumer-misbehaviour",
		containerConfig: ContainerConfig{
			ContainerName: "interchain-security-container",
			InstanceName:  "interchain-security-instance",
			CcvVersion:    "1",
			Now:           time.Now(),
		},
		validatorConfigs: map[ValidatorID]ValidatorConfig{
			ValidatorID("alice"): {
				Mnemonic:                 "pave immune ethics wrap gain ceiling always holiday employ earth tumble real ice engage false unable carbon equal fresh sick tattoo nature pupil nuclear",
				DelAddress:               "cosmos19pe9pg5dv9k5fzgzmsrgnw9rl9asf7ddwhu7lm",
				DelAddressOnConsumer:     "consumer19pe9pg5dv9k5fzgzmsrgnw9rl9asf7ddtz33vu",
				ValoperAddress:           "cosmosvaloper19pe9pg5dv9k5fzgzmsrgnw9rl9asf7ddtrgtng",
				ValoperAddressOnConsumer: "consumervaloper19pe9pg5dv9k5fzgzmsrgnw9rl9asf7ddy6jwzg",
				ValconsAddress:           "cosmosvalcons1qmq08eruchr5sf5s3rwz7djpr5a25f7xw4mceq",
				ValconsAddressOnConsumer: "consumervalcons1qmq08eruchr5sf5s3rwz7djpr5a25f7xpvpagq",
				PrivValidatorKey:         `{"address":"06C0F3E47CC5C748269088DC2F36411D3AAA27C6","pub_key":{"type":"tendermint/PubKeyEd25519","value":"RrclQz9bIhkIy/gfL485g3PYMeiIku4qeo495787X10="},"priv_key":{"type":"tendermint/PrivKeyEd25519","value":"uX+ZpDMg89a6gtqs/+MQpCTSqlkZ0nJQJOhLlCJvwvdGtyVDP1siGQjL+B8vjzmDc9gx6IiS7ip6jj3nvztfXQ=="}}`,
				NodeKey:                  `{"priv_key":{"type":"tendermint/PrivKeyEd25519","value":"fjw4/DAhyRPnwKgXns5SV7QfswRSXMWJpHS7TyULDmJ8ofUc5poQP8dgr8bZRbCV5RV8cPqDq3FPdqwpmUbmdA=="}}`,
				IpSuffix:                 "4",

				// consumer chain assigned key
				ConsumerMnemonic:                 "exile install vapor thing little toss immune notable lounge december final easy strike title end program interest quote cloth forget forward job october twenty",
				ConsumerDelAddress:               "consumer1eeeggku6dzk3mv7wph3zq035rhtd890sh9rl32",
				ConsumerDelAddressOnProvider:     "cosmos1eeeggku6dzk3mv7wph3zq035rhtd890sjswszd",
				ConsumerValoperAddress:           "consumervaloper1eeeggku6dzk3mv7wph3zq035rhtd890scaqql7",
				ConsumerValoperAddressOnProvider: "cosmosvaloper1eeeggku6dzk3mv7wph3zq035rhtd890shy69w7",
				ConsumerValconsAddress:           "consumervalcons1muys5jyqk4xd27e208nym85kn0t4zjcfk9q5ce",
				ConsumerValconsAddressOnProvider: "cosmosvalcons1muys5jyqk4xd27e208nym85kn0t4zjcfeu63fe",
				ConsumerValPubKey:                `{"@type":"/cosmos.crypto.ed25519.PubKey","key":"ujY14AgopV907IYgPAk/5x8c9267S4fQf89nyeCPTes="}`,
				ConsumerPrivValidatorKey:         `{"address":"DF090A4880B54CD57B2A79E64D9E969BD7514B09","pub_key":{"type":"tendermint/PubKeyEd25519","value":"ujY14AgopV907IYgPAk/5x8c9267S4fQf89nyeCPTes="},"priv_key":{"type":"tendermint/PrivKeyEd25519","value":"TRJgf7lkTjs/sj43pyweEOanyV7H7fhnVivOi0A4yjW6NjXgCCilX3TshiA8CT/nHxz3brtLh9B/z2fJ4I9N6w=="}}`,
				ConsumerNodeKey:                  `{"priv_key":{"type":"tendermint/PrivKeyEd25519","value":"F966RL9pi20aXRzEBe4D0xRQJtZt696Xxz44XUON52cFc83FMn1WXJbP6arvA2JPyn2LA3DLKCFHSgALrCGXGA=="}}`,
				UseConsumerKey:                   true,
			},
			ValidatorID("bob"): {
				Mnemonic:                 "glass trip produce surprise diamond spin excess gaze wash drum human solve dress minor artefact canoe hard ivory orange dinner hybrid moral potato jewel",
				DelAddress:               "cosmos1dkas8mu4kyhl5jrh4nzvm65qz588hy9qcz08la",
				DelAddressOnConsumer:     "consumer1dkas8mu4kyhl5jrh4nzvm65qz588hy9qahzgv6",
				ValoperAddress:           "cosmosvaloper1dkas8mu4kyhl5jrh4nzvm65qz588hy9qakmjnw",
				ValoperAddressOnConsumer: "consumervaloper1dkas8mu4kyhl5jrh4nzvm65qz588hy9qj0phzw",
				ValconsAddress:           "cosmosvalcons1nx7n5uh0ztxsynn4sje6eyq2ud6rc6klc96w39",
				ValconsAddressOnConsumer: "consumervalcons1nx7n5uh0ztxsynn4sje6eyq2ud6rc6klhuqtq9",
				PrivValidatorKey:         `{"address":"99BD3A72EF12CD024E7584B3AC900AE3743C6ADF","pub_key":{"type":"tendermint/PubKeyEd25519","value":"mAN6RXYxSM4MNGSIriYiS7pHuwAcOHDQAy9/wnlSzOI="},"priv_key":{"type":"tendermint/PrivKeyEd25519","value":"QePcwfWtOavNK7pBJrtoLMzarHKn6iBWfWPFeyV+IdmYA3pFdjFIzgw0ZIiuJiJLuke7ABw4cNADL3/CeVLM4g=="}}`,
				NodeKey:                  `{"priv_key":{"type":"tendermint/PrivKeyEd25519","value":"TQ4vHcO/vKdzGtWpelkX53WdMQd4kTsWGFrdcatdXFvWyO215Rewn5IRP0FszPLWr2DqPzmuH8WvxYGk5aeOXw=="}}`,
				IpSuffix:                 "5",

				// consumer chain assigned key
				ConsumerMnemonic:                 "grunt list hour endless observe better spoil penalty lab duck only layer vague fantasy satoshi record demise topple space shaft solar practice donor sphere",
				ConsumerDelAddress:               "consumer1q90l6j6lzzgt460ehjj56azknlt5yrd44y2uke",
				ConsumerDelAddressOnProvider:     "cosmos1q90l6j6lzzgt460ehjj56azknlt5yrd4s38n97",
				ConsumerValoperAddress:           "consumervaloper1q90l6j6lzzgt460ehjj56azknlt5yrd46ufrcd",
				ConsumerValoperAddressOnProvider: "cosmosvaloper1q90l6j6lzzgt460ehjj56azknlt5yrd449nxfd",
				ConsumerValconsAddress:           "consumervalcons1uuec3cjxajv5te08p220usrjhkfhg9wyref26m",
				ConsumerValconsAddressOnProvider: "cosmosvalcons1uuec3cjxajv5te08p220usrjhkfhg9wyvqn0tm",
				ConsumerValPubKey:                `{"@type":"/cosmos.crypto.ed25519.PubKey","key":"QlG+iYe6AyYpvY1z9RNJKCVlH14Q/qSz4EjGdGCru3o="}`,
				ConsumerPrivValidatorKey:         `{"address":"E73388E246EC9945E5E70A94FE4072BD937415C4","pub_key":{"type":"tendermint/PubKeyEd25519","value":"QlG+iYe6AyYpvY1z9RNJKCVlH14Q/qSz4EjGdGCru3o="},"priv_key":{"type":"tendermint/PrivKeyEd25519","value":"OFR4w+FC6EMw5fAGTrHVexyPrjzQ7QfqgZOMgVf0izlCUb6Jh7oDJim9jXP1E0koJWUfXhD+pLPgSMZ0YKu7eg=="}}`,
				ConsumerNodeKey:                  `{"priv_key":{"type":"tendermint/PrivKeyEd25519","value":"uhPCqnL2KE8m/8OFNLQ5bN3CJr6mds+xfBi0E4umT/s2uWiJhet+vbYx88DHSdof3gGFNTIzAIxSppscBKX96w=="}}`,
				UseConsumerKey:                   false,
			},
		},
		chainConfigs: map[ChainID]ChainConfig{
			ChainID("provi"): {
				ChainId:        ChainID("provi"),
				AccountPrefix:  ProviderAccountPrefix,
				BinaryName:     "interchain-security-pd",
				IpPrefix:       "7.7.7",
				VotingWaitTime: 20,
				GenesisChanges: ".app_state.gov.params.voting_period = \"20s\" | " +
					// Custom slashing parameters for testing validator downtime functionality
					// See https://docs.cosmos.network/main/modules/slashing/04_begin_block.html#uptime-tracking
					".app_state.slashing.params.signed_blocks_window = \"10\" | " +
					".app_state.slashing.params.min_signed_per_window = \"0.500000000000000000\" | " +
					".app_state.slashing.params.downtime_jail_duration = \"60s\" | " +
					".app_state.slashing.params.slash_fraction_downtime = \"0.010000000000000000\" | " +
					".app_state.provider.params.slash_meter_replenish_fraction = \"1.0\" | " + // This disables slash packet throttling
					".app_state.provider.params.slash_meter_replenish_period = \"3s\" | " +
<<<<<<< HEAD
					".app_state.provider.params.blocks_per_epoch = 2",
=======
					".app_state.provider.params.blocks_per_epoch = 3",
>>>>>>> ff578dad
			},
			ChainID("consu"): {
				ChainId:        ChainID("consu"),
				AccountPrefix:  ConsumerAccountPrefix,
				BinaryName:     "interchain-security-cd",
				IpPrefix:       "7.7.8",
				VotingWaitTime: 20,
				GenesisChanges: ".app_state.gov.params.voting_period = \"20s\" | " +
					".app_state.slashing.params.signed_blocks_window = \"20\" | " +
					".app_state.slashing.params.min_signed_per_window = \"0.500000000000000000\" | " +
					".app_state.slashing.params.downtime_jail_duration = \"60s\" | " +
					".app_state.slashing.params.slash_fraction_downtime = \"0.010000000000000000\"",
			},
		},
		tendermintConfigOverride: `s/timeout_commit = "5s"/timeout_commit = "1s"/;` +
			`s/peer_gossip_sleep_duration = "100ms"/peer_gossip_sleep_duration = "50ms"/;` +
			// Required to start consumer chain by running a single big validator
			`s/block_sync = true/block_sync = false/;`,
	}
	tc.Initialize()
	return tc
}

func (s *TestConfig) SetDockerConfig(localSdkPath string, useGaia bool, gaiaTag string) {
	if localSdkPath != "" {
		fmt.Println("USING LOCAL SDK", localSdkPath)
	}
	if useGaia {
		fmt.Println("USING GAIA INSTEAD OF ICS provider app", gaiaTag)
	}
}

func (s *TestConfig) SetCometMockConfig(useCometmock bool) {
	s.useCometmock = useCometmock
}

func (s *TestConfig) SetRelayerConfig(useRly bool) {
	s.useGorelayer = useRly
}

// validateStringLiterals enforces that configs follow the constraints
// necessary to execute the tests
//
// Note: Network interfaces (name of virtual ethernet interfaces for ip link)
// within the container will be named as "$CHAIN_ID-$VAL_ID-out" etc.
// where this name is constrained to 15 bytes or less. Therefore each string literal
// used as a validatorID or chainID needs to be 5 char or less.
func (s *TestConfig) validateStringLiterals() {
	for valID, valConfig := range s.validatorConfigs {
		if len(valID) > 5 {
			panic("validator id string literal must be 5 char or less")
		}

		ipSuffix, err := strconv.Atoi(valConfig.IpSuffix)
		if err != nil {
			panic(fmt.Sprintf("ip suffix must be an int: %v\n", err))
		}

		if ipSuffix == 253 {
			panic("ip suffix 253 is reserved for query node")
		}

		if ipSuffix == 252 {
			panic("ip suffix 252 is reserved for double signing node")
		}

		if ipSuffix < 1 || 251 < ipSuffix {
			panic("ip suffix out of range, need to change config")
		}
	}

	for chainID, chainConfig := range s.chainConfigs {
		if len(chainID) > 5 {
			panic("chain id string literal must be 5 char or less")
		}

		if chainID != chainConfig.ChainId {
			panic("chain config is mapped to a chain id that is different than what's stored in the config")
		}
	}
}<|MERGE_RESOLUTION|>--- conflicted
+++ resolved
@@ -241,11 +241,7 @@
 					".app_state.slashing.params.slash_fraction_downtime = \"0.010000000000000000\" | " +
 					".app_state.provider.params.slash_meter_replenish_fraction = \"0.10\" | " +
 					".app_state.provider.params.slash_meter_replenish_period = \"20s\" | " +
-<<<<<<< HEAD
-					".app_state.provider.params.blocks_per_epoch = 2",
-=======
 					".app_state.provider.params.blocks_per_epoch = 3",
->>>>>>> ff578dad
 			},
 			ChainID("consu"): {
 				ChainId:        ChainID("consu"),
@@ -294,11 +290,7 @@
 					".app_state.slashing.params.slash_fraction_downtime = \"0.010000000000000000\" | " +
 					".app_state.provider.params.slash_meter_replenish_fraction = \"1.0\" | " + // This disables slash packet throttling
 					".app_state.provider.params.slash_meter_replenish_period = \"3s\" | " +
-<<<<<<< HEAD
-					".app_state.provider.params.blocks_per_epoch = 2",
-=======
 					".app_state.provider.params.blocks_per_epoch = 3",
->>>>>>> ff578dad
 			},
 			ChainID("consu"): {
 				ChainId:        ChainID("consu"),
@@ -328,11 +320,7 @@
 		".app_state.slashing.params.downtime_jail_duration = \"60s\" | " +
 		".app_state.slashing.params.slash_fraction_downtime = \"0.010000000000000000\" | " +
 		".app_state.transfer.params.send_enabled = false | " +
-<<<<<<< HEAD
-		".app_state.provider.params.blocks_per_epoch = 2"
-=======
 		".app_state.provider.params.blocks_per_epoch = 3"
->>>>>>> ff578dad
 
 	if allowReward {
 		// This allows the consumer chain to send rewards in the stake denom
@@ -363,11 +351,7 @@
 					".app_state.slashing.params.downtime_jail_duration = \"60s\" | " +
 					".app_state.slashing.params.slash_fraction_downtime = \"0.010000000000000000\" | " +
 					".app_state.provider.params.slash_meter_replenish_fraction = \"1.0\" | " + // This disables slash packet throttling
-<<<<<<< HEAD
-					".app_state.provider.params.blocks_per_epoch = 2",
-=======
 					".app_state.provider.params.blocks_per_epoch = 3",
->>>>>>> ff578dad
 			},
 			ChainID("democ"): {
 				ChainId:        ChainID("democ"),
@@ -410,11 +394,7 @@
 					".app_state.slashing.params.downtime_jail_duration = \"60s\" | " +
 					".app_state.slashing.params.slash_fraction_downtime = \"0.010000000000000000\" | " +
 					".app_state.provider.params.slash_meter_replenish_fraction = \"1.0\" | " + // This disables slash packet throttling
-<<<<<<< HEAD
-					".app_state.provider.params.blocks_per_epoch = 2",
-=======
 					".app_state.provider.params.blocks_per_epoch = 3",
->>>>>>> ff578dad
 			},
 			ChainID("consu"): {
 				ChainId:        ChainID("consu"),
@@ -474,11 +454,7 @@
 					".app_state.slashing.params.slash_fraction_downtime = \"0.010000000000000000\" | " +
 					".app_state.provider.params.slash_meter_replenish_fraction = \"1.0\" | " + // This disables slash packet throttling
 					".app_state.provider.params.slash_meter_replenish_period = \"3s\" | " +
-<<<<<<< HEAD
-					".app_state.provider.params.blocks_per_epoch = 2",
-=======
 					".app_state.provider.params.blocks_per_epoch = 3",
->>>>>>> ff578dad
 			},
 			ChainID("sover"): {
 				ChainId:        ChainID("sover"),
@@ -579,11 +555,7 @@
 					".app_state.slashing.params.slash_fraction_downtime = \"0.010000000000000000\" | " +
 					".app_state.provider.params.slash_meter_replenish_fraction = \"1.0\" | " + // This disables slash packet throttling
 					".app_state.provider.params.slash_meter_replenish_period = \"3s\" | " +
-<<<<<<< HEAD
-					".app_state.provider.params.blocks_per_epoch = 2",
-=======
 					".app_state.provider.params.blocks_per_epoch = 3",
->>>>>>> ff578dad
 			},
 			ChainID("consu"): {
 				ChainId:        ChainID("consu"),
