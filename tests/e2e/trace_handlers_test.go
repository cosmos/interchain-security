package main

import (
	"encoding/json"
<<<<<<< HEAD
	"fmt"
=======
>>>>>>> 24b0ef1b
	"log"
	"os"
	"path/filepath"
	"testing"

	clienttypes "github.com/cosmos/ibc-go/v4/modules/core/02-client/types"
	"github.com/google/go-cmp/cmp"
)

// Checks that writing, then parsing a trace results in the same trace.
func TestWriterThenParser(t *testing.T) {
	parser := JSONParser{}
	writer := JSONWriter{}

	tests := map[string]struct {
		trace []Step
	}{
		"start_provider_chain": {stepStartProviderChain()},
		"happyPath":            {happyPathSteps},
		"democracy":            {democracySteps},
		"slashThrottleSteps":   {slashThrottleSteps},
		"multipleConsumers":    {multipleConsumers},
	}

	dir, err := os.MkdirTemp("", "example")
	if err != nil {
		log.Fatal(err)
	}
	defer os.RemoveAll(dir) // clean up

	for name, tc := range tests {
		t.Run(name, func(t *testing.T) {
			filename := filepath.Join(dir, "trace.json")
			err := WriteAndReadTrace(parser, writer, tc.trace, filename)
			if err != nil {
<<<<<<< HEAD
				t.Fatalf("error writing and reading trace: %v", err)
=======
				t.Fatalf("error writing trace to file: %v", err)
			}

			got, err := parser.ReadTraceFromFile(filename)
			if err != nil {
				t.Fatalf("error reading trace from file: %v", err)
			}

			diff := cmp.Diff(tc.trace, got, cmp.AllowUnexported(Step{}))
			if diff != "" {
				t.Fatalf(diff)
>>>>>>> 24b0ef1b
			}
		})
	}
}

// Checks that writing a trace does not result in an error.
func TestWriteExamples(t *testing.T) {
	writer := JSONWriter{}

	tests := map[string]struct {
		trace []Step
	}{
		"start_provider_chain": {stepStartProviderChain()},
		"happyPath":            {happyPathSteps},
		"democracy":            {democracySteps},
		"slashThrottleSteps":   {slashThrottleSteps},
		"multipleConsumers":    {multipleConsumers},
	}

	dir := "tracehandler_testdata"

	for name, tc := range tests {
		t.Run(name, func(t *testing.T) {
			filename := filepath.Join(dir, name+".json")
			err := writer.WriteTraceToFile(filename, tc.trace)
			if err != nil {
				t.Fatalf("error writing trace to file: %v", err)
			}
		})
	}
}

func TestMarshalAndUnmarshalChainState(t *testing.T) {
	tests := map[string]struct {
		chainState ChainState
	}{
		"consumer addition proposal": {ChainState{
			ValBalances: &map[ValidatorID]uint{
				ValidatorID("alice"): 9489999999,
				ValidatorID("bob"):   9500000000,
			},
			Proposals: &map[uint]Proposal{
				2: ConsumerAdditionProposal{
					Deposit:       10000001,
					Chain:         ChainID("test"),
					SpawnTime:     0,
					InitialHeight: clienttypes.Height{RevisionNumber: 5, RevisionHeight: 5},
					Status:        "PROPOSAL_STATUS_VOTING_PERIOD",
				},
			},
		}},
		"params-proposal": {ChainState{
			ValBalances: &map[ValidatorID]uint{
				ValidatorID("alice"): 9889999998,
				ValidatorID("bob"):   9960000001,
			},
			Proposals: &map[uint]Proposal{
				1: ParamsProposal{
					Deposit:  10000001,
					Status:   "PROPOSAL_STATUS_VOTING_PERIOD",
					Subspace: "staking",
					Key:      "MaxValidators",
					Value:    "105",
				},
			},
		}},
		"consuemr removal proposal": {ChainState{
			Proposals: &map[uint]Proposal{
				5: ConsumerRemovalProposal{
					Deposit:  10000001,
					Chain:    ChainID("test123"),
					StopTime: 5000000000,
					Status:   "PROPOSAL_STATUS_PASSED",
				},
			},
			ValBalances: &map[ValidatorID]uint{
				ValidatorID("bob"): 9500000000,
			},
			ConsumerChains: &map[ChainID]bool{}, // Consumer chain is now removed
		}},
		"text-proposal": {ChainState{
			ValPowers: &map[ValidatorID]uint{
				ValidatorID("alice"): 509,
				ValidatorID("bob"):   500,
				ValidatorID("carol"): 495,
			},
			ValBalances: &map[ValidatorID]uint{
				ValidatorID("bob"): 9500000000,
			},
			Proposals: &map[uint]Proposal{
				// proposal does not exist
				10: TextProposal{},
			},
		}},
		"equivocation-proposal": {ChainState{
			ValPowers: &map[ValidatorID]uint{
				ValidatorID("alice"): 509,
				ValidatorID("bob"):   500,
				ValidatorID("carol"): 0,
			},
			ValBalances: &map[ValidatorID]uint{
				ValidatorID("bob"): 9489999999,
			},
			Proposals: &map[uint]Proposal{
				5: EquivocationProposal{
					Deposit:          10000001,
					Status:           "PROPOSAL_STATUS_VOTING_PERIOD",
					ConsensusAddress: "cosmosvalcons1nx7n5uh0ztxsynn4sje6eyq2ud6rc6klc96w39",
					Power:            500,
					Height:           10,
				},
			},
		}},
	}

	for name, tc := range tests {
		t.Run(name, func(t *testing.T) {
<<<<<<< HEAD
			err := MarshalAndUnmarshalChainState(tc.chainState)
			if err != nil {
				t.Fatalf(err.Error())
			}
		})
	}
}

func MarshalAndUnmarshalChainState(chainState ChainState) error {
	jsonobj, err := json.Marshal(chainState)
	if err != nil {
		return fmt.Errorf("error marshalling chain state: %v", err)
	}

	var got *ChainState
	err = json.Unmarshal(jsonobj, &got)
	if err != nil {
		return fmt.Errorf("error unmarshalling chain state: %v", err)
	}

	diff := cmp.Diff(chainState, *got)
	if diff != "" {
		log.Print(string(jsonobj))
		return fmt.Errorf(diff)
	}

	return nil
}

func WriteAndReadTrace(parser TraceParser, writer TraceWriter, trace []Step, tmp_filepath string) error {
	err := writer.WriteTraceToFile(tmp_filepath, trace)
	if err != nil {
		return fmt.Errorf("error writing trace to file: %v", err)
	}

	got, err := parser.ReadTraceFromFile(tmp_filepath)
	if err != nil {
		return fmt.Errorf("error reading trace from file: %v", err)
	}

	diff := cmp.Diff(trace, got, cmp.AllowUnexported(Step{}))
	if diff != "" {
		return fmt.Errorf(diff)
	}

	return nil
=======
			jsonobj, err := json.Marshal(tc.chainState)
			if err != nil {
				t.Fatalf("error marshalling chain state: %v", err)
			}

			var got *ChainState
			err = json.Unmarshal(jsonobj, &got)
			if err != nil {
				t.Fatalf("error unmarshalling chain state: %v", err)
			}

			diff := cmp.Diff(tc.chainState, *got)
			if diff != "" {
				log.Print(string(jsonobj))
				t.Fatalf(diff)
			}
		})
	}
>>>>>>> 24b0ef1b
}<|MERGE_RESOLUTION|>--- conflicted
+++ resolved
@@ -2,10 +2,8 @@
 
 import (
 	"encoding/json"
-<<<<<<< HEAD
 	"fmt"
-=======
->>>>>>> 24b0ef1b
+
 	"log"
 	"os"
 	"path/filepath"
@@ -41,21 +39,7 @@
 			filename := filepath.Join(dir, "trace.json")
 			err := WriteAndReadTrace(parser, writer, tc.trace, filename)
 			if err != nil {
-<<<<<<< HEAD
 				t.Fatalf("error writing and reading trace: %v", err)
-=======
-				t.Fatalf("error writing trace to file: %v", err)
-			}
-
-			got, err := parser.ReadTraceFromFile(filename)
-			if err != nil {
-				t.Fatalf("error reading trace from file: %v", err)
-			}
-
-			diff := cmp.Diff(tc.trace, got, cmp.AllowUnexported(Step{}))
-			if diff != "" {
-				t.Fatalf(diff)
->>>>>>> 24b0ef1b
 			}
 		})
 	}
@@ -173,7 +157,6 @@
 
 	for name, tc := range tests {
 		t.Run(name, func(t *testing.T) {
-<<<<<<< HEAD
 			err := MarshalAndUnmarshalChainState(tc.chainState)
 			if err != nil {
 				t.Fatalf(err.Error())
@@ -220,24 +203,4 @@
 	}
 
 	return nil
-=======
-			jsonobj, err := json.Marshal(tc.chainState)
-			if err != nil {
-				t.Fatalf("error marshalling chain state: %v", err)
-			}
-
-			var got *ChainState
-			err = json.Unmarshal(jsonobj, &got)
-			if err != nil {
-				t.Fatalf("error unmarshalling chain state: %v", err)
-			}
-
-			diff := cmp.Diff(tc.chainState, *got)
-			if diff != "" {
-				log.Print(string(jsonobj))
-				t.Fatalf(diff)
-			}
-		})
-	}
->>>>>>> 24b0ef1b
 }