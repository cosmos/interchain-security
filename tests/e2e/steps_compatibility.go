package main

// Compatibility steps comprise a reduced set of actions suited to perform
// sanity checks across different ICS versions.

import (
<<<<<<< HEAD
	gov "github.com/cosmos/cosmos-sdk/x/gov/types/v1"
=======
	"strconv"

>>>>>>> f93a9a55
	clienttypes "github.com/cosmos/ibc-go/v8/modules/core/02-client/types"

	gov "github.com/cosmos/cosmos-sdk/x/gov/types/v1"

	providertypes "github.com/cosmos/interchain-security/v6/x/ccv/provider/types"
)

func compstepStartProviderChain() []Step {
	return []Step{
		{
			Action: StartChainAction{
				Chain: ChainID("provi"),
				Validators: []StartChainValidator{
					{Id: ValidatorID("bob"), Stake: 500000000, Allocation: 10000000000},
					{Id: ValidatorID("alice"), Stake: 500000000, Allocation: 10000000000},
					{Id: ValidatorID("carol"), Stake: 500000000, Allocation: 10000000000},
				},
			},
			State: State{
				ChainID("provi"): ChainState{
					ValBalances: &map[ValidatorID]uint{
						ValidatorID("alice"): 9500000000,
						ValidatorID("bob"):   9500000000,
						ValidatorID("carol"): 9500000000,
					},
				},
			},
		},
	}
}

func compstepsStartConsumerChain(consumerName string, proposalIndex, chainIndex uint, setupTransferChans bool) []Step {
	s := []Step{
		{
			Action: SubmitConsumerAdditionProposalAction{
				Chain:         ChainID("provi"),
				From:          ValidatorID("alice"),
				Deposit:       10000001,
				ConsumerChain: ChainID(consumerName),
				SpawnTime:     0,
				InitialHeight: clienttypes.Height{RevisionNumber: 0, RevisionHeight: 1},
				TopN:          100,
			},
			State: State{
				ChainID("provi"): ChainState{
					ValBalances: &map[ValidatorID]uint{
						ValidatorID("alice"): 9489999999,
						ValidatorID("bob"):   9500000000,
					},
					Proposals: &map[uint]Proposal{
						proposalIndex: ConsumerAdditionProposal{
							Deposit:       10000001,
							Chain:         ChainID(consumerName),
							SpawnTime:     0,
							InitialHeight: clienttypes.Height{RevisionNumber: 0, RevisionHeight: 1},
							Status:        gov.ProposalStatus_PROPOSAL_STATUS_VOTING_PERIOD.String(), // breaking change in SDK: gov.ProposalStatus(gov.ProposalStatus_PROPOSAL_STATUS_VOTING_PERIOD).String(),
						},
					},
					// not supported across major versions
					// ProposedConsumerChains: &[]string{consumerName},
				},
			},
		},
		// add a consumer key before the chain starts
		// the key will be present in consumer genesis initial_val_set
		{
			Action: AssignConsumerPubKeyAction{
				Chain:          ChainID(consumerName),
				Validator:      ValidatorID("carol"),
				ConsumerPubkey: getDefaultValidators()[ValidatorID("carol")].ConsumerValPubKey,
				// consumer chain has not started
				// we don't need to reconfigure the node
				// since it will start with consumer key
				ReconfigureNode: false,
			},
			State: State{
				ChainID(consumerName): ChainState{
					AssignedKeys: &map[ValidatorID]string{
						ValidatorID("carol"): getDefaultValidators()[ValidatorID("carol")].ConsumerValconsAddressOnProvider,
					},
					ProviderKeys: &map[ValidatorID]string{
						ValidatorID("carol"): getDefaultValidators()[ValidatorID("carol")].ValconsAddress,
					},
				},
			},
		},
		{
			// op should fail - key already assigned by another validator
			Action: AssignConsumerPubKeyAction{
				Chain:     ChainID(consumerName),
				Validator: ValidatorID("bob"),
				// same pub key as carol
				ConsumerPubkey:  getDefaultValidators()[ValidatorID("carol")].ConsumerValPubKey,
				ReconfigureNode: false,
				ExpectError:     true,
				ExpectedError:   providertypes.ErrConsumerKeyInUse.Error(),
			},
			State: State{
				ChainID(consumerName): ChainState{
					AssignedKeys: &map[ValidatorID]string{
						ValidatorID("carol"): getDefaultValidators()[ValidatorID("carol")].ConsumerValconsAddressOnProvider,
						ValidatorID("bob"):   "",
					},
					ProviderKeys: &map[ValidatorID]string{
						ValidatorID("carol"): getDefaultValidators()[ValidatorID("carol")].ValconsAddress,
					},
				},
			},
		},
		{
			Action: VoteGovProposalAction{
				Chain:      ChainID("provi"),
				From:       []ValidatorID{ValidatorID("alice"), ValidatorID("bob"), ValidatorID("carol")},
				Vote:       []string{"yes", "yes", "yes"},
				PropNumber: proposalIndex,
			},
			State: State{
				ChainID("provi"): ChainState{
					Proposals: &map[uint]Proposal{
						proposalIndex: ConsumerAdditionProposal{
							Deposit:       10000001,
							Chain:         ChainID(consumerName),
							SpawnTime:     0,
							InitialHeight: clienttypes.Height{RevisionNumber: 0, RevisionHeight: 1},
<<<<<<< HEAD
							Status:        gov.ProposalStatus_PROPOSAL_STATUS_PASSED.String(), //TODO: CHECK if this is bug on SDK SIDE!!!: should be as before gov.ProposalStatus(gov.ProposalStatus_PROPOSAL_STATUS_PASSED).String(),
=======
							Status:        strconv.Itoa(int(gov.ProposalStatus_PROPOSAL_STATUS_PASSED)), // TODO: CHECK if this is bug on SDK SIDE!!!: should be as before gov.ProposalStatus(gov.ProposalStatus_PROPOSAL_STATUS_PASSED).String(),
>>>>>>> f93a9a55
						},
					},
					ValBalances: &map[ValidatorID]uint{
						ValidatorID("alice"): 9500000000,
						ValidatorID("bob"):   9500000000,
					},
				},
			},
		},
		{
			Action: StartConsumerChainAction{
				ConsumerChain: ChainID(consumerName),
				ProviderChain: ChainID("provi"),
				Validators: []StartChainValidator{
					{Id: ValidatorID("bob"), Stake: 500000000, Allocation: 10000000000},
					{Id: ValidatorID("alice"), Stake: 500000000, Allocation: 10000000000},
					{Id: ValidatorID("carol"), Stake: 500000000, Allocation: 10000000000},
				},
			},
			State: State{
				ChainID("provi"): ChainState{
					ValBalances: &map[ValidatorID]uint{
						ValidatorID("alice"): 9500000000,
						ValidatorID("bob"):   9500000000,
						ValidatorID("carol"): 9500000000,
					},
					// not supported
					// ProposedConsumerChains: &[]string{},
				},
				ChainID(consumerName): ChainState{
					ValBalances: &map[ValidatorID]uint{
						ValidatorID("alice"): 10000000000,
						ValidatorID("bob"):   10000000000,
						ValidatorID("carol"): 10000000000,
					},
				},
			},
		},
		{
			Action: AddIbcConnectionAction{
				ChainA:  ChainID(consumerName),
				ChainB:  ChainID("provi"),
				ClientA: 0,
				ClientB: chainIndex,
			},
			State: State{},
		},
		{
			Action: AddIbcChannelAction{
				ChainA:      ChainID(consumerName),
				ChainB:      ChainID("provi"),
				ConnectionA: 0,
				PortA:       "consumer", // TODO: check port mapping
				PortB:       "provider",
				Order:       "ordered",
			},
			State: State{},
		},
	}

	// currently only used in democracy tests
	if setupTransferChans {
		s = append(s, Step{
			Action: TransferChannelCompleteAction{
				ChainA:      ChainID(consumerName),
				ChainB:      ChainID("provi"),
				ConnectionA: 0,
				PortA:       "transfer",
				PortB:       "transfer",
				Order:       "unordered",
				ChannelA:    1,
				ChannelB:    1,
			},
			State: State{},
		})
	}
	return s
}

// starts provider and consumer chains specified in consumerNames
// setupTransferChans will establish a channel for fee transfers between consumer and provider
func compstepsStartChains(consumerNames []string, setupTransferChans bool) []Step {
	s := compstepStartProviderChain()
	for i, consumerName := range consumerNames {
		s = append(s, compstepsStartConsumerChain(consumerName, uint(i+1), uint(i), setupTransferChans)...)
	}

	return s
}<|MERGE_RESOLUTION|>--- conflicted
+++ resolved
@@ -4,15 +4,8 @@
 // sanity checks across different ICS versions.
 
 import (
-<<<<<<< HEAD
 	gov "github.com/cosmos/cosmos-sdk/x/gov/types/v1"
-=======
-	"strconv"
-
->>>>>>> f93a9a55
 	clienttypes "github.com/cosmos/ibc-go/v8/modules/core/02-client/types"
-
-	gov "github.com/cosmos/cosmos-sdk/x/gov/types/v1"
 
 	providertypes "github.com/cosmos/interchain-security/v6/x/ccv/provider/types"
 )
@@ -134,11 +127,7 @@
 							Chain:         ChainID(consumerName),
 							SpawnTime:     0,
 							InitialHeight: clienttypes.Height{RevisionNumber: 0, RevisionHeight: 1},
-<<<<<<< HEAD
-							Status:        gov.ProposalStatus_PROPOSAL_STATUS_PASSED.String(), //TODO: CHECK if this is bug on SDK SIDE!!!: should be as before gov.ProposalStatus(gov.ProposalStatus_PROPOSAL_STATUS_PASSED).String(),
-=======
-							Status:        strconv.Itoa(int(gov.ProposalStatus_PROPOSAL_STATUS_PASSED)), // TODO: CHECK if this is bug on SDK SIDE!!!: should be as before gov.ProposalStatus(gov.ProposalStatus_PROPOSAL_STATUS_PASSED).String(),
->>>>>>> f93a9a55
+							Status:        gov.ProposalStatus_PROPOSAL_STATUS_PASSED.String(),
 						},
 					},
 					ValBalances: &map[ValidatorID]uint{
