--- conflicted
+++ resolved
@@ -135,16 +135,10 @@
 							Status:        "PROPOSAL_STATUS_PASSED",
 						},
 					},
-<<<<<<< HEAD
 					ProposedConsumerChains: []string{},
 					ValBalances: &map[validatorID]uint{
 						validatorID("alice"): 9500000000,
 						validatorID("bob"):   9500000000,
-=======
-					ValBalances: &map[ValidatorID]uint{
-						ValidatorID("alice"): 9500000000,
-						ValidatorID("bob"):   9500000000,
->>>>>>> 99a171f4
 					},
 				},
 			},
