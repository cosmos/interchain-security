package e2e

import (
	sdk "github.com/cosmos/cosmos-sdk/types"
	stakingtypes "github.com/cosmos/cosmos-sdk/x/staking/types"
	channeltypes "github.com/cosmos/ibc-go/v4/modules/core/04-channel/types"
	"github.com/cosmos/interchain-security/x/ccv/provider/types"
	ccv "github.com/cosmos/interchain-security/x/ccv/types"
	abci "github.com/tendermint/tendermint/abci/types"
)

// Tests the functionality of stopping a consumer chain at a higher level than unit tests
func (s *CCVTestSuite) TestStopConsumerChain() {
	providerKeeper := s.providerApp.GetProviderKeeper()
	providerStakingKeeper := s.providerApp.GetE2eStakingKeeper()

	firstBundle := s.getFirstBundle()

	// choose a validator
	tmValidator := s.providerChain.Vals.Validators[0]
	valAddr, err := sdk.ValAddressFromHex(tmValidator.Address.String())
	s.Require().NoError(err)

	validator, found := providerStakingKeeper.GetValidator(s.providerCtx(), valAddr)
	s.Require().True(found)

	// get delegator address
	delAddr := s.providerChain.SenderAccount.GetAddress()

	// define variables required for test setup
	var (
		// bond amount
		bondAmt = sdk.NewInt(1000000)
		// number of unbonding operations performed
		ubdOpsNum = 4
		// store new shares created
		testShares sdk.Dec
	)

	// populate the provider chain states to setup the test using the following operations:
	// 	- setup CCV channel; establish CCV channel and set channelToChain, chainToChannel and initHeight mapping for the consumer chain ID
	// 	- delegate the total bond amount to the chosed validator
	// 	- undelegate the shares in four consecutive blocks evenly; create UnbondigOp and UnbondingOpIndex entries for the consumer chain ID
	// 	- set SlashAck state for the consumer chain ID
	setupOperations := []struct {
		fn func(suite *CCVTestSuite) error
	}{
		{
			func(suite *CCVTestSuite) error {
				suite.SetupAllCCVChannels()
				suite.SetupTransferChannel()
				return nil
			},
		},
		{
			func(suite *CCVTestSuite) error {
				testShares, err = providerStakingKeeper.Delegate(s.providerCtx(), delAddr, bondAmt, stakingtypes.Unbonded, validator, true)
				return err
			},
		},
		{
			func(suite *CCVTestSuite) error {
				for i := 0; i < ubdOpsNum; i++ {
					// undelegate one quarter of the shares
					_, err := providerStakingKeeper.Undelegate(s.providerCtx(), delAddr, valAddr, testShares.QuoInt64(int64(ubdOpsNum)))
					if err != nil {
						return err
					}
					// increment block
					s.providerChain.NextBlock()
				}
				return nil
			},
		},
		{
			func(suite *CCVTestSuite) error {
				providerKeeper.SetSlashAcks(s.providerCtx(), firstBundle.Chain.ChainID, []string{"validator-1", "validator-2", "validator-3"})
				providerKeeper.AppendPendingVSCPackets(s.providerCtx(), firstBundle.Chain.ChainID, ccv.ValidatorSetChangePacketData{ValsetUpdateId: 1})
				return nil
			},
		},
		{
			func(suite *CCVTestSuite) error {
				// Queue slash and vsc packet data for consumer 0, these queue entries will be removed
				firstBundle := s.getFirstBundle()
				globalEntry := types.NewGlobalSlashEntry(s.providerCtx().BlockTime(), firstBundle.Chain.ChainID, 7, types.ProviderConsAddress{})
				providerKeeper.QueueGlobalSlashEntry(s.providerCtx(), globalEntry)
				err := providerKeeper.QueueThrottledSlashPacketData(s.providerCtx(), firstBundle.Chain.ChainID, 1,
					ccv.SlashPacketData{ValsetUpdateId: 1})
				suite.Require().NoError(err)
				err = providerKeeper.QueueThrottledVSCMaturedPacketData(s.providerCtx(),
					firstBundle.Chain.ChainID, 2, ccv.VSCMaturedPacketData{ValsetUpdateId: 2})
				suite.Require().NoError(err)

				// Queue slash and vsc packet data for consumer 1, these queue entries will be not be removed
				secondBundle := s.getBundleByIdx(1)
				globalEntry = types.NewGlobalSlashEntry(s.providerCtx().BlockTime(), secondBundle.Chain.ChainID, 7, types.ProviderConsAddress{})
				providerKeeper.QueueGlobalSlashEntry(s.providerCtx(), globalEntry)
				err = providerKeeper.QueueThrottledSlashPacketData(s.providerCtx(), secondBundle.Chain.ChainID, 1,
					ccv.SlashPacketData{ValsetUpdateId: 1})
				suite.Require().NoError(err)
				err = providerKeeper.QueueThrottledVSCMaturedPacketData(s.providerCtx(),
					secondBundle.Chain.ChainID, 2, ccv.VSCMaturedPacketData{ValsetUpdateId: 2})
				suite.Require().NoError(err)

				return nil
			},
		},
	}

	for _, so := range setupOperations {
		err := so.fn(s)
		s.Require().NoError(err)
	}

	// stop the consumer chain
	err = providerKeeper.StopConsumerChain(s.providerCtx(), firstBundle.Chain.ChainID, true)
	s.Require().NoError(err)

	// check all states are removed and the unbonding operation released
	s.checkConsumerChainIsRemoved(firstBundle.Chain.ChainID, true)

	// check entries related to second consumer chain are not removed
	s.Require().Len(providerKeeper.GetAllGlobalSlashEntries(s.providerCtx()), 1)

	secondBundle := s.getBundleByIdx(1)
	slashData, vscMaturedData, _, _ := providerKeeper.GetAllThrottledPacketData(
		s.providerCtx(), secondBundle.Chain.ChainID)
	s.Require().Len(slashData, 1)
	s.Require().Len(vscMaturedData, 1)
}

// TODO Simon: implement OnChanCloseConfirm in IBC-GO testing to close the consumer chain's channel end
func (s *CCVTestSuite) TestStopConsumerOnChannelClosed() {
	// init the CCV channel states
	s.SetupCCVChannel(s.path)
	s.SetupTransferChannel()
	s.SendEmptyVSCPacket()

	providerKeeper := s.providerApp.GetProviderKeeper()

	// stop the consumer chain
	err := providerKeeper.StopConsumerChain(s.providerCtx(), s.consumerChain.ChainID, true)
	s.Require().NoError(err)

	err = s.path.EndpointA.UpdateClient()
	s.Require().NoError(err)

	// check that provider chain's channel end is closed
	s.Require().Equal(channeltypes.CLOSED, s.path.EndpointB.GetChannel().State)

	// simulate a relayer behaviour
	// err = s.path.EndpointA.OnChanCloseConfirm()
	// s.Require().NoError(err)

	// expect to panic in consumer chain's BeginBlock due to the above
<<<<<<< HEAD
=======
	// s.consumerChain.NextBlock()
>>>>>>> 6755fc02

	// check that the provider's channel is removed
	// _, found := s.consumerApp.GetConsumerKeeper().GetProviderChannel(s.consumerCtx())
	// s.Require().False(found)
}

func (s *CCVTestSuite) checkConsumerChainIsRemoved(chainID string, checkChannel bool) {
	channelID := s.path.EndpointB.ChannelID
	providerKeeper := s.providerApp.GetProviderKeeper()
	providerStakingKeeper := s.providerApp.GetE2eStakingKeeper()

	if checkChannel {
		// check channel's state is closed
		s.Require().Equal(channeltypes.CLOSED, s.path.EndpointB.GetChannel().State)
	}

	// check UnbondingOps were deleted and undelegation entries aren't onHold
	for _, unbondingOpsIndex := range providerKeeper.GetAllUnbondingOpIndexes(s.providerCtx(), chainID) {
		_, found := providerKeeper.GetUnbondingOpIndex(s.providerCtx(), chainID, unbondingOpsIndex.VscId)
		s.Require().False(found)
		for _, ubdID := range unbondingOpsIndex.UnbondingOpIds {
			_, found = providerKeeper.GetUnbondingOp(s.providerCtx(), unbondingOpsIndex.UnbondingOpIds[ubdID])
			s.Require().False(found)
			ubd, _ := providerStakingKeeper.GetUnbondingDelegationByUnbondingID(s.providerCtx(), unbondingOpsIndex.UnbondingOpIds[ubdID])
			s.Require().Zero(ubd.Entries[ubdID].UnbondingOnHoldRefCount)
		}
	}

	// verify consumer chain's states are removed
	_, found := providerKeeper.GetConsumerGenesis(s.providerCtx(), chainID)
	s.Require().False(found)
	_, found = providerKeeper.GetConsumerClientId(s.providerCtx(), chainID)
	s.Require().False(found)

	_, found = providerKeeper.GetChainToChannel(s.providerCtx(), chainID)
	s.Require().False(found)

	_, found = providerKeeper.GetChannelToChain(s.providerCtx(), channelID)
	s.Require().False(found)

	s.Require().Nil(providerKeeper.GetSlashAcks(s.providerCtx(), chainID))
	s.Require().Zero(providerKeeper.GetInitChainHeight(s.providerCtx(), chainID))
	s.Require().Empty(providerKeeper.GetPendingVSCPackets(s.providerCtx(), chainID))

	// No remaining global entries for this consumer
	allGlobalEntries := providerKeeper.GetAllGlobalSlashEntries(s.providerCtx())
	for _, entry := range allGlobalEntries {
		s.Require().NotEqual(chainID, entry.ConsumerChainID)
	}

	// No remaining per-chain entries for this consumer
	slashData, vscMaturedData, _, _ := providerKeeper.GetAllThrottledPacketData(s.providerCtx(), chainID)
	s.Require().Empty(slashData)
	s.Require().Empty(vscMaturedData)
}

// TestProviderChannelClosed checks that a consumer chain panics
// when the provider channel was established and then closed
func (suite *CCVTestSuite) TestProviderChannelClosed() {
	suite.SetupCCVChannel(suite.path)
	// establish provider channel with a first VSC packet
	suite.SendEmptyVSCPacket()

	consumerKeeper := suite.consumerApp.GetConsumerKeeper()

	channelID, found := consumerKeeper.GetProviderChannel(suite.consumerChain.GetContext())
	suite.Require().True(found)

	// close provider channel
	err := consumerKeeper.ChanCloseInit(suite.consumerChain.GetContext(), ccv.ConsumerPortID, channelID)
	suite.Require().NoError(err)
	suite.Require().True(consumerKeeper.IsChannelClosed(suite.consumerChain.GetContext(), channelID))

	// assert begin blocker did panics
	defer func() {
		if r := recover(); r != nil {
			return
		}
		suite.Require().Fail("Begin blocker did not panic with a closed channel")
	}()
	suite.consumerApp.BeginBlocker(suite.consumerChain.GetContext(), abci.RequestBeginBlock{})
}<|MERGE_RESOLUTION|>--- conflicted
+++ resolved
@@ -154,10 +154,7 @@
 	// s.Require().NoError(err)
 
 	// expect to panic in consumer chain's BeginBlock due to the above
-<<<<<<< HEAD
-=======
 	// s.consumerChain.NextBlock()
->>>>>>> 6755fc02
 
 	// check that the provider's channel is removed
 	// _, found := s.consumerApp.GetConsumerKeeper().GetProviderChannel(s.consumerCtx())
