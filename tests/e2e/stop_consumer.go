--- conflicted
+++ resolved
@@ -213,13 +213,8 @@
 
 // TestProviderChannelClosed checks that a consumer chain panics
 // when the provider channel was established and then closed
-<<<<<<< HEAD
-func (suite *CCVTestSuite) TestProviderChannelClosed() {
-	suite.SetupCCVChannel(suite.path)
-=======
 func (s *CCVTestSuite) TestProviderChannelClosed() {
 	s.SetupCCVChannel(s.path)
->>>>>>> 39fa788e
 	// establish provider channel with a first VSC packet
 	s.SendEmptyVSCPacket()
 
