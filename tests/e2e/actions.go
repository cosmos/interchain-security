package main

import (
	"bufio"
	"encoding/json"
	"fmt"
	"log"
	"math"
	"os/exec"
	"strconv"
	"strings"
	"sync"
	"time"

	clienttypes "github.com/cosmos/ibc-go/v8/modules/core/02-client/types"
	"github.com/tidwall/gjson"

	"github.com/cosmos/interchain-security/v3/x/ccv/provider/client"
	"github.com/cosmos/interchain-security/v3/x/ccv/provider/types"
	ccvtypes "github.com/cosmos/interchain-security/v3/x/ccv/types"
)

type SendTokensAction struct {
	Chain  ChainID
	From   ValidatorID
	To     ValidatorID
	Amount uint
}

const done = "done!!!!!!!!"

func (tr TestConfig) sendTokens(
	action SendTokensAction,
	verbose bool,
) {
	binaryName := tr.chainConfigs[action.Chain].BinaryName
	//#nosec G204 -- Bypass linter warning for spawning subprocess with cmd arguments.
	cmd := exec.Command("docker", "exec", tr.containerConfig.InstanceName, binaryName,

		"tx", "bank", "send",
		tr.validatorConfigs[action.From].DelAddress,
		tr.validatorConfigs[action.To].DelAddress,
		fmt.Sprint(action.Amount)+`stake`,

		`--chain-id`, string(tr.chainConfigs[action.Chain].ChainId),
		`--home`, tr.getValidatorHome(action.Chain, action.From),
		`--node`, tr.getValidatorNode(action.Chain, action.From),
		`--keyring-backend`, `test`,
		`-y`,
	)
	if verbose {
		fmt.Println("sendTokens cmd:", cmd.String())
	}
	bz, err := cmd.CombinedOutput()
	if err != nil {
		log.Fatal(err, "\n", string(bz))
	}

	// wait for inclusion in a block -> '--broadcast-mode block' is deprecated
	tr.waitBlocks(action.Chain, 2, 30*time.Second)
}

type StartChainAction struct {
	Chain      ChainID
	Validators []StartChainValidator
	// Genesis changes specific to this action, appended to genesis changes defined in chain config
	GenesisChanges string
	IsConsumer     bool
}

type StartChainValidator struct {
	Id         ValidatorID
	Allocation uint
	Stake      uint
}

func (tr *TestConfig) startChain(
	action StartChainAction,
	verbose bool,
) {
	chainConfig := tr.chainConfigs[action.Chain]
	type jsonValAttrs struct {
		Mnemonic         string `json:"mnemonic"`
		Allocation       string `json:"allocation"`
		Stake            string `json:"stake"`
		ValId            string `json:"val_id"`
		PrivValidatorKey string `json:"priv_validator_key"`
		NodeKey          string `json:"node_key"`
		IpSuffix         string `json:"ip_suffix"`

		ConsumerMnemonic         string `json:"consumer_mnemonic"`
		ConsumerPrivValidatorKey string `json:"consumer_priv_validator_key"`
		StartWithConsumerKey     bool   `json:"start_with_consumer_key"`
	}

	var validators []jsonValAttrs
	for _, val := range action.Validators {
		validators = append(validators, jsonValAttrs{
			Mnemonic:         tr.validatorConfigs[val.Id].Mnemonic,
			NodeKey:          tr.validatorConfigs[val.Id].NodeKey,
			ValId:            fmt.Sprint(val.Id),
			PrivValidatorKey: tr.validatorConfigs[val.Id].PrivValidatorKey,
			Allocation:       fmt.Sprint(val.Allocation) + "stake",
			Stake:            fmt.Sprint(val.Stake) + "stake",
			IpSuffix:         tr.validatorConfigs[val.Id].IpSuffix,

			ConsumerMnemonic:         tr.validatorConfigs[val.Id].ConsumerMnemonic,
			ConsumerPrivValidatorKey: tr.validatorConfigs[val.Id].ConsumerPrivValidatorKey,
			// if true node will be started with consumer key for each consumer chain
			StartWithConsumerKey: tr.validatorConfigs[val.Id].UseConsumerKey,
		})
	}

	vals, err := json.Marshal(validators)
	if err != nil {
		log.Fatal(err)
	}

	// Concat genesis changes defined in chain config, with any custom genesis changes for this chain instantiation
	var genesisChanges string
	if action.GenesisChanges != "" {
		genesisChanges = chainConfig.GenesisChanges + " | " + action.GenesisChanges
	} else {
		genesisChanges = chainConfig.GenesisChanges
	}

	var cometmockArg string
	if tr.useCometmock {
		cometmockArg = "true"
	} else {
		cometmockArg = "false"
	}

	//#nosec G204 -- Bypass linter warning for spawning subprocess with cmd arguments.
	cmd := exec.Command("docker", "exec", tr.containerConfig.InstanceName, "/bin/bash",
		"/testnet-scripts/start-chain.sh", chainConfig.BinaryName, string(vals),
		string(chainConfig.ChainId), chainConfig.IpPrefix, genesisChanges,
		fmt.Sprint(action.IsConsumer),
		// override config/config.toml for each node on chain
		// usually timeout_commit and peer_gossip_sleep_duration are changed to vary the test run duration
		// lower timeout_commit means the blocks are produced faster making the test run shorter
		// with short timeout_commit (eg. timeout_commit = 1s) some nodes may miss blocks causing the test run to fail
		tr.tendermintConfigOverride,
		cometmockArg,
	)

	cmdReader, err := cmd.StdoutPipe()
	if err != nil {
		log.Fatal(err)
	}
	cmd.Stderr = cmd.Stdout

	if err := cmd.Start(); err != nil {
		log.Fatal(err)
	}

	scanner := bufio.NewScanner(cmdReader)

	for scanner.Scan() {
		out := scanner.Text()
		if verbose {
			fmt.Println("startChain: " + out)
		}
		if out == done {
			break
		}
	}
	if err := scanner.Err(); err != nil {
		log.Fatal(err)
	}

	tr.addChainToRelayer(AddChainToRelayerAction{
		Chain:      action.Chain,
		Validator:  action.Validators[0].Id,
		IsConsumer: action.IsConsumer,
	}, verbose)

	// store the fact that we started the chain
	tr.runningChains[action.Chain] = true
	fmt.Println("Started chain", action.Chain)
	if tr.timeOffset != 0 {
		// advance time for this chain so that it is in sync with the rest of the network
		tr.AdvanceTimeForChain(action.Chain, tr.timeOffset)
	}
}

type SubmitTextProposalAction struct {
	Chain       ChainID
	From        ValidatorID
	Deposit     uint
	Title       string
	Description string
}

func (tr TestConfig) submitTextProposal(
	action SubmitTextProposalAction,
	verbose bool,
) {
	// TEXT PROPOSAL
	//#nosec G204 -- Bypass linter warning for spawning subprocess with cmd arguments.
	bz, err := exec.Command("docker", "exec", tr.containerConfig.InstanceName, tr.chainConfigs[action.Chain].BinaryName,
		"tx", "gov", "submit-legacy-proposal",
		`--title`, action.Title,
		`--description`, action.Description,
		`--deposit`, fmt.Sprint(action.Deposit)+`stake`,
		`--from`, `validator`+fmt.Sprint(action.From),
		`--chain-id`, string(tr.chainConfigs[action.Chain].ChainId),
		`--home`, tr.getValidatorHome(action.Chain, action.From),
		`--node`, tr.getValidatorNode(action.Chain, action.From),
		`--keyring-backend`, `test`,
		`-y`,
	).CombinedOutput()
	if err != nil {
		log.Fatal(err, "\n", string(bz))
	}

	// wait for inclusion in a block -> '--broadcast-mode block' is deprecated
	tr.waitBlocks(action.Chain, 1, 10*time.Second)
}

type SubmitConsumerAdditionProposalAction struct {
	PreCCV              bool
	Chain               ChainID
	From                ValidatorID
	Deposit             uint
	ConsumerChain       ChainID
	SpawnTime           uint
	InitialHeight       clienttypes.Height
	DistributionChannel string
}

func (tr TestConfig) submitConsumerAdditionProposal(
	action SubmitConsumerAdditionProposalAction,
	verbose bool,
) {
	spawnTime := tr.containerConfig.Now.Add(time.Duration(action.SpawnTime) * time.Millisecond)
	params := ccvtypes.DefaultParams()
	prop := client.ConsumerAdditionProposalJSON{
		Title:                             "Propose the addition of a new chain",
		Summary:                           "Gonna be a great chain",
		ChainId:                           string(tr.chainConfigs[action.ConsumerChain].ChainId),
		InitialHeight:                     action.InitialHeight,
		GenesisHash:                       []byte("gen_hash"),
		BinaryHash:                        []byte("bin_hash"),
		SpawnTime:                         spawnTime,
		ConsumerRedistributionFraction:    params.ConsumerRedistributionFraction,
		BlocksPerDistributionTransmission: params.BlocksPerDistributionTransmission,
		HistoricalEntries:                 params.HistoricalEntries,
		CcvTimeoutPeriod:                  params.CcvTimeoutPeriod,
		TransferTimeoutPeriod:             params.TransferTimeoutPeriod,
		UnbondingPeriod:                   params.UnbondingPeriod,
		Deposit:                           fmt.Sprint(action.Deposit) + `stake`,
		DistributionTransmissionChannel:   action.DistributionChannel,
	}

	bz, err := json.Marshal(prop)
	if err != nil {
		log.Fatal(err)
	}

	jsonStr := string(bz)
	if strings.Contains(jsonStr, "'") {
		log.Fatal("prop json contains single quote")
	}

	//#nosec G204 -- Bypass linter warning for spawning subprocess with cmd arguments.
	bz, err = exec.Command("docker", "exec", tr.containerConfig.InstanceName,
		"/bin/bash", "-c", fmt.Sprintf(`echo '%s' > %s`, jsonStr, "/temp-proposal.json")).CombinedOutput()

	if err != nil {
		log.Fatal(err, "\n", string(bz))
	}

	//#nosec G204 -- Bypass linter warning for spawning subprocess with cmd arguments.
	// CONSUMER ADDITION PROPOSAL
	bz, err = exec.Command("docker", "exec", tr.containerConfig.InstanceName, tr.chainConfigs[action.Chain].BinaryName,
		"tx", "gov", "submit-legacy-proposal", "consumer-addition", "/temp-proposal.json",
		`--from`, `validator`+fmt.Sprint(action.From),
		`--chain-id`, string(tr.chainConfigs[action.Chain].ChainId),
		`--home`, tr.getValidatorHome(action.Chain, action.From),
		`--gas`, `900000`,
		`--node`, tr.getValidatorNode(action.Chain, action.From),
		`--keyring-backend`, `test`,
		`-y`,
	).CombinedOutput()

	if err != nil {
		log.Fatal(err, "\n", string(bz))
	}

	// wait for inclusion in a block -> '--broadcast-mode block' is deprecated
	tr.waitBlocks(ChainID("provi"), 2, 10*time.Second)
}

type SubmitConsumerRemovalProposalAction struct {
	Chain          ChainID
	From           ValidatorID
	Deposit        uint
	ConsumerChain  ChainID
	StopTimeOffset time.Duration // offset from time.Now()
}

func (tr TestConfig) submitConsumerRemovalProposal(
	action SubmitConsumerRemovalProposalAction,
	verbose bool,
) {
	stopTime := tr.containerConfig.Now.Add(action.StopTimeOffset)
	prop := client.ConsumerRemovalProposalJSON{
		Title:    fmt.Sprintf("Stop the %v chain", action.ConsumerChain),
		Summary:  "It was a great chain",
		ChainId:  string(tr.chainConfigs[action.ConsumerChain].ChainId),
		StopTime: stopTime,
		Deposit:  fmt.Sprint(action.Deposit) + `stake`,
	}

	bz, err := json.Marshal(prop)
	if err != nil {
		log.Fatal(err)
	}

	jsonStr := string(bz)
	if strings.Contains(jsonStr, "'") {
		log.Fatal("prop json contains single quote")
	}

	//#nosec G204 -- Bypass linter warning for spawning subprocess with cmd arguments.
	bz, err = exec.Command("docker", "exec", tr.containerConfig.InstanceName,
		"/bin/bash", "-c", fmt.Sprintf(`echo '%s' > %s`, jsonStr, "/temp-proposal.json")).CombinedOutput()

	if err != nil {
		log.Fatal(err, "\n", string(bz))
	}

	//#nosec G204 -- Bypass linter warning for spawning subprocess with cmd arguments.
	bz, err = exec.Command("docker", "exec", tr.containerConfig.InstanceName, tr.chainConfigs[action.Chain].BinaryName,

		"tx", "gov", "submit-legacy-proposal", "consumer-removal",
		"/temp-proposal.json",
		`--from`, `validator`+fmt.Sprint(action.From),
		`--chain-id`, string(tr.chainConfigs[action.Chain].ChainId),
		`--home`, tr.getValidatorHome(action.Chain, action.From),
		`--node`, tr.getValidatorNode(action.Chain, action.From),
		`--gas`, "900000",
		`--keyring-backend`, `test`,
		`-y`,
	).CombinedOutput()

	if err != nil {
		log.Fatal(err, "\n", string(bz))
	}

	// wait for inclusion in a block -> '--broadcast-mode block' is deprecated
	tr.waitBlocks(ChainID("provi"), 2, 20*time.Second)
}

type SubmitParamChangeLegacyProposalAction struct {
	Chain    ChainID
	From     ValidatorID
	Deposit  uint
	Subspace string
	Key      string
	Value    interface{}
}

type paramChangeProposalJSON struct {
	Title       string            `json:"title"`
	Summary     string            `json:"summary"`
	Description string            `json:"description"`
	Changes     []paramChangeJSON `json:"changes"`
	Deposit     string            `json:"deposit"`
}

type paramChangeJSON struct {
	Subspace string      `json:"subspace"`
	Key      string      `json:"key"`
	Value    interface{} `json:"value"`
}

func (tr TestConfig) submitParamChangeProposal(
	action SubmitParamChangeLegacyProposalAction,
	verbose bool,
) {
	prop := paramChangeProposalJSON{
		Title:       "Legacy Param change",
		Summary:     "Changing legacy module params",
		Description: "Changing legacy module params",
		Changes:     []paramChangeJSON{{Subspace: action.Subspace, Key: action.Key, Value: action.Value}},
		Deposit:     fmt.Sprint(action.Deposit) + `stake`,
	}

	bz, err := json.Marshal(prop)
	if err != nil {
		log.Fatal(err)
	}

	jsonStr := string(bz)
	if strings.Contains(jsonStr, "'") {
		log.Fatal("prop json contains single quote")
	}

	//#nosec G204 -- Bypass linter warning for spawning subprocess with cmd arguments.
	bz, err = exec.Command("docker", "exec", tr.containerConfig.InstanceName,
		"/bin/bash", "-c", fmt.Sprintf(`echo '%s' > %s`, jsonStr, "/params-proposal.json")).CombinedOutput()

	if err != nil {
		log.Fatal(err, "\n", string(bz))
	}

	//#nosec G204 -- Bypass linter warning for spawning subprocess with cmd arguments.
	// PARAM CHANGE PROPOSAL
	cmd := exec.Command("docker", "exec", tr.containerConfig.InstanceName, tr.chainConfigs[action.Chain].BinaryName,

		"tx", "gov", "submit-legacy-proposal", "param-change", "/params-proposal.json",

		`--from`, `validator`+fmt.Sprint(action.From),
		`--chain-id`, string(tr.chainConfigs[action.Chain].ChainId),
		`--home`, tr.getValidatorHome(action.Chain, action.From),
		`--node`, tr.getValidatorNode(action.Chain, action.From),
		`--gas`, "900000",
		`--keyring-backend`, `test`,
		`-y`,
	)

	bz, err = cmd.CombinedOutput()
	if err != nil {
		log.Fatal(err, "\n", string(bz))
	}

	// wait for inclusion in a block -> '--broadcast-mode block' is deprecated
<<<<<<< HEAD
	tr.waitBlocks(action.chain, 2, 60*time.Second)
}

type voteGovProposalAction struct {
	chain      chainID
	from       []validatorID
	vote       []string
	propNumber uint
=======
	tr.waitBlocks(action.Chain, 2, 60*time.Second)
}

type VoteGovProposalAction struct {
	Chain      ChainID
	From       []ValidatorID
	Vote       []string
	PropNumber uint
>>>>>>> 48164aac
}

func (tr *TestConfig) voteGovProposal(
	action VoteGovProposalAction,
	verbose bool,
) {
	var wg sync.WaitGroup
	for i, val := range action.From {
		wg.Add(1)
		vote := action.Vote[i]
		go func(val ValidatorID, vote string) {
			defer wg.Done()
			//#nosec G204 -- Bypass linter warning for spawning subprocess with cmd arguments.
			bz, err := exec.Command("docker", "exec", tr.containerConfig.InstanceName, tr.chainConfigs[action.Chain].BinaryName,

				"tx", "gov", "vote",
				fmt.Sprint(action.PropNumber), vote,

				`--from`, `validator`+fmt.Sprint(val),
				`--chain-id`, string(tr.chainConfigs[action.Chain].ChainId),
				`--home`, tr.getValidatorHome(action.Chain, val),
				`--node`, tr.getValidatorNode(action.Chain, val),
				`--keyring-backend`, `test`,
				`--gas`, "900000",
				`-y`,
			).CombinedOutput()
			if err != nil {
				log.Fatal(err, "\n", string(bz))
			}
		}(val, vote)
	}

	wg.Wait()
	// wait for inclusion in a block -> '--broadcast-mode block' is deprecated
<<<<<<< HEAD
	tr.waitBlocks(action.chain, 2, 10*time.Second)
	tr.WaitTime(time.Duration(tr.chainConfigs[action.chain].votingWaitTime) * time.Second)
=======
	tr.waitBlocks(action.Chain, 1, 10*time.Second)
	tr.WaitTime(time.Duration(tr.chainConfigs[action.Chain].VotingWaitTime) * time.Second)
>>>>>>> 48164aac
}

type StartConsumerChainAction struct {
	ConsumerChain  ChainID
	ProviderChain  ChainID
	Validators     []StartChainValidator
	GenesisChanges string
}

func (tr *TestConfig) startConsumerChain(
	action StartConsumerChainAction,
	verbose bool,
) {
	//#nosec G204 -- Bypass linter warning for spawning subprocess with cmd arguments.
	cmd := exec.Command("docker", "exec", tr.containerConfig.InstanceName, tr.chainConfigs[action.ProviderChain].BinaryName,

		"query", "provider", "consumer-genesis",
		string(tr.chainConfigs[action.ConsumerChain].ChainId),

		`--node`, tr.getQueryNode(action.ProviderChain),
		`-o`, `json`,
	)

	if verbose {
		log.Println("startConsumerChain cmd: ", cmd.String())
	}

	bz, err := cmd.CombinedOutput()
	if err != nil {
		log.Fatal(err, "\n", string(bz))
	}

	consumerGenesis := ".app_state.ccvconsumer = " + string(bz)
	consumerGenesisChanges := tr.chainConfigs[action.ConsumerChain].GenesisChanges
	if consumerGenesisChanges != "" {
		consumerGenesis = consumerGenesis + " | " + consumerGenesisChanges + " | " + action.GenesisChanges
	}

	tr.startChain(StartChainAction{
		Chain:          action.ConsumerChain,
		Validators:     action.Validators,
		GenesisChanges: consumerGenesis,
		IsConsumer:     true,
	}, verbose)
}

type ChangeoverChainAction struct {
	SovereignChain ChainID
	ProviderChain  ChainID
	Validators     []StartChainValidator
	GenesisChanges string
}

func (tr TestConfig) changeoverChain(
	action ChangeoverChainAction,
	verbose bool,
) {
	// sleep until the consumer chain genesis is ready on consumer
	time.Sleep(5 * time.Second)
	//#nosec G204 -- Bypass linter warning for spawning subprocess with cmd arguments.
	cmd := exec.Command("docker", "exec", tr.containerConfig.InstanceName, tr.chainConfigs[action.ProviderChain].BinaryName,

		"query", "provider", "consumer-genesis",
		string(tr.chainConfigs[action.SovereignChain].ChainId),

		`--node`, tr.getQueryNode(action.ProviderChain),
		`-o`, `json`,
	)

	if verbose {
		log.Println("changeoverChain cmd: ", cmd.String())
	}

	bz, err := cmd.CombinedOutput()
	if err != nil {
		log.Fatal(err, "\n", string(bz))
	}

	consumerGenesis := ".app_state.ccvconsumer = " + string(bz)
	consumerGenesisChanges := tr.chainConfigs[action.SovereignChain].GenesisChanges
	if consumerGenesisChanges != "" {
		consumerGenesis = consumerGenesis + " | " + consumerGenesisChanges + " | " + action.GenesisChanges
	}

	tr.startChangeover(ChangeoverChainAction{
		Validators:     action.Validators,
		GenesisChanges: consumerGenesis,
	}, verbose)
}

func (tr TestConfig) startChangeover(
	action ChangeoverChainAction,
	verbose bool,
) {
	chainConfig := tr.chainConfigs[ChainID("sover")]
	type jsonValAttrs struct {
		Mnemonic         string `json:"mnemonic"`
		Allocation       string `json:"allocation"`
		Stake            string `json:"stake"`
		ValId            string `json:"val_id"`
		PrivValidatorKey string `json:"priv_validator_key"`
		NodeKey          string `json:"node_key"`
		IpSuffix         string `json:"ip_suffix"`

		ConsumerMnemonic         string `json:"consumer_mnemonic"`
		ConsumerPrivValidatorKey string `json:"consumer_priv_validator_key"`
		StartWithConsumerKey     bool   `json:"start_with_consumer_key"`
	}

	var validators []jsonValAttrs
	for _, val := range action.Validators {
		validators = append(validators, jsonValAttrs{
			Mnemonic:         tr.validatorConfigs[val.Id].Mnemonic,
			NodeKey:          tr.validatorConfigs[val.Id].NodeKey,
			ValId:            fmt.Sprint(val.Id),
			PrivValidatorKey: tr.validatorConfigs[val.Id].PrivValidatorKey,
			Allocation:       fmt.Sprint(val.Allocation) + "stake",
			Stake:            fmt.Sprint(val.Stake) + "stake",
			IpSuffix:         tr.validatorConfigs[val.Id].IpSuffix,

			ConsumerMnemonic:         tr.validatorConfigs[val.Id].ConsumerMnemonic,
			ConsumerPrivValidatorKey: tr.validatorConfigs[val.Id].ConsumerPrivValidatorKey,
			// if true node will be started with consumer key for each consumer chain
			StartWithConsumerKey: tr.validatorConfigs[val.Id].UseConsumerKey,
		})
	}

	vals, err := json.Marshal(validators)
	if err != nil {
		log.Fatal(err)
	}

	// Concat genesis changes defined in chain config, with any custom genesis changes for this chain instantiation
	var genesisChanges string
	if action.GenesisChanges != "" {
		genesisChanges = chainConfig.GenesisChanges + " | " + action.GenesisChanges
	} else {
		genesisChanges = chainConfig.GenesisChanges
	}

	//#nosec G204 -- Bypass linter warning for spawning subprocess with cmd arguments.
	cmd := exec.Command("docker", "exec", tr.containerConfig.InstanceName, "/bin/bash",
		"/testnet-scripts/start-changeover.sh", chainConfig.UpgradeBinary, string(vals),
		"sover", chainConfig.IpPrefix, genesisChanges,
		tr.tendermintConfigOverride,
	)

	cmdReader, err := cmd.StdoutPipe()
	if err != nil {
		log.Fatal(err)
	}
	cmd.Stderr = cmd.Stdout

	if err := cmd.Start(); err != nil {
		log.Fatal(err)
	}

	scanner := bufio.NewScanner(cmdReader)

	for scanner.Scan() {
		out := scanner.Text()
		if verbose {
			fmt.Println("startChangeover: " + out)
		}
		if out == done {
			break
		}
	}
	if err := scanner.Err(); err != nil {
		log.Fatal("startChangeover died", err)
	}
}

type AddChainToRelayerAction struct {
	Chain      ChainID
	Validator  ValidatorID
	IsConsumer bool
}

const hermesChainConfigTemplate = `

[[chains]]
account_prefix = "cosmos"
clock_drift = "5s"
gas_multiplier = 1.1
grpc_addr = "%s"
id = "%s"
key_name = "%s"
max_gas = 20000000
rpc_addr = "%s"
rpc_timeout = "10s"
store_prefix = "ibc"
trusting_period = "14days"
<<<<<<< HEAD
event_source = { mode = "push", url = "%s", batch_delay = "500ms" }
=======
event_source = { mode = "push", url = "%s", batch_delay = "50ms" }
ccv_consumer_chain = %v
>>>>>>> 48164aac

[chains.gas_price]
	denom = "stake"
	price = 0.000

[chains.trust_threshold]
	denominator = "3"
	numerator = "1"
`

// Set up the config for a new chain for gorelayer.
// This config is added to the container as a file.
// We then add the chain to the relayer, using this config as the chain config with `rly chains add --file`
// This is functionally similar to the config used by Hermes for chains, e.g. gas is free.
const gorelayerChainConfigTemplate = `
{
	"type": "cosmos",
	"value": {
		"key": "default",
		"chain-id": "%s",
		"rpc-addr": "%s",
		"account-prefix": "cosmos",
		"keyring-backend": "test",
		"gas-adjustment": 1.2,
		"gas-prices": "0.00stake",
		"debug": true,
		"timeout": "20s",
		"output-format": "json",
		"sign-mode": "direct"
	}
}`

func (tr TestConfig) addChainToRelayer(
	action AddChainToRelayerAction,
	verbose bool,
) {
	if !tr.useGorelayer {
		tr.addChainToHermes(action, verbose)
	} else {
		tr.addChainToGorelayer(action, verbose)
	}
}

func (tr TestConfig) addChainToGorelayer(
	action AddChainToRelayerAction,
	verbose bool,
) {
	queryNodeIP := tr.getQueryNodeIP(action.Chain)
	ChainId := tr.chainConfigs[action.Chain].ChainId
	rpcAddr := "http://" + queryNodeIP + ":26658"

	chainConfig := fmt.Sprintf(gorelayerChainConfigTemplate,
		ChainId,
		rpcAddr,
	)

	//#nosec G204 -- Bypass linter warning for spawning subprocess with cmd arguments.
	bz, err := exec.Command("docker", "exec", tr.containerConfig.InstanceName, "rly", "config", "init").CombinedOutput()
	if err != nil && !strings.Contains(string(bz), "config already exists") {
		log.Fatal(err, "\n", string(bz))
	}

	chainConfigFileName := fmt.Sprintf("/root/%s_config.json", ChainId)

	bashCommand := fmt.Sprintf(`echo '%s' >> %s`, chainConfig, chainConfigFileName)
	//#nosec G204 -- Bypass linter warning for spawning subprocess with cmd arguments.
	bz, err = exec.Command("docker", "exec", tr.containerConfig.InstanceName, "bash", "-c",
		bashCommand).CombinedOutput()
	if err != nil {
		log.Fatal(err, "\n", string(bz))
	}

	//#nosec G204 -- Bypass linter warning for spawning subprocess with cmd arguments.
	addChainCommand := exec.Command("docker", "exec", tr.containerConfig.InstanceName, "rly", "chains", "add", "--file", chainConfigFileName, string(ChainId))
	executeCommand(addChainCommand, "add chain")

	//#nosec G204 -- Bypass linter warning for spawning subprocess with cmd arguments.
	keyRestoreCommand := exec.Command("docker", "exec", tr.containerConfig.InstanceName, "rly", "keys", "restore", string(ChainId), "default", tr.validatorConfigs[action.Validator].Mnemonic)
	executeCommand(keyRestoreCommand, "restore keys")
}

func (tr TestConfig) addChainToHermes(
	action AddChainToRelayerAction,
	verbose bool,
) {
	queryNodeIP := tr.getQueryNodeIP(action.Chain)
	ChainId := tr.chainConfigs[action.Chain].ChainId
	keyName := "query"
	rpcAddr := "http://" + queryNodeIP + ":26658"
	grpcAddr := "tcp://" + queryNodeIP + ":9091"
	wsAddr := "ws://" + queryNodeIP + ":26658/websocket"

	chainConfig := fmt.Sprintf(hermesChainConfigTemplate,
		grpcAddr,
		ChainId,
		keyName,
		rpcAddr,
		wsAddr,
		action.IsConsumer,
	)

	bashCommand := fmt.Sprintf(`echo '%s' >> %s`, chainConfig, "/root/.hermes/config.toml")

	//#nosec G204 -- Bypass linter warning for spawning subprocess with cmd arguments.
	bz, err := exec.Command("docker", "exec", tr.containerConfig.InstanceName, "bash", "-c",
		bashCommand,
	).CombinedOutput()
	if err != nil {
		log.Fatal(err, "\n", string(bz))
	}

	// Save mnemonic to file within container
	var mnemonic string
	if tr.validatorConfigs[action.Validator].UseConsumerKey && action.IsConsumer {
		mnemonic = tr.validatorConfigs[action.Validator].ConsumerMnemonic
	} else {
		mnemonic = tr.validatorConfigs[action.Validator].Mnemonic
	}

	saveMnemonicCommand := fmt.Sprintf(`echo '%s' > %s`, mnemonic, "/root/.hermes/mnemonic.txt")
	fmt.Println("Add to hermes", action.Validator)
	//#nosec G204 -- Bypass linter warning for spawning subprocess with cmd arguments.
	bz, err = exec.Command("docker", "exec", tr.containerConfig.InstanceName, "bash", "-c",
		saveMnemonicCommand,
	).CombinedOutput()
	if err != nil {
		log.Fatal(err, "\n", string(bz))
	}

	//#nosec G204 -- Bypass linter warning for spawning subprocess with cmd arguments.
	bz, err = exec.Command("docker", "exec", tr.containerConfig.InstanceName, "hermes",
		"keys", "add",
		"--chain", string(tr.chainConfigs[action.Chain].ChainId),
		"--mnemonic-file", "/root/.hermes/mnemonic.txt",
	).CombinedOutput()

	if err != nil {
		log.Fatal(err, "\n", string(bz))
	}
}

// This config file is used by gorelayer to create a path between chains.
// Since the tests assume we use a certain client-id for certain paths,
// in the config we specify the client id, e.g. 07-tendermint-5.
// The src-channel-filter is empty because we want to relay all channels.
const gorelayerPathConfigTemplate = `{
    "src": {
        "chain-id": "%s",
        "client-id": "07-tendermint-%v"
    },
    "dst": {
        "chain-id": "%s",
        "client-id": "07-tendermint-%v"
    },
    "src-channel-filter": {
        "rule": "",
        "channel-list": []
    }
}
`

type AddIbcConnectionAction struct {
	ChainA  ChainID
	ChainB  ChainID
	ClientA uint
	ClientB uint
}

func (tr TestConfig) addIbcConnection(
	action AddIbcConnectionAction,
	verbose bool,
) {
	if !tr.useGorelayer {
		tr.addIbcConnectionHermes(action, verbose)
	} else {
		tr.addIbcConnectionGorelayer(action, verbose)
	}
}

func (tr TestConfig) addIbcConnectionGorelayer(
	action AddIbcConnectionAction,
	verbose bool,
) {
	pathName := tr.GetPathNameForGorelayer(action.ChainA, action.ChainB)

	pathConfig := fmt.Sprintf(gorelayerPathConfigTemplate, action.ChainA, action.ClientA, action.ChainB, action.ClientB)

	pathConfigFileName := fmt.Sprintf("/root/%s_config.json", pathName)

	bashCommand := fmt.Sprintf(`echo '%s' >> %s`, pathConfig, pathConfigFileName)
	//#nosec G204 -- Bypass linter warning for spawning subprocess with cmd arguments.
	pathConfigCommand := exec.Command("docker", "exec", tr.containerConfig.InstanceName, "bash", "-c",
		bashCommand)
	executeCommand(pathConfigCommand, "add path config")

	//#nosec G204 -- Bypass linter warning for spawning subprocess with cmd arguments.
	newPathCommand := exec.Command("docker", "exec", tr.containerConfig.InstanceName, "rly",
		"paths", "add",
		string(tr.chainConfigs[action.ChainA].ChainId),
		string(tr.chainConfigs[action.ChainB].ChainId),
		pathName,
		"--file", pathConfigFileName,
	)

	executeCommand(newPathCommand, "new path")

	//#nosec G204 -- Bypass linter warning for spawning subprocess with cmd arguments.
	newClientsCommand := exec.Command("docker", "exec", tr.containerConfig.InstanceName, "rly",
		"transact", "clients",
		pathName,
	)

	executeCommand(newClientsCommand, "new clients")

	tr.waitBlocks(action.ChainA, 1, 10*time.Second)
	tr.waitBlocks(action.ChainB, 1, 10*time.Second)

	//#nosec G204 -- Bypass linter warning for spawning subprocess with cmd arguments.
	newConnectionCommand := exec.Command("docker", "exec", tr.containerConfig.InstanceName, "rly",
		"transact", "connection",
		pathName,
	)

	executeCommand(newConnectionCommand, "new connection")

	tr.waitBlocks(action.ChainA, 1, 10*time.Second)
	tr.waitBlocks(action.ChainB, 1, 10*time.Second)
}

type CreateIbcClientsAction struct {
	ChainA ChainID
	ChainB ChainID
}

// if clients are not provided hermes will first
// create new clients and then a new connection
// otherwise, it would use client provided as CLI argument (-a-client)
func (tr TestConfig) createIbcClientsHermes(
	action CreateIbcClientsAction,
	verbose bool,
) {
	//#nosec G204 -- Bypass linter warning for spawning subprocess with cmd arguments.
	cmd := exec.Command("docker", "exec", tr.containerConfig.InstanceName, "hermes",
		"create", "connection",
		"--a-chain", string(tr.chainConfigs[action.ChainA].ChainId),
		"--b-chain", string(tr.chainConfigs[action.ChainB].ChainId),
	)

	cmdReader, err := cmd.StdoutPipe()
	if err != nil {
		log.Fatal(err)
	}
	cmd.Stderr = cmd.Stdout

	if err := cmd.Start(); err != nil {
		log.Fatal(err)
	}

	scanner := bufio.NewScanner(cmdReader)

	for scanner.Scan() {
		out := scanner.Text()
		if verbose {
			fmt.Println("createIbcClientsHermes: " + out)
		}
		if out == done {
			break
		}
	}
	if err := scanner.Err(); err != nil {
		log.Fatal(err)
	}
}

func (tr TestConfig) addIbcConnectionHermes(
	action AddIbcConnectionAction,
	verbose bool,
) {
	//#nosec G204 -- Bypass linter warning for spawning subprocess with cmd arguments.
	cmd := exec.Command("docker", "exec", tr.containerConfig.InstanceName, "hermes",
		"create", "connection",
		"--a-chain", string(tr.chainConfigs[action.ChainA].ChainId),
		"--a-client", "07-tendermint-"+fmt.Sprint(action.ClientA),
		"--b-client", "07-tendermint-"+fmt.Sprint(action.ClientB),
	)

	cmdReader, err := cmd.StdoutPipe()
	if err != nil {
		log.Fatal(err)
	}
	cmd.Stderr = cmd.Stdout

	if err := cmd.Start(); err != nil {
		log.Fatal(err)
	}

	scanner := bufio.NewScanner(cmdReader)

	for scanner.Scan() {
		out := scanner.Text()
		if verbose {
			fmt.Println("addIbcConnection: " + out)
		}
		if out == done {
			break
		}
	}
	if err := scanner.Err(); err != nil {
		log.Fatal(err)
	}
}

type AddIbcChannelAction struct {
	ChainA      ChainID
	ChainB      ChainID
	ConnectionA uint
	PortA       string
	PortB       string
	Order       string
	Version     string
}

type StartRelayerAction struct{}

func (tr TestConfig) startRelayer(
	action StartRelayerAction,
	verbose bool,
) {
	if tr.useGorelayer {
		tr.startGorelayer(action, verbose)
	} else {
		tr.startHermes(action, verbose)
	}
}

func (tr TestConfig) startGorelayer(
	action StartRelayerAction,
	verbose bool,
) {
	// gorelayer start is running in detached mode
	//#nosec G204 -- Bypass linter warning for spawning subprocess with cmd arguments.
	cmd := exec.Command("docker", "exec", "-d", tr.containerConfig.InstanceName, "rly",
		"start",
	)

	if err := cmd.Start(); err != nil {
		log.Fatal(err)
	}

	if verbose {
		fmt.Println("started gorelayer")
	}
}

func (tr TestConfig) startHermes(
	action StartRelayerAction,
	verbose bool,
) {
	// hermes start is running in detached mode
	//#nosec G204 -- Bypass linter warning for spawning subprocess with cmd arguments.
	cmd := exec.Command("docker", "exec", "-d", tr.containerConfig.InstanceName, "hermes",
		"start",
	)

	if err := cmd.Start(); err != nil {
		log.Fatal(err)
	}

	if verbose {
		fmt.Println("started Hermes")
	}
}

func (tr TestConfig) addIbcChannel(
	action AddIbcChannelAction,
	verbose bool,
) {
	if tr.useGorelayer {
		tr.addIbcChannelGorelayer(action, verbose)
	} else {
		tr.addIbcChannelHermes(action, verbose)
	}
}

func (tr TestConfig) addIbcChannelGorelayer(
	action AddIbcChannelAction,
	verbose bool,
) {
	pathName := tr.GetPathNameForGorelayer(action.ChainA, action.ChainB)
	//#nosec G204 -- Bypass linter warning for spawning subprocess with cmd arguments.
	cmd := exec.Command("docker", "exec", tr.containerConfig.InstanceName, "rly",
		"transact", "channel",
		pathName,
		"--src-port", action.PortA,
		"--dst-port", action.PortB,
		"--version", tr.containerConfig.CcvVersion,
		"--order", action.Order,
		"--debug",
	)
	executeCommand(cmd, "addChannel")
}

func (tr TestConfig) addIbcChannelHermes(
	action AddIbcChannelAction,
	verbose bool,
) {
	// if version is not specified, use the default version when creating ccv connections
	// otherwise, use the provided version schema (usually it is ICS20-1 for IBC transfer)
	chanVersion := action.Version
	if chanVersion == "" {
		chanVersion = tr.containerConfig.CcvVersion
	}

	//#nosec G204 -- Bypass linter warning for spawning subprocess with cmd arguments.
	cmd := exec.Command("docker", "exec", tr.containerConfig.InstanceName, "hermes",
		"create", "channel",
		"--a-chain", string(tr.chainConfigs[action.ChainA].ChainId),
		"--a-connection", "connection-"+fmt.Sprint(action.ConnectionA),
		"--a-port", action.PortA,
		"--b-port", action.PortB,
		"--channel-version", chanVersion,
		"--order", action.Order,
	)

	if verbose {
		fmt.Println("addIbcChannel cmd:", cmd.String())
	}

	cmdReader, err := cmd.StdoutPipe()
	if err != nil {
		log.Fatal(err)
	}
	cmd.Stderr = cmd.Stdout

	if err := cmd.Start(); err != nil {
		log.Fatal(err)
	}

	scanner := bufio.NewScanner(cmdReader)

	for scanner.Scan() {
		out := scanner.Text()
		if verbose {
			fmt.Println("addIBCChannel: " + out)
		}
		if out == done {
			break
		}
	}
	if err := scanner.Err(); err != nil {
		log.Fatal(err)
	}
}

type TransferChannelCompleteAction struct {
	ChainA      ChainID
	ChainB      ChainID
	ConnectionA uint
	PortA       string
	PortB       string
	Order       string
	ChannelA    uint
	ChannelB    uint
}

func (tr TestConfig) transferChannelComplete(
	action TransferChannelCompleteAction,
	verbose bool,
) {
	if tr.useGorelayer {
		log.Fatal("transferChannelComplete is not implemented for rly")
	}

	//#nosec G204 -- Bypass linter warning for spawning subprocess with chanOpenTryCmd arguments.
	chanOpenTryCmd := exec.Command("docker", "exec", tr.containerConfig.InstanceName, "hermes",
		"tx", "chan-open-try",
		"--dst-chain", string(tr.chainConfigs[action.ChainB].ChainId),
		"--src-chain", string(tr.chainConfigs[action.ChainA].ChainId),
		"--dst-connection", "connection-"+fmt.Sprint(action.ConnectionA),
		"--dst-port", action.PortB,
		"--src-port", action.PortA,
		"--src-channel", "channel-"+fmt.Sprint(action.ChannelA),
	)
	executeCommand(chanOpenTryCmd, "transferChanOpenTry")

	//#nosec G204 -- Bypass linter warning for spawning subprocess with chanOpenAckCmd arguments.
	chanOpenAckCmd := exec.Command("docker", "exec", tr.containerConfig.InstanceName, "hermes",
		"tx", "chan-open-ack",
		"--dst-chain", string(tr.chainConfigs[action.ChainA].ChainId),
		"--src-chain", string(tr.chainConfigs[action.ChainB].ChainId),
		"--dst-connection", "connection-"+fmt.Sprint(action.ConnectionA),
		"--dst-port", action.PortA,
		"--src-port", action.PortB,
		"--dst-channel", "channel-"+fmt.Sprint(action.ChannelA),
		"--src-channel", "channel-"+fmt.Sprint(action.ChannelB),
	)

	executeCommand(chanOpenAckCmd, "transferChanOpenAck")

	//#nosec G204 -- Bypass linter warning for spawning subprocess with chanOpenConfirmCmd arguments.
	chanOpenConfirmCmd := exec.Command("docker", "exec", tr.containerConfig.InstanceName, "hermes",
		"tx", "chan-open-confirm",
		"--dst-chain", string(tr.chainConfigs[action.ChainB].ChainId),
		"--src-chain", string(tr.chainConfigs[action.ChainA].ChainId),
		"--dst-connection", "connection-"+fmt.Sprint(action.ConnectionA),
		"--dst-port", action.PortB,
		"--src-port", action.PortA,
		"--dst-channel", "channel-"+fmt.Sprint(action.ChannelB),
		"--src-channel", "channel-"+fmt.Sprint(action.ChannelA),
	)
	executeCommand(chanOpenConfirmCmd, "transferChanOpenConfirm")
}

func executeCommandWithVerbosity(cmd *exec.Cmd, cmdName string, verbose bool) {
	if verbose {
		fmt.Println(cmdName+" cmd:", cmd.String())
	}

	cmdReader, err := cmd.StdoutPipe()
	if err != nil {
		log.Fatal(err)
	}
	cmd.Stderr = cmd.Stdout

	if err := cmd.Start(); err != nil {
		log.Fatal(err)
	}

	scanner := bufio.NewScanner(cmdReader)

	for scanner.Scan() {
		out := scanner.Text()
		if verbose {
			fmt.Println(cmdName + ": " + out)
		}
	}
	if err := scanner.Err(); err != nil {
		log.Fatal(err)
	}
}

// Executes a command with verbosity specified by CLI flag
func executeCommand(cmd *exec.Cmd, cmdName string) {
	executeCommandWithVerbosity(cmd, cmdName, *verbose)
}

type RelayPacketsAction struct {
	ChainA  ChainID
	ChainB  ChainID
	Port    string
	Channel uint
}

func (tr TestConfig) relayPackets(
	action RelayPacketsAction,
	verbose bool,
) {
	if tr.useGorelayer {
		tr.relayPacketsGorelayer(action, verbose)
	} else {
		tr.relayPacketsHermes(action, verbose)
	}
}

func (tr TestConfig) relayPacketsGorelayer(
	action RelayPacketsAction,
	verbose bool,
) {
	pathName := tr.GetPathNameForGorelayer(action.ChainA, action.ChainB)

	// rly transact relay-packets [path-name] --channel [channel-id]
	//#nosec G204 -- Bypass linter warning for spawning subprocess with cmd arguments.
	cmd := exec.Command("docker", "exec", tr.containerConfig.InstanceName, "rly", "transact", "flush",
		pathName,
		"channel-"+fmt.Sprint(action.Channel),
	)
	if verbose {
		log.Println("relayPackets cmd:", cmd.String())
	}
	bz, err := cmd.CombinedOutput()
	if err != nil {
		log.Fatal(err, "\n", string(bz))
	}

	tr.waitBlocks(action.ChainA, 1, 30*time.Second)
	tr.waitBlocks(action.ChainB, 1, 30*time.Second)
}

func (tr TestConfig) relayPacketsHermes(
	action RelayPacketsAction,
	verbose bool,
) {
	// hermes clear packets ibc0 transfer channel-13
	//#nosec G204 -- Bypass linter warning for spawning subprocess with cmd arguments.
	cmd := exec.Command("docker", "exec", tr.containerConfig.InstanceName, "hermes", "clear", "packets",
		"--chain", string(tr.chainConfigs[action.ChainA].ChainId),
		"--port", action.Port,
		"--channel", "channel-"+fmt.Sprint(action.Channel),
	)
	if verbose {
		log.Println("relayPackets cmd:", cmd.String())
	}

	bz, err := cmd.CombinedOutput()
	if err != nil {
		log.Fatal(err, "\n", string(bz))
	}

	tr.waitBlocks(action.ChainA, 1, 30*time.Second)
	tr.waitBlocks(action.ChainB, 1, 30*time.Second)
}

type RelayRewardPacketsToProviderAction struct {
	ConsumerChain ChainID
	ProviderChain ChainID
	Port          string
	Channel       uint
}

func (tr TestConfig) relayRewardPacketsToProvider(
	action RelayRewardPacketsToProviderAction,
	verbose bool,
) {
	blockPerDistribution, _ := strconv.ParseUint(strings.Trim(tr.getParam(action.ConsumerChain, Param{Subspace: "ccvconsumer", Key: "BlocksPerDistributionTransmission"}), "\""), 10, 64)
	currentBlock := uint64(tr.getBlockHeight(action.ConsumerChain))
	if currentBlock <= blockPerDistribution {
		tr.waitBlocks(action.ConsumerChain, uint(blockPerDistribution-currentBlock+1), 60*time.Second)
	}

	tr.relayPackets(RelayPacketsAction{ChainA: action.ConsumerChain, ChainB: action.ProviderChain, Port: action.Port, Channel: action.Channel}, verbose)
	tr.waitBlocks(action.ProviderChain, 1, 10*time.Second)
}

type DelegateTokensAction struct {
	Chain  ChainID
	From   ValidatorID
	To     ValidatorID
	Amount uint
}

func (tr TestConfig) delegateTokens(
	action DelegateTokensAction,
	verbose bool,
) {
	toValCfg := tr.validatorConfigs[action.To]
	delegateAddr := toValCfg.ValoperAddress
	if action.Chain != ChainID("provi") && toValCfg.UseConsumerKey {
		delegateAddr = toValCfg.ConsumerValoperAddress
	}
	//#nosec G204 -- Bypass linter warning for spawning subprocess with cmd arguments.
	cmd := exec.Command("docker", "exec", tr.containerConfig.InstanceName, tr.chainConfigs[action.Chain].BinaryName,

		"tx", "staking", "delegate",
		delegateAddr,
		fmt.Sprint(action.Amount)+`stake`,

		`--from`, `validator`+fmt.Sprint(action.From),
		`--chain-id`, string(tr.chainConfigs[action.Chain].ChainId),
		`--home`, tr.getValidatorHome(action.Chain, action.From),
		`--node`, tr.getValidatorNode(action.Chain, action.From),
		`--keyring-backend`, `test`,
		`-y`,
	)

	if verbose {
		fmt.Println("delegate cmd:", cmd.String())
	}

	bz, err := cmd.CombinedOutput()
	if err != nil {
		log.Fatal(err, "\n", string(bz))
	}

	// wait for inclusion in a block -> '--broadcast-mode block' is deprecated
	tr.waitBlocks(action.Chain, 2, 10*time.Second)
}

type UnbondTokensAction struct {
	Chain      ChainID
	Sender     ValidatorID
	UnbondFrom ValidatorID
	Amount     uint
}

func (tr TestConfig) unbondTokens(
	action UnbondTokensAction,
	verbose bool,
) {
	unbondFrom := tr.validatorConfigs[action.UnbondFrom].ValoperAddress
	if tr.validatorConfigs[action.UnbondFrom].UseConsumerKey {
		unbondFrom = tr.validatorConfigs[action.UnbondFrom].ConsumerValoperAddress
	}

	//#nosec G204 -- Bypass linter warning for spawning subprocess with cmd arguments.
	cmd := exec.Command("docker", "exec", tr.containerConfig.InstanceName, tr.chainConfigs[action.Chain].BinaryName,

		"tx", "staking", "unbond",
		unbondFrom,
		fmt.Sprint(action.Amount)+`stake`,

		`--from`, `validator`+fmt.Sprint(action.Sender),
		`--chain-id`, string(tr.chainConfigs[action.Chain].ChainId),
		`--home`, tr.getValidatorHome(action.Chain, action.Sender),
		`--node`, tr.getValidatorNode(action.Chain, action.Sender),
		`--gas`, "900000",
		`--keyring-backend`, `test`,
		`-y`,
	)

	if verbose {
		fmt.Println("unbond cmd:", cmd.String())
	}

	bz, err := cmd.CombinedOutput()
	if err != nil {
		log.Fatal(err, "\n", string(bz))
	}

	// wait for inclusion in a block -> '--broadcast-mode block' is deprecated
	tr.waitBlocks(action.Chain, 2, 20*time.Second)
}

type CancelUnbondTokensAction struct {
	Chain     ChainID
	Delegator ValidatorID
	Validator ValidatorID
	Amount    uint
}

func (tr TestConfig) cancelUnbondTokens(
	action CancelUnbondTokensAction,
	verbose bool,
) {
	validator := tr.validatorConfigs[action.Validator].ValoperAddress
	if tr.validatorConfigs[action.Validator].UseConsumerKey {
		validator = tr.validatorConfigs[action.Validator].ConsumerValoperAddress
	}

	// get creation-height from state
	//#nosec G204 -- Bypass linter warning for spawning subprocess with cmd arguments.
	cmd := exec.Command("docker", "exec", tr.containerConfig.InstanceName, tr.chainConfigs[action.Chain].BinaryName,
		"q", "staking", "unbonding-delegation",
		tr.validatorConfigs[action.Delegator].DelAddress,
		validator,
		`--home`, tr.getValidatorHome(action.Chain, action.Delegator),
		`--node`, tr.getValidatorNode(action.Chain, action.Delegator),
		`-o`, `json`,
	)
	if verbose {
		fmt.Println("get unbonding delegations cmd:", cmd.String())
	}

	bz, err := cmd.CombinedOutput()
	if err != nil {
		log.Fatal(err, "\n", string(bz))
	}

	creationHeight := gjson.Get(string(bz), "unbond.entries.0.creation_height").Int()
	if creationHeight == 0 {
		log.Fatal("invalid creation height")
	}

	//#nosec G204 -- Bypass linter warning for spawning subprocess with cmd arguments.
	cmd = exec.Command("docker", "exec", tr.containerConfig.InstanceName, tr.chainConfigs[action.Chain].BinaryName,
		"tx", "staking", "cancel-unbond",
		validator,
		fmt.Sprint(action.Amount)+`stake`,
		fmt.Sprint(creationHeight),
		`--from`, `validator`+fmt.Sprint(action.Delegator),
		`--chain-id`, string(tr.chainConfigs[action.Chain].ChainId),
		`--home`, tr.getValidatorHome(action.Chain, action.Delegator),
		`--node`, tr.getValidatorNode(action.Chain, action.Delegator),
		`--gas`, "900000",
		`--keyring-backend`, `test`,
		`-o`, `json`,
		`-y`,
	)

	if verbose {
		fmt.Println("unbond cmd:", cmd.String())
	}

	bz, err = cmd.CombinedOutput()
	if err != nil {
		log.Fatal(err, "\n", string(bz))
	}

	// wait for inclusion in a block -> '--broadcast-mode block' is deprecated
	tr.waitBlocks(action.Chain, 2, 20*time.Second)
}

type RedelegateTokensAction struct {
	Chain    ChainID
	Src      ValidatorID
	Dst      ValidatorID
	TxSender ValidatorID
	Amount   uint
}

func (tr TestConfig) redelegateTokens(action RedelegateTokensAction, verbose bool) {
	srcCfg := tr.validatorConfigs[action.Src]
	dstCfg := tr.validatorConfigs[action.Dst]

	redelegateSrc := srcCfg.ValoperAddress
	if action.Chain != ChainID("provi") && srcCfg.UseConsumerKey {
		redelegateSrc = srcCfg.ConsumerValoperAddress
	}

	redelegateDst := dstCfg.ValoperAddress
	if action.Chain != ChainID("provi") && dstCfg.UseConsumerKey {
		redelegateDst = dstCfg.ConsumerValoperAddress
	}
	//#nosec G204 -- Bypass linter warning for spawning subprocess with cmd arguments.
	cmd := exec.Command("docker", "exec",
		tr.containerConfig.InstanceName,
		tr.chainConfigs[action.Chain].BinaryName,

		"tx", "staking", "redelegate",
		redelegateSrc,
		redelegateDst,
		fmt.Sprint(action.Amount)+`stake`,
		`--from`, `validator`+fmt.Sprint(action.TxSender),
		`--chain-id`, string(tr.chainConfigs[action.Chain].ChainId),
		`--home`, tr.getValidatorHome(action.Chain, action.TxSender),
		`--node`, tr.getValidatorNode(action.Chain, action.TxSender),
		// Need to manually set gas limit past default (200000), since redelegate has a lot of operations
		`--gas`, "900000",
		`--keyring-backend`, `test`,
		`-y`,
	)

	if verbose {
		fmt.Println("redelegate cmd:", cmd.String())
	}

	bz, err := cmd.CombinedOutput()
	if err != nil {
		log.Fatal(err, "\n", string(bz))
	}

	// wait for inclusion in a block -> '--broadcast-mode block' is deprecated
	tr.waitBlocks(action.Chain, 2, 10*time.Second)
}

type DowntimeSlashAction struct {
	Chain     ChainID
	Validator ValidatorID
}

// takes a string representation of the private key like
// `{"address":"DF090A4880B54CD57B2A79E64D9E969BD7514B09","pub_key":{"type":"tendermint/PubKeyEd25519","value":"ujY14AgopV907IYgPAk/5x8c9267S4fQf89nyeCPTes="},"priv_key":{"type":"tendermint/PrivKeyEd25519","value":"TRJgf7lkTjs/sj43pyweEOanyV7H7fhnVivOi0A4yjW6NjXgCCilX3TshiA8CT/nHxz3brtLh9B/z2fJ4I9N6w=="}}`
// and returns the value of the "address" field
func (tr TestConfig) getValidatorKeyAddressFromString(keystring string) string {
	var key struct {
		Address string `json:"address"`
	}
	err := json.Unmarshal([]byte(keystring), &key)
	if err != nil {
		log.Fatal(err)
	}
	return key.Address
}

func (tr TestConfig) invokeDowntimeSlash(action DowntimeSlashAction, verbose bool) {
	// Bring validator down
	tr.setValidatorDowntime(action.Chain, action.Validator, true, verbose)
	// Wait appropriate amount of blocks for validator to be slashed
	tr.waitBlocks(action.Chain, 10, 3*time.Minute)
	// Bring validator back up
	tr.setValidatorDowntime(action.Chain, action.Validator, false, verbose)
}

// Sets validator downtime by setting the virtual ethernet interface of a node to "up" or "down"
func (tr TestConfig) setValidatorDowntime(chain ChainID, validator ValidatorID, down, verbose bool) {
	var lastArg string
	if down {
		lastArg = "down"
	} else {
		lastArg = "up"
	}

	if tr.useCometmock {
		// send set_signing_status either to down or up for validator
		validatorPrivateKeyAddress := tr.GetValidatorPrivateKeyAddress(chain, validator)

		method := "set_signing_status"
		params := fmt.Sprintf(`{"private_key_address":"%s","status":"%s"}`, validatorPrivateKeyAddress, lastArg)
		address := tr.getQueryNodeRPCAddress(chain)

		tr.curlJsonRPCRequest(method, params, address)
		tr.waitBlocks(chain, 1, 10*time.Second)
		return
	}

	//#nosec G204 -- Bypass linter warning for spawning subprocess with cmd arguments.
	cmd := exec.Command(
		"docker",
		"exec",
		tr.containerConfig.InstanceName,
		"ip",
		"link",
		"set",
		string(chain)+"-"+string(validator)+"-out",
		lastArg,
	)

	if verbose {
		fmt.Println("toggle downtime cmd:", cmd.String())
	}

	bz, err := cmd.CombinedOutput()
	if err != nil {
		log.Fatal(err, "\n", string(bz))
	}
}

func (tr TestConfig) GetValidatorPrivateKeyAddress(chain ChainID, validator ValidatorID) string {
	var validatorPrivateKeyAddress string
	if chain == ChainID("provi") {
		validatorPrivateKeyAddress = tr.getValidatorKeyAddressFromString(tr.validatorConfigs[validator].PrivValidatorKey)
	} else {
		var valAddressString string
		if tr.validatorConfigs[validator].UseConsumerKey {
			valAddressString = tr.validatorConfigs[validator].ConsumerPrivValidatorKey
		} else {
			valAddressString = tr.validatorConfigs[validator].PrivValidatorKey
		}
		validatorPrivateKeyAddress = tr.getValidatorKeyAddressFromString(valAddressString)
	}
	return validatorPrivateKeyAddress
}

type UnjailValidatorAction struct {
	Provider  ChainID
	Validator ValidatorID
}

// Sends an unjail transaction to the provider chain
func (tr TestConfig) unjailValidator(action UnjailValidatorAction, verbose bool) {
	// wait until downtime_jail_duration has elapsed, to make sure the validator can be unjailed
	tr.WaitTime(61 * time.Second)

	//#nosec G204 -- Bypass linter warning for spawning subprocess with cmd arguments.
	cmd := exec.Command("docker", "exec",
		tr.containerConfig.InstanceName,
		tr.chainConfigs[action.Provider].BinaryName,
		"tx", "slashing", "unjail",
		// Validator is sender here
<<<<<<< HEAD
		`--from`, `validator`+fmt.Sprint(action.validator),
		`--keyring-backend`, `test`,
		`--keyring-dir`, tr.getValidatorHome(action.provider, action.validator),
		`--chain-id`, string(tr.chainConfigs[action.provider].chainId),
		`--node`, tr.getValidatorNode(action.provider, action.validator),
=======
		`--from`, `validator`+fmt.Sprint(action.Validator),
		`--chain-id`, string(tr.chainConfigs[action.Provider].ChainId),
		`--home`, tr.getValidatorHome(action.Provider, action.Validator),
		`--node`, tr.getValidatorNode(action.Provider, action.Validator),
>>>>>>> 48164aac
		`--gas`, "900000",
		`-y`,
	)

	if verbose {
		fmt.Println("unjail cmd:", cmd.String())
	}
	fmt.Println("unjail cmd:", cmd.String())
	bz, err := cmd.CombinedOutput()
	if err != nil {
		log.Fatal(err, "\n", string(bz))
	}

	// wait for 1 blocks to make sure that tx got included
	// in a block and packets committed before proceeding
	tr.waitBlocks(action.Provider, 2, time.Minute)
}

type RegisterRepresentativeAction struct {
	Chain           ChainID
	Representatives []ValidatorID
	Stakes          []uint
}

func (tr TestConfig) registerRepresentative(
	action RegisterRepresentativeAction,
	verbose bool,
) {
	var wg sync.WaitGroup
	for i, val := range action.Representatives {
		wg.Add(1)
		stake := action.Stakes[i]
		go func(val ValidatorID, stake uint) {
			defer wg.Done()

			//#nosec G204 -- Bypass linter warning for spawning subprocess with pubKeycmd arguments.
			pubKeycmd := exec.Command("docker", "exec", tr.containerConfig.InstanceName, tr.chainConfigs[action.Chain].BinaryName,
				"tendermint", "show-validator",
				`--home`, tr.getValidatorHome(action.Chain, val),
			)

			bzPubKey, err := pubKeycmd.CombinedOutput()
			if err != nil {
				log.Fatal(err, "\n", string(bzPubKey))
			}

			//#nosec G204 -- Bypass linter warning for spawning subprocess with cmd arguments.
			bz, err := exec.Command("docker", "exec", tr.containerConfig.InstanceName, tr.chainConfigs[action.Chain].BinaryName,
				"tx", "staking", "create-validator",
				`--amount`, fmt.Sprint(stake)+"stake",
				`--pubkey`, string(bzPubKey),
				`--moniker`, fmt.Sprint(val),
				`--commission-rate`, "0.1",
				`--commission-max-rate`, "0.2",
				`--commission-max-change-rate`, "0.01",
				`--min-self-delegation`, "1",
				`--from`, `validator`+fmt.Sprint(val),
				`--chain-id`, string(tr.chainConfigs[action.Chain].ChainId),
				`--home`, tr.getValidatorHome(action.Chain, val),
				`--node`, tr.getValidatorNode(action.Chain, val),
				`--keyring-backend`, `test`,
				`-y`,
			).CombinedOutput()
			if err != nil {
				log.Fatal(err, "\n", string(bz))
			}

			// wait for inclusion in a block -> '--broadcast-mode block' is deprecated
			tr.waitBlocks(action.Chain, 1, 10*time.Second)
		}(val, stake)
	}

	wg.Wait()
}

type SubmitChangeRewardDenomsProposalAction struct {
	Denom   string
	Deposit uint
	From    ValidatorID
}

func (tr TestConfig) submitChangeRewardDenomsProposal(action SubmitChangeRewardDenomsProposalAction, verbose bool) {
	providerChain := tr.chainConfigs[ChainID("provi")]

	prop := client.ChangeRewardDenomsProposalJSON{
		Summary: "Change reward denoms",
		ChangeRewardDenomsProposal: types.ChangeRewardDenomsProposal{
			Title:          "Change reward denoms",
			Description:    "Change reward denoms",
			DenomsToAdd:    []string{action.Denom},
			DenomsToRemove: []string{"stake"},
		},
		Deposit: fmt.Sprint(action.Deposit) + `stake`,
	}

	bz, err := json.Marshal(prop)
	if err != nil {
		log.Fatal(err)
	}

	jsonStr := string(bz)
	if strings.Contains(jsonStr, "'") {
		log.Fatal("prop json contains single quote")
	}

	//#nosec G204 -- Bypass linter warning for spawning subprocess with cmd arguments.
	bz, err = exec.Command("docker", "exec", tr.containerConfig.InstanceName,
		"/bin/bash", "-c", fmt.Sprintf(`echo '%s' > %s`, jsonStr, "/change-reward-denoms-proposal.json")).CombinedOutput()

	if err != nil {
		log.Fatal(err, "\n", string(bz))
	}

	//#nosec G204 -- Bypass linter warning for spawning subprocess with cmd arguments.
	// CHANGE REWARDS DENOM PROPOSAL
	bz, err = exec.Command("docker", "exec", tr.containerConfig.InstanceName, providerChain.BinaryName,
		"tx", "gov", "submit-legacy-proposal", "change-reward-denoms", "/change-reward-denoms-proposal.json",
		`--from`, `validator`+fmt.Sprint(action.From),
		`--chain-id`, string(providerChain.ChainId),
		`--home`, tr.getValidatorHome(providerChain.ChainId, action.From),
		`--node`, tr.getValidatorNode(providerChain.ChainId, action.From),
		`--gas`, "9000000",
		`--keyring-backend`, `test`,
		`-y`,
	).CombinedOutput()

	if err != nil {
		log.Fatal(err, "\n", string(bz))
	}

	// wait for inclusion in a block -> '--broadcast-mode block' is deprecated
	tr.waitBlocks(ChainID("provi"), 2, 30*time.Second)
}

// Creates an additional node on selected chain
// by copying an existing validator's home folder
//
// Steps needed to double sign:
// - copy existing validator's state and configs
// - use existing priv_validator_key.json
// - use new node_key.json (otherwise node gets rejected)
// - reset priv_validator_state.json to initial values
// - start the new node
// Double sign should be registered within couple blocks.
type DoublesignSlashAction struct {
	// start another node for this Validator
	Validator ValidatorID
	Chain     ChainID
}

func (tr TestConfig) invokeDoublesignSlash(
	action DoublesignSlashAction,
	verbose bool,
) {
	if !tr.useCometmock {
		chainConfig := tr.chainConfigs[action.Chain]
		//#nosec G204 -- Bypass linter warning for spawning subprocess with cmd arguments.
		bz, err := exec.Command("docker", "exec", tr.containerConfig.InstanceName, "/bin/bash",
			"/testnet-scripts/cause-doublesign.sh", chainConfig.BinaryName, string(action.Validator),
			string(chainConfig.ChainId), chainConfig.IpPrefix).CombinedOutput()
		if err != nil {
			log.Fatal(err, "\n", string(bz))
		}
		tr.waitBlocks("provi", 10, 2*time.Minute)
	} else { // tr.useCometMock
		validatorPrivateKeyAddress := tr.GetValidatorPrivateKeyAddress(action.Chain, action.Validator)

		method := "cause_double_sign"
		params := fmt.Sprintf(`{"private_key_address":"%s"}`, validatorPrivateKeyAddress)

		address := tr.getQueryNodeRPCAddress(action.Chain)

		tr.curlJsonRPCRequest(method, params, address)
		tr.waitBlocks(action.Chain, 1, 10*time.Second)
		return
	}
}

// Cause light client attack evidence for a certain validator to appear on the given chain.
// The evidence will look like the validator equivocated to a light client.
// See https://github.com/cometbft/cometbft/tree/main/spec/light-client/accountability
// for more information about light client attacks.
type LightClientEquivocationAttackAction struct {
	Validator ValidatorID
	Chain     ChainID
}

func (tr TestConfig) lightClientEquivocationAttack(
	action LightClientEquivocationAttackAction,
	verbose bool,
) {
	tr.lightClientAttack(action.Validator, action.Chain, LightClientEquivocationAttack)
}

// Cause light client attack evidence for a certain validator to appear on the given chain.
// The evidence will look like the validator tried to perform an amnesia attack.
// See https://github.com/cometbft/cometbft/tree/main/spec/light-client/accountability
// for more information about light client attacks.
type LightClientAmnesiaAttackAction struct {
	Validator ValidatorID
	Chain     ChainID
}

func (tr TestConfig) lightClientAmnesiaAttack(
	action LightClientAmnesiaAttackAction,
	verbose bool,
) {
	tr.lightClientAttack(action.Validator, action.Chain, LightClientAmnesiaAttack)
}

// Cause light client attack evidence for a certain validator to appear on the given chain.
// The evidence will look like the validator tried to perform a lunatic attack.
// See https://github.com/cometbft/cometbft/tree/main/spec/light-client/accountability
// for more information about light client attacks.
type LightClientLunaticAttackAction struct {
	Validator ValidatorID
	Chain     ChainID
}

func (tr TestConfig) lightClientLunaticAttack(
	action LightClientLunaticAttackAction,
	verbose bool,
) {
	tr.lightClientAttack(action.Validator, action.Chain, LightClientLunaticAttack)
}

type LightClientAttackType string

const (
	LightClientEquivocationAttack LightClientAttackType = "Equivocation"
	LightClientAmnesiaAttack      LightClientAttackType = "Amnesia"
	LightClientLunaticAttack      LightClientAttackType = "Lunatic"
)

func (tr TestConfig) lightClientAttack(
	validator ValidatorID,
	chain ChainID,
	attackType LightClientAttackType,
) {
	if !tr.useCometmock {
		log.Fatal("light client attack is only supported with CometMock")
	}
	validatorPrivateKeyAddress := tr.GetValidatorPrivateKeyAddress(chain, validator)

	method := "cause_light_client_attack"
	params := fmt.Sprintf(`{"private_key_address":"%s", "misbehaviour_type": "%s"}`, validatorPrivateKeyAddress, attackType)

	address := tr.getQueryNodeRPCAddress(chain)

	tr.curlJsonRPCRequest(method, params, address)
	tr.waitBlocks(chain, 1, 10*time.Second)
}

type AssignConsumerPubKeyAction struct {
	Chain          ChainID
	Validator      ValidatorID
	ConsumerPubkey string
	// ReconfigureNode will change keys the node uses and restart
	ReconfigureNode bool
	// executing the action should raise an error
	ExpectError   bool
	ExpectedError string
}

func (tr TestConfig) assignConsumerPubKey(action AssignConsumerPubKeyAction, verbose bool) {
	valCfg := tr.validatorConfigs[action.Validator]

	// Note: to get error response reported back from this command '--gas auto' needs to be set.
	gas := "auto"
	// Unfortunately, --gas auto does not work with CometMock. so when using CometMock, just use --gas 9000000 then
	if tr.useCometmock {
		gas = "9000000"
	}
	assignKey := fmt.Sprintf(
		`%s tx provider assign-consensus-key %s '%s' --from validator%s --chain-id %s --home %s --node %s --gas %s --keyring-backend test -y -o json`,
		tr.chainConfigs[ChainID("provi")].BinaryName,
		string(tr.chainConfigs[action.Chain].ChainId),
		action.ConsumerPubkey,
		action.Validator,
		tr.chainConfigs[ChainID("provi")].ChainId,
		tr.getValidatorHome(ChainID("provi"), action.Validator),
		tr.getValidatorNode(ChainID("provi"), action.Validator),
		gas,
	)
	fmt.Println(assignKey)
	//#nosec G204 -- Bypass linter warning for spawning subprocess with cmd arguments.
	cmd := exec.Command("docker", "exec",
		tr.containerConfig.InstanceName,
		"/bin/bash", "-c",
		assignKey,
	)

	if verbose {
		fmt.Println("assignConsumerPubKey cmd:", cmd.String())
	}

	bz, err := cmd.CombinedOutput()
	if err != nil && !action.ExpectError {
		log.Fatalf("unexpected error during key assignment - output: %s, err: %s", string(bz), err)
	}

	if action.ExpectError && !tr.useCometmock { // error report only works with --gas auto, which does not work with CometMock, so ignore
		if err == nil || !strings.Contains(string(bz), action.ExpectedError) {
			log.Fatalf("expected error not raised: expected: '%s', got '%s'", action.ExpectedError, (bz))
		}

		if verbose {
			fmt.Printf("got expected error during key assignment | err: %s | output: %s \n", err, string(bz))
		}
	}

	// node was started with provider key
	// we swap the nodes's keys for consumer keys and restart it
	if action.ReconfigureNode {
		//#nosec G204 -- Bypass linter warning for spawning subprocess with cmd arguments.
		configureNodeCmd := exec.Command("docker", "exec", tr.containerConfig.InstanceName, "/bin/bash",
			"/testnet-scripts/reconfigure-node.sh", tr.chainConfigs[action.Chain].BinaryName,
			string(action.Validator), string(action.Chain),
			tr.chainConfigs[action.Chain].IpPrefix, valCfg.IpSuffix,
			valCfg.ConsumerMnemonic, valCfg.ConsumerPrivValidatorKey,
			valCfg.ConsumerNodeKey,
		)

		if verbose {
			fmt.Println("assignConsumerPubKey - reconfigure node cmd:", configureNodeCmd.String())
		}

		cmdReader, err := configureNodeCmd.StdoutPipe()
		if err != nil {
			log.Fatal(err)
		}
		configureNodeCmd.Stderr = configureNodeCmd.Stdout

		if err := configureNodeCmd.Start(); err != nil {
			log.Fatal(err)
		}

		scanner := bufio.NewScanner(cmdReader)

		for scanner.Scan() {
			out := scanner.Text()
			if verbose {
				fmt.Println("assign key - reconfigure: " + out)
			}
			if out == done {
				break
			}
		}
		if err := scanner.Err(); err != nil {
			log.Fatal(err)
		}

		// TODO: @MSalopek refactor this so test config is not changed at runtime
		// make the validator use consumer key
		// @POfftermatt I am currently using this for downtime slashing with cometmock
		// (I need to find the currently used validator key address)Í
		valCfg.UseConsumerKey = true
		tr.validatorConfigs[action.Validator] = valCfg
	}

	// wait for inclusion in a block -> '--broadcast-mode block' is deprecated
	tr.waitBlocks(ChainID("provi"), 2, 30*time.Second)
}

// SlashMeterReplenishmentAction polls the slash meter on provider until value is achieved
type SlashMeterReplenishmentAction struct {
	TargetValue int64
	// panic if timeout is exceeded
	Timeout time.Duration
}

func (tr TestConfig) waitForSlashMeterReplenishment(
	action SlashMeterReplenishmentAction,
	verbose bool,
) {
	timeout := time.Now().Add(action.Timeout)
	initialSlashMeter := tr.getSlashMeter()

	if initialSlashMeter >= 0 {
		panic(fmt.Sprintf("No need to wait for slash meter replenishment, current value: %d", initialSlashMeter))
	}

	for {
		slashMeter := tr.getSlashMeter()
		if verbose {
			fmt.Printf("waiting for slash meter to be replenished, current value: %d\n", slashMeter)
		}

		// check if meter has reached target value
		if slashMeter >= action.TargetValue {
			break
		}

		if time.Now().After(timeout) {
			panic(fmt.Sprintf("\n\nwaitForSlashMeterReplenishment has timed out after: %s\n\n", action.Timeout))
		}

		tr.WaitTime(5 * time.Second)
	}
}

type WaitTimeAction struct {
	WaitTime time.Duration
}

func (tr TestConfig) waitForTime(
	action WaitTimeAction,
	verbose bool,
) {
	tr.WaitTime(action.WaitTime)
}

// GetPathNameForGorelayer returns the name of the path between two given chains used by Gorelayer.
// Since paths are bidirectional, we need either chain to be able to be provided as first or second argument
// and still return the same name, so we sort the chain names alphabetically.
func (tr TestConfig) GetPathNameForGorelayer(chainA, chainB ChainID) string {
	var pathName string
	if string(chainA) < string(chainB) {
		pathName = string(chainA) + "-" + string(chainB)
	} else {
		pathName = string(chainB) + "-" + string(chainA)
	}

	return pathName
}

// Run an instance of the Hermes relayer using the "evidence" command,
// which detects evidences committed to the blocks of a consumer chain.
// Each infraction detected is reported to the provider chain using
// either a SubmitConsumerDoubleVoting or a SubmitConsumerMisbehaviour message.
type StartConsumerEvidenceDetectorAction struct {
	Chain ChainID
}

func (tc TestConfig) startConsumerEvidenceDetector(
	action StartConsumerEvidenceDetectorAction,
	verbose bool,
) {
	chainConfig := tc.chainConfigs[action.Chain]
	// run in detached mode so it will keep running in the background
	//#nosec G204 -- Bypass linter warning for spawning subprocess with cmd arguments.
	bz, err := exec.Command("docker", "exec", "-d", tc.containerConfig.InstanceName,
		"hermes", "evidence", "--chain", string(chainConfig.ChainId)).CombinedOutput()
	if err != nil {
		log.Fatal(err, "\n", string(bz))
	}
	tc.waitBlocks("provi", 10, 2*time.Minute)
}

// WaitTime waits for the given duration.
// To make sure that the new timestamp is visible on-chain, it also waits until at least one block has been
// produced on each chain after waiting.
// The CometMock version of this takes a pointer to the TestConfig as it needs to manipulate
// information in the testrun that stores how much each chain has waited, to keep times in sync.
// Be careful that all functions calling WaitTime should therefore also take a pointer to the TestConfig.
func (tr *TestConfig) WaitTime(duration time.Duration) {
	if !tr.useCometmock {
		time.Sleep(duration)
	} else {
		tr.timeOffset += duration
		for chain, running := range tr.runningChains {
			if !running {
				continue
			}
			tr.AdvanceTimeForChain(chain, duration)
			tr.waitBlocks(chain, 1, 2*time.Second)
		}
	}
}

func (tr TestConfig) AdvanceTimeForChain(chain ChainID, duration time.Duration) {
	// cometmock avoids sleeping, and instead advances time for all chains
	method := "advance_time"
	params := fmt.Sprintf(`{"duration_in_seconds": "%d"}`, int(math.Ceil(duration.Seconds())))

	address := tr.getQueryNodeRPCAddress(chain)

	tr.curlJsonRPCRequest(method, params, address)

	// wait for 1 block of the chain to get a block with the advanced timestamp
	tr.waitBlocks(chain, 1, time.Minute)
}<|MERGE_RESOLUTION|>--- conflicted
+++ resolved
@@ -427,16 +427,6 @@
 	}
 
 	// wait for inclusion in a block -> '--broadcast-mode block' is deprecated
-<<<<<<< HEAD
-	tr.waitBlocks(action.chain, 2, 60*time.Second)
-}
-
-type voteGovProposalAction struct {
-	chain      chainID
-	from       []validatorID
-	vote       []string
-	propNumber uint
-=======
 	tr.waitBlocks(action.Chain, 2, 60*time.Second)
 }
 
@@ -445,7 +435,6 @@
 	From       []ValidatorID
 	Vote       []string
 	PropNumber uint
->>>>>>> 48164aac
 }
 
 func (tr *TestConfig) voteGovProposal(
@@ -480,13 +469,8 @@
 
 	wg.Wait()
 	// wait for inclusion in a block -> '--broadcast-mode block' is deprecated
-<<<<<<< HEAD
-	tr.waitBlocks(action.chain, 2, 10*time.Second)
-	tr.WaitTime(time.Duration(tr.chainConfigs[action.chain].votingWaitTime) * time.Second)
-=======
 	tr.waitBlocks(action.Chain, 1, 10*time.Second)
 	tr.WaitTime(time.Duration(tr.chainConfigs[action.Chain].VotingWaitTime) * time.Second)
->>>>>>> 48164aac
 }
 
 type StartConsumerChainAction struct {
@@ -680,12 +664,8 @@
 rpc_timeout = "10s"
 store_prefix = "ibc"
 trusting_period = "14days"
-<<<<<<< HEAD
-event_source = { mode = "push", url = "%s", batch_delay = "500ms" }
-=======
 event_source = { mode = "push", url = "%s", batch_delay = "50ms" }
 ccv_consumer_chain = %v
->>>>>>> 48164aac
 
 [chains.gas_price]
 	denom = "stake"
@@ -1634,18 +1614,11 @@
 		tr.chainConfigs[action.Provider].BinaryName,
 		"tx", "slashing", "unjail",
 		// Validator is sender here
-<<<<<<< HEAD
 		`--from`, `validator`+fmt.Sprint(action.validator),
 		`--keyring-backend`, `test`,
-		`--keyring-dir`, tr.getValidatorHome(action.provider, action.validator),
-		`--chain-id`, string(tr.chainConfigs[action.provider].chainId),
-		`--node`, tr.getValidatorNode(action.provider, action.validator),
-=======
-		`--from`, `validator`+fmt.Sprint(action.Validator),
-		`--chain-id`, string(tr.chainConfigs[action.Provider].ChainId),
-		`--home`, tr.getValidatorHome(action.Provider, action.Validator),
+		`--keyring-dir`, tr.getValidatorHome(action.provider, action.Validator),
+		`--chain-id`, string(tr.chainConfigs[action.provider].ChainID),
 		`--node`, tr.getValidatorNode(action.Provider, action.Validator),
->>>>>>> 48164aac
 		`--gas`, "900000",
 		`-y`,
 	)
