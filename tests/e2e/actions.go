package main

import (
	"bufio"
	"encoding/json"
	"fmt"
	"log"
	"os/exec"
	"strconv"
	"strings"
	"sync"
	"time"

	evidencetypes "github.com/cosmos/cosmos-sdk/x/evidence/types"
	clienttypes "github.com/cosmos/ibc-go/v7/modules/core/02-client/types"
	consumertypes "github.com/cosmos/interchain-security/x/ccv/consumer/types"

	"github.com/cosmos/interchain-security/x/ccv/provider/client"
	"github.com/cosmos/interchain-security/x/ccv/provider/types"
	"github.com/tidwall/gjson"
)

const done = "done!!!!!!!!"

type SendTokensAction struct {
	chain  chainID
	from   validatorID
	to     validatorID
	amount uint
}

const done = "done!!!!!!!!"

func (tr TestRun) sendTokens(
	action SendTokensAction,
	verbose bool,
) {
	binaryName := tr.chainConfigs[action.chain].binaryName
	//#nosec G204 -- Bypass linter warning for spawning subprocess with cmd arguments.
	cmd := exec.Command("docker", "exec", tr.containerConfig.instanceName, binaryName,

		"tx", "bank", "send",
		tr.validatorConfigs[action.from].delAddress,
		tr.validatorConfigs[action.to].delAddress,
		fmt.Sprint(action.amount)+`stake`,

		`--chain-id`, string(tr.chainConfigs[action.chain].chainID),
		`--home`, tr.getValidatorHome(action.chain, action.from),
		`--node`, tr.getValidatorNode(action.chain, action.from),
		`--keyring-backend`, `test`,
		`-b`, `block`,
		`-y`,
	)
	if verbose {
		fmt.Println("sendTokens cmd:", cmd.String())
	}
	bz, err := cmd.CombinedOutput()
	if err != nil {
		log.Fatal(err, "\n", string(bz))
	}
}

type StartChainAction struct {
	chain      chainID
	validators []StartChainValidator
	// Genesis changes specific to this action, appended to genesis changes defined in chain config
	genesisChanges string
	skipGentx      bool
}

type StartChainValidator struct {
	id         validatorID
	allocation uint
	stake      uint
}

func (tr TestRun) startChain(
	action StartChainAction,
	verbose bool,
) {
	chainConfig := tr.chainConfigs[action.chain]
	type jsonValAttrs struct {
		Mnemonic         string `json:"mnemonic"`
		Allocation       string `json:"allocation"`
		Stake            string `json:"stake"`
		ValID            string `json:"val_id"`
		PrivValidatorKey string `json:"priv_validator_key"`
		NodeKey          string `json:"node_key"`
		IPSuffix         string `json:"ip_suffix"`

		ConsumerMnemonic         string `json:"consumer_mnemonic"`
		ConsumerPrivValidatorKey string `json:"consumer_priv_validator_key"`
		StartWithConsumerKey     bool   `json:"start_with_consumer_key"`
	}

	var validators []jsonValAttrs
	for _, val := range action.validators {
		validators = append(validators, jsonValAttrs{
			Mnemonic:         tr.validatorConfigs[val.id].mnemonic,
			NodeKey:          tr.validatorConfigs[val.id].nodeKey,
			ValID:            fmt.Sprint(val.id),
			PrivValidatorKey: tr.validatorConfigs[val.id].privValidatorKey,
			Allocation:       fmt.Sprint(val.allocation) + "stake",
			Stake:            fmt.Sprint(val.stake) + "stake",
			IPSuffix:         tr.validatorConfigs[val.id].ipSuffix,

			ConsumerMnemonic:         tr.validatorConfigs[val.id].consumerMnemonic,
			ConsumerPrivValidatorKey: tr.validatorConfigs[val.id].consumerPrivValidatorKey,
			// if true node will be started with consumer key for each consumer chain
			StartWithConsumerKey: tr.validatorConfigs[val.id].useConsumerKey,
		})
	}

	vals, err := json.Marshal(validators)
	if err != nil {
		log.Fatal(err)
	}

	// Concat genesis changes defined in chain config, with any custom genesis changes for this chain instantiation
	var genesisChanges string
	if action.genesisChanges != "" {
		genesisChanges = chainConfig.genesisChanges + " | " + action.genesisChanges
	} else {
		genesisChanges = chainConfig.genesisChanges
	}

	//#nosec G204 -- Bypass linter warning for spawning subprocess with cmd arguments.
	cmd := exec.Command("docker", "exec", tr.containerConfig.instanceName, "/bin/bash",
		"/testnet-scripts/start-chain.sh", chainConfig.binaryName, string(vals),
		string(chainConfig.chainID), chainConfig.ipPrefix, genesisChanges,
		fmt.Sprint(action.skipGentx),
		// override config/config.toml for each node on chain
		// usually timeout_commit and peer_gossip_sleep_duration are changed to vary the test run duration
		// lower timeout_commit means the blocks are produced faster making the test run shorter
		// with short timeout_commit (eg. timeout_commit = 1s) some nodes may miss blocks causing the test run to fail
		tr.tendermintConfigOverride,
	)

	cmdReader, err := cmd.StdoutPipe()
	if err != nil {
		log.Fatal(err)
	}
	cmd.Stderr = cmd.Stdout

	if err := cmd.Start(); err != nil {
		log.Fatal(err)
	}

	scanner := bufio.NewScanner(cmdReader)

	for scanner.Scan() {
		out := scanner.Text()
		if verbose {
			fmt.Println("startChain: " + out)
		}
		if out == done {
			break
		}
	}
	if err := scanner.Err(); err != nil {
		log.Fatal(err)
	}

	tr.addChainToRelayer(addChainToRelayerAction{
		chain:     action.chain,
		validator: action.validators[0].id,
	}, verbose)
}

type submitTextProposalAction struct {
	chain       chainID
	from        validatorID
	deposit     uint
	propType    string
	title       string
	description string
}

func (tr TestRun) submitTextProposal(
	action submitTextProposalAction,
	_ bool,
) {
	bz, err := exec.Command("docker", "exec", tr.containerConfig.instanceName, tr.chainConfigs[action.chain].binaryName, //nolint:gosec // Bypass linter warning for spawning subprocess with cmd arguments.

		"tx", "gov", "submit-proposal",
		`--title`, action.title,
		`--description`, action.description,
		`--type`, action.propType,
		`--deposit`, fmt.Sprint(action.deposit)+`stake`,

		`--from`, `validator`+fmt.Sprint(action.from),
		`--chain-id`, string(tr.chainConfigs[action.chain].chainID),
		`--home`, tr.getValidatorHome(action.chain, action.from),
		`--node`, tr.getValidatorNode(action.chain, action.from),
		`--keyring-backend`, `test`,
		`-b`, `block`,
		`-y`,
	).CombinedOutput()
	if err != nil {
		log.Fatal(err, "\n", string(bz))
	}
}

type submitConsumerAdditionProposalAction struct {
	chain         chainID
	from          validatorID
	deposit       uint
	consumerChain chainID
	spawnTime     uint
	initialHeight clienttypes.Height
}

func (tr TestRun) submitConsumerAdditionProposal(
	action submitConsumerAdditionProposalAction,
	_ bool,
) {
	spawnTime := tr.containerConfig.now.Add(time.Duration(action.spawnTime) * time.Millisecond)
	params := consumertypes.DefaultParams()
	prop := client.ConsumerAdditionProposalJSON{
		Title:                             "Propose the addition of a new chain",
		Description:                       "Gonna be a great chain",
		ChainID:                           string(tr.chainConfigs[action.consumerChain].chainID),
		InitialHeight:                     action.initialHeight,
		GenesisHash:                       []byte("gen_hash"),
		BinaryHash:                        []byte("bin_hash"),
		SpawnTime:                         spawnTime,
		ConsumerRedistributionFraction:    params.ConsumerRedistributionFraction,
		BlocksPerDistributionTransmission: params.BlocksPerDistributionTransmission,
		HistoricalEntries:                 params.HistoricalEntries,
		CcvTimeoutPeriod:                  params.CcvTimeoutPeriod,
		TransferTimeoutPeriod:             params.TransferTimeoutPeriod,
		UnbondingPeriod:                   params.UnbondingPeriod,
		Deposit:                           fmt.Sprint(action.deposit) + `stake`,
	}

	bz, err := json.Marshal(prop)
	if err != nil {
		log.Fatal(err)
	}

	jsonStr := string(bz)
	if strings.Contains(jsonStr, "'") {
		log.Fatal("prop json contains single quote")
	}

	//#nosec G204 -- Bypass linter warning for spawning subprocess with cmd arguments.
	bz, err = exec.Command("docker", "exec", tr.containerConfig.instanceName,
		"/bin/bash", "-c", fmt.Sprintf(`echo '%s' > %s`, jsonStr, "/temp-proposal.json")).CombinedOutput()

	if err != nil {
		log.Fatal(err, "\n", string(bz))
	}

	//#nosec G204 -- Bypass linter warning for spawning subprocess with cmd arguments.
	bz, err = exec.Command("docker", "exec", tr.containerConfig.instanceName, tr.chainConfigs[action.chain].binaryName,

		"tx", "gov", "submit-proposal", "consumer-addition",
		"/temp-proposal.json",

		`--from`, `validator`+fmt.Sprint(action.from),
		`--chain-id`, string(tr.chainConfigs[action.chain].chainID),
		`--home`, tr.getValidatorHome(action.chain, action.from),
		`--gas`, `900000`,
		`--node`, tr.getValidatorNode(action.chain, action.from),
		`--keyring-backend`, `test`,
		`-b`, `block`,
		`-y`,
	).CombinedOutput()

	if err != nil {
		log.Fatal(err, "\n", string(bz))
	}
}

type submitConsumerRemovalProposalAction struct {
	chain          chainID
	from           validatorID
	deposit        uint
	consumerChain  chainID
	stopTimeOffset time.Duration // offset from time.Now()
}

func (tr TestRun) submitConsumerRemovalProposal(
	action submitConsumerRemovalProposalAction,
	_ bool,
) {
	stopTime := tr.containerConfig.now.Add(action.stopTimeOffset)
	prop := client.ConsumerRemovalProposalJSON{
		Title:       fmt.Sprintf("Stop the %v chain", action.consumerChain),
		Description: "It was a great chain",
		ChainID:     string(tr.chainConfigs[action.consumerChain].chainID),
		StopTime:    stopTime,
		Deposit:     fmt.Sprint(action.deposit) + `stake`,
	}

	bz, err := json.Marshal(prop)
	if err != nil {
		log.Fatal(err)
	}

	jsonStr := string(bz)
	if strings.Contains(jsonStr, "'") {
		log.Fatal("prop json contains single quote")
	}

	//#nosec G204 -- Bypass linter warning for spawning subprocess with cmd arguments.
	bz, err = exec.Command("docker", "exec", tr.containerConfig.instanceName,
		"/bin/bash", "-c", fmt.Sprintf(`echo '%s' > %s`, jsonStr, "/temp-proposal.json")).CombinedOutput()

	if err != nil {
		log.Fatal(err, "\n", string(bz))
	}

	//#nosec G204 -- Bypass linter warning for spawning subprocess with cmd arguments.
	bz, err = exec.Command("docker", "exec", tr.containerConfig.instanceName, tr.chainConfigs[action.chain].binaryName,

		"tx", "gov", "submit-proposal", "consumer-removal",
		"/temp-proposal.json",

		`--from`, `validator`+fmt.Sprint(action.from),
		`--chain-id`, string(tr.chainConfigs[action.chain].chainID),
		`--home`, tr.getValidatorHome(action.chain, action.from),
		`--node`, tr.getValidatorNode(action.chain, action.from),
		`--keyring-backend`, `test`,
		`-b`, `block`,
		`-y`,
	).CombinedOutput()

	if err != nil {
		log.Fatal(err, "\n", string(bz))
	}
}

type submitParamChangeProposalAction struct {
	chain    chainID
	from     validatorID
	deposit  uint
	subspace string
	key      string
	value    any
}

type paramChangeProposalJSON struct {
	Title       string            `json:"title"`
	Description string            `json:"description"`
	Changes     []paramChangeJSON `json:"changes"`
	Deposit     string            `json:"deposit"`
}

type paramChangeJSON struct {
	Subspace string `json:"subspace"`
	Key      string `json:"key"`
	Value    any    `json:"value"`
}

func (tr TestRun) submitParamChangeProposal(
	action submitParamChangeProposalAction,
	_ bool,
) {
	prop := paramChangeProposalJSON{
		Title:       "Param change",
		Description: "Changing module params",
		Changes:     []paramChangeJSON{{Subspace: action.subspace, Key: action.key, Value: action.value}},
		Deposit:     fmt.Sprint(action.deposit) + `stake`,
	}

	bz, err := json.Marshal(prop)
	if err != nil {
		log.Fatal(err)
	}

	jsonStr := string(bz)
	if strings.Contains(jsonStr, "'") {
		log.Fatal("prop json contains single quote")
	}

	//#nosec G204 -- Bypass linter warning for spawning subprocess with cmd arguments.
	bz, err = exec.Command("docker", "exec", tr.containerConfig.instanceName,
		"/bin/bash", "-c", fmt.Sprintf(`echo '%s' > %s`, jsonStr, "/params-proposal.json")).CombinedOutput()

	if err != nil {
		log.Fatal(err, "\n", string(bz))
	}

	//#nosec G204 -- Bypass linter warning for spawning subprocess with cmd arguments.
	bz, err = exec.Command("docker", "exec", tr.containerConfig.instanceName, tr.chainConfigs[action.chain].binaryName,

		"tx", "gov", "submit-proposal", "param-change",
		"/params-proposal.json",

		`--from`, `validator`+fmt.Sprint(action.from),
		`--chain-id`, string(tr.chainConfigs[action.chain].chainID),
		`--home`, tr.getValidatorHome(action.chain, action.from),
		`--node`, tr.getValidatorNode(action.chain, action.from),
		`--gas`, "900000",
		`--keyring-backend`, `test`,
		`-b`, `block`,
		`-y`,
	).CombinedOutput()

	if err != nil {
		log.Fatal(err, "\n", string(bz))
	}
}

type submitEquivocationProposalAction struct {
	chain     chainID
	height    int64
	time      time.Time
	power     int64
	validator validatorID
	deposit   uint
	from      validatorID
}

func (tr TestRun) submitEquivocationProposal(action submitEquivocationProposalAction, _ bool) {
	val := tr.validatorConfigs[action.validator]
	providerChain := tr.chainConfigs[chainID("provi")]

	prop := client.EquivocationProposalJSON{
		EquivocationProposal: types.EquivocationProposal{
			Title:       "Validator equivocation!",
			Description: fmt.Sprintf("Validator: %s has committed an equivocation infraction on chainID: %s", action.validator, action.chain),
			Equivocations: []*evidencetypes.Equivocation{
				{
					Height:           action.height,
					Time:             action.time,
					Power:            action.power,
					ConsensusAddress: val.valconsAddress,
				},
			},
		},
		Deposit: fmt.Sprint(action.deposit) + `stake`,
	}

	bz, err := json.Marshal(prop)
	if err != nil {
		log.Fatal(err)
	}

	jsonStr := string(bz)
	if strings.Contains(jsonStr, "'") {
		log.Fatal("prop json contains single quote")
	}

	//#nosec G204 -- Bypass linter warning for spawning subprocess with cmd arguments.
	bz, err = exec.Command("docker", "exec", tr.containerConfig.instanceName,
		"/bin/bash", "-c", fmt.Sprintf(`echo '%s' > %s`, jsonStr, "/equivocation-proposal.json")).CombinedOutput()

	if err != nil {
		log.Fatal(err, "\n", string(bz))
	}

	//#nosec G204 -- Bypass linter warning for spawning subprocess with cmd arguments.
	bz, err = exec.Command("docker", "exec", tr.containerConfig.instanceName, providerChain.binaryName,

		"tx", "gov", "submit-proposal", "equivocation",
		"/equivocation-proposal.json",

		`--from`, `validator`+fmt.Sprint(action.from),
		`--chain-id`, string(providerChain.chainID),
		`--home`, tr.getValidatorHome(providerChain.chainID, action.from),
		`--node`, tr.getValidatorNode(providerChain.chainID, action.from),
		`--gas`, "9000000",
		`--keyring-backend`, `test`,
		`-b`, `block`,
		`-y`,
	).CombinedOutput()

	if err != nil {
		log.Fatal(err, "\n", string(bz))
	}
}

type voteGovProposalAction struct {
	chain      chainID
	from       []validatorID
	vote       []string
	propNumber uint
}

func (tr TestRun) voteGovProposal(
	action voteGovProposalAction,
	_ bool,
) {
	var wg sync.WaitGroup
	for i, val := range action.from {
		wg.Add(1)
		vote := action.vote[i]
		go func(val validatorID, vote string) {
			defer wg.Done()
			bz, err := exec.Command("docker", "exec", tr.containerConfig.instanceName, tr.chainConfigs[action.chain].binaryName, //nolint:gosec // Bypass linter warning for spawning subprocess with cmd arguments.
				"tx", "gov", "vote",
				fmt.Sprint(action.propNumber), vote,

				`--from`, `validator`+fmt.Sprint(val),
				`--chain-id`, string(tr.chainConfigs[action.chain].chainID),
				`--home`, tr.getValidatorHome(action.chain, val),
				`--node`, tr.getValidatorNode(action.chain, val),
				`--keyring-backend`, `test`,
				`--gas`, "900000",
				`-b`, `block`,
				`-y`,
			).CombinedOutput()
			if err != nil {
				log.Fatal(err, "\n", string(bz))
			}
		}(val, vote)
	}

	wg.Wait()
	time.Sleep(time.Duration(tr.chainConfigs[action.chain].votingWaitTime) * time.Second)
}

type startConsumerChainAction struct {
	consumerChain chainID
	providerChain chainID
	validators    []StartChainValidator
}

func (tr TestRun) startConsumerChain(
	action startConsumerChainAction,
	verbose bool,
) {
	//#nosec G204 -- Bypass linter warning for spawning subprocess with cmd arguments.
	cmd := exec.Command("docker", "exec", tr.containerConfig.instanceName, tr.chainConfigs[action.providerChain].binaryName,

		"query", "provider", "consumer-genesis",
		string(tr.chainConfigs[action.consumerChain].chainID),

		`--node`, tr.getQueryNode(action.providerChain),
		`-o`, `json`,
	)

	if verbose {
		log.Println("startConsumerChain cmd: ", cmd.String())
	}

	bz, err := cmd.CombinedOutput()
	if err != nil {
		log.Fatal(err, "\n", string(bz))
	}

	consumerGenesis := ".app_state.ccvconsumer = " + string(bz)
	consumerGenesisChanges := tr.chainConfigs[action.consumerChain].genesisChanges
	if consumerGenesisChanges != "" {
		consumerGenesis = consumerGenesis + " | " + consumerGenesisChanges
	}

	tr.startChain(StartChainAction{
		chain:          action.consumerChain,
		validators:     action.validators,
		genesisChanges: consumerGenesis,
		skipGentx:      true,
	}, verbose)
}

type addChainToRelayerAction struct {
	chain     chainID
	validator validatorID
}

const hermesChainConfigTemplate = `

[[chains]]
account_prefix = "cosmos"
clock_drift = "5s"
gas_multiplier = 1.1
grpc_addr = "%s"
id = "%s"
key_name = "%s"
max_gas = 20000000
rpc_addr = "%s"
rpc_timeout = "10s"
store_prefix = "ibc"
trusting_period = "14days"
websocket_addr = "%s"

[chains.gas_price]
	denom = "stake"
	price = 0.00

[chains.trust_threshold]
	denominator = "3"
	numerator = "1"
`

func (tr TestRun) addChainToRelayer(
	action addChainToRelayerAction,
	_ bool,
) {
	queryNodeIP := tr.getQueryNodeIP(action.chain)
	chainID := tr.chainConfigs[action.chain].chainID
	keyName := "query"
	rpcAddr := "http://" + queryNodeIP + ":26658"
	grpcAddr := "tcp://" + queryNodeIP + ":9091"
	wsAddr := "ws://" + queryNodeIP + ":26657/websocket"

	chainConfig := fmt.Sprintf(hermesChainConfigTemplate,
		grpcAddr,
		chainID,
		keyName,
		rpcAddr,
		wsAddr,
	)

	bashCommand := fmt.Sprintf(`echo '%s' >> %s`, chainConfig, "/root/.hermes/config.toml")

	bz, err := exec.Command("docker", "exec", tr.containerConfig.instanceName, "bash", "-c", //nolint:gosec // G204 -- Bypass linter warning for spawning subprocess with cmd arguments.
		bashCommand,
	).CombinedOutput()
	if err != nil {
		log.Fatal(err, "\n", string(bz))
	}

	// Save mnemonic to file within container
	saveMnemonicCommand := fmt.Sprintf(`echo '%s' > %s`, tr.validatorConfigs[action.validator].mnemonic, "/root/.hermes/mnemonic.txt")

	bz, err = exec.Command("docker", "exec", tr.containerConfig.instanceName, "bash", "-c", //nolint:gosec // G204 -- Bypass linter warning for spawning subprocess with cmd arguments.
		saveMnemonicCommand,
	).CombinedOutput()
	if err != nil {
		log.Fatal(err, "\n", string(bz))
	}

	//#nosec G204 -- Bypass linter warning for spawning subprocess with cmd arguments.
	bz, err = exec.Command("docker", "exec", tr.containerConfig.instanceName, "hermes",
		"keys", "add",
		"--chain", string(tr.chainConfigs[action.chain].chainID),
		"--mnemonic-file", "/root/.hermes/mnemonic.txt",
	).CombinedOutput()

	if err != nil {
		log.Fatal(err, "\n", string(bz))
	}
}

type addIbcConnectionAction struct {
	chainA  chainID
	chainB  chainID
	clientA uint
	clientB uint
}

func (tr TestRun) addIbcConnection(
	action addIbcConnectionAction,
	verbose bool,
) {
	//#nosec G204 -- Bypass linter warning for spawning subprocess with cmd arguments.
	cmd := exec.Command("docker", "exec", tr.containerConfig.instanceName, "hermes",
		"create", "connection",
		"--a-chain", string(tr.chainConfigs[action.chainA].chainID),
		"--a-client", "07-tendermint-"+fmt.Sprint(action.clientA),
		"--b-client", "07-tendermint-"+fmt.Sprint(action.clientB),
	)

	cmdReader, err := cmd.StdoutPipe()
	if err != nil {
		log.Fatal(err)
	}
	cmd.Stderr = cmd.Stdout

	if err := cmd.Start(); err != nil {
		log.Fatal(err)
	}

	scanner := bufio.NewScanner(cmdReader)

	for scanner.Scan() {
		out := scanner.Text()
		if verbose {
			fmt.Println("addIbcConnection: " + out)
		}
		if out == done {
			break
		}
	}
	if err := scanner.Err(); err != nil {
		log.Fatal(err)
	}
}

type addIbcChannelAction struct {
	chainA      chainID
	chainB      chainID
	connectionA uint
	portA       string
	portB       string
	order       string
}

<<<<<<< HEAD
=======
type startHermesAction struct{}

func (tr TestRun) startHermes(
	action startHermesAction,
	verbose bool,
) {
	// hermes start is running in detached mode
	//#nosec G204 -- Bypass linter warning for spawning subprocess with cmd arguments.
	cmd := exec.Command("docker", "exec", "-d", tr.containerConfig.instanceName, "hermes",
		"start",
	)

	if err := cmd.Start(); err != nil {
		log.Fatal(err)
	}

	if verbose {
		fmt.Println("started Hermes")
	}
}

>>>>>>> 4933a7f9
func (tr TestRun) addIbcChannel(
	action addIbcChannelAction,
	verbose bool,
) {
	//#nosec G204 -- Bypass linter warning for spawning subprocess with cmd arguments.
	cmd := exec.Command("docker", "exec", tr.containerConfig.instanceName, "hermes",
		"create", "channel",
		"--a-chain", string(tr.chainConfigs[action.chainA].chainID),
		"--a-connection", "connection-"+fmt.Sprint(action.connectionA),
		"--a-port", action.portA,
		"--b-port", action.portB,
		"--channel-version", tr.containerConfig.ccvVersion,
		"--order", action.order,
	)

	if verbose {
		fmt.Println("addIbcChannel cmd:", cmd.String())
	}

	cmdReader, err := cmd.StdoutPipe()
	if err != nil {
		log.Fatal(err)
	}
	cmd.Stderr = cmd.Stdout

	if err := cmd.Start(); err != nil {
		log.Fatal(err)
	}

	scanner := bufio.NewScanner(cmdReader)

	for scanner.Scan() {
		out := scanner.Text()
		if verbose {
			fmt.Println("addIBCChannel: " + out)
		}
		if out == done {
			break
		}
	}
	if err := scanner.Err(); err != nil {
		log.Fatal(err)
	}
}

type transferChannelCompleteAction struct {
	chainA      chainID
	chainB      chainID
	connectionA uint
	portA       string
	portB       string
	order       string
	channelA    uint
	channelB    uint
}

func (tr TestRun) transferChannelComplete(
	action transferChannelCompleteAction,
	_ bool,
) {
	//#nosec G204 -- Bypass linter warning for spawning subprocess with chanOpenTryCmd arguments.
	chanOpenTryCmd := exec.Command("docker", "exec", tr.containerConfig.instanceName, "hermes",
		"tx", "chan-open-try",
		"--dst-chain", string(tr.chainConfigs[action.chainB].chainID),
		"--src-chain", string(tr.chainConfigs[action.chainA].chainID),
		"--dst-connection", "connection-"+fmt.Sprint(action.connectionA),
		"--dst-port", action.portB,
		"--src-port", action.portA,
		"--src-channel", "channel-"+fmt.Sprint(action.channelA),
	)
	executeCommand(chanOpenTryCmd, "transferChanOpenTry")

	//#nosec G204 -- Bypass linter warning for spawning subprocess with chanOpenAckCmd arguments.
	chanOpenAckCmd := exec.Command("docker", "exec", tr.containerConfig.instanceName, "hermes",
		"tx", "chan-open-ack",
		"--dst-chain", string(tr.chainConfigs[action.chainA].chainID),
		"--src-chain", string(tr.chainConfigs[action.chainB].chainID),
		"--dst-connection", "connection-"+fmt.Sprint(action.connectionA),
		"--dst-port", action.portA,
		"--src-port", action.portB,
		"--dst-channel", "channel-"+fmt.Sprint(action.channelA),
		"--src-channel", "channel-"+fmt.Sprint(action.channelB),
	)
	executeCommand(chanOpenAckCmd, "transferChanOpenAck")

	//#nosec G204 -- Bypass linter warning for spawning subprocess with chanOpenConfirmCmd arguments.
	chanOpenConfirmCmd := exec.Command("docker", "exec", tr.containerConfig.instanceName, "hermes",
		"tx", "chan-open-confirm",
		"--dst-chain", string(tr.chainConfigs[action.chainB].chainID),
		"--src-chain", string(tr.chainConfigs[action.chainA].chainID),
		"--dst-connection", "connection-"+fmt.Sprint(action.connectionA),
		"--dst-port", action.portB,
		"--src-port", action.portA,
		"--dst-channel", "channel-"+fmt.Sprint(action.channelB),
		"--src-channel", "channel-"+fmt.Sprint(action.channelA),
	)
	executeCommand(chanOpenConfirmCmd, "transferChanOpenConfirm")
}

func executeCommand(cmd *exec.Cmd, cmdName string) {
	if verbose != nil && *verbose {
		fmt.Println(cmdName+" cmd:", cmd.String())
	}

	cmdReader, err := cmd.StdoutPipe()
	if err != nil {
		log.Fatal(err)
	}
	cmd.Stderr = cmd.Stdout

	if err := cmd.Start(); err != nil {
		log.Fatal(err)
	}

	scanner := bufio.NewScanner(cmdReader)

	for scanner.Scan() {
		out := scanner.Text()
		if verbose != nil && *verbose {
			fmt.Println(cmdName + ": " + out)
		}
	}
	if err := scanner.Err(); err != nil {
		log.Fatal(err)
	}
}

type relayPacketsAction struct {
	chain   chainID
	port    string
	channel uint
}

func (tr TestRun) relayPackets(
	action relayPacketsAction,
	verbose bool,
) {
	// hermes clear packets ibc0 transfer channel-13
	//#nosec G204 -- Bypass linter warning for spawning subprocess with cmd arguments.
	cmd := exec.Command("docker", "exec", tr.containerConfig.instanceName, "hermes", "clear", "packets",
		"--chain", string(tr.chainConfigs[action.chain].chainID),
		"--port", action.port,
		"--channel", "channel-"+fmt.Sprint(action.channel),
	)
	if verbose {
		log.Println("relayPackets cmd:", cmd.String())
	}
	bz, err := cmd.CombinedOutput()
	if err != nil {
		log.Fatal(err, "\n", string(bz))
	}
}

type relayRewardPacketsToProviderAction struct {
	consumerChain chainID
	providerChain chainID
	port          string
	channel       uint
}

func (tr TestRun) relayRewardPacketsToProvider(
	action relayRewardPacketsToProviderAction,
	verbose bool,
) {
	blockPerDistribution, _ := strconv.ParseUint(strings.Trim(tr.getParam(action.consumerChain, Param{Subspace: "ccvconsumer", Key: "BlocksPerDistributionTransmission"}), "\""), 10, 64)
	currentBlock := uint64(tr.getBlockHeight(action.consumerChain))
	if currentBlock <= blockPerDistribution {
		tr.waitBlocks(action.consumerChain, uint(blockPerDistribution-currentBlock+1), 60*time.Second)
	}

	tr.relayPackets(relayPacketsAction{chain: action.consumerChain, port: action.port, channel: action.channel}, verbose)
	tr.waitBlocks(action.providerChain, 1, 10*time.Second)
}

type delegateTokensAction struct {
	chain  chainID
	from   validatorID
	to     validatorID
	amount uint
}

func (tr TestRun) delegateTokens(
	action delegateTokensAction,
	verbose bool,
) {
	toValCfg := tr.validatorConfigs[action.to]
	delegateAddr := toValCfg.valoperAddress
	if action.chain != chainID("provi") && toValCfg.useConsumerKey {
		delegateAddr = toValCfg.consumerValoperAddress
	}
	//#nosec G204 -- Bypass linter warning for spawning subprocess with cmd arguments.
	cmd := exec.Command("docker", "exec", tr.containerConfig.instanceName, tr.chainConfigs[action.chain].binaryName,

		"tx", "staking", "delegate",
		delegateAddr,
		fmt.Sprint(action.amount)+`stake`,

		`--from`, `validator`+fmt.Sprint(action.from),
		`--chain-id`, string(tr.chainConfigs[action.chain].chainID),
		`--home`, tr.getValidatorHome(action.chain, action.from),
		`--node`, tr.getValidatorNode(action.chain, action.from),
		`--keyring-backend`, `test`,
		`-b`, `block`,
		`-y`,
	)
	if verbose {
		fmt.Println("delegate cmd:", cmd.String())
	}

	bz, err := cmd.CombinedOutput()
	if err != nil {
		log.Fatal(err, "\n", string(bz))
	}
}

type unbondTokensAction struct {
	chain      chainID
	sender     validatorID
	unbondFrom validatorID
	amount     uint
}

func (tr TestRun) unbondTokens(
	action unbondTokensAction,
	verbose bool,
) {
	unbondFrom := tr.validatorConfigs[action.unbondFrom].valoperAddress
	if tr.validatorConfigs[action.unbondFrom].useConsumerKey {
		unbondFrom = tr.validatorConfigs[action.unbondFrom].consumerValoperAddress
	}

	//#nosec G204 -- Bypass linter warning for spawning subprocess with cmd arguments.
	cmd := exec.Command("docker", "exec", tr.containerConfig.instanceName, tr.chainConfigs[action.chain].binaryName,

		"tx", "staking", "unbond",
		unbondFrom,
		fmt.Sprint(action.amount)+`stake`,

		`--from`, `validator`+fmt.Sprint(action.sender),
		`--chain-id`, string(tr.chainConfigs[action.chain].chainID),
		`--home`, tr.getValidatorHome(action.chain, action.sender),
		`--node`, tr.getValidatorNode(action.chain, action.sender),
		`--gas`, "900000",
		`--keyring-backend`, `test`,
		`-b`, `block`,
		`-y`,
	)
	if verbose {
		fmt.Println("unbond cmd:", cmd.String())
	}

	bz, err := cmd.CombinedOutput()
	if err != nil {
		log.Fatal(err, "\n", string(bz))
	}
}

type redelegateTokensAction struct {
	chain    chainID
	src      validatorID
	dst      validatorID
	txSender validatorID
	amount   uint
}

func (tr TestRun) redelegateTokens(action redelegateTokensAction, verbose bool) {
	srcCfg := tr.validatorConfigs[action.src]
	dstCfg := tr.validatorConfigs[action.dst]

	redelegateSrc := srcCfg.valoperAddress
	if action.chain != chainID("provi") && srcCfg.useConsumerKey {
		redelegateSrc = srcCfg.consumerValoperAddress
	}

	redelegateDst := dstCfg.valoperAddress
	if action.chain != chainID("provi") && dstCfg.useConsumerKey {
		redelegateDst = dstCfg.consumerValoperAddress
	}
	cmd := exec.Command("docker", "exec", //nolint:gosec // Bypass linter warning for spawning subprocess with cmd arguments.
		tr.containerConfig.instanceName,
		tr.chainConfigs[action.chain].binaryName,

		"tx", "staking", "redelegate",
		redelegateSrc,
		redelegateDst,
		fmt.Sprint(action.amount)+`stake`,
		`--from`, `validator`+fmt.Sprint(action.txSender),
		`--chain-id`, string(tr.chainConfigs[action.chain].chainID),
		`--home`, tr.getValidatorHome(action.chain, action.txSender),
		`--node`, tr.getValidatorNode(action.chain, action.txSender),
		// Need to manually set gas limit past default (200000), since redelegate has a lot of operations
		`--gas`, "900000",
		`--keyring-backend`, `test`,
		`-b`, `block`,
		`-y`,
	)

	if verbose {
		fmt.Println("redelegate cmd:", cmd.String())
	}

	bz, err := cmd.CombinedOutput()
	if err != nil {
		log.Fatal(err, "\n", string(bz))
	}
}

type downtimeSlashAction struct {
	chain     chainID
	validator validatorID
}

func (tr TestRun) invokeDowntimeSlash(action downtimeSlashAction, verbose bool) {
	// Bring validator down
	tr.setValidatorDowntime(action.chain, action.validator, true, verbose)
	// Wait appropriate amount of blocks for validator to be slashed
	tr.waitBlocks(action.chain, 12, 2*time.Minute)
	// Bring validator back up
	tr.setValidatorDowntime(action.chain, action.validator, false, verbose)
}

// Sets validator downtime by setting the virtual ethernet interface of a node to "up" or "down"
<<<<<<< HEAD
func (tr TestRun) setValidatorDowntime(chain chainID, validator validatorID, down, verbose bool) {
=======
func (tr TestRun) setValidatorDowntime(chain chainID, validator validatorID, down bool, verbose bool) {
>>>>>>> 4933a7f9
	var lastArg string
	if down {
		lastArg = "down"
	} else {
		lastArg = "up"
	}

	//#nosec G204 -- Bypass linter warning for spawning subprocess with cmd arguments.
	cmd := exec.Command(
		"docker",
		"exec",
		tr.containerConfig.instanceName,
		"ip",
		"link",
		"set",
		string(chain)+"-"+string(validator)+"-out",
		lastArg,
	)

	if verbose {
		fmt.Println("toggle downtime cmd:", cmd.String())
	}

	bz, err := cmd.CombinedOutput()
	if err != nil {
		log.Fatal(err, "\n", string(bz))
	}
}

type unjailValidatorAction struct {
	provider  chainID
	validator validatorID
}

// Sends an unjail transaction to the provider chain
func (tr TestRun) unjailValidator(action unjailValidatorAction, verbose bool) {
	// wait a block to be sure downtime_jail_duration has elapsed
	tr.waitBlocks(action.provider, 1, time.Minute)

	//#nosec G204 -- Bypass linter warning for spawning subprocess with cmd arguments.
	cmd := exec.Command("docker", "exec",
		tr.containerConfig.instanceName,
		tr.chainConfigs[action.provider].binaryName,
		"tx", "slashing", "unjail",
		// Validator is sender here
		`--from`, `validator`+fmt.Sprint(action.validator),
		`--chain-id`, string(tr.chainConfigs[action.provider].chainID),
		`--home`, tr.getValidatorHome(action.provider, action.validator),
		`--node`, tr.getValidatorNode(action.provider, action.validator),
		`--gas`, "900000",
		`--keyring-backend`, `test`,
		`-b`, `block`,
		`-y`,
	)
	if verbose {
		fmt.Println("unjail cmd:", cmd.String())
	}

	bz, err := cmd.CombinedOutput()
	if err != nil {
		log.Fatal(err, "\n", string(bz))
	}

	// wait for 1 blocks to make sure that tx got included
	// in a block and packets committed before proceeding
	tr.waitBlocks(action.provider, 1, time.Minute)
}

type registerRepresentativeAction struct {
	chain           chainID
	representatives []validatorID
	stakes          []uint
}

func (tr TestRun) registerRepresentative(
	action registerRepresentativeAction,
	_ bool,
) {
	var wg sync.WaitGroup
	for i, val := range action.representatives {
		wg.Add(1)
		stake := action.stakes[i]
		go func(val validatorID, stake uint) {
			defer wg.Done()

			//#nosec G204 -- Bypass linter warning for spawning subprocess with pubKeycmd arguments.
			pubKeycmd := exec.Command("docker", "exec", tr.containerConfig.instanceName, tr.chainConfigs[action.chain].binaryName,
				"tendermint", "show-validator",
				`--home`, tr.getValidatorHome(action.chain, val),
			)

			bzPubKey, err := pubKeycmd.CombinedOutput()
			if err != nil {
				log.Fatal(err, "\n", string(bzPubKey))
			}

			//#nosec G204 -- Bypass linter warning for spawning subprocess with cmd arguments.
			bz, err := exec.Command("docker", "exec", tr.containerConfig.instanceName, tr.chainConfigs[action.chain].binaryName,
				"tx", "staking", "create-validator",
				`--amount`, fmt.Sprint(stake)+"stake",
				`--pubkey`, string(bzPubKey),
				`--moniker`, fmt.Sprint(val),
				`--commission-rate`, "0.1",
				`--commission-max-rate`, "0.2",
				`--commission-max-change-rate`, "0.01",
				`--min-self-delegation`, "1",
				`--from`, `validator`+fmt.Sprint(val),
				`--chain-id`, string(tr.chainConfigs[action.chain].chainID),
				`--home`, tr.getValidatorHome(action.chain, val),
				`--node`, tr.getValidatorNode(action.chain, val),
				`--keyring-backend`, `test`,
				`-b`, `block`,
				`-y`,
			).CombinedOutput()
			if err != nil {
				log.Fatal(err, "\n", string(bz))
			}
		}(val, stake)
	}

	wg.Wait()
}

// Creates an additional node on selected chain
// by copying an existing validator's home folder
//
// Steps needed to double sign:
// - copy existing validator's state and configs
// - use existing priv_validator_key.json
// - use new node_key.json (otherwise node gets rejected)
// - reset priv_validator_state.json to initial values
// - start the new node
// Double sign should be registered within couple blocks.
type doublesignSlashAction struct {
	// start another node for this validator
	validator validatorID
	chain     chainID
}

func (tr TestRun) invokeDoublesignSlash(
	action doublesignSlashAction,
	_ bool,
) {
	chainConfig := tr.chainConfigs[action.chain]
	//#nosec G204 -- Bypass linter warning for spawning subprocess with cmd arguments.
	bz, err := exec.Command("docker", "exec", tr.containerConfig.instanceName, "/bin/bash",
		"/testnet-scripts/cause-doublesign.sh", chainConfig.binaryName, string(action.validator),
<<<<<<< HEAD
		string(chainConfig.chainID), chainConfig.ipPrefix).CombinedOutput()
=======
		string(chainConfig.chainId), chainConfig.ipPrefix).CombinedOutput()
>>>>>>> 4933a7f9
	if err != nil {
		log.Fatal(err, "\n", string(bz))
	}
	tr.waitBlocks("provi", 10, 2*time.Minute)
}

type assignConsumerPubKeyAction struct {
	chain          chainID
	validator      validatorID
	consumerPubkey string
	// reconfigureNode will change keys the node uses and restart
	reconfigureNode bool
	// executing the action should raise an error
	expectError bool
}

func (tr TestRun) assignConsumerPubKey(action assignConsumerPubKeyAction, verbose bool) {
	valCfg := tr.validatorConfigs[action.validator]

	assignKey := fmt.Sprintf(
		`%s tx provider assign-consensus-key %s '%s' --from validator%s --chain-id %s --home %s --node %s --gas 900000 --keyring-backend test -b block -y -o json`,
		tr.chainConfigs[chainID("provi")].binaryName,
		string(tr.chainConfigs[action.chain].chainID),
		action.consumerPubkey,
		action.validator,
		tr.chainConfigs[chainID("provi")].chainID,
		tr.getValidatorHome(chainID("provi"), action.validator),
		tr.getValidatorNode(chainID("provi"), action.validator),
	)
	//#nosec G204 -- Bypass linter warning for spawning subprocess with cmd arguments.
	cmd := exec.Command("docker", "exec",
		tr.containerConfig.instanceName,
		"/bin/bash", "-c",
		assignKey,
	)

	if verbose {
		fmt.Println("assignConsumerPubKey cmd:", cmd.String())
	}

	bz, err := cmd.CombinedOutput()
	if err != nil {
		log.Fatal(err, "\n", string(bz))
	}

	jsonStr := string(bz)
	code := gjson.Get(jsonStr, "code")
	rawLog := gjson.Get(jsonStr, "raw_log")
	if !action.expectError && code.Int() != 0 {
		log.Fatalf("unexpected error during key assignment - code: %s, output: %s", code, jsonStr)
	}

	if action.expectError {
		if verbose {
			fmt.Printf("got expected error during key assignment | code: %v | log: %s\n", code, rawLog)
		}
	}

	// node was started with provider key
	// we swap the nodes's keys for consumer keys and restart it
	if action.reconfigureNode {
		//#nosec G204 -- Bypass linter warning for spawning subprocess with cmd arguments.
		configureNodeCmd := exec.Command("docker", "exec", tr.containerConfig.instanceName, "/bin/bash",
			"/testnet-scripts/reconfigure-node.sh", tr.chainConfigs[action.chain].binaryName,
			string(action.validator), string(action.chain),
			tr.chainConfigs[action.chain].ipPrefix, valCfg.ipSuffix,
			valCfg.consumerMnemonic, valCfg.consumerPrivValidatorKey,
			valCfg.consumerNodeKey,
		)

		if verbose {
			fmt.Println("assignConsumerPubKey - reconfigure node cmd:", configureNodeCmd.String())
		}

		cmdReader, err := configureNodeCmd.StdoutPipe()
		if err != nil {
			log.Fatal(err)
		}
		configureNodeCmd.Stderr = configureNodeCmd.Stdout

		if err := configureNodeCmd.Start(); err != nil {
			log.Fatal(err)
		}

		scanner := bufio.NewScanner(cmdReader)

		for scanner.Scan() {
			out := scanner.Text()
			if verbose {
				fmt.Println("assign key - reconfigure: " + out)
			}
			if out == done {
				break
			}
		}
		if err := scanner.Err(); err != nil {
			log.Fatal(err)
		}

		// TODO: @MSalopek refactor this so test config is not changed at runtime
		// make the validator use consumer key
		valCfg.useConsumerKey = true
		tr.validatorConfigs[action.validator] = valCfg
	}
}

// slashThrottleDequeue polls slash queue sizes until nextQueueSize is achieved
type slashThrottleDequeue struct {
	chain            chainID
	currentQueueSize int
	nextQueueSize    int
	// panic if timeout is exceeded
	timeout time.Duration
}

func (tr TestRun) waitForSlashThrottleDequeue(
	action slashThrottleDequeue,
	verbose bool,
) {
	timeout := time.Now().Add(action.timeout)
	initialGlobalQueueSize := int(tr.getGlobalSlashQueueSize())

	if initialGlobalQueueSize != action.currentQueueSize {
		panic(fmt.Sprintf("wrong initial queue size: %d - expected global queue: %d\n", initialGlobalQueueSize, action.currentQueueSize))
	}
	for {
		globalQueueSize := int(tr.getGlobalSlashQueueSize())
		chainQueueSize := int(tr.getConsumerChainPacketQueueSize(action.chain))
		if verbose {
			fmt.Printf("waiting for packed queue size to reach: %d - current: %d\n", action.nextQueueSize, globalQueueSize)
		}

<<<<<<< HEAD
		// wait for both queues to reach the same size
		if globalQueueSize == chainQueueSize && globalQueueSize == action.nextQueueSize { //nolint:gocritic // we're just waiting for the queues to reach the same size
=======
		// check if global queue size is equal to chain queue size
		if globalQueueSize == chainQueueSize && globalQueueSize == action.nextQueueSize { //nolint:gocritic // this is the comparison that we want here.
>>>>>>> 4933a7f9
			break
		}

		if time.Now().After(timeout) {
			panic(fmt.Sprintf("\n\n\nwaitForSlashThrottleDequeuemethod has timed out after: %s\n\n", action.timeout))
		}

		time.Sleep(500 * time.Millisecond)
	}
	// wair for 2 blocks to be created
	// allowing the jailing to be incorporated into voting power
	tr.waitBlocks(action.chain, 2, time.Minute)
}

func uintPointer(i uint) *uint {
	return &i
}<|MERGE_RESOLUTION|>--- conflicted
+++ resolved
@@ -19,8 +19,6 @@
 	"github.com/cosmos/interchain-security/x/ccv/provider/types"
 	"github.com/tidwall/gjson"
 )
-
-const done = "done!!!!!!!!"
 
 type SendTokensAction struct {
 	chain  chainID
@@ -689,8 +687,6 @@
 	order       string
 }
 
-<<<<<<< HEAD
-=======
 type startHermesAction struct{}
 
 func (tr TestRun) startHermes(
@@ -712,7 +708,6 @@
 	}
 }
 
->>>>>>> 4933a7f9
 func (tr TestRun) addIbcChannel(
 	action addIbcChannelAction,
 	verbose bool,
@@ -1035,11 +1030,7 @@
 }
 
 // Sets validator downtime by setting the virtual ethernet interface of a node to "up" or "down"
-<<<<<<< HEAD
-func (tr TestRun) setValidatorDowntime(chain chainID, validator validatorID, down, verbose bool) {
-=======
 func (tr TestRun) setValidatorDowntime(chain chainID, validator validatorID, down bool, verbose bool) {
->>>>>>> 4933a7f9
 	var lastArg string
 	if down {
 		lastArg = "down"
@@ -1187,11 +1178,7 @@
 	//#nosec G204 -- Bypass linter warning for spawning subprocess with cmd arguments.
 	bz, err := exec.Command("docker", "exec", tr.containerConfig.instanceName, "/bin/bash",
 		"/testnet-scripts/cause-doublesign.sh", chainConfig.binaryName, string(action.validator),
-<<<<<<< HEAD
 		string(chainConfig.chainID), chainConfig.ipPrefix).CombinedOutput()
-=======
-		string(chainConfig.chainId), chainConfig.ipPrefix).CombinedOutput()
->>>>>>> 4933a7f9
 	if err != nil {
 		log.Fatal(err, "\n", string(bz))
 	}
@@ -1324,13 +1311,8 @@
 			fmt.Printf("waiting for packed queue size to reach: %d - current: %d\n", action.nextQueueSize, globalQueueSize)
 		}
 
-<<<<<<< HEAD
 		// wait for both queues to reach the same size
 		if globalQueueSize == chainQueueSize && globalQueueSize == action.nextQueueSize { //nolint:gocritic // we're just waiting for the queues to reach the same size
-=======
-		// check if global queue size is equal to chain queue size
-		if globalQueueSize == chainQueueSize && globalQueueSize == action.nextQueueSize { //nolint:gocritic // this is the comparison that we want here.
->>>>>>> 4933a7f9
 			break
 		}
 
