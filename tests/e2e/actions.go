package main

import (
	"bufio"
	"encoding/json"
	"fmt"
	"log"
	"math"
	"os"
	"os/exec"
	"regexp"
	"sort"
	"strconv"
	"strings"
	"sync"
	"time"

	clienttypes "github.com/cosmos/ibc-go/v7/modules/core/02-client/types"
	"github.com/tidwall/gjson"
	"golang.org/x/mod/semver"

	"github.com/cosmos/interchain-security/v4/x/ccv/provider/client"
	"github.com/cosmos/interchain-security/v4/x/ccv/provider/types"
	ccvtypes "github.com/cosmos/interchain-security/v4/x/ccv/types"
)

const (
	done = "done!!!!!!!!"

	VLatest = "latest"
	V400    = "v4.0.0"
	V330    = "v3.3.0"
	V300    = "v3.0.0"
)

type SendTokensAction struct {
	Chain  ChainID
	From   ValidatorID
	To     ValidatorID
	Amount uint
}

func (tr TestConfig) sendTokens(
	action SendTokensAction,
	target ExecutionTarget,
	verbose bool,
) {
	fromValCfg := tr.validatorConfigs[action.From]
	toValCfg := tr.validatorConfigs[action.To]
	fromAddress := fromValCfg.DelAddress
	toAddress := toValCfg.DelAddress
	if action.Chain != ChainID("provi") {
		// use binary with Bech32Prefix set to ConsumerAccountPrefix
		if fromValCfg.UseConsumerKey {
			fromAddress = fromValCfg.ConsumerDelAddress
		} else {
			// use the same address as on the provider but with different prefix
			fromAddress = fromValCfg.DelAddressOnConsumer
		}
		if toValCfg.UseConsumerKey {
			toAddress = toValCfg.ConsumerDelAddress
		} else {
			// use the same address as on the provider but with different prefix
			toAddress = toValCfg.DelAddressOnConsumer
		}
	}

	binaryName := tr.chainConfigs[action.Chain].BinaryName
	cmd := target.ExecCommand(binaryName,

		"tx", "bank", "send",
		fromAddress,
		toAddress,
		fmt.Sprint(action.Amount)+`stake`,

		`--chain-id`, string(tr.chainConfigs[action.Chain].ChainId),
		`--home`, tr.getValidatorHome(action.Chain, action.From),
		`--node`, tr.getValidatorNode(action.Chain, action.From),
		`--keyring-backend`, `test`,
		`-y`,
	)
	if verbose {
		fmt.Println("sendTokens cmd:", cmd.String())
	}
	bz, err := cmd.CombinedOutput()
	if err != nil {
		log.Fatal(err, "\n", string(bz))
	}

	// wait for inclusion in a block -> '--broadcast-mode block' is deprecated
	tr.waitBlocks(action.Chain, 2, 30*time.Second)
}

type StartChainAction struct {
	Chain      ChainID
	Validators []StartChainValidator
	// Genesis changes specific to this action, appended to genesis changes defined in chain config
	GenesisChanges string
	IsConsumer     bool
}

type StartChainValidator struct {
	Id         ValidatorID
	Allocation uint
	Stake      uint
}

func (tr *TestConfig) startChain(
	action StartChainAction,
	target ExecutionTarget,
	verbose bool,
) {
	chainConfig := tr.chainConfigs[action.Chain]
	type jsonValAttrs struct {
		Mnemonic         string `json:"mnemonic"`
		Allocation       string `json:"allocation"`
		Stake            string `json:"stake"`
		ValId            string `json:"val_id"`
		PrivValidatorKey string `json:"priv_validator_key"`
		NodeKey          string `json:"node_key"`
		IpSuffix         string `json:"ip_suffix"`

		ConsumerMnemonic         string `json:"consumer_mnemonic"`
		ConsumerPrivValidatorKey string `json:"consumer_priv_validator_key"`
		StartWithConsumerKey     bool   `json:"start_with_consumer_key"`
	}

	var validators []jsonValAttrs
	for _, val := range action.Validators {
		validators = append(validators, jsonValAttrs{
			Mnemonic:         tr.validatorConfigs[val.Id].Mnemonic,
			NodeKey:          tr.validatorConfigs[val.Id].NodeKey,
			ValId:            fmt.Sprint(val.Id),
			PrivValidatorKey: tr.validatorConfigs[val.Id].PrivValidatorKey,
			Allocation:       fmt.Sprint(val.Allocation) + "stake",
			Stake:            fmt.Sprint(val.Stake) + "stake",
			IpSuffix:         tr.validatorConfigs[val.Id].IpSuffix,

			ConsumerMnemonic:         tr.validatorConfigs[val.Id].ConsumerMnemonic,
			ConsumerPrivValidatorKey: tr.validatorConfigs[val.Id].ConsumerPrivValidatorKey,
			// if true node will be started with consumer key for each consumer chain
			StartWithConsumerKey: tr.validatorConfigs[val.Id].UseConsumerKey,
		})
	}

	vals, err := json.Marshal(validators)
	if err != nil {
		log.Fatal(err)
	}

	// Concat genesis changes defined in chain config, with any custom genesis changes for this chain instantiation
	var genesisChanges string
	if action.GenesisChanges != "" {
		genesisChanges = chainConfig.GenesisChanges + " | " + action.GenesisChanges
	} else {
		genesisChanges = chainConfig.GenesisChanges
	}

	var cometmockArg string
	if tr.useCometmock {
		cometmockArg = "true"
	} else {
		cometmockArg = "false"
	}

	startChainScript := target.GetTestScriptPath(action.IsConsumer, "start-chain.sh")
	cmd := target.ExecCommand("/bin/bash",
		startChainScript, chainConfig.BinaryName, string(vals),
		string(chainConfig.ChainId), chainConfig.IpPrefix, genesisChanges,
		fmt.Sprint(action.IsConsumer),
		// override config/config.toml for each node on chain
		// usually timeout_commit and peer_gossip_sleep_duration are changed to vary the test run duration
		// lower timeout_commit means the blocks are produced faster making the test run shorter
		// with short timeout_commit (eg. timeout_commit = 1s) some nodes may miss blocks causing the test run to fail
		tr.tendermintConfigOverride,
		cometmockArg,
	)

	cmdReader, err := cmd.StdoutPipe()
	if err != nil {
		log.Fatal(err)
	}
	cmd.Stderr = cmd.Stdout

	if err := cmd.Start(); err != nil {
		log.Fatal(err)
	}

	scanner := bufio.NewScanner(cmdReader)

	for scanner.Scan() {
		out := scanner.Text()
		if verbose {
			fmt.Println("startChain: " + out)
		}
		if out == done {
			break
		}
	}
	if err := scanner.Err(); err != nil {
		log.Fatal(err)
	}

	tr.addChainToRelayer(AddChainToRelayerAction{
		Chain:      action.Chain,
		Validator:  action.Validators[0].Id,
		IsConsumer: action.IsConsumer,
	}, target, verbose)

	// store the fact that we started the chain
	tr.runningChains[action.Chain] = true
	fmt.Println("Started chain", action.Chain)
	if tr.timeOffset != 0 {
		// advance time for this chain so that it is in sync with the rest of the network
		tr.AdvanceTimeForChain(action.Chain, tr.timeOffset)
	}
}

type SubmitTextProposalAction struct {
	Chain       ChainID
	From        ValidatorID
	Deposit     uint
	Title       string
	Description string
}

func (tr TestConfig) submitTextProposal(
	action SubmitTextProposalAction,
	target ExecutionTarget,
	verbose bool,
) {
	// TEXT PROPOSAL
	bz, err := target.ExecCommand(
		tr.chainConfigs[action.Chain].BinaryName,
		"tx", "gov", "submit-legacy-proposal",
		`--title`, action.Title,
		`--description`, action.Description,
		`--deposit`, fmt.Sprint(action.Deposit)+`stake`,
		`--from`, `validator`+fmt.Sprint(action.From),
		`--chain-id`, string(tr.chainConfigs[action.Chain].ChainId),
		`--home`, tr.getValidatorHome(action.Chain, action.From),
		`--node`, tr.getValidatorNode(action.Chain, action.From),
		`--keyring-backend`, `test`,
		`-y`,
	).CombinedOutput()
	if err != nil {
		log.Fatal(err, "\n", string(bz))
	}

	// wait for inclusion in a block -> '--broadcast-mode block' is deprecated
	tr.waitBlocks(action.Chain, 1, 10*time.Second)
}

type SubmitConsumerAdditionProposalAction struct {
	PreCCV              bool
	Chain               ChainID
	From                ValidatorID
	Deposit             uint
	ConsumerChain       ChainID
	SpawnTime           uint
	InitialHeight       clienttypes.Height
	DistributionChannel string
	TopN                uint32
}

func (tr TestConfig) submitConsumerAdditionProposal(
	action SubmitConsumerAdditionProposalAction,
	target ExecutionTarget,
	verbose bool,
) {
	spawnTime := tr.containerConfig.Now.Add(time.Duration(action.SpawnTime) * time.Millisecond)
	params := ccvtypes.DefaultParams()
	prop := client.ConsumerAdditionProposalJSON{
		Title:                             "Propose the addition of a new chain",
		Summary:                           "Gonna be a great chain",
		ChainId:                           string(tr.chainConfigs[action.ConsumerChain].ChainId),
		InitialHeight:                     action.InitialHeight,
		GenesisHash:                       []byte("gen_hash"),
		BinaryHash:                        []byte("bin_hash"),
		SpawnTime:                         spawnTime,
		ConsumerRedistributionFraction:    params.ConsumerRedistributionFraction,
		BlocksPerDistributionTransmission: params.BlocksPerDistributionTransmission,
		HistoricalEntries:                 params.HistoricalEntries,
		CcvTimeoutPeriod:                  params.CcvTimeoutPeriod,
		TransferTimeoutPeriod:             params.TransferTimeoutPeriod,
		UnbondingPeriod:                   params.UnbondingPeriod,
		Deposit:                           fmt.Sprint(action.Deposit) + `stake`,
		DistributionTransmissionChannel:   action.DistributionChannel,
		TopN:                              action.TopN,
	}

	bz, err := json.Marshal(prop)
	if err != nil {
		log.Fatal(err)
	}

	jsonStr := string(bz)
	if strings.Contains(jsonStr, "'") {
		log.Fatal("prop json contains single quote")
	}

	//#nosec G204 -- bypass unsafe quoting warning (no production code)
	cmd := target.ExecCommand(
		"/bin/bash", "-c", fmt.Sprintf(`echo '%s' > %s`, jsonStr, "/temp-proposal.json"),
<<<<<<< HEAD
	)
	bz, err = cmd.CombinedOutput()

	if verbose {
		log.Println("submitConsumerAdditionProposal cmd: ", cmd.String())
	}

=======
	).CombinedOutput()
>>>>>>> ec9b4851
	if err != nil {
		log.Fatal(err, "\n", string(bz))
	}

	// CONSUMER ADDITION PROPOSAL
	bz, err = target.ExecCommand(
		tr.chainConfigs[action.Chain].BinaryName,
		"tx", "gov", "submit-legacy-proposal", "consumer-addition", "/temp-proposal.json",
		`--from`, `validator`+fmt.Sprint(action.From),
		`--chain-id`, string(tr.chainConfigs[action.Chain].ChainId),
		`--home`, tr.getValidatorHome(action.Chain, action.From),
		`--gas`, `900000`,
		`--node`, tr.getValidatorNode(action.Chain, action.From),
		`--keyring-backend`, `test`,
		`-y`,
	).CombinedOutput()
	if err != nil {
		log.Fatal(err, "\n", string(bz))
	}

	// wait for inclusion in a block -> '--broadcast-mode block' is deprecated
	tr.waitBlocks(ChainID("provi"), 2, 10*time.Second)
}

type SubmitConsumerRemovalProposalAction struct {
	Chain          ChainID
	From           ValidatorID
	Deposit        uint
	ConsumerChain  ChainID
	StopTimeOffset time.Duration // offset from time.Now()
}

func (tr TestConfig) submitConsumerRemovalProposal(
	action SubmitConsumerRemovalProposalAction,
	target ExecutionTarget,
	verbose bool,
) {
	stopTime := tr.containerConfig.Now.Add(action.StopTimeOffset)
	prop := client.ConsumerRemovalProposalJSON{
		Title:    fmt.Sprintf("Stop the %v chain", action.ConsumerChain),
		Summary:  "It was a great chain",
		ChainId:  string(tr.chainConfigs[action.ConsumerChain].ChainId),
		StopTime: stopTime,
		Deposit:  fmt.Sprint(action.Deposit) + `stake`,
	}

	bz, err := json.Marshal(prop)
	if err != nil {
		log.Fatal(err)
	}

	jsonStr := string(bz)
	if strings.Contains(jsonStr, "'") {
		log.Fatal("prop json contains single quote")
	}

	bz, err = target.ExecCommand(
		"/bin/bash", "-c", fmt.Sprintf(`echo '%s' > %s`, jsonStr, "/temp-proposal.json")).CombinedOutput()
	if err != nil {
		log.Fatal(err, "\n", string(bz))
	}

	bz, err = target.ExecCommand(
		tr.chainConfigs[action.Chain].BinaryName,
		"tx", "gov", "submit-legacy-proposal", "consumer-removal",
		"/temp-proposal.json",
		`--from`, `validator`+fmt.Sprint(action.From),
		`--chain-id`, string(tr.chainConfigs[action.Chain].ChainId),
		`--home`, tr.getValidatorHome(action.Chain, action.From),
		`--node`, tr.getValidatorNode(action.Chain, action.From),
		`--gas`, "900000",
		`--keyring-backend`, `test`,
		`-y`,
	).CombinedOutput()
	if err != nil {
		log.Fatal(err, "\n", string(bz))
	}

	// wait for inclusion in a block -> '--broadcast-mode block' is deprecated
	tr.waitBlocks(ChainID("provi"), 2, 20*time.Second)
}

type SubmitParamChangeLegacyProposalAction struct {
	Chain    ChainID
	From     ValidatorID
	Deposit  uint
	Subspace string
	Key      string
	Value    interface{}
}

type paramChangeProposalJSON struct {
	Title       string            `json:"title"`
	Summary     string            `json:"summary"`
	Description string            `json:"description"`
	Changes     []paramChangeJSON `json:"changes"`
	Deposit     string            `json:"deposit"`
}

type paramChangeJSON struct {
	Subspace string      `json:"subspace"`
	Key      string      `json:"key"`
	Value    interface{} `json:"value"`
}

func (tr TestConfig) submitParamChangeProposal(
	action SubmitParamChangeLegacyProposalAction,
	target ExecutionTarget,
	verbose bool,
) {
	prop := paramChangeProposalJSON{
		Title:       "Legacy Param change",
		Summary:     "Changing legacy module params",
		Description: "Changing legacy module params",
		Changes:     []paramChangeJSON{{Subspace: action.Subspace, Key: action.Key, Value: action.Value}},
		Deposit:     fmt.Sprint(action.Deposit) + `stake`,
	}

	bz, err := json.Marshal(prop)
	if err != nil {
		log.Fatal(err)
	}

	jsonStr := string(bz)
	if strings.Contains(jsonStr, "'") {
		log.Fatal("prop json contains single quote")
	}

	//#nosec G204 -- bypass unsafe quoting warning (no production code)
	bz, err = target.ExecCommand(
		"/bin/bash", "-c", fmt.Sprintf(`echo '%s' > %s`, jsonStr, "/params-proposal.json"),
	).CombinedOutput()
	if err != nil {
		log.Fatal(err, "\n", string(bz))
	}

	cmd := target.ExecCommand(
		tr.chainConfigs[action.Chain].BinaryName,

		"tx", "gov", "submit-legacy-proposal", "param-change", "/params-proposal.json",

		`--from`, `validator`+fmt.Sprint(action.From),
		`--chain-id`, string(tr.chainConfigs[action.Chain].ChainId),
		`--home`, tr.getValidatorHome(action.Chain, action.From),
		`--node`, tr.getValidatorNode(action.Chain, action.From),
		`--gas`, "900000",
		`--keyring-backend`, `test`,
		`-y`,
	)

	bz, err = cmd.CombinedOutput()
	if err != nil {
		log.Fatal(err, "\n", string(bz))
	}

	// wait for inclusion in a block -> '--broadcast-mode block' is deprecated
	tr.waitBlocks(action.Chain, 2, 60*time.Second)
}

type VoteGovProposalAction struct {
	Chain      ChainID
	From       []ValidatorID
	Vote       []string
	PropNumber uint
}

func (tr *TestConfig) voteGovProposal(
	action VoteGovProposalAction,
	target ExecutionTarget,
	verbose bool,
) {
	var wg sync.WaitGroup
	for i, val := range action.From {
		wg.Add(1)
		vote := action.Vote[i]
		go func(val ValidatorID, vote string) {
			defer wg.Done()
			bz, err := target.ExecCommand(
				tr.chainConfigs[action.Chain].BinaryName,

				"tx", "gov", "vote",
				fmt.Sprint(action.PropNumber), vote,

				`--from`, `validator`+fmt.Sprint(val),
				`--chain-id`, string(tr.chainConfigs[action.Chain].ChainId),
				`--home`, tr.getValidatorHome(action.Chain, val),
				`--node`, tr.getValidatorNode(action.Chain, val),
				`--keyring-backend`, `test`,
				`--gas`, "900000",
				`-y`,
			).CombinedOutput()
			if err != nil {
				log.Fatal(err, "\n", string(bz))
			}
		}(val, vote)
	}

	wg.Wait()
	// wait for inclusion in a block -> '--broadcast-mode block' is deprecated
	tr.waitBlocks(action.Chain, 1, 10*time.Second)
	tr.WaitTime(time.Duration(tr.chainConfigs[action.Chain].VotingWaitTime) * time.Second)
}

type StartConsumerChainAction struct {
	ConsumerChain  ChainID
	ProviderChain  ChainID
	Validators     []StartChainValidator
	GenesisChanges string
}

func (tr *TestConfig) startConsumerChain(
	action StartConsumerChainAction,
	target ExecutionTarget,
	verbose bool,
) {
	fmt.Println("Starting consumer chain ", action.ConsumerChain)
	consumerGenesis := ".app_state.ccvconsumer = " + tr.getConsumerGenesis(action.ProviderChain, action.ConsumerChain, target)
	consumerGenesisChanges := tr.chainConfigs[action.ConsumerChain].GenesisChanges
	if consumerGenesisChanges != "" {
		consumerGenesis = consumerGenesis + " | " + consumerGenesisChanges + " | " + action.GenesisChanges
	}

	tr.startChain(StartChainAction{
		Chain:          action.ConsumerChain,
		Validators:     action.Validators,
		GenesisChanges: consumerGenesis,
		IsConsumer:     true,
	}, target, verbose)
}

// Get consumer genesis from provider
func (tr *TestConfig) getConsumerGenesis(providerChain, consumerChain ChainID, target ExecutionTarget) string {
	fmt.Println("Exporting consumer genesis from provider")
	providerBinaryName := tr.chainConfigs[providerChain].BinaryName

	cmd := target.ExecCommand(
		providerBinaryName,

		"query", "provider", "consumer-genesis",
		string(tr.chainConfigs[consumerChain].ChainId),

		`--node`, tr.getQueryNode(providerChain),
		`-o`, `json`,
	)

	bz, err := cmd.CombinedOutput()
	if err != nil {
		log.Fatal(err, "\n", string(bz))
	}

	if tr.transformGenesis || needsGenesisTransform(target.GetTargetConfig()) {
		return string(tr.transformConsumerGenesis(consumerChain, bz, target))
	} else {
		fmt.Println("No genesis transformation performed")
	}
	return string(bz)
}

// needsGenesisTransform tries to identify if a genesis transformation should be performed
func needsGenesisTransform(cfg TargetConfig) bool {
	// no genesis transformation needed for same versions
	if cfg.consumerVersion == cfg.providerVersion {
		return false
	}

	// use v4.0.0 (after genesis transform breakages) for the checks if 'latest' is used
	consumerVersion := cfg.consumerVersion
	if cfg.consumerVersion == VLatest {
		consumerVersion = V400
	}
	providerVersion := cfg.providerVersion
	if cfg.providerVersion == VLatest {
		providerVersion = V400
	}

	if !semver.IsValid(consumerVersion) || !semver.IsValid(providerVersion) {
		fmt.Printf("unable to identify the need for genesis transformation: invalid sem-version: consumer='%s', provider='%s'",
			consumerVersion, providerVersion)
		return false
	}

	breakages := []string{V300, V330, V400}
	for _, breakage := range breakages {
		if (semver.Compare(consumerVersion, breakage) < 0 && semver.Compare(providerVersion, breakage) >= 0) ||
			(semver.Compare(providerVersion, breakage) < 0 && semver.Compare(consumerVersion, breakage) >= 0) {
			fmt.Println("genesis transformation needed for versions:", providerVersion, consumerVersion)
			return true
		}
	}
	fmt.Println("NO genesis transformation needed for versions:", providerVersion, consumerVersion)
	return false
}

// getTransformParameter identifies the needed transformation parameter for current `transformGenesis` implementation
// based on consumer and provider versions.
func getTransformParameter(consumerVersion string) (string, error) {
	switch consumerVersion {
	case "":
		// For "" (default: local workspace) use HEAD as reference point
		consumerVersion = "HEAD"
	case VLatest:
		// For 'latest' originated from latest-image use "origin/main" as ref point
		consumerVersion = "origin/main"
	}

	// Hash of breakage due to preHashKey release in version 2.x
	// ics23/go v.0.10.0 adding 'prehash_key_before_comparison' in ProofSpec
	breakage_prehash := "d4dde74b062c2fded0d3b3dbef4b3b0229e317f3" // first released in v3.2.0-consumer

	// breakage 2: split of genesis
	breakage_splitgenesisMain := "946f6ec626d3de3fe2e00cbb386ccf9c2f05d94d"
	breakage_splitgenesisV33x := "1d2641a3b2ba706ae0a307d9019b48c62d86133b"

	// breakage 3: split of genesis + delay_period
	breakage_retry_delay := "88499b7c650ea0fb2c448af2b182ad5fee94d795"

	// mapping of the accepted parameter values of the `genesis transform` command
	// to the related git refs introducing a breakage
	transformParams := map[string][]string{
		"v2.x":   {breakage_prehash},
		"v3.3.x": {breakage_splitgenesisMain, breakage_splitgenesisV33x},
		"v4.x":   {breakage_retry_delay},
	}

	// set default consumer target version to "v4.x"
	// and iterate in order of breakage history [oldest first] to identify
	// the "--to" target for consumer version used
	targetVersion := "v4.x"
	keys := make([]string, 0, len(transformParams))
	for k := range transformParams {
		keys = append(keys, k)
	}
	sort.Slice(keys, func(k, l int) bool { return keys[k] < keys[l] })

	for _, version := range keys {
		for _, breakageHash := range transformParams[version] {
			// Check if the 'breakage' is an ancestor of the 'consumerVersion'
			//#nosec G204 -- Bypass linter warning for spawning subprocess with cmd arguments
			cmd := exec.Command("git", "merge-base", "--is-ancestor", breakageHash, consumerVersion)
			fmt.Println("running ", cmd)
			out, err := cmd.CombinedOutput()
			if err == nil {
				// breakage is already part of the consumer version -> goto next breakage
				fmt.Println(" consumer >= breakage ", transformParams[version], " ... going to next one")
				targetVersion = version
				break
			}

			if rc, ok := err.(*exec.ExitError); ok {
				if rc.ExitCode() != 1 {
					return "", fmt.Errorf("error identifying transform parameter '%v': %s", err, string(out))
				}
				// not an ancestor -- ignore this breakage
				fmt.Println("breakage :", transformParams[version], " is not an ancestor of version ", version)
				continue
			}
			return "", fmt.Errorf("unexpected error when running '%v': %v", cmd, err) // unable to get return code
		}
	}
	// consumer > latest known breakage (use default target version 'v4.x')
	return fmt.Sprintf("--to=%s", targetVersion), nil
}

// Transform consumer genesis content from older version
func (tr *TestConfig) transformConsumerGenesis(consumerChain ChainID, genesis []byte, target ExecutionTarget) []byte {
	fmt.Println("Transforming consumer genesis")

	fileName := "consumer_genesis.json"
	file, err := os.CreateTemp("", fileName)
	if err != nil {
		panic(fmt.Sprintf("failed writing ccv consumer file : %v", err))
	}
	defer file.Close()
	err = os.WriteFile(file.Name(), genesis, 0o600)
	if err != nil {
		log.Panicf("Failed writing consumer genesis to file: %v", err)
	}

	containerInstance := tr.containerConfig.InstanceName
	targetFile := fmt.Sprintf("/tmp/%s", fileName)
	sourceFile := file.Name()
	//#nosec G204 -- Bypass linter warning for spawning subprocess with cmd arguments.
	cmd := exec.Command("docker", "cp", sourceFile,
		fmt.Sprintf("%s:%s", containerInstance, targetFile))
	genesis, err = cmd.CombinedOutput()
	if err != nil {
		log.Panic(err, "\n", string(genesis))
	}

	// check if genesis transform supports --to target
	bz, err := target.ExecCommand(
		"interchain-security-transformer",
		"genesis", "transform", "--to").CombinedOutput()
	if err != nil && !strings.Contains(string(bz), "unknown flag: --to") {
		cfg := target.GetTargetConfig()
		targetVersion, err := getTransformParameter(cfg.consumerVersion)
		if err != nil {
			log.Panic("Failed getting genesis transformation parameter: ", err)
		}
		cmd = target.ExecCommand(
			"interchain-security-transformer",
			"genesis", "transform", targetVersion, targetFile)
	} else {
		cmd = target.ExecCommand(
			"interchain-security-transformer",
			"genesis", "transform", targetFile)
	}

	result, err := cmd.CombinedOutput()
	if err != nil {
		log.Panic(err, "CCV consumer genesis transformation failed: %s", string(result))
	}
	return result
}

type ChangeoverChainAction struct {
	SovereignChain ChainID
	ProviderChain  ChainID
	Validators     []StartChainValidator
	GenesisChanges string
}

func (tr TestConfig) changeoverChain(
	action ChangeoverChainAction,
	target ExecutionTarget,
	verbose bool,
) {
	// sleep until the consumer chain genesis is ready on consumer
	time.Sleep(5 * time.Second)
	cmd := target.ExecCommand(
		tr.chainConfigs[action.ProviderChain].BinaryName,

		"query", "provider", "consumer-genesis",
		string(tr.chainConfigs[action.SovereignChain].ChainId),

		`--node`, tr.getQueryNode(action.ProviderChain),
		`-o`, `json`,
	)

	if verbose {
		log.Println("changeoverChain cmd: ", cmd.String())
	}

	bz, err := cmd.CombinedOutput()
	if err != nil {
		log.Fatal(err, "\n", string(bz))
	}

	consumerGenesis := ".app_state.ccvconsumer = " + string(bz)
	consumerGenesisChanges := tr.chainConfigs[action.SovereignChain].GenesisChanges
	if consumerGenesisChanges != "" {
		consumerGenesis = consumerGenesis + " | " + consumerGenesisChanges + " | " + action.GenesisChanges
	}

	tr.startChangeover(ChangeoverChainAction{
		Validators:     action.Validators,
		GenesisChanges: consumerGenesis,
	}, target, verbose)
}

func (tr TestConfig) startChangeover(
	action ChangeoverChainAction,
	target ExecutionTarget,
	verbose bool,
) {
	chainConfig := tr.chainConfigs[ChainID("sover")]
	type jsonValAttrs struct {
		Mnemonic         string `json:"mnemonic"`
		Allocation       string `json:"allocation"`
		Stake            string `json:"stake"`
		ValId            string `json:"val_id"`
		PrivValidatorKey string `json:"priv_validator_key"`
		NodeKey          string `json:"node_key"`
		IpSuffix         string `json:"ip_suffix"`

		ConsumerMnemonic         string `json:"consumer_mnemonic"`
		ConsumerPrivValidatorKey string `json:"consumer_priv_validator_key"`
		StartWithConsumerKey     bool   `json:"start_with_consumer_key"`
	}

	var validators []jsonValAttrs
	for _, val := range action.Validators {
		validators = append(validators, jsonValAttrs{
			Mnemonic:         tr.validatorConfigs[val.Id].Mnemonic,
			NodeKey:          tr.validatorConfigs[val.Id].NodeKey,
			ValId:            fmt.Sprint(val.Id),
			PrivValidatorKey: tr.validatorConfigs[val.Id].PrivValidatorKey,
			Allocation:       fmt.Sprint(val.Allocation) + "stake",
			Stake:            fmt.Sprint(val.Stake) + "stake",
			IpSuffix:         tr.validatorConfigs[val.Id].IpSuffix,

			ConsumerMnemonic:         tr.validatorConfigs[val.Id].ConsumerMnemonic,
			ConsumerPrivValidatorKey: tr.validatorConfigs[val.Id].ConsumerPrivValidatorKey,
			// if true node will be started with consumer key for each consumer chain
			StartWithConsumerKey: tr.validatorConfigs[val.Id].UseConsumerKey,
		})
	}

	vals, err := json.Marshal(validators)
	if err != nil {
		log.Fatal(err)
	}

	// Concat genesis changes defined in chain config, with any custom genesis changes for this chain instantiation
	var genesisChanges string
	if action.GenesisChanges != "" {
		genesisChanges = chainConfig.GenesisChanges + " | " + action.GenesisChanges
	} else {
		genesisChanges = chainConfig.GenesisChanges
	}

	isConsumer := true
	changeoverScript := target.GetTestScriptPath(isConsumer, "start-changeover.sh")
	cmd := target.ExecCommand(
		"/bin/bash",
		changeoverScript, chainConfig.UpgradeBinary, string(vals),
		"sover", chainConfig.IpPrefix, genesisChanges,
		tr.tendermintConfigOverride,
	)

	cmdReader, err := cmd.StdoutPipe()
	if err != nil {
		log.Fatal(err)
	}
	cmd.Stderr = cmd.Stdout

	if err := cmd.Start(); err != nil {
		log.Fatal(err)
	}

	scanner := bufio.NewScanner(cmdReader)

	for scanner.Scan() {
		out := scanner.Text()
		if verbose {
			fmt.Println("startChangeover: " + out)
		}
		if out == done {
			break
		}
	}
	if err := scanner.Err(); err != nil {
		log.Fatal("startChangeover died", err)
	}
}

type AddChainToRelayerAction struct {
	Chain      ChainID
	Validator  ValidatorID
	IsConsumer bool
}

// Set up the config for a new chain for gorelayer.
// This config is added to the container as a file.
// We then add the chain to the relayer, using this config as the chain config with `rly chains add --file`
// This is functionally similar to the config used by Hermes for chains, e.g. gas is free.
const gorelayerChainConfigTemplate = `
{
	"type": "cosmos",
	"value": {
		"key": "default",
		"chain-id": "%s",
		"rpc-addr": "%s",
		"account-prefix": "%s",
		"keyring-backend": "test",
		"gas-adjustment": 1.2,
		"gas-prices": "0.00stake",
		"debug": true,
		"timeout": "20s",
		"output-format": "json",
		"sign-mode": "direct"
	}
}`

func (tr TestConfig) addChainToRelayer(
	action AddChainToRelayerAction,
	target ExecutionTarget,
	verbose bool,
) {
	if !tr.useGorelayer {
		tr.addChainToHermes(action, target, verbose)
	} else {
		tr.addChainToGorelayer(action, target, verbose)
	}
}

func (tr TestConfig) addChainToGorelayer(
	action AddChainToRelayerAction,
	target ExecutionTarget,
	verbose bool,
) {
	queryNodeIP := tr.getQueryNodeIP(action.Chain)
	ChainId := tr.chainConfigs[action.Chain].ChainId
	rpcAddr := "http://" + queryNodeIP + ":26658"

	chainConfig := fmt.Sprintf(gorelayerChainConfigTemplate,
		ChainId,
		rpcAddr,
		tr.chainConfigs[action.Chain].AccountPrefix,
	)

	bz, err := target.ExecCommand(
		"rly", "config", "init").CombinedOutput()
	if err != nil && !strings.Contains(string(bz), "config already exists") {
		log.Fatal(err, "\n", string(bz))
	}

	chainConfigFileName := fmt.Sprintf("/root/%s_config.json", ChainId)

	bashCommand := fmt.Sprintf(`echo '%s' >> %s`, chainConfig, chainConfigFileName)
	bz, err = target.ExecCommand("bash", "-c",
		bashCommand).CombinedOutput()
	if err != nil {
		log.Fatal(err, "\n", string(bz))
	}

	addChainCommand := target.ExecCommand("rly", "chains", "add", "--file", chainConfigFileName, string(ChainId))
	executeCommand(addChainCommand, "add chain")

	keyRestoreCommand := target.ExecCommand("rly", "keys", "restore", string(ChainId), "default", tr.validatorConfigs[action.Validator].Mnemonic)
	executeCommand(keyRestoreCommand, "restore keys")
}

func (tr TestConfig) addChainToHermes(
	action AddChainToRelayerAction,
	target ExecutionTarget,
	verbose bool,
) {
	bz, err := target.ExecCommand("bash", "-c", "hermes", "version").CombinedOutput()
	if err != nil {
		log.Fatal(err, "\n error getting hermes version", string(bz))
	}
	re := regexp.MustCompile(`hermes\s+(\d+.\d+.\d+)`)
	match := re.FindStringSubmatch(string(bz))
	if match == nil {
		log.Fatalln("error identifying hermes version from", string(bz))
	}

	hermesVersion := match[1]
	queryNodeIP := tr.getQueryNodeIP(action.Chain)
	hermesConfig := GetHermesConfig(hermesVersion, queryNodeIP, tr.chainConfigs[action.Chain], action.IsConsumer)

	bashCommand := fmt.Sprintf(`echo '%s' >> %s`, hermesConfig, "/root/.hermes/config.toml")

	bz, err = target.ExecCommand("bash", "-c", bashCommand).CombinedOutput()
	if err != nil {
		log.Fatal(err, "\n", string(bz))
	}

	// Save mnemonic to file within container
	var mnemonic string
	if tr.validatorConfigs[action.Validator].UseConsumerKey && action.IsConsumer {
		mnemonic = tr.validatorConfigs[action.Validator].ConsumerMnemonic
	} else {
		mnemonic = tr.validatorConfigs[action.Validator].Mnemonic
	}

	saveMnemonicCommand := fmt.Sprintf(`echo '%s' > %s`, mnemonic, "/root/.hermes/mnemonic.txt")
	fmt.Println("Add to hermes", action.Validator)
	bz, err = target.ExecCommand("bash", "-c", saveMnemonicCommand).CombinedOutput()
	if err != nil {
		log.Fatal(err, "\n", string(bz))
	}

	bz, err = target.ExecCommand("hermes",
		"keys", "add",
		"--chain", string(tr.chainConfigs[action.Chain].ChainId),
		"--mnemonic-file", "/root/.hermes/mnemonic.txt",
	).CombinedOutput()
	if err != nil {
		log.Fatal(err, "\n", string(bz))
	}
}

// This config file is used by gorelayer to create a path between chains.
// Since the tests assume we use a certain client-id for certain paths,
// in the config we specify the client id, e.g. 07-tendermint-5.
// The src-channel-filter is empty because we want to relay all channels.
const gorelayerPathConfigTemplate = `{
    "src": {
        "chain-id": "%s",
        "client-id": "07-tendermint-%v"
    },
    "dst": {
        "chain-id": "%s",
        "client-id": "07-tendermint-%v"
    },
    "src-channel-filter": {
        "rule": "",
        "channel-list": []
    }
}
`

type AddIbcConnectionAction struct {
	ChainA  ChainID
	ChainB  ChainID
	ClientA uint
	ClientB uint
}

func (tr TestConfig) addIbcConnection(
	action AddIbcConnectionAction,
	target ExecutionTarget,
	verbose bool,
) {
	if !tr.useGorelayer {
		tr.addIbcConnectionHermes(action, target, verbose)
	} else {
		tr.addIbcConnectionGorelayer(action, target, verbose)
	}
}

func (tr TestConfig) addIbcConnectionGorelayer(
	action AddIbcConnectionAction,
	target ExecutionTarget,
	verbose bool,
) {
	pathName := tr.GetPathNameForGorelayer(action.ChainA, action.ChainB)

	pathConfig := fmt.Sprintf(gorelayerPathConfigTemplate, action.ChainA, action.ClientA, action.ChainB, action.ClientB)

	pathConfigFileName := fmt.Sprintf("/root/%s_config.json", pathName)

	bashCommand := fmt.Sprintf(`echo '%s' >> %s`, pathConfig, pathConfigFileName)

	//#nosec G204 -- Bypass linter warning for spawning subprocess with cmd arguments.
	pathConfigCommand := target.ExecCommand("bash", "-c", bashCommand)
	executeCommand(pathConfigCommand, "add path config")

	//#nosec G204 -- Bypass linter warning for spawning subprocess with cmd arguments.
	newPathCommand := target.ExecCommand("rly",
		"paths", "add",
		string(tr.chainConfigs[action.ChainA].ChainId),
		string(tr.chainConfigs[action.ChainB].ChainId),
		pathName,
		"--file", pathConfigFileName,
	)

	executeCommand(newPathCommand, "new path")

	//#nosec G204 -- Bypass linter warning for spawning subprocess with cmd arguments.
	newClientsCommand := target.ExecCommand("rly", "transact", "clients", pathName)

	executeCommand(newClientsCommand, "new clients")

	tr.waitBlocks(action.ChainA, 1, 10*time.Second)
	tr.waitBlocks(action.ChainB, 1, 10*time.Second)

	//#nosec G204 -- Bypass linter warning for spawning subprocess with cmd arguments.
	newConnectionCommand := target.ExecCommand("rly", "transact", "connection", pathName)

	executeCommand(newConnectionCommand, "new connection")

	tr.waitBlocks(action.ChainA, 1, 10*time.Second)
	tr.waitBlocks(action.ChainB, 1, 10*time.Second)
}

type CreateIbcClientsAction struct {
	ChainA ChainID
	ChainB ChainID
}

// if clients are not provided hermes will first
// create new clients and then a new connection
// otherwise, it would use client provided as CLI argument (-a-client)
func (tr TestConfig) createIbcClientsHermes(
	action CreateIbcClientsAction,
	target ExecutionTarget,
	verbose bool,
) {
	cmd := target.ExecCommand("hermes",
		"create", "connection",
		"--a-chain", string(tr.chainConfigs[action.ChainA].ChainId),
		"--b-chain", string(tr.chainConfigs[action.ChainB].ChainId),
	)

	cmdReader, err := cmd.StdoutPipe()
	if err != nil {
		log.Fatal(err)
	}
	cmd.Stderr = cmd.Stdout

	if err := cmd.Start(); err != nil {
		log.Fatal(err)
	}

	scanner := bufio.NewScanner(cmdReader)

	for scanner.Scan() {
		out := scanner.Text()
		if verbose {
			fmt.Println("createIbcClientsHermes: " + out)
		}
		if out == done {
			break
		}
	}
	if err := scanner.Err(); err != nil {
		log.Fatal(err)
	}
}

func (tr TestConfig) addIbcConnectionHermes(
	action AddIbcConnectionAction,
	target ExecutionTarget,
	verbose bool,
) {
	cmd := target.ExecCommand("hermes",
		"create", "connection",
		"--a-chain", string(tr.chainConfigs[action.ChainA].ChainId),
		"--a-client", "07-tendermint-"+fmt.Sprint(action.ClientA),
		"--b-client", "07-tendermint-"+fmt.Sprint(action.ClientB),
	)
	fmt.Println("running: ", cmd)
	cmdReader, err := cmd.StdoutPipe()
	if err != nil {
		log.Fatal(err)
	}
	cmd.Stderr = cmd.Stdout

	if err := cmd.Start(); err != nil {
		log.Fatal(err)
	}

	scanner := bufio.NewScanner(cmdReader)

	for scanner.Scan() {
		out := scanner.Text()
		if verbose {
			fmt.Println("addIbcConnection: " + out)
		}
		if out == done {
			break
		}
	}
	if err := scanner.Err(); err != nil {
		log.Fatal(err)
	}
}

type AddIbcChannelAction struct {
	ChainA      ChainID
	ChainB      ChainID
	ConnectionA uint
	PortA       string
	PortB       string
	Order       string
	Version     string
}

type StartRelayerAction struct{}

func (tr TestConfig) startRelayer(
	action StartRelayerAction,
	target ExecutionTarget,
	verbose bool,
) {
	if tr.useGorelayer {
		tr.startGorelayer(action, target, verbose)
	} else {
		tr.startHermes(action, target, verbose)
	}
}

func (tr TestConfig) startGorelayer(
	action StartRelayerAction,
	target ExecutionTarget,
	verbose bool,
) {
	// gorelayer start is running in detached mode
	cmd := target.ExecDetachedCommand("rly", "start")

	if err := cmd.Start(); err != nil {
		log.Fatal(err)
	}

	if verbose {
		fmt.Println("started gorelayer")
	}
}

func (tr TestConfig) startHermes(
	action StartRelayerAction,
	target ExecutionTarget,
	verbose bool,
) {
	// hermes start is running in detached mode
	cmd := target.ExecDetachedCommand("hermes", "start")

	if err := cmd.Start(); err != nil {
		log.Fatal(err)
	}

	if verbose {
		fmt.Println("started Hermes")
	}
}

func (tr TestConfig) addIbcChannel(
	action AddIbcChannelAction,
	target ExecutionTarget,
	verbose bool,
) {
	if tr.useGorelayer {
		tr.addIbcChannelGorelayer(action, target, verbose)
	} else {
		tr.addIbcChannelHermes(action, target, verbose)
	}
}

func (tr TestConfig) addIbcChannelGorelayer(
	action AddIbcChannelAction,
	target ExecutionTarget,
	verbose bool,
) {
	pathName := tr.GetPathNameForGorelayer(action.ChainA, action.ChainB)
	cmd := target.ExecCommand("rly",
		"transact", "channel",
		pathName,
		"--src-port", action.PortA,
		"--dst-port", action.PortB,
		"--version", tr.containerConfig.CcvVersion,
		"--order", action.Order,
		"--debug",
	)
	executeCommand(cmd, "addChannel")
}

func (tr TestConfig) addIbcChannelHermes(
	action AddIbcChannelAction,
	target ExecutionTarget,
	verbose bool,
) {
	// if version is not specified, use the default version when creating ccv connections
	// otherwise, use the provided version schema (usually it is ICS20-1 for IBC transfer)
	chanVersion := action.Version
	if chanVersion == "" {
		chanVersion = tr.containerConfig.CcvVersion
	}

	cmd := target.ExecCommand("hermes",
		"create", "channel",
		"--a-chain", string(tr.chainConfigs[action.ChainA].ChainId),
		"--a-connection", "connection-"+fmt.Sprint(action.ConnectionA),
		"--a-port", action.PortA,
		"--b-port", action.PortB,
		"--channel-version", chanVersion,
		"--order", action.Order,
	)

	if verbose {
		fmt.Println("addIbcChannel cmd:", cmd.String())
	}

	cmdReader, err := cmd.StdoutPipe()
	if err != nil {
		log.Fatal(err)
	}
	cmd.Stderr = cmd.Stdout

	if err := cmd.Start(); err != nil {
		log.Fatal(err)
	}

	scanner := bufio.NewScanner(cmdReader)

	for scanner.Scan() {
		out := scanner.Text()
		if verbose {
			fmt.Println("addIBCChannel: " + out)
		}
		if out == done {
			break
		}
	}
	if err := scanner.Err(); err != nil {
		log.Fatal(err)
	}
}

type TransferChannelCompleteAction struct {
	ChainA      ChainID
	ChainB      ChainID
	ConnectionA uint
	PortA       string
	PortB       string
	Order       string
	ChannelA    uint
	ChannelB    uint
}

func (tr TestConfig) transferChannelComplete(
	action TransferChannelCompleteAction,
	target ExecutionTarget,
	verbose bool,
) {
	if tr.useGorelayer {
		log.Fatal("transferChannelComplete is not implemented for rly")
	}

	chanOpenTryCmd := target.ExecCommand("hermes",
		"tx", "chan-open-try",
		"--dst-chain", string(tr.chainConfigs[action.ChainB].ChainId),
		"--src-chain", string(tr.chainConfigs[action.ChainA].ChainId),
		"--dst-connection", "connection-"+fmt.Sprint(action.ConnectionA),
		"--dst-port", action.PortB,
		"--src-port", action.PortA,
		"--src-channel", "channel-"+fmt.Sprint(action.ChannelA),
	)
	executeCommand(chanOpenTryCmd, "transferChanOpenTry")

	chanOpenAckCmd := target.ExecCommand("hermes",
		"tx", "chan-open-ack",
		"--dst-chain", string(tr.chainConfigs[action.ChainA].ChainId),
		"--src-chain", string(tr.chainConfigs[action.ChainB].ChainId),
		"--dst-connection", "connection-"+fmt.Sprint(action.ConnectionA),
		"--dst-port", action.PortA,
		"--src-port", action.PortB,
		"--dst-channel", "channel-"+fmt.Sprint(action.ChannelA),
		"--src-channel", "channel-"+fmt.Sprint(action.ChannelB),
	)

	executeCommand(chanOpenAckCmd, "transferChanOpenAck")

	chanOpenConfirmCmd := target.ExecCommand("hermes",
		"tx", "chan-open-confirm",
		"--dst-chain", string(tr.chainConfigs[action.ChainB].ChainId),
		"--src-chain", string(tr.chainConfigs[action.ChainA].ChainId),
		"--dst-connection", "connection-"+fmt.Sprint(action.ConnectionA),
		"--dst-port", action.PortB,
		"--src-port", action.PortA,
		"--dst-channel", "channel-"+fmt.Sprint(action.ChannelB),
		"--src-channel", "channel-"+fmt.Sprint(action.ChannelA),
	)
	executeCommand(chanOpenConfirmCmd, "transferChanOpenConfirm")
}

func executeCommandWithVerbosity(cmd *exec.Cmd, cmdName string, verbose bool) {
	if verbose {
		fmt.Println(cmdName+" cmd:", cmd.String())
	}

	cmdReader, err := cmd.StdoutPipe()
	if err != nil {
		log.Fatal(err)
	}
	cmd.Stderr = cmd.Stdout

	if err := cmd.Start(); err != nil {
		log.Fatal(err)
	}

	scanner := bufio.NewScanner(cmdReader)

	for scanner.Scan() {
		out := scanner.Text()
		if verbose {
			fmt.Println(cmdName + ": " + out)
		}
	}
	if err := scanner.Err(); err != nil {
		log.Fatal(err)
	}
}

// Executes a command with verbosity specified by CLI flag
func executeCommand(cmd *exec.Cmd, cmdName string) {
	executeCommandWithVerbosity(cmd, cmdName, *verbose)
}

type RelayPacketsAction struct {
	ChainA  ChainID
	ChainB  ChainID
	Port    string
	Channel uint
}

func (tr TestConfig) relayPackets(
	action RelayPacketsAction,
	target ExecutionTarget,
	verbose bool,
) {
	if tr.useGorelayer {
		tr.relayPacketsGorelayer(action, target, verbose)
	} else {
		tr.relayPacketsHermes(action, target, verbose)
	}
}

func (tr TestConfig) relayPacketsGorelayer(
	action RelayPacketsAction,
	target ExecutionTarget,
	verbose bool,
) {
	// Because `.app_state.provider.params.blocks_per_epoch` is set to 3 in the E2E tests, we wait 3 blocks
	// before relaying the packets to guarantee that at least one epoch passes and hence any `VSCPacket`s get
	// queued and are subsequently relayed.
	tr.waitBlocks(action.ChainA, 3, 90*time.Second)
	tr.waitBlocks(action.ChainB, 3, 90*time.Second)

	pathName := tr.GetPathNameForGorelayer(action.ChainA, action.ChainB)

	// rly transact relay-packets [path-name] --channel [channel-id]
	cmd := target.ExecCommand("rly", "transact", "flush",
		pathName,
		"channel-"+fmt.Sprint(action.Channel),
	)
	if verbose {
		log.Println("relayPackets cmd:", cmd.String())
	}
	bz, err := cmd.CombinedOutput()
	if err != nil {
		log.Fatal(err, "\n", string(bz))
	}

	tr.waitBlocks(action.ChainA, 1, 30*time.Second)
	tr.waitBlocks(action.ChainB, 1, 30*time.Second)
}

func (tr TestConfig) relayPacketsHermes(
	action RelayPacketsAction,
	target ExecutionTarget,
	verbose bool,
) {
	// Because `.app_state.provider.params.blocks_per_epoch` is set to 3 in the E2E tests, we wait 3 blocks
	// before relaying the packets to guarantee that at least one epoch passes and hence any `VSCPacket`s get
	// queued and are subsequently relayed.
	tr.waitBlocks(action.ChainA, 3, 90*time.Second)
	tr.waitBlocks(action.ChainB, 3, 90*time.Second)

	// hermes clear packets ibc0 transfer channel-13
	cmd := target.ExecCommand("hermes", "clear", "packets",
		"--chain", string(tr.chainConfigs[action.ChainA].ChainId),
		"--port", action.Port,
		"--channel", "channel-"+fmt.Sprint(action.Channel),
	)
	if verbose {
		log.Println("relayPackets cmd:", cmd.String())
	}

	bz, err := cmd.CombinedOutput()
	if err != nil {
		log.Fatal(err, "\n", string(bz))
	}

	tr.waitBlocks(action.ChainA, 1, 30*time.Second)
	tr.waitBlocks(action.ChainB, 1, 30*time.Second)
}

type RelayRewardPacketsToProviderAction struct {
	ConsumerChain ChainID
	ProviderChain ChainID
	Port          string
	Channel       uint
}

func (tr TestConfig) relayRewardPacketsToProvider(
	action RelayRewardPacketsToProviderAction,
	target ExecutionTarget,
	verbose bool,
) {
	blockPerDistribution, _ := strconv.ParseUint(strings.Trim(tr.getParam(action.ConsumerChain, Param{Subspace: "ccvconsumer", Key: "BlocksPerDistributionTransmission"}), "\""), 10, 64)
	currentBlock := uint64(tr.getBlockHeight(action.ConsumerChain))
	if currentBlock <= blockPerDistribution {
		tr.waitBlocks(action.ConsumerChain, uint(blockPerDistribution-currentBlock+1), 60*time.Second)
	}

	tr.relayPackets(RelayPacketsAction{ChainA: action.ConsumerChain, ChainB: action.ProviderChain, Port: action.Port, Channel: action.Channel}, target, verbose)
	tr.waitBlocks(action.ProviderChain, 1, 10*time.Second)
}

type DelegateTokensAction struct {
	Chain  ChainID
	From   ValidatorID
	To     ValidatorID
	Amount uint
}

func (tr TestConfig) delegateTokens(
	action DelegateTokensAction,
	target ExecutionTarget,
	verbose bool,
) {
	toValCfg := tr.validatorConfigs[action.To]
	validatorAddress := toValCfg.ValoperAddress
	if action.Chain != ChainID("provi") {
		// use binary with Bech32Prefix set to ConsumerAccountPrefix
		if toValCfg.UseConsumerKey {
			validatorAddress = toValCfg.ConsumerValoperAddress
		} else {
			// use the same address as on the provider but with different prefix
			validatorAddress = toValCfg.ValoperAddressOnConsumer
		}
	}

	cmd := target.ExecCommand(tr.chainConfigs[action.Chain].BinaryName,
		"tx", "staking", "delegate",
		validatorAddress,
		fmt.Sprint(action.Amount)+`stake`,
		`--from`, `validator`+fmt.Sprint(action.From),
		`--chain-id`, string(tr.chainConfigs[action.Chain].ChainId),
		`--home`, tr.getValidatorHome(action.Chain, action.From),
		`--node`, tr.getValidatorNode(action.Chain, action.From),
		`--keyring-backend`, `test`,
		`-y`,
	)

	if verbose {
		fmt.Println("delegate cmd:", cmd.String())
	}

	bz, err := cmd.CombinedOutput()
	if err != nil {
		log.Fatal(err, "\n", string(bz))
	}

	// wait for inclusion in a block -> '--broadcast-mode block' is deprecated
	tr.waitBlocks(action.Chain, 2, 10*time.Second)
}

type UnbondTokensAction struct {
	Chain      ChainID
	Sender     ValidatorID
	UnbondFrom ValidatorID
	Amount     uint
}

func (tr TestConfig) unbondTokens(
	action UnbondTokensAction,
	target ExecutionTarget,
	verbose bool,
) {
	unbondFromValCfg := tr.validatorConfigs[action.UnbondFrom]
	validatorAddress := unbondFromValCfg.ValoperAddress
	if action.Chain != ChainID("provi") {
		// use binary with Bech32Prefix set to ConsumerAccountPrefix
		if unbondFromValCfg.UseConsumerKey {
			validatorAddress = unbondFromValCfg.ConsumerValoperAddress
		} else {
			// use the same address as on the provider but with different prefix
			validatorAddress = unbondFromValCfg.ValoperAddressOnConsumer
		}
	}

	cmd := target.ExecCommand(tr.chainConfigs[action.Chain].BinaryName,

		"tx", "staking", "unbond",
		validatorAddress,
		fmt.Sprint(action.Amount)+`stake`,

		`--from`, `validator`+fmt.Sprint(action.Sender),
		`--chain-id`, string(tr.chainConfigs[action.Chain].ChainId),
		`--home`, tr.getValidatorHome(action.Chain, action.Sender),
		`--node`, tr.getValidatorNode(action.Chain, action.Sender),
		`--gas`, "900000",
		`--keyring-backend`, `test`,
		`-y`,
	)

	if verbose {
		fmt.Println("unbond cmd:", cmd.String())
	}

	bz, err := cmd.CombinedOutput()
	if err != nil {
		log.Fatal(err, "\n", string(bz))
	}

	// wait for inclusion in a block -> '--broadcast-mode block' is deprecated
	tr.waitBlocks(action.Chain, 2, 20*time.Second)
}

type CancelUnbondTokensAction struct {
	Chain     ChainID
	Delegator ValidatorID
	Validator ValidatorID
	Amount    uint
}

func (tr TestConfig) cancelUnbondTokens(
	action CancelUnbondTokensAction,
	target ExecutionTarget,
	verbose bool,
) {
	valCfg := tr.validatorConfigs[action.Validator]
	delCfg := tr.validatorConfigs[action.Delegator]
	validatorAddress := valCfg.ValoperAddress
	delegatorAddress := delCfg.DelAddress
	if action.Chain != ChainID("provi") {
		// use binary with Bech32Prefix set to ConsumerAccountPrefix
		if valCfg.UseConsumerKey {
			validatorAddress = valCfg.ConsumerValoperAddress
		} else {
			// use the same address as on the provider but with different prefix
			validatorAddress = valCfg.ValoperAddressOnConsumer
		}
		if delCfg.UseConsumerKey {
			delegatorAddress = delCfg.ConsumerDelAddress
		} else {
			// use the same address as on the provider but with different prefix
			delegatorAddress = delCfg.DelAddressOnConsumer
		}
	}

	// get creation-height from state
	cmd := target.ExecCommand(tr.chainConfigs[action.Chain].BinaryName,
		"q", "staking", "unbonding-delegation",
		delegatorAddress,
		validatorAddress,
		`--home`, tr.getValidatorHome(action.Chain, action.Delegator),
		`--node`, tr.getValidatorNode(action.Chain, action.Delegator),
		`-o`, `json`,
	)
	if verbose {
		fmt.Println("get unbonding delegations cmd:", cmd.String())
	}

	bz, err := cmd.CombinedOutput()
	if err != nil {
		log.Fatal(err, "\n", string(bz))
	}
	creationHeight := gjson.Get(string(bz), "entries.0.creation_height").Int()
	if creationHeight == 0 {
		log.Fatal("invalid creation height")
	}

	cmd = target.ExecCommand(tr.chainConfigs[action.Chain].BinaryName,
		"tx", "staking", "cancel-unbond",
		validatorAddress,
		fmt.Sprint(action.Amount)+`stake`,
		fmt.Sprint(creationHeight),
		`--from`, `validator`+fmt.Sprint(action.Delegator),
		`--chain-id`, string(tr.chainConfigs[action.Chain].ChainId),
		`--home`, tr.getValidatorHome(action.Chain, action.Delegator),
		`--node`, tr.getValidatorNode(action.Chain, action.Delegator),
		`--gas`, "900000",
		`--keyring-backend`, `test`,
		`-o`, `json`,
		`-y`,
	)

	if verbose {
		fmt.Println("unbond cmd:", cmd.String())
	}

	bz, err = cmd.CombinedOutput()
	if err != nil {
		log.Fatal(err, "\n", string(bz))
	}

	// wait for inclusion in a block -> '--broadcast-mode block' is deprecated
	tr.waitBlocks(action.Chain, 2, 20*time.Second)
}

type RedelegateTokensAction struct {
	Chain    ChainID
	Src      ValidatorID
	Dst      ValidatorID
	TxSender ValidatorID
	Amount   uint
}

func (tr TestConfig) redelegateTokens(action RedelegateTokensAction, target ExecutionTarget, verbose bool) {
	srcCfg := tr.validatorConfigs[action.Src]
	dstCfg := tr.validatorConfigs[action.Dst]
	redelegateSrc := srcCfg.ValoperAddress
	redelegateDst := dstCfg.ValoperAddress
	if action.Chain != ChainID("provi") {
		// use binary with Bech32Prefix set to ConsumerAccountPrefix
		if srcCfg.UseConsumerKey {
			redelegateSrc = srcCfg.ConsumerValoperAddress
		} else {
			// use the same address as on the provider but with different prefix
			redelegateSrc = srcCfg.ValoperAddressOnConsumer
		}
		if dstCfg.UseConsumerKey {
			redelegateDst = dstCfg.ConsumerValoperAddress
		} else {
			// use the same address as on the provider but with different prefix
			redelegateDst = dstCfg.ValoperAddressOnConsumer
		}
	}

	cmd := target.ExecCommand(
		tr.chainConfigs[action.Chain].BinaryName,
		"tx", "staking", "redelegate",
		redelegateSrc,
		redelegateDst,
		fmt.Sprint(action.Amount)+`stake`,
		`--from`, `validator`+fmt.Sprint(action.TxSender),
		`--chain-id`, string(tr.chainConfigs[action.Chain].ChainId),
		`--home`, tr.getValidatorHome(action.Chain, action.TxSender),
		`--node`, tr.getValidatorNode(action.Chain, action.TxSender),
		// Need to manually set gas limit past default (200000), since redelegate has a lot of operations
		`--gas`, "900000",
		`--keyring-backend`, `test`,
		`-y`,
	)

	if verbose {
		fmt.Println("redelegate cmd:", cmd.String())
	}

	bz, err := cmd.CombinedOutput()
	if err != nil {
		log.Fatal(err, "\n", string(bz))
	}

	// wait for inclusion in a block -> '--broadcast-mode block' is deprecated
	tr.waitBlocks(action.Chain, 2, 10*time.Second)
}

type DowntimeSlashAction struct {
	Chain     ChainID
	Validator ValidatorID
}

// takes a string representation of the private key like
// `{"address":"DF090A4880B54CD57B2A79E64D9E969BD7514B09","pub_key":{"type":"tendermint/PubKeyEd25519","value":"ujY14AgopV907IYgPAk/5x8c9267S4fQf89nyeCPTes="},"priv_key":{"type":"tendermint/PrivKeyEd25519","value":"TRJgf7lkTjs/sj43pyweEOanyV7H7fhnVivOi0A4yjW6NjXgCCilX3TshiA8CT/nHxz3brtLh9B/z2fJ4I9N6w=="}}`
// and returns the value of the "address" field
func (tr TestConfig) getValidatorKeyAddressFromString(keystring string) string {
	var key struct {
		Address string `json:"address"`
	}
	err := json.Unmarshal([]byte(keystring), &key)
	if err != nil {
		log.Fatal(err)
	}
	return key.Address
}

func (tr TestConfig) invokeDowntimeSlash(action DowntimeSlashAction, target ExecutionTarget, verbose bool) {
	// Bring validator down
	tr.setValidatorDowntime(action.Chain, action.Validator, true, target, verbose)
	// Wait appropriate amount of blocks for validator to be slashed
	tr.waitBlocks(action.Chain, 11, 3*time.Minute)
	// Bring validator back up
	tr.setValidatorDowntime(action.Chain, action.Validator, false, target, verbose)
}

// Sets validator downtime by setting the virtual ethernet interface of a node to "up" or "down"
func (tr TestConfig) setValidatorDowntime(chain ChainID, validator ValidatorID, down bool, target ExecutionTarget, verbose bool) {
	var lastArg string
	if down {
		lastArg = "down"
	} else {
		lastArg = "up"
	}

	if tr.useCometmock {
		// send set_signing_status either to down or up for validator
		validatorPrivateKeyAddress := tr.GetValidatorPrivateKeyAddress(chain, validator)

		method := "set_signing_status"
		params := fmt.Sprintf(`{"private_key_address":"%s","status":"%s"}`, validatorPrivateKeyAddress, lastArg)
		address := tr.getQueryNodeRPCAddress(chain)

		tr.curlJsonRPCRequest(method, params, address)
		tr.waitBlocks(chain, 1, 10*time.Second)
		return
	}

	cmd := target.ExecCommand(
		"ip",
		"link",
		"set",
		string(chain)+"-"+string(validator)+"-out",
		lastArg,
	)

	if verbose {
		fmt.Println("toggle downtime cmd:", cmd.String())
	}

	bz, err := cmd.CombinedOutput()
	if err != nil {
		log.Fatal(err, "\n", string(bz))
	}
}

func (tr TestConfig) GetValidatorPrivateKeyAddress(chain ChainID, validator ValidatorID) string {
	var validatorPrivateKeyAddress string
	if chain == ChainID("provi") {
		validatorPrivateKeyAddress = tr.getValidatorKeyAddressFromString(tr.validatorConfigs[validator].PrivValidatorKey)
	} else {
		var valAddressString string
		if tr.validatorConfigs[validator].UseConsumerKey {
			valAddressString = tr.validatorConfigs[validator].ConsumerPrivValidatorKey
		} else {
			valAddressString = tr.validatorConfigs[validator].PrivValidatorKey
		}
		validatorPrivateKeyAddress = tr.getValidatorKeyAddressFromString(valAddressString)
	}
	return validatorPrivateKeyAddress
}

type UnjailValidatorAction struct {
	Provider  ChainID
	Validator ValidatorID
}

// Sends an unjail transaction to the provider chain
func (tr TestConfig) unjailValidator(action UnjailValidatorAction, target ExecutionTarget, verbose bool) {
	// wait until downtime_jail_duration has elapsed, to make sure the validator can be unjailed
	tr.WaitTime(61 * time.Second)

	cmd := target.ExecCommand(
		tr.chainConfigs[action.Provider].BinaryName,
		"tx", "slashing", "unjail",
		// Validator is sender here
		`--from`, `validator`+fmt.Sprint(action.Validator),
		`--chain-id`, string(tr.chainConfigs[action.Provider].ChainId),
		`--home`, tr.getValidatorHome(action.Provider, action.Validator),
		`--node`, tr.getValidatorNode(action.Provider, action.Validator),
		`--gas`, "900000",
		`--keyring-backend`, `test`,
		`-y`,
	)

	if verbose {
		fmt.Println("unjail cmd:", cmd.String())
	}

	bz, err := cmd.CombinedOutput()
	if err != nil {
		log.Fatal(err, "\n", string(bz))
	}

	// wait for 1 blocks to make sure that tx got included
	// in a block and packets committed before proceeding
	tr.waitBlocks(action.Provider, 2, time.Minute)
}

type RegisterRepresentativeAction struct {
	Chain           ChainID
	Representatives []ValidatorID
	Stakes          []uint
}

func (tr TestConfig) registerRepresentative(
	action RegisterRepresentativeAction,
	target ExecutionTarget,
	verbose bool,
) {
	var wg sync.WaitGroup
	for i, val := range action.Representatives {
		wg.Add(1)
		stake := action.Stakes[i]
		go func(val ValidatorID, stake uint) {
			defer wg.Done()

			pubKeycmd := target.ExecCommand(tr.chainConfigs[action.Chain].BinaryName,
				"tendermint", "show-validator",
				`--home`, tr.getValidatorHome(action.Chain, val),
			)

			bzPubKey, err := pubKeycmd.CombinedOutput()
			if err != nil {
				log.Fatal(err, "\n", string(bzPubKey))
			}

			bz, err := target.ExecCommand(tr.chainConfigs[action.Chain].BinaryName,
				"tx", "staking", "create-validator",
				`--amount`, fmt.Sprint(stake)+"stake",
				`--pubkey`, string(bzPubKey),
				`--moniker`, fmt.Sprint(val),
				`--commission-rate`, "0.1",
				`--commission-max-rate`, "0.2",
				`--commission-max-change-rate`, "0.01",
				`--min-self-delegation`, "1",
				`--from`, `validator`+fmt.Sprint(val),
				`--chain-id`, string(tr.chainConfigs[action.Chain].ChainId),
				`--home`, tr.getValidatorHome(action.Chain, val),
				`--node`, tr.getValidatorNode(action.Chain, val),
				`--keyring-backend`, `test`,
				`-y`,
			).CombinedOutput()
			if err != nil {
				log.Fatal(err, "\n", string(bz))
			}

			// wait for inclusion in a block -> '--broadcast-mode block' is deprecated
			tr.waitBlocks(action.Chain, 2, 10*time.Second)
		}(val, stake)
	}

	wg.Wait()
}

type SubmitChangeRewardDenomsProposalAction struct {
	Denom   string
	Deposit uint
	From    ValidatorID
}

func (tr TestConfig) submitChangeRewardDenomsProposal(action SubmitChangeRewardDenomsProposalAction, target ExecutionTarget, verbose bool) {
	providerChain := tr.chainConfigs[ChainID("provi")]

	prop := client.ChangeRewardDenomsProposalJSON{
		Summary: "Change reward denoms",
		ChangeRewardDenomsProposal: types.ChangeRewardDenomsProposal{
			Title:          "Change reward denoms",
			Description:    "Change reward denoms",
			DenomsToAdd:    []string{action.Denom},
			DenomsToRemove: []string{"stake"},
		},
		Deposit: fmt.Sprint(action.Deposit) + `stake`,
	}

	bz, err := json.Marshal(prop)
	if err != nil {
		log.Fatal(err)
	}

	jsonStr := string(bz)
	if strings.Contains(jsonStr, "'") {
		log.Fatal("prop json contains single quote")
	}

	bz, err = target.ExecCommand(
		"/bin/bash", "-c", fmt.Sprintf(`echo '%s' > %s`, jsonStr, "/change-reward-denoms-proposal.json")).CombinedOutput()
	if err != nil {
		log.Fatal(err, "\n", string(bz))
	}

	// CHANGE REWARDS DENOM PROPOSAL
	bz, err = target.ExecCommand(providerChain.BinaryName,
		"tx", "gov", "submit-legacy-proposal", "change-reward-denoms", "/change-reward-denoms-proposal.json",
		`--from`, `validator`+fmt.Sprint(action.From),
		`--chain-id`, string(providerChain.ChainId),
		`--home`, tr.getValidatorHome(providerChain.ChainId, action.From),
		`--node`, tr.getValidatorNode(providerChain.ChainId, action.From),
		`--gas`, "9000000",
		`--keyring-backend`, `test`,
		`-y`,
	).CombinedOutput()
	if err != nil {
		log.Fatal(err, "\n", string(bz))
	}

	// wait for inclusion in a block -> '--broadcast-mode block' is deprecated
	tr.waitBlocks(ChainID("provi"), 2, 30*time.Second)
}

// Creates an additional node on selected chain
// by copying an existing validator's home folder
//
// Steps needed to double sign:
// - copy existing validator's state and configs
// - use existing priv_validator_key.json
// - use new node_key.json (otherwise node gets rejected)
// - reset priv_validator_state.json to initial values
// - start the new node
// Double sign should be registered within couple blocks.
type DoublesignSlashAction struct {
	// start another node for this Validator
	Validator ValidatorID
	Chain     ChainID
}

func (tr TestConfig) invokeDoublesignSlash(
	action DoublesignSlashAction,
	target ExecutionTarget,
	verbose bool,
) {
	if !tr.useCometmock {
		chainConfig := tr.chainConfigs[action.Chain]
		doubleSignScript := target.GetTestScriptPath(false, "cause-doublesign.sh")
		bz, err := target.ExecCommand("/bin/bash",
			doubleSignScript, chainConfig.BinaryName, string(action.Validator),
			string(chainConfig.ChainId), chainConfig.IpPrefix).CombinedOutput()
		if err != nil {
			log.Fatal(err, "\n", string(bz))
		}
		tr.waitBlocks("provi", 10, 2*time.Minute)
	} else { // tr.useCometMock
		validatorPrivateKeyAddress := tr.GetValidatorPrivateKeyAddress(action.Chain, action.Validator)

		method := "cause_double_sign"
		params := fmt.Sprintf(`{"private_key_address":"%s"}`, validatorPrivateKeyAddress)

		address := tr.getQueryNodeRPCAddress(action.Chain)

		tr.curlJsonRPCRequest(method, params, address)
		tr.waitBlocks(action.Chain, 1, 10*time.Second)
		return
	}
}

// Cause light client attack evidence for a certain validator to appear on the given chain.
// The evidence will look like the validator equivocated to a light client.
// See https://github.com/cometbft/cometbft/tree/main/spec/light-client/accountability
// for more information about light client attacks.
type LightClientEquivocationAttackAction struct {
	Validator ValidatorID
	Chain     ChainID
}

func (tr TestConfig) lightClientEquivocationAttack(
	action LightClientEquivocationAttackAction,
	verbose bool,
) {
	tr.lightClientAttack(action.Validator, action.Chain, LightClientEquivocationAttack)
}

// Cause light client attack evidence for a certain validator to appear on the given chain.
// The evidence will look like the validator tried to perform an amnesia attack.
// See https://github.com/cometbft/cometbft/tree/main/spec/light-client/accountability
// for more information about light client attacks.
type LightClientAmnesiaAttackAction struct {
	Validator ValidatorID
	Chain     ChainID
}

func (tr TestConfig) lightClientAmnesiaAttack(
	action LightClientAmnesiaAttackAction,
	verbose bool,
) {
	tr.lightClientAttack(action.Validator, action.Chain, LightClientAmnesiaAttack)
}

// Cause light client attack evidence for a certain validator to appear on the given chain.
// The evidence will look like the validator tried to perform a lunatic attack.
// See https://github.com/cometbft/cometbft/tree/main/spec/light-client/accountability
// for more information about light client attacks.
type LightClientLunaticAttackAction struct {
	Validator ValidatorID
	Chain     ChainID
}

func (tr TestConfig) lightClientLunaticAttack(
	action LightClientLunaticAttackAction,
	verbose bool,
) {
	tr.lightClientAttack(action.Validator, action.Chain, LightClientLunaticAttack)
}

type LightClientAttackType string

const (
	LightClientEquivocationAttack LightClientAttackType = "Equivocation"
	LightClientAmnesiaAttack      LightClientAttackType = "Amnesia"
	LightClientLunaticAttack      LightClientAttackType = "Lunatic"
)

func (tr TestConfig) lightClientAttack(
	validator ValidatorID,
	chain ChainID,
	attackType LightClientAttackType,
) {
	if !tr.useCometmock {
		log.Fatal("light client attack is only supported with CometMock")
	}
	validatorPrivateKeyAddress := tr.GetValidatorPrivateKeyAddress(chain, validator)

	method := "cause_light_client_attack"
	params := fmt.Sprintf(`{"private_key_address":"%s", "misbehaviour_type": "%s"}`, validatorPrivateKeyAddress, attackType)

	address := tr.getQueryNodeRPCAddress(chain)

	tr.curlJsonRPCRequest(method, params, address)
	tr.waitBlocks(chain, 1, 10*time.Second)
}

type AssignConsumerPubKeyAction struct {
	Chain          ChainID
	Validator      ValidatorID
	ConsumerPubkey string
	// ReconfigureNode will change keys the node uses and restart
	ReconfigureNode bool
	// executing the action should raise an error
	ExpectError   bool
	ExpectedError string
}

func (tr TestConfig) assignConsumerPubKey(action AssignConsumerPubKeyAction, target ExecutionTarget, verbose bool) {
	valCfg := tr.validatorConfigs[action.Validator]

	// Note: to get error response reported back from this command '--gas auto' needs to be set.
	gas := "auto"
	// Unfortunately, --gas auto does not work with CometMock. so when using CometMock, just use --gas 9000000 then
	if tr.useCometmock {
		gas = "9000000"
	}
	assignKey := fmt.Sprintf(
		`%s tx provider assign-consensus-key %s '%s' --from validator%s --chain-id %s --home %s --node %s --gas %s --keyring-backend test -y -o json`,
		tr.chainConfigs[ChainID("provi")].BinaryName,
		string(tr.chainConfigs[action.Chain].ChainId),
		action.ConsumerPubkey,
		action.Validator,
		tr.chainConfigs[ChainID("provi")].ChainId,
		tr.getValidatorHome(ChainID("provi"), action.Validator),
		tr.getValidatorNode(ChainID("provi"), action.Validator),
		gas,
	)

	cmd := target.ExecCommand(
		"/bin/bash", "-c",
		assignKey,
	)

	if verbose {
		fmt.Println("assignConsumerPubKey cmd:", cmd.String())
	}

	bz, err := cmd.CombinedOutput()
	if err != nil && !action.ExpectError {
		log.Fatalf("unexpected error during key assignment - output: %s, err: %s", string(bz), err)
	}

	if action.ExpectError && !tr.useCometmock { // error report only works with --gas auto, which does not work with CometMock, so ignore
		if err == nil || !strings.Contains(string(bz), action.ExpectedError) {
			log.Fatalf("expected error not raised: expected: '%s', got '%s'", action.ExpectedError, (bz))
		}

		if verbose {
			fmt.Printf("got expected error during key assignment | err: %s | output: %s \n", err, string(bz))
		}
	}

	// node was started with provider key
	// we swap the nodes's keys for consumer keys and restart it
	if action.ReconfigureNode {
		isConsumer := tr.chainConfigs[action.Chain].BinaryName != "interchain-security-pd"
		reconfigureScript := target.GetTestScriptPath(isConsumer, "reconfigure-node.sh")
		configureNodeCmd := target.ExecCommand("/bin/bash",
			reconfigureScript, tr.chainConfigs[action.Chain].BinaryName,
			string(action.Validator), string(action.Chain),
			tr.chainConfigs[action.Chain].IpPrefix, valCfg.IpSuffix,
			valCfg.ConsumerMnemonic, valCfg.ConsumerPrivValidatorKey,
			valCfg.ConsumerNodeKey,
		)

		if verbose {
			fmt.Println("assignConsumerPubKey - reconfigure node cmd:", configureNodeCmd.String())
		}

		cmdReader, err := configureNodeCmd.StdoutPipe()
		if err != nil {
			log.Fatal(err)
		}
		configureNodeCmd.Stderr = configureNodeCmd.Stdout

		if err := configureNodeCmd.Start(); err != nil {
			log.Fatal(err)
		}

		scanner := bufio.NewScanner(cmdReader)

		for scanner.Scan() {
			out := scanner.Text()
			if verbose {
				fmt.Println("assign key - reconfigure: " + out)
			}
			if out == done {
				break
			}
		}
		if err := scanner.Err(); err != nil {
			log.Fatal(err)
		}

		// TODO: @MSalopek refactor this so test config is not changed at runtime
		// make the validator use consumer key
		// @POfftermatt I am currently using this for downtime slashing with cometmock
		// (I need to find the currently used validator key address)Í
		valCfg.UseConsumerKey = true
		tr.validatorConfigs[action.Validator] = valCfg
	}

	// wait for inclusion in a block -> '--broadcast-mode block' is deprecated
	tr.waitBlocks(ChainID("provi"), 2, 30*time.Second)
}

// SlashMeterReplenishmentAction polls the slash meter on provider until value is achieved
type SlashMeterReplenishmentAction struct {
	TargetValue int64
	// panic if timeout is exceeded
	Timeout time.Duration
}

func (tr TestConfig) waitForSlashMeterReplenishment(
	action SlashMeterReplenishmentAction,
	verbose bool,
) {
	timeout := time.Now().Add(action.Timeout)
	initialSlashMeter := tr.getSlashMeter()

	if initialSlashMeter >= 0 {
		panic(fmt.Sprintf("No need to wait for slash meter replenishment, current value: %d", initialSlashMeter))
	}

	for {
		slashMeter := tr.getSlashMeter()
		if verbose {
			fmt.Printf("waiting for slash meter to be replenished, current value: %d\n", slashMeter)
		}

		// check if meter has reached target value
		if slashMeter >= action.TargetValue {
			break
		}

		if time.Now().After(timeout) {
			panic(fmt.Sprintf("\n\nwaitForSlashMeterReplenishment has timed out after: %s\n\n", action.Timeout))
		}

		tr.WaitTime(5 * time.Second)
	}
}

type WaitTimeAction struct {
	WaitTime time.Duration
}

func (tr TestConfig) waitForTime(
	action WaitTimeAction,
	verbose bool,
) {
	tr.WaitTime(action.WaitTime)
}

// GetPathNameForGorelayer returns the name of the path between two given chains used by Gorelayer.
// Since paths are bidirectional, we need either chain to be able to be provided as first or second argument
// and still return the same name, so we sort the chain names alphabetically.
func (tr TestConfig) GetPathNameForGorelayer(chainA, chainB ChainID) string {
	var pathName string
	if string(chainA) < string(chainB) {
		pathName = string(chainA) + "-" + string(chainB)
	} else {
		pathName = string(chainB) + "-" + string(chainA)
	}

	return pathName
}

// Run an instance of the Hermes relayer using the "evidence" command,
// which detects evidences committed to the blocks of a consumer chain.
// Each infraction detected is reported to the provider chain using
// either a SubmitConsumerDoubleVoting or a SubmitConsumerMisbehaviour message.
type StartConsumerEvidenceDetectorAction struct {
	Chain ChainID
}

func (tc TestConfig) startConsumerEvidenceDetector(
	action StartConsumerEvidenceDetectorAction,
	target ExecutionTarget,
	verbose bool,
) {
	chainConfig := tc.chainConfigs[action.Chain]
	// run in detached mode so it will keep running in the background
	bz, err := target.ExecDetachedCommand(
		"hermes", "evidence", "--chain", string(chainConfig.ChainId)).CombinedOutput()
	if err != nil {
		log.Fatal(err, "\n", string(bz))
	}
	tc.waitBlocks("provi", 10, 2*time.Minute)
}

type OptInAction struct {
	Chain     ChainID
	Validator ValidatorID
}

func (tr TestConfig) optIn(action OptInAction, target ExecutionTarget, verbose bool) {
	// Note: to get error response reported back from this command '--gas auto' needs to be set.
	gas := "auto"
	// Unfortunately, --gas auto does not work with CometMock. so when using CometMock, just use --gas 9000000 then
	if tr.useCometmock {
		gas = "9000000"
	}

	// Use: "opt-in [consumer-chain-id] [consumer-pubkey]",
	optIn := fmt.Sprintf(
		`%s tx provider opt-in %s --from validator%s --chain-id %s --home %s --node %s --gas %s --keyring-backend test -y -o json`,
		tr.chainConfigs[ChainID("provi")].BinaryName,
		string(tr.chainConfigs[action.Chain].ChainId),
		action.Validator,
		tr.chainConfigs[ChainID("provi")].ChainId,
		tr.getValidatorHome(ChainID("provi"), action.Validator),
		tr.getValidatorNode(ChainID("provi"), action.Validator),
		gas,
	)

	cmd := target.ExecCommand(
		"/bin/bash", "-c",
		optIn,
	)

	if verbose {
		fmt.Println("optIn cmd:", cmd.String())
	}

	bz, err := cmd.CombinedOutput()
	if err != nil {
		log.Fatal(err, "\n", string(bz))
	}

	if !tr.useCometmock { // error report only works with --gas auto, which does not work with CometMock, so ignore
		if verbose {
			fmt.Printf("got expected error during opt in | err: %s | output: %s \n", err, string(bz))
		}
	}

	// wait for inclusion in a block -> '--broadcast-mode block' is deprecated
	tr.waitBlocks(ChainID("provi"), 2, 30*time.Second)
}

type OptOutAction struct {
	Chain     ChainID
	Validator ValidatorID
}

func (tr TestConfig) optOut(action OptOutAction, target ExecutionTarget, verbose bool) {
	// Note: to get error response reported back from this command '--gas auto' needs to be set.
	gas := "auto"
	// Unfortunately, --gas auto does not work with CometMock. so when using CometMock, just use --gas 9000000 then
	if tr.useCometmock {
		gas = "9000000"
	}

	// Use: "opt-out [consumer-chain-id]",
	optIn := fmt.Sprintf(
		`%s tx provider opt-out %s --from validator%s --chain-id %s --home %s --node %s --gas %s --keyring-backend test -y -o json`,
		tr.chainConfigs[ChainID("provi")].BinaryName,
		string(tr.chainConfigs[action.Chain].ChainId),
		action.Validator,
		tr.chainConfigs[ChainID("provi")].ChainId,
		tr.getValidatorHome(ChainID("provi"), action.Validator),
		tr.getValidatorNode(ChainID("provi"), action.Validator),
		gas,
	)

	cmd := target.ExecCommand(
		"/bin/bash", "-c",
		optIn,
	)

	if verbose {
		fmt.Println("optOut cmd:", cmd.String())
	}

	bz, err := cmd.CombinedOutput()
	if err != nil {
		log.Fatal(err, "\n", string(bz))
	}

	if !tr.useCometmock { // error report only works with --gas auto, which does not work with CometMock, so ignore
		if verbose {
			fmt.Printf("got expected error during opt out | err: %s | output: %s \n", err, string(bz))
		}
	}

	// wait for inclusion in a block -> '--broadcast-mode block' is deprecated
	tr.waitBlocks(ChainID("provi"), 2, 30*time.Second)
}

// WaitTime waits for the given duration.
// To make sure that the new timestamp is visible on-chain, it also waits until at least one block has been
// produced on each chain after waiting.
// The CometMock version of this takes a pointer to the TestConfig as it needs to manipulate
// information in the testrun that stores how much each chain has waited, to keep times in sync.
// Be careful that all functions calling WaitTime should therefore also take a pointer to the TestConfig.
func (tr *TestConfig) WaitTime(duration time.Duration) {
	if !tr.useCometmock {
		time.Sleep(duration)
	} else {
		tr.timeOffset += duration
		for chain, running := range tr.runningChains {
			if !running {
				continue
			}
			tr.AdvanceTimeForChain(chain, duration)
			tr.waitBlocks(chain, 1, 2*time.Second)
		}
	}
}

func (tr TestConfig) AdvanceTimeForChain(chain ChainID, duration time.Duration) {
	// cometmock avoids sleeping, and instead advances time for all chains
	method := "advance_time"
	params := fmt.Sprintf(`{"duration_in_seconds": "%d"}`, int(math.Ceil(duration.Seconds())))

	address := tr.getQueryNodeRPCAddress(chain)

	tr.curlJsonRPCRequest(method, params, address)

	// wait for 1 block of the chain to get a block with the advanced timestamp
	tr.waitBlocks(chain, 1, time.Minute)
}<|MERGE_RESOLUTION|>--- conflicted
+++ resolved
@@ -302,7 +302,6 @@
 	//#nosec G204 -- bypass unsafe quoting warning (no production code)
 	cmd := target.ExecCommand(
 		"/bin/bash", "-c", fmt.Sprintf(`echo '%s' > %s`, jsonStr, "/temp-proposal.json"),
-<<<<<<< HEAD
 	)
 	bz, err = cmd.CombinedOutput()
 
@@ -310,9 +309,6 @@
 		log.Println("submitConsumerAdditionProposal cmd: ", cmd.String())
 	}
 
-=======
-	).CombinedOutput()
->>>>>>> ec9b4851
 	if err != nil {
 		log.Fatal(err, "\n", string(bz))
 	}
