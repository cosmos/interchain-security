--- conflicted
+++ resolved
@@ -2052,13 +2052,8 @@
 	Timeout time.Duration
 }
 
-<<<<<<< HEAD
 func (tr TestRun) waitForSlashMeterReplenishment(
 	action slashMeterReplenishmentAction,
-=======
-func (tr TestConfig) waitForSlashThrottleDequeue(
-	action slashThrottleDequeueAction,
->>>>>>> 3cbf9c81
 	verbose bool,
 ) {
 	timeout := time.Now().Add(action.Timeout)
