--- conflicted
+++ resolved
@@ -430,81 +430,6 @@
 	tr.waitBlocks(action.Chain, 2, 60*time.Second)
 }
 
-<<<<<<< HEAD
-=======
-type submitEquivocationProposalAction struct {
-	Chain     ChainID
-	Height    int64
-	Time      time.Time
-	Power     int64
-	Validator ValidatorID
-	Deposit   uint
-	From      ValidatorID
-}
-
-func (tr TestConfig) submitEquivocationProposal(action submitEquivocationProposalAction, verbose bool) {
-	val := tr.validatorConfigs[action.Validator]
-	providerChain := tr.chainConfigs[ChainID("provi")]
-
-	prop := client.EquivocationProposalJSON{
-		Summary: "Validator equivocation!",
-		EquivocationProposal: types.EquivocationProposal{
-			Title:       "Validator equivocation!",
-			Description: fmt.Sprintf("Validator: %s has committed an equivocation infraction on ChainID: %s", action.Validator, action.Chain),
-			Equivocations: []*evidencetypes.Equivocation{
-				{
-					Height:           action.Height,
-					Time:             action.Time,
-					Power:            action.Power,
-					ConsensusAddress: val.ValconsAddress,
-				},
-			},
-		},
-		Deposit: fmt.Sprint(action.Deposit) + `stake`,
-	}
-
-	bz, err := json.Marshal(prop)
-	if err != nil {
-		log.Fatal(err)
-	}
-
-	jsonStr := string(bz)
-	if strings.Contains(jsonStr, "'") {
-		log.Fatal("prop json contains single quote")
-	}
-
-	//#nosec G204 -- Bypass linter warning for spawning subprocess with cmd arguments.
-	bz, err = exec.Command("docker", "exec", tr.containerConfig.InstanceName,
-		"/bin/bash", "-c", fmt.Sprintf(`echo '%s' > %s`, jsonStr, "/equivocation-proposal.json")).CombinedOutput()
-
-	if err != nil {
-		log.Fatal(err, "\n", string(bz))
-	}
-
-	//#nosec G204 -- Bypass linter warning for spawning subprocess with cmd arguments.
-	// EQUIVOCATION PROPOSAL
-	bz, err = exec.Command("docker", "exec", tr.containerConfig.InstanceName, providerChain.BinaryName,
-
-		"tx", "gov", "submit-legacy-proposal", "equivocation", "/equivocation-proposal.json",
-
-		`--from`, `validator`+fmt.Sprint(action.From),
-		`--chain-id`, string(providerChain.ChainId),
-		`--home`, tr.getValidatorHome(providerChain.ChainId, action.From),
-		`--node`, tr.getValidatorNode(providerChain.ChainId, action.From),
-		`--gas`, "9000000",
-		`--keyring-backend`, `test`,
-		`-y`,
-	).CombinedOutput()
-
-	if err != nil {
-		log.Fatal(err, "\n", string(bz))
-	}
-
-	// wait for inclusion in a block -> '--broadcast-mode block' is deprecated
-	tr.waitBlocks(ChainID("provi"), 2, 30*time.Second)
-}
-
->>>>>>> 3cbf9c81
 type voteGovProposalAction struct {
 	Chain      ChainID
 	From       []ValidatorID
@@ -2128,19 +2053,19 @@
 	Chain ChainID
 }
 
-func (tr TestRun) startConsumerEvidenceDetector(
+func (tc TestConfig) startConsumerEvidenceDetector(
 	action startConsumerEvidenceDetectorAction,
 	verbose bool,
 ) {
-	chainConfig := tr.chainConfigs[action.Chain]
+	chainConfig := tc.chainConfigs[action.Chain]
 	// run in detached mode so it will keep running in the background
 	//#nosec G204 -- Bypass linter warning for spawning subprocess with cmd arguments.
-	bz, err := exec.Command("docker", "exec", "-d", tr.containerConfig.InstanceName,
+	bz, err := exec.Command("docker", "exec", "-d", tc.containerConfig.InstanceName,
 		"hermes", "evidence", "--chain", string(chainConfig.ChainId)).CombinedOutput()
 	if err != nil {
 		log.Fatal(err, "\n", string(bz))
 	}
-	tr.waitBlocks("provi", 10, 2*time.Minute)
+	tc.waitBlocks("provi", 10, 2*time.Minute)
 }
 
 // WaitTime waits for the given duration.
