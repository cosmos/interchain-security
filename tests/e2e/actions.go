package main

import (
	"bufio"
	"encoding/json"
	"fmt"
	"log"
	"math"
	"os"
	"os/exec"
	"regexp"
	"sort"
	"strconv"
	"strings"
	"sync"
	"time"

	clienttypes "github.com/cosmos/ibc-go/v8/modules/core/02-client/types"
	"github.com/tidwall/gjson"
	"golang.org/x/mod/semver"

	e2e "github.com/cosmos/interchain-security/v5/tests/e2e/testlib"
	"github.com/cosmos/interchain-security/v5/x/ccv/provider/client"
	"github.com/cosmos/interchain-security/v5/x/ccv/provider/types"
	ccvtypes "github.com/cosmos/interchain-security/v5/x/ccv/types"
)

const (
	done = "done!!!!!!!!"

	VLatest = "latest"
	V400    = "v4.0.0"
	V330    = "v3.3.0"
	V300    = "v3.0.0"
)

type SendTokensAction struct {
	Chain  ChainID
	From   ValidatorID
	To     ValidatorID
	Amount uint
}

func (tr Chain) sendTokens(
	action SendTokensAction,
	verbose bool,
) {
	fromValCfg := tr.testConfig.validatorConfigs[action.From]
	toValCfg := tr.testConfig.validatorConfigs[action.To]
	fromAddress := fromValCfg.DelAddress
	toAddress := toValCfg.DelAddress
	if action.Chain != ChainID("provi") {
		// use binary with Bech32Prefix set to ConsumerAccountPrefix
		if fromValCfg.UseConsumerKey {
			fromAddress = fromValCfg.ConsumerDelAddress
		} else {
			// use the same address as on the provider but with different prefix
			fromAddress = fromValCfg.DelAddressOnConsumer
		}
		if toValCfg.UseConsumerKey {
			toAddress = toValCfg.ConsumerDelAddress
		} else {
			// use the same address as on the provider but with different prefix
			toAddress = toValCfg.DelAddressOnConsumer
		}
	}

	binaryName := tr.testConfig.chainConfigs[action.Chain].BinaryName
	cmd := tr.target.ExecCommand(binaryName,

		"tx", "bank", "send",
		fromAddress,
		toAddress,
		fmt.Sprint(action.Amount)+`stake`,

		`--chain-id`, string(tr.testConfig.chainConfigs[action.Chain].ChainId),
		`--home`, tr.getValidatorHome(action.Chain, action.From),
		`--node`, tr.getValidatorNode(action.Chain, action.From),
		`--keyring-backend`, `test`,
		`-y`,
	)
	if verbose {
		fmt.Println("sendTokens cmd:", cmd.String())
	}
	bz, err := cmd.CombinedOutput()
	if err != nil {
		log.Fatal(err, "\n", string(bz))
	}

	// wait for inclusion in a block -> '--broadcast-mode block' is deprecated
	tr.waitBlocks(action.Chain, 2, 30*time.Second)
}

type StartChainAction struct {
	Chain      ChainID
	Validators []StartChainValidator
	// Genesis changes specific to this action, appended to genesis changes defined in chain config
	GenesisChanges string
	IsConsumer     bool
}

type StartChainValidator struct {
	Id         ValidatorID
	Allocation uint
	Stake      uint
}

func (tr *Chain) startChain(
	action StartChainAction,
	verbose bool,
) {
	chainConfig := tr.testConfig.chainConfigs[action.Chain]
	type jsonValAttrs struct {
		Mnemonic         string `json:"mnemonic"`
		Allocation       string `json:"allocation"`
		Stake            string `json:"stake"`
		ValId            string `json:"val_id"`
		PrivValidatorKey string `json:"priv_validator_key"`
		NodeKey          string `json:"node_key"`
		IpSuffix         string `json:"ip_suffix"`

		ConsumerMnemonic         string `json:"consumer_mnemonic"`
		ConsumerPrivValidatorKey string `json:"consumer_priv_validator_key"`
		StartWithConsumerKey     bool   `json:"start_with_consumer_key"`
	}

	var validators []jsonValAttrs
	for _, val := range action.Validators {
		validators = append(validators, jsonValAttrs{
			Mnemonic:         tr.testConfig.validatorConfigs[val.Id].Mnemonic,
			NodeKey:          tr.testConfig.validatorConfigs[val.Id].NodeKey,
			ValId:            fmt.Sprint(val.Id),
			PrivValidatorKey: tr.testConfig.validatorConfigs[val.Id].PrivValidatorKey,
			Allocation:       fmt.Sprint(val.Allocation) + "stake",
			Stake:            fmt.Sprint(val.Stake) + "stake",
			IpSuffix:         tr.testConfig.validatorConfigs[val.Id].IpSuffix,

			ConsumerMnemonic:         tr.testConfig.validatorConfigs[val.Id].ConsumerMnemonic,
			ConsumerPrivValidatorKey: tr.testConfig.validatorConfigs[val.Id].ConsumerPrivValidatorKey,
			// if true node will be started with consumer key for each consumer chain
			StartWithConsumerKey: tr.testConfig.validatorConfigs[val.Id].UseConsumerKey,
		})
	}

	vals, err := json.Marshal(validators)
	if err != nil {
		log.Fatal(err)
	}

	// Concat genesis changes defined in chain config, with any custom genesis changes for this chain instantiation
	var genesisChanges string
	if action.GenesisChanges != "" {
		genesisChanges = chainConfig.GenesisChanges + " | " + action.GenesisChanges
	} else {
		genesisChanges = chainConfig.GenesisChanges
	}

	var cometmockArg string
	if tr.testConfig.useCometmock {
		cometmockArg = "true"
	} else {
		cometmockArg = "false"
	}

	startChainScript := tr.target.GetTestScriptPath(action.IsConsumer, "start-chain.sh")
	cmd := tr.target.ExecCommand("/bin/bash",
		startChainScript, chainConfig.BinaryName, string(vals),
		string(chainConfig.ChainId), chainConfig.IpPrefix, genesisChanges,
		fmt.Sprint(action.IsConsumer),
		// override config/config.toml for each node on chain
		// usually timeout_commit and peer_gossip_sleep_duration are changed to vary the test run duration
		// lower timeout_commit means the blocks are produced faster making the test run shorter
		// with short timeout_commit (eg. timeout_commit = 1s) some nodes may miss blocks causing the test run to fail
		tr.testConfig.tendermintConfigOverride,
		cometmockArg,
	)

	cmdReader, err := cmd.StdoutPipe()
	if err != nil {
		log.Fatal(err)
	}
	cmd.Stderr = cmd.Stdout

	if err := cmd.Start(); err != nil {
		log.Fatal(err)
	}

	scanner := bufio.NewScanner(cmdReader)

	for scanner.Scan() {
		out := scanner.Text()
		if verbose {
			fmt.Println("startChain: " + out)
		}
		if out == done {
			break
		}
	}
	if err := scanner.Err(); err != nil {
		log.Fatal(err)
	}

	tr.addChainToRelayer(AddChainToRelayerAction{
		Chain:      action.Chain,
		Validator:  action.Validators[0].Id,
		IsConsumer: action.IsConsumer,
	}, verbose)

	// store the fact that we started the chain
	tr.testConfig.runningChains[action.Chain] = true
	fmt.Println("Started chain", action.Chain)
	if tr.testConfig.timeOffset != 0 {
		// advance time for this chain so that it is in sync with the rest of the network
		tr.AdvanceTimeForChain(action.Chain, tr.testConfig.timeOffset)
	}
}

type SubmitTextProposalAction struct {
	Chain       ChainID
	From        ValidatorID
	Deposit     uint
	Title       string
	Description string
}

func (tr Chain) submitTextProposal(
	action SubmitTextProposalAction,
	verbose bool,
) {
	// TEXT PROPOSAL
	bz, err := tr.target.ExecCommand(
		tr.testConfig.chainConfigs[action.Chain].BinaryName,
		"tx", "gov", "submit-legacy-proposal",
		`--title`, action.Title,
		`--description`, action.Description,
		`--deposit`, fmt.Sprint(action.Deposit)+`stake`,
		`--from`, `validator`+fmt.Sprint(action.From),
		`--chain-id`, string(tr.testConfig.chainConfigs[action.Chain].ChainId),
		`--home`, tr.getValidatorHome(action.Chain, action.From),
		`--node`, tr.getValidatorNode(action.Chain, action.From),
		`--keyring-backend`, `test`,
		`-y`,
	).CombinedOutput()
	if err != nil {
		log.Fatal(err, "\n", string(bz))
	}

	// wait for inclusion in a block -> '--broadcast-mode block' is deprecated
	tr.waitBlocks(action.Chain, 1, 10*time.Second)
}

type SubmitConsumerAdditionProposalAction struct {
	PreCCV              bool
	Chain               ChainID
	From                ValidatorID
	Deposit             uint
	ConsumerChain       ChainID
	SpawnTime           uint
	InitialHeight       clienttypes.Height
	DistributionChannel string
	TopN                uint32
	ValidatorsPowerCap  uint32
	ValidatorSetCap     uint32
	Allowlist           []string
	Denylist            []string
}

func (tr Chain) submitConsumerAdditionProposal(
	action SubmitConsumerAdditionProposalAction,
	verbose bool,
) {
	spawnTime := tr.testConfig.containerConfig.Now.Add(time.Duration(action.SpawnTime) * time.Millisecond)
	params := ccvtypes.DefaultParams()
	prop := client.ConsumerAdditionProposalJSON{
		Title:                             "Propose the addition of a new chain",
		Summary:                           "Gonna be a great chain",
		ChainId:                           string(tr.testConfig.chainConfigs[action.ConsumerChain].ChainId),
		InitialHeight:                     action.InitialHeight,
		GenesisHash:                       []byte("gen_hash"),
		BinaryHash:                        []byte("bin_hash"),
		SpawnTime:                         spawnTime,
		ConsumerRedistributionFraction:    params.ConsumerRedistributionFraction,
		BlocksPerDistributionTransmission: params.BlocksPerDistributionTransmission,
		HistoricalEntries:                 params.HistoricalEntries,
		CcvTimeoutPeriod:                  params.CcvTimeoutPeriod,
		TransferTimeoutPeriod:             params.TransferTimeoutPeriod,
		UnbondingPeriod:                   params.UnbondingPeriod,
		Deposit:                           fmt.Sprint(action.Deposit) + `stake`,
		DistributionTransmissionChannel:   action.DistributionChannel,
		TopN:                              action.TopN,
		ValidatorsPowerCap:                action.ValidatorsPowerCap,
		ValidatorSetCap:                   action.ValidatorSetCap,
		Allowlist:                         action.Allowlist,
		Denylist:                          action.Denylist,
	}

	bz, err := json.Marshal(prop)
	if err != nil {
		log.Fatal(err)
	}

	jsonStr := string(bz)
	if strings.Contains(jsonStr, "'") {
		log.Fatal("prop json contains single quote")
	}

	//#nosec G204 -- bypass unsafe quoting warning (no production code)
<<<<<<< HEAD
	bz, err = tr.target.ExecCommand(
=======
	cmd := target.ExecCommand(
>>>>>>> 98bd90f6
		"/bin/bash", "-c", fmt.Sprintf(`echo '%s' > %s`, jsonStr, "/temp-proposal.json"),
	)
	bz, err = cmd.CombinedOutput()

	if verbose {
		log.Println("submitConsumerAdditionProposal cmd: ", cmd.String())
	}

	if err != nil {
		log.Fatal(err, "\n", string(bz))
	}

	// CONSUMER ADDITION PROPOSAL
	cmd := tr.target.ExecCommand(
		tr.testConfig.chainConfigs[action.Chain].BinaryName,
		"tx", "gov", "submit-legacy-proposal", "consumer-addition", "/temp-proposal.json",
		`--from`, `validator`+fmt.Sprint(action.From),
		`--chain-id`, string(tr.testConfig.chainConfigs[action.Chain].ChainId),
		`--home`, tr.getValidatorHome(action.Chain, action.From),
		`--gas`, `900000`,
		`--node`, tr.getValidatorNode(action.Chain, action.From),
		`--keyring-backend`, `test`,
		`-y`,
	)

	if verbose {
		fmt.Println("submitConsumerAdditionProposal cmd:", cmd.String())
		fmt.Println("submitConsumerAdditionProposal json:", jsonStr)
	}
	bz, err = cmd.CombinedOutput()

	if err != nil {
		log.Fatal(err, "\n", string(bz))
	}

	if verbose {
		fmt.Println("submitConsumerAdditionProposal output:", string(bz))
	}

	// wait for inclusion in a block -> '--broadcast-mode block' is deprecated
	tr.waitBlocks(ChainID("provi"), 2, 10*time.Second)
}

type SubmitConsumerRemovalProposalAction struct {
	Chain          ChainID
	From           ValidatorID
	Deposit        uint
	ConsumerChain  ChainID
	StopTimeOffset time.Duration // offset from time.Now()
}

func (tr Chain) submitConsumerRemovalProposal(
	action SubmitConsumerRemovalProposalAction,
	verbose bool,
) {
	stopTime := tr.testConfig.containerConfig.Now.Add(action.StopTimeOffset)
	prop := client.ConsumerRemovalProposalJSON{
		Title:    fmt.Sprintf("Stop the %v chain", action.ConsumerChain),
		Summary:  "It was a great chain",
		ChainId:  string(tr.testConfig.chainConfigs[action.ConsumerChain].ChainId),
		StopTime: stopTime,
		Deposit:  fmt.Sprint(action.Deposit) + `stake`,
	}

	bz, err := json.Marshal(prop)
	if err != nil {
		log.Fatal(err)
	}

	jsonStr := string(bz)
	if strings.Contains(jsonStr, "'") {
		log.Fatal("prop json contains single quote")
	}

	bz, err = tr.target.ExecCommand(
		"/bin/bash", "-c", fmt.Sprintf(`echo '%s' > %s`, jsonStr, "/temp-proposal.json")).CombinedOutput()
	if err != nil {
		log.Fatal(err, "\n", string(bz))
	}

	bz, err = tr.target.ExecCommand(
		tr.testConfig.chainConfigs[action.Chain].BinaryName,
		"tx", "gov", "submit-legacy-proposal", "consumer-removal",
		"/temp-proposal.json",
		`--from`, `validator`+fmt.Sprint(action.From),
		`--chain-id`, string(tr.testConfig.chainConfigs[action.Chain].ChainId),
		`--home`, tr.getValidatorHome(action.Chain, action.From),
		`--node`, tr.getValidatorNode(action.Chain, action.From),
		`--gas`, "900000",
		`--keyring-backend`, `test`,
		`-y`,
	).CombinedOutput()
	if err != nil {
		log.Fatal(err, "\n", string(bz))
	}

	// wait for inclusion in a block -> '--broadcast-mode block' is deprecated
	tr.waitBlocks(ChainID("provi"), 2, 20*time.Second)
}

type SubmitEnableTransfersProposalAction struct {
	Chain   ChainID
	From    ValidatorID
	Title   string
	Deposit uint
}

func (tr Chain) submitEnableTransfersProposalAction(
	action SubmitEnableTransfersProposalAction,
	verbose bool,
) {
	// gov signed addres got by checking the gov module acc address in the test container
	// interchain-security-cdd q auth module-account gov --node tcp://7.7.9.253:26658
	template := `
	{
		"messages": [
		 {
		  "@type": "/ibc.applications.transfer.v1.MsgUpdateParams",
		  "signer": "consumer10d07y265gmmuvt4z0w9aw880jnsr700jlh7295",
		  "params": {
		   "send_enabled": true,
		   "receive_enabled": true
		  }
		 }
		],
		"metadata": "ipfs://CID",
		"deposit": "%dstake",
		"title": "%s",
		"summary": "Enable transfer send",
		"expedited": false
	   }
	`
	jsonStr := fmt.Sprintf(template, action.Deposit, action.Title)

	//#nosec G204 -- bypass unsafe quoting warning (no production code)
	bz, err := tr.target.ExecCommand(
		"/bin/bash", "-c", fmt.Sprintf(`echo '%s' > %s`, jsonStr, "/params-proposal.json"),
	).CombinedOutput()
	if err != nil {
		log.Fatal(err, "\n", string(bz))
	}

	cmd := tr.target.ExecCommand(
		tr.testConfig.chainConfigs[action.Chain].BinaryName,
		"tx", "gov", "submit-proposal", "/params-proposal.json",
		`--from`, `validator`+fmt.Sprint(action.From),
		`--chain-id`, string(tr.testConfig.chainConfigs[action.Chain].ChainId),
		`--home`, tr.getValidatorHome(action.Chain, action.From),
		`--node`, tr.getValidatorNode(action.Chain, action.From),
		`--gas`, "900000",
		`--keyring-backend`, `test`,
		`-y`,
	)

	bz, err = cmd.CombinedOutput()
	if err != nil {
		log.Fatal(err, "\n", string(bz))
	}

	// wait for inclusion in a block -> '--broadcast-mode block' is deprecated
	tr.waitBlocks(action.Chain, 2, 60*time.Second)
}

type VoteGovProposalAction struct {
	Chain      ChainID
	From       []ValidatorID
	Vote       []string
	PropNumber uint
}

func (tr *Chain) voteGovProposal(
	action VoteGovProposalAction,
	verbose bool,
) {
	var wg sync.WaitGroup
	for i, val := range action.From {
		wg.Add(1)
		vote := action.Vote[i]
		go func(val ValidatorID, vote string) {
			defer wg.Done()
			bz, err := tr.target.ExecCommand(
				tr.testConfig.chainConfigs[action.Chain].BinaryName,

				"tx", "gov", "vote",
				fmt.Sprint(action.PropNumber), vote,

				`--from`, `validator`+fmt.Sprint(val),
				`--chain-id`, string(tr.testConfig.chainConfigs[action.Chain].ChainId),
				`--home`, tr.getValidatorHome(action.Chain, val),
				`--node`, tr.getValidatorNode(action.Chain, val),
				`--keyring-backend`, `test`,
				`--gas`, "900000",
				`-y`,
			).CombinedOutput()
			if err != nil {
				log.Fatal(err, "\n", string(bz))
			}
		}(val, vote)
	}

	wg.Wait()
	// wait for inclusion in a block -> '--broadcast-mode block' is deprecated
	tr.waitBlocks(action.Chain, 1, 10*time.Second)
	tr.WaitTime(time.Duration(tr.testConfig.chainConfigs[action.Chain].VotingWaitTime) * time.Second)
}

type StartConsumerChainAction struct {
	ConsumerChain  ChainID
	ProviderChain  ChainID
	Validators     []StartChainValidator
	GenesisChanges string
}

func (tr *Chain) startConsumerChain(
	action StartConsumerChainAction,
	verbose bool,
) {
	fmt.Println("Starting consumer chain ", action.ConsumerChain)
	consumerGenesis := ".app_state.ccvconsumer = " + tr.getConsumerGenesis(action.ProviderChain, action.ConsumerChain)
	consumerGenesisChanges := tr.testConfig.chainConfigs[action.ConsumerChain].GenesisChanges
	if consumerGenesisChanges != "" {
		consumerGenesis = consumerGenesis + " | " + consumerGenesisChanges + " | " + action.GenesisChanges
	}

	tr.startChain(StartChainAction{
		Chain:          action.ConsumerChain,
		Validators:     action.Validators,
		GenesisChanges: consumerGenesis,
		IsConsumer:     true,
	}, verbose)
}

// Get consumer genesis from provider
func (tr *Chain) getConsumerGenesis(providerChain, consumerChain ChainID) string {
	fmt.Println("Exporting consumer genesis from provider")
	providerBinaryName := tr.testConfig.chainConfigs[providerChain].BinaryName

	cmd := tr.target.ExecCommand(
		providerBinaryName,

		"query", "provider", "consumer-genesis",
		string(tr.testConfig.chainConfigs[consumerChain].ChainId),

		`--node`, tr.target.GetQueryNode(providerChain),
		`-o`, `json`,
	)

	bz, err := cmd.CombinedOutput()
	if err != nil {
		log.Fatal(err, "\n", string(bz))
	}

	if tr.testConfig.transformGenesis || needsGenesisTransform(tr.testConfig) {
		return string(tr.transformConsumerGenesis(consumerChain, bz))
	} else {
		fmt.Println("No genesis transformation performed")
	}
	return string(bz)
}

// needsGenesisTransform tries to identify if a genesis transformation should be performed
func needsGenesisTransform(cfg TestConfig) bool {
	// no genesis transformation needed for same versions
	if cfg.consumerVersion == cfg.providerVersion {
		return false
	}

	// use v4.0.0 (after genesis transform breakages) for the checks if 'latest' is used
	consumerVersion := cfg.consumerVersion
	if cfg.consumerVersion == VLatest {
		consumerVersion = V400
	}
	providerVersion := cfg.providerVersion
	if cfg.providerVersion == VLatest {
		providerVersion = V400
	}

	if !semver.IsValid(consumerVersion) || !semver.IsValid(providerVersion) {
		fmt.Printf("unable to identify the need for genesis transformation: invalid sem-version: consumer='%s', provider='%s'",
			consumerVersion, providerVersion)
		return false
	}

	breakages := []string{V300, V330, V400}
	for _, breakage := range breakages {
		if (semver.Compare(consumerVersion, breakage) < 0 && semver.Compare(providerVersion, breakage) >= 0) ||
			(semver.Compare(providerVersion, breakage) < 0 && semver.Compare(consumerVersion, breakage) >= 0) {
			fmt.Println("genesis transformation needed for versions:", providerVersion, consumerVersion)
			return true
		}
	}
	fmt.Println("NO genesis transformation needed for versions:", providerVersion, consumerVersion)
	return false
}

// getTransformParameter identifies the needed transformation parameter for current `transformGenesis` implementation
// based on consumer and provider versions.
func getTransformParameter(consumerVersion string) (string, error) {
	switch consumerVersion {
	case "":
		// For "" (default: local workspace) use HEAD as reference point
		consumerVersion = "HEAD"
	case VLatest:
		// For 'latest' originated from latest-image use "origin/main" as ref point
		consumerVersion = "origin/main"
	}

	// Hash of breakage due to preHashKey release in version 2.x
	// ics23/go v.0.10.0 adding 'prehash_key_before_comparison' in ProofSpec
	breakage_prehash := "d4dde74b062c2fded0d3b3dbef4b3b0229e317f3" // first released in v3.2.0-consumer

	// breakage 2: split of genesis
	breakage_splitgenesisMain := "946f6ec626d3de3fe2e00cbb386ccf9c2f05d94d"
	breakage_splitgenesisV33x := "1d2641a3b2ba706ae0a307d9019b48c62d86133b"

	// breakage 3: split of genesis + delay_period
	breakage_retry_delay := "88499b7c650ea0fb2c448af2b182ad5fee94d795"

	// mapping of the accepted parameter values of the `genesis transform` command
	// to the related git refs introducing a breakage
	transformParams := map[string][]string{
		"v2.x":   {breakage_prehash},
		"v3.3.x": {breakage_splitgenesisMain, breakage_splitgenesisV33x},
		"v4.x":   {breakage_retry_delay},
	}

	// set default consumer target version to "v4.x"
	// and iterate in order of breakage history [oldest first] to identify
	// the "--to" target for consumer version used
	targetVersion := "v4.x"
	keys := make([]string, 0, len(transformParams))
	for k := range transformParams {
		keys = append(keys, k)
	}
	sort.Slice(keys, func(k, l int) bool { return keys[k] < keys[l] })

	for _, version := range keys {
		for _, breakageHash := range transformParams[version] {
			// Check if the 'breakage' is an ancestor of the 'consumerVersion'
			//#nosec G204 -- Bypass linter warning for spawning subprocess with cmd arguments
			cmd := exec.Command("git", "merge-base", "--is-ancestor", breakageHash, consumerVersion)
			fmt.Println("running ", cmd)
			out, err := cmd.CombinedOutput()
			if err == nil {
				// breakage is already part of the consumer version -> goto next breakage
				fmt.Println(" consumer >= breakage ", transformParams[version], " ... going to next one")
				targetVersion = version
				break
			}

			if rc, ok := err.(*exec.ExitError); ok {
				if rc.ExitCode() != 1 {
					return "", fmt.Errorf("error identifying transform parameter '%v': %s", err, string(out))
				}
				// not an ancestor -- ignore this breakage
				fmt.Println("breakage :", transformParams[version], " is not an ancestor of version ", version)
				continue
			}
			return "", fmt.Errorf("unexpected error when running '%v': %v", cmd, err) // unable to get return code
		}
	}
	// consumer > latest known breakage (use default target version 'v4.x')
	return fmt.Sprintf("--to=%s", targetVersion), nil
}

// Transform consumer genesis content from older version
func (tr *Chain) transformConsumerGenesis(consumerChain ChainID, genesis []byte) []byte {
	fmt.Println("Transforming consumer genesis")

	fileName := "consumer_genesis.json"
	file, err := os.CreateTemp("", fileName)
	if err != nil {
		panic(fmt.Sprintf("failed writing ccv consumer file : %v", err))
	}
	defer file.Close()
	err = os.WriteFile(file.Name(), genesis, 0o600)
	if err != nil {
		log.Panicf("Failed writing consumer genesis to file: %v", err)
	}

	containerInstance := tr.testConfig.containerConfig.InstanceName
	targetFile := fmt.Sprintf("/tmp/%s", fileName)
	sourceFile := file.Name()
	//#nosec G204 -- Bypass linter warning for spawning subprocess with cmd arguments.
	cmd := exec.Command("docker", "cp", sourceFile,
		fmt.Sprintf("%s:%s", containerInstance, targetFile))
	genesis, err = cmd.CombinedOutput()
	if err != nil {
		log.Panic(err, "\n", string(genesis))
	}

	// check if genesis transform supports --to target
	bz, err := tr.target.ExecCommand(
		"interchain-security-transformer",
		"genesis", "transform", "--to").CombinedOutput()
	if err != nil && !strings.Contains(string(bz), "unknown flag: --to") {
		targetVersion, err := getTransformParameter(tr.testConfig.consumerVersion)
		if err != nil {
			log.Panic("Failed getting genesis transformation parameter: ", err)
		}
		cmd = tr.target.ExecCommand(
			"interchain-security-transformer",
			"genesis", "transform", targetVersion, targetFile)
	} else {
		cmd = tr.target.ExecCommand(
			"interchain-security-transformer",
			"genesis", "transform", targetFile)
	}

	result, err := cmd.CombinedOutput()
	if err != nil {
		log.Panic(err, "CCV consumer genesis transformation failed: %s", string(result))
	}
	return result
}

type ChangeoverChainAction struct {
	SovereignChain ChainID
	ProviderChain  ChainID
	Validators     []StartChainValidator
	GenesisChanges string
}

func (tr Chain) changeoverChain(
	action ChangeoverChainAction,
	verbose bool,
) {
	// sleep until the consumer chain genesis is ready on consumer
	time.Sleep(5 * time.Second)
	cmd := tr.target.ExecCommand(
		tr.testConfig.chainConfigs[action.ProviderChain].BinaryName,

		"query", "provider", "consumer-genesis",
		string(tr.testConfig.chainConfigs[action.SovereignChain].ChainId),

		`--node`, tr.target.GetQueryNode(action.ProviderChain),
		`-o`, `json`,
	)

	if verbose {
		log.Println("changeoverChain cmd: ", cmd.String())
	}

	bz, err := cmd.CombinedOutput()
	if err != nil {
		log.Fatal(err, "\n", string(bz))
	}

	consumerGenesis := ".app_state.ccvconsumer = " + string(bz)
	consumerGenesisChanges := tr.testConfig.chainConfigs[action.SovereignChain].GenesisChanges
	if consumerGenesisChanges != "" {
		consumerGenesis = consumerGenesis + " | " + consumerGenesisChanges + " | " + action.GenesisChanges
	}

	tr.startChangeover(ChangeoverChainAction{
		Validators:     action.Validators,
		GenesisChanges: consumerGenesis,
	}, verbose)
}

func (tr Chain) startChangeover(
	action ChangeoverChainAction,
	verbose bool,
) {
	chainConfig := tr.testConfig.chainConfigs[ChainID("sover")]
	type jsonValAttrs struct {
		Mnemonic         string `json:"mnemonic"`
		Allocation       string `json:"allocation"`
		Stake            string `json:"stake"`
		ValId            string `json:"val_id"`
		PrivValidatorKey string `json:"priv_validator_key"`
		NodeKey          string `json:"node_key"`
		IpSuffix         string `json:"ip_suffix"`

		ConsumerMnemonic         string `json:"consumer_mnemonic"`
		ConsumerPrivValidatorKey string `json:"consumer_priv_validator_key"`
		StartWithConsumerKey     bool   `json:"start_with_consumer_key"`
	}

	var validators []jsonValAttrs
	for _, val := range action.Validators {
		validators = append(validators, jsonValAttrs{
			Mnemonic:         tr.testConfig.validatorConfigs[val.Id].Mnemonic,
			NodeKey:          tr.testConfig.validatorConfigs[val.Id].NodeKey,
			ValId:            fmt.Sprint(val.Id),
			PrivValidatorKey: tr.testConfig.validatorConfigs[val.Id].PrivValidatorKey,
			Allocation:       fmt.Sprint(val.Allocation) + "stake",
			Stake:            fmt.Sprint(val.Stake) + "stake",
			IpSuffix:         tr.testConfig.validatorConfigs[val.Id].IpSuffix,

			ConsumerMnemonic:         tr.testConfig.validatorConfigs[val.Id].ConsumerMnemonic,
			ConsumerPrivValidatorKey: tr.testConfig.validatorConfigs[val.Id].ConsumerPrivValidatorKey,
			// if true node will be started with consumer key for each consumer chain
			StartWithConsumerKey: tr.testConfig.validatorConfigs[val.Id].UseConsumerKey,
		})
	}

	vals, err := json.Marshal(validators)
	if err != nil {
		log.Fatal(err)
	}

	// Concat genesis changes defined in chain config, with any custom genesis changes for this chain instantiation
	var genesisChanges string
	if action.GenesisChanges != "" {
		genesisChanges = chainConfig.GenesisChanges + " | " + action.GenesisChanges
	} else {
		genesisChanges = chainConfig.GenesisChanges
	}

	isConsumer := true
	changeoverScript := tr.target.GetTestScriptPath(isConsumer, "start-changeover.sh")
	cmd := tr.target.ExecCommand(
		"/bin/bash",
		changeoverScript, chainConfig.UpgradeBinary, string(vals),
		"sover", chainConfig.IpPrefix, genesisChanges,
		tr.testConfig.tendermintConfigOverride,
	)

	cmdReader, err := cmd.StdoutPipe()
	if err != nil {
		log.Fatal(err)
	}
	cmd.Stderr = cmd.Stdout

	if err := cmd.Start(); err != nil {
		log.Fatal(err)
	}

	scanner := bufio.NewScanner(cmdReader)

	for scanner.Scan() {
		out := scanner.Text()
		if verbose {
			fmt.Println("startChangeover: " + out)
		}
		if out == done {
			break
		}
	}
	if err := scanner.Err(); err != nil {
		log.Fatal("startChangeover died", err)
	}
}

type AddChainToRelayerAction struct {
	Chain      ChainID
	Validator  ValidatorID
	IsConsumer bool
}

// Set up the config for a new chain for gorelayer.
// This config is added to the container as a file.
// We then add the chain to the relayer, using this config as the chain config with `rly chains add --file`
// This is functionally similar to the config used by Hermes for chains, e.g. gas is free.
const gorelayerChainConfigTemplate = `
{
	"type": "cosmos",
	"value": {
		"key": "default",
		"chain-id": "%s",
		"rpc-addr": "%s",
		"account-prefix": "%s",
		"keyring-backend": "test",
		"gas-adjustment": 1.2,
		"gas-prices": "0.00stake",
		"debug": true,
		"timeout": "20s",
		"output-format": "json",
		"sign-mode": "direct"
	}
}`

func (tr Chain) addChainToRelayer(
	action AddChainToRelayerAction,
	verbose bool,
) {
	if !tr.testConfig.useGorelayer {
		tr.addChainToHermes(action, verbose)
	} else {
		tr.addChainToGorelayer(action, verbose)
	}
}

func (tr Chain) addChainToGorelayer(
	action AddChainToRelayerAction,
	verbose bool,
) {
	queryNodeIP := tr.target.GetQueryNodeIP(action.Chain)
	ChainId := tr.testConfig.chainConfigs[action.Chain].ChainId
	rpcAddr := "http://" + queryNodeIP + ":26658"

	chainConfig := fmt.Sprintf(gorelayerChainConfigTemplate,
		ChainId,
		rpcAddr,
		tr.testConfig.chainConfigs[action.Chain].AccountPrefix,
	)

	bz, err := tr.target.ExecCommand(
		"rly", "config", "init").CombinedOutput()
	if err != nil && !strings.Contains(string(bz), "config already exists") {
		log.Fatal(err, "\n", string(bz))
	}

	chainConfigFileName := fmt.Sprintf("/root/%s_config.json", ChainId)

	bashCommand := fmt.Sprintf(`echo '%s' >> %s`, chainConfig, chainConfigFileName)
	bz, err = tr.target.ExecCommand("bash", "-c",
		bashCommand).CombinedOutput()
	if err != nil {
		log.Fatal(err, "\n", string(bz))
	}

	addChainCommand := tr.target.ExecCommand("rly", "chains", "add", "--file", chainConfigFileName, string(ChainId))
	e2e.ExecuteCommand(addChainCommand, "add chain")

	keyRestoreCommand := tr.target.ExecCommand("rly", "keys", "restore", string(ChainId), "default", tr.testConfig.validatorConfigs[action.Validator].Mnemonic)
	e2e.ExecuteCommand(keyRestoreCommand, "restore keys")
}

func (tr Chain) addChainToHermes(
	action AddChainToRelayerAction,
	verbose bool,
) {

	bz, err := tr.target.ExecCommand("bash", "-c", "hermes", "version").CombinedOutput()
	if err != nil {
		log.Fatal(err, "\n error getting hermes version", string(bz))
	}
	re := regexp.MustCompile(`hermes\s+(\d+.\d+.\d+)`)
	match := re.FindStringSubmatch(string(bz))
	if match == nil {
		log.Fatalln("error identifying hermes version from", string(bz))
	}

	hermesVersion := match[1]
	queryNodeIP := tr.target.GetQueryNodeIP(action.Chain)
	hermesConfig := GetHermesConfig(hermesVersion, queryNodeIP, tr.testConfig.chainConfigs[action.Chain], action.IsConsumer)

	bashCommand := fmt.Sprintf(`echo '%s' >> %s`, hermesConfig, "/root/.hermes/config.toml")

	bz, err = tr.target.ExecCommand("bash", "-c", bashCommand).CombinedOutput()
	if err != nil {
		log.Fatal(err, "\n", string(bz))
	}

	// Save mnemonic to file within container
	var mnemonic string
	if tr.testConfig.validatorConfigs[action.Validator].UseConsumerKey && action.IsConsumer {
		mnemonic = tr.testConfig.validatorConfigs[action.Validator].ConsumerMnemonic
	} else {
		mnemonic = tr.testConfig.validatorConfigs[action.Validator].Mnemonic
	}

	saveMnemonicCommand := fmt.Sprintf(`echo '%s' > %s`, mnemonic, "/root/.hermes/mnemonic.txt")
	fmt.Println("Add to hermes", action.Validator)
	bz, err = tr.target.ExecCommand("bash", "-c", saveMnemonicCommand).CombinedOutput()
	if err != nil {
		log.Fatal(err, "\n", string(bz))
	}

	bz, err = tr.target.ExecCommand("hermes",
		"keys", "add",
		"--chain", string(tr.testConfig.chainConfigs[action.Chain].ChainId),
		"--mnemonic-file", "/root/.hermes/mnemonic.txt",
	).CombinedOutput()
	if err != nil {
		log.Fatal(err, "\n", string(bz))
	}
}

// This config file is used by gorelayer to create a path between chains.
// Since the tests assume we use a certain client-id for certain paths,
// in the config we specify the client id, e.g. 07-tendermint-5.
// The src-channel-filter is empty because we want to relay all channels.
const gorelayerPathConfigTemplate = `{
    "src": {
        "chain-id": "%s",
        "client-id": "07-tendermint-%v"
    },
    "dst": {
        "chain-id": "%s",
        "client-id": "07-tendermint-%v"
    },
    "src-channel-filter": {
        "rule": "",
        "channel-list": []
    }
}
`

type AddIbcConnectionAction struct {
	ChainA  ChainID
	ChainB  ChainID
	ClientA uint
	ClientB uint
}

func (tr Chain) addIbcConnection(
	action AddIbcConnectionAction,
	verbose bool,
) {
	if !tr.testConfig.useGorelayer {
		tr.addIbcConnectionHermes(action, verbose)
	} else {
		tr.addIbcConnectionGorelayer(action, verbose)
	}
}

func (tr Chain) addIbcConnectionGorelayer(
	action AddIbcConnectionAction,
	verbose bool,
) {
	pathName := tr.GetPathNameForGorelayer(action.ChainA, action.ChainB)

	pathConfig := fmt.Sprintf(gorelayerPathConfigTemplate, action.ChainA, action.ClientA, action.ChainB, action.ClientB)

	pathConfigFileName := fmt.Sprintf("/root/%s_config.json", pathName)

	bashCommand := fmt.Sprintf(`echo '%s' >> %s`, pathConfig, pathConfigFileName)

	//#nosec G204 -- Bypass linter warning for spawning subprocess with cmd arguments.
	pathConfigCommand := tr.target.ExecCommand("bash", "-c", bashCommand)
	e2e.ExecuteCommand(pathConfigCommand, "add path config")

	//#nosec G204 -- Bypass linter warning for spawning subprocess with cmd arguments.
	newPathCommand := tr.target.ExecCommand("rly",
		"paths", "add",
		string(tr.testConfig.chainConfigs[action.ChainA].ChainId),
		string(tr.testConfig.chainConfigs[action.ChainB].ChainId),
		pathName,
		"--file", pathConfigFileName,
	)

	e2e.ExecuteCommand(newPathCommand, "new path")

	//#nosec G204 -- Bypass linter warning for spawning subprocess with cmd arguments.
	newClientsCommand := tr.target.ExecCommand("rly", "transact", "clients", pathName)

	e2e.ExecuteCommand(newClientsCommand, "new clients")

	tr.waitBlocks(action.ChainA, 1, 10*time.Second)
	tr.waitBlocks(action.ChainB, 1, 10*time.Second)

	//#nosec G204 -- Bypass linter warning for spawning subprocess with cmd arguments.
	newConnectionCommand := tr.target.ExecCommand("rly", "transact", "connection", pathName)

	e2e.ExecuteCommand(newConnectionCommand, "new connection")

	tr.waitBlocks(action.ChainA, 1, 10*time.Second)
	tr.waitBlocks(action.ChainB, 1, 10*time.Second)
}

type CreateIbcClientsAction struct {
	ChainA ChainID
	ChainB ChainID
}

// if clients are not provided hermes will first
// create new clients and then a new connection
// otherwise, it would use client provided as CLI argument (-a-client)
func (tr Chain) createIbcClientsHermes(
	action CreateIbcClientsAction,
	verbose bool,
) {
	cmd := tr.target.ExecCommand("hermes",
		"create", "connection",
		"--a-chain", string(tr.testConfig.chainConfigs[action.ChainA].ChainId),
		"--b-chain", string(tr.testConfig.chainConfigs[action.ChainB].ChainId),
	)

	cmdReader, err := cmd.StdoutPipe()
	if err != nil {
		log.Fatal(err)
	}
	cmd.Stderr = cmd.Stdout

	if err := cmd.Start(); err != nil {
		log.Fatal(err)
	}

	scanner := bufio.NewScanner(cmdReader)

	for scanner.Scan() {
		out := scanner.Text()
		if verbose {
			fmt.Println("createIbcClientsHermes: " + out)
		}
		if out == done {
			break
		}
	}
	if err := scanner.Err(); err != nil {
		log.Fatal(err)
	}
}

func (tr Chain) addIbcConnectionHermes(
	action AddIbcConnectionAction,
	verbose bool,
) {
	cmd := tr.target.ExecCommand("hermes",
		"create", "connection",
		"--a-chain", string(tr.testConfig.chainConfigs[action.ChainA].ChainId),
		"--a-client", "07-tendermint-"+fmt.Sprint(action.ClientA),
		"--b-client", "07-tendermint-"+fmt.Sprint(action.ClientB),
	)
	fmt.Println("running: ", cmd)
	cmdReader, err := cmd.StdoutPipe()
	if err != nil {
		log.Fatal(err)
	}
	cmd.Stderr = cmd.Stdout

	if err := cmd.Start(); err != nil {
		log.Fatal(err)
	}

	scanner := bufio.NewScanner(cmdReader)

	for scanner.Scan() {
		out := scanner.Text()
		if verbose {
			fmt.Println("addIbcConnection: " + out)
		}
		if out == done {
			break
		}
	}
	if err := scanner.Err(); err != nil {
		log.Fatal(err)
	}
}

type AddIbcChannelAction struct {
	ChainA      ChainID
	ChainB      ChainID
	ConnectionA uint
	PortA       string
	PortB       string
	Order       string
	Version     string
}

type StartRelayerAction struct{}

func (tr Chain) startRelayer(
	action StartRelayerAction,
	verbose bool,
) {
	if tr.testConfig.useGorelayer {
		tr.startGorelayer(action, verbose)
	} else {
		tr.startHermes(action, verbose)
	}
}

func (tr Chain) startGorelayer(
	action StartRelayerAction,
	verbose bool,
) {
	// gorelayer start is running in detached mode
	cmd := tr.target.ExecDetachedCommand("rly", "start")

	if err := cmd.Start(); err != nil {
		log.Fatal(err)
	}

	if verbose {
		fmt.Println("started gorelayer")
	}
}

func (tr Chain) startHermes(
	action StartRelayerAction,
	verbose bool,
) {
	// hermes start is running in detached mode
	cmd := tr.target.ExecDetachedCommand("hermes", "start")

	if err := cmd.Start(); err != nil {
		log.Fatal(err)
	}

	if verbose {
		fmt.Println("started Hermes")
	}
}

func (tr Chain) addIbcChannel(
	action AddIbcChannelAction,
	verbose bool,
) {
	if tr.testConfig.useGorelayer {
		tr.addIbcChannelGorelayer(action, verbose)
	} else {
		tr.addIbcChannelHermes(action, verbose)
	}
}

func (tr Chain) addIbcChannelGorelayer(
	action AddIbcChannelAction,
	verbose bool,
) {
	pathName := tr.GetPathNameForGorelayer(action.ChainA, action.ChainB)
	cmd := tr.target.ExecCommand("rly",
		"transact", "channel",
		pathName,
		"--src-port", action.PortA,
		"--dst-port", action.PortB,
		"--version", tr.testConfig.containerConfig.CcvVersion,
		"--order", action.Order,
		"--debug",
	)
	e2e.ExecuteCommand(cmd, "addChannel")
}

func (tr Chain) addIbcChannelHermes(
	action AddIbcChannelAction,
	verbose bool,
) {
	// if version is not specified, use the default version when creating ccv connections
	// otherwise, use the provided version schema (usually it is ICS20-1 for IBC transfer)
	chanVersion := action.Version
	if chanVersion == "" {
		chanVersion = tr.testConfig.containerConfig.CcvVersion
	}

	cmd := tr.target.ExecCommand("hermes",
		"create", "channel",
		"--a-chain", string(tr.testConfig.chainConfigs[action.ChainA].ChainId),
		"--a-connection", "connection-"+fmt.Sprint(action.ConnectionA),
		"--a-port", action.PortA,
		"--b-port", action.PortB,
		"--channel-version", chanVersion,
		"--order", action.Order,
	)

	if verbose {
		fmt.Println("addIbcChannel cmd:", cmd.String())
	}

	cmdReader, err := cmd.StdoutPipe()
	if err != nil {
		log.Fatal(err)
	}
	cmd.Stderr = cmd.Stdout

	if err := cmd.Start(); err != nil {
		log.Fatal(err)
	}

	scanner := bufio.NewScanner(cmdReader)

	for scanner.Scan() {
		out := scanner.Text()
		if verbose {
			fmt.Println("addIBCChannel: " + out)
		}
		if out == done {
			break
		}
	}
	if err := scanner.Err(); err != nil {
		log.Fatal(err)
	}
}

type TransferChannelCompleteAction struct {
	ChainA      ChainID
	ChainB      ChainID
	ConnectionA uint
	PortA       string
	PortB       string
	Order       string
	ChannelA    uint
	ChannelB    uint
}

func (tr Chain) transferChannelComplete(
	action TransferChannelCompleteAction,
	verbose bool,
) {
	if tr.testConfig.useGorelayer {
		log.Fatal("transferChannelComplete is not implemented for rly")
	}

	chanOpenTryCmd := tr.target.ExecCommand("hermes",
		"tx", "chan-open-try",
		"--dst-chain", string(tr.testConfig.chainConfigs[action.ChainB].ChainId),
		"--src-chain", string(tr.testConfig.chainConfigs[action.ChainA].ChainId),
		"--dst-connection", "connection-"+fmt.Sprint(action.ConnectionA),
		"--dst-port", action.PortB,
		"--src-port", action.PortA,
		"--src-channel", "channel-"+fmt.Sprint(action.ChannelA),
	)
	e2e.ExecuteCommand(chanOpenTryCmd, "transferChanOpenTry")

	chanOpenAckCmd := tr.target.ExecCommand("hermes",
		"tx", "chan-open-ack",
		"--dst-chain", string(tr.testConfig.chainConfigs[action.ChainA].ChainId),
		"--src-chain", string(tr.testConfig.chainConfigs[action.ChainB].ChainId),
		"--dst-connection", "connection-"+fmt.Sprint(action.ConnectionA),
		"--dst-port", action.PortA,
		"--src-port", action.PortB,
		"--dst-channel", "channel-"+fmt.Sprint(action.ChannelA),
		"--src-channel", "channel-"+fmt.Sprint(action.ChannelB),
	)

	e2e.ExecuteCommand(chanOpenAckCmd, "transferChanOpenAck")

	chanOpenConfirmCmd := tr.target.ExecCommand("hermes",
		"tx", "chan-open-confirm",
		"--dst-chain", string(tr.testConfig.chainConfigs[action.ChainB].ChainId),
		"--src-chain", string(tr.testConfig.chainConfigs[action.ChainA].ChainId),
		"--dst-connection", "connection-"+fmt.Sprint(action.ConnectionA),
		"--dst-port", action.PortB,
		"--src-port", action.PortA,
		"--dst-channel", "channel-"+fmt.Sprint(action.ChannelB),
		"--src-channel", "channel-"+fmt.Sprint(action.ChannelA),
	)
	e2e.ExecuteCommand(chanOpenConfirmCmd, "transferChanOpenConfirm")
}

type RelayPacketsAction struct {
	ChainA  ChainID
	ChainB  ChainID
	Port    string
	Channel uint
}

func (tr Chain) relayPackets(
	action RelayPacketsAction,
	verbose bool,
) {
	if tr.testConfig.useGorelayer {
		tr.relayPacketsGorelayer(action, verbose)
	} else {
		tr.relayPacketsHermes(action, verbose)
	}
}

func (tr Chain) relayPacketsGorelayer(
	action RelayPacketsAction,
	verbose bool,
) {
	// Because `.app_state.provider.params.blocks_per_epoch` is set to 3 in the E2E tests, we wait 3 blocks
	// before relaying the packets to guarantee that at least one epoch passes and hence any `VSCPacket`s get
	// queued and are subsequently relayed.
	tr.waitBlocks(action.ChainA, 3, 90*time.Second)
	tr.waitBlocks(action.ChainB, 3, 90*time.Second)

	pathName := tr.GetPathNameForGorelayer(action.ChainA, action.ChainB)

	// rly transact relay-packets [path-name] --channel [channel-id]
	cmd := tr.target.ExecCommand("rly", "transact", "flush",
		pathName,
		"channel-"+fmt.Sprint(action.Channel),
	)
	if verbose {
		log.Println("relayPackets cmd:", cmd.String())
	}
	bz, err := cmd.CombinedOutput()
	if err != nil {
		log.Fatal(err, "\n", string(bz))
	}

	tr.waitBlocks(action.ChainA, 1, 30*time.Second)
	tr.waitBlocks(action.ChainB, 1, 30*time.Second)
}

func (tr Chain) relayPacketsHermes(
	action RelayPacketsAction,
	verbose bool,
) {
	// Because `.app_state.provider.params.blocks_per_epoch` is set to 3 in the E2E tests, we wait 3 blocks
	// before relaying the packets to guarantee that at least one epoch passes and hence any `VSCPacket`s get
	// queued and are subsequently relayed.
	tr.waitBlocks(action.ChainA, 3, 90*time.Second)
	tr.waitBlocks(action.ChainB, 3, 90*time.Second)

	// hermes clear packets ibc0 transfer channel-13
	cmd := tr.target.ExecCommand("hermes", "clear", "packets",
		"--chain", string(tr.testConfig.chainConfigs[action.ChainA].ChainId),
		"--port", action.Port,
		"--channel", "channel-"+fmt.Sprint(action.Channel),
	)
	if verbose {
		log.Println("relayPackets cmd:", cmd.String())
	}

	bz, err := cmd.CombinedOutput()
	if err != nil {
		log.Fatal(err, "\n", string(bz))
	}

	tr.waitBlocks(action.ChainA, 1, 30*time.Second)
	tr.waitBlocks(action.ChainB, 1, 30*time.Second)
}

type RelayRewardPacketsToProviderAction struct {
	ConsumerChain ChainID
	ProviderChain ChainID
	Port          string
	Channel       uint
}

func (tr Chain) relayRewardPacketsToProvider(
	action RelayRewardPacketsToProviderAction,
	verbose bool,
) {
	blockPerDistribution, _ := strconv.ParseUint(strings.Trim(tr.target.GetParam(action.ConsumerChain, Param{Subspace: "ccvconsumer", Key: "BlocksPerDistributionTransmission"}), "\""), 10, 64)
	currentBlock := uint64(tr.target.GetBlockHeight(action.ConsumerChain))
	if currentBlock <= blockPerDistribution {
		tr.waitBlocks(action.ConsumerChain, uint(blockPerDistribution-currentBlock+1), 60*time.Second)
	}

	tr.relayPackets(RelayPacketsAction{ChainA: action.ConsumerChain, ChainB: action.ProviderChain, Port: action.Port, Channel: action.Channel}, verbose)
	tr.waitBlocks(action.ProviderChain, 1, 10*time.Second)
}

type DelegateTokensAction struct {
	Chain  ChainID
	From   ValidatorID
	To     ValidatorID
	Amount uint
}

func (tr Chain) delegateTokens(
	action DelegateTokensAction,
	verbose bool,
) {
	toValCfg := tr.testConfig.validatorConfigs[action.To]
	validatorAddress := toValCfg.ValoperAddress
	if action.Chain != ChainID("provi") {
		// use binary with Bech32Prefix set to ConsumerAccountPrefix
		if toValCfg.UseConsumerKey {
			validatorAddress = toValCfg.ConsumerValoperAddress
		} else {
			// use the same address as on the provider but with different prefix
			validatorAddress = toValCfg.ValoperAddressOnConsumer
		}
	}

<<<<<<< HEAD
	cmd := tr.target.ExecCommand(tr.testConfig.chainConfigs[action.Chain].BinaryName,

=======
	cmd := target.ExecCommand(tr.chainConfigs[action.Chain].BinaryName,
>>>>>>> 98bd90f6
		"tx", "staking", "delegate",
		validatorAddress,
		fmt.Sprint(action.Amount)+`stake`,
		`--from`, `validator`+fmt.Sprint(action.From),
		`--chain-id`, string(tr.testConfig.chainConfigs[action.Chain].ChainId),
		`--home`, tr.getValidatorHome(action.Chain, action.From),
		`--node`, tr.getValidatorNode(action.Chain, action.From),
		`--keyring-backend`, `test`,
		`-y`,
	)

	if verbose {
		fmt.Println("delegate cmd:", cmd.String())
	}

	bz, err := cmd.CombinedOutput()
	if err != nil {
		log.Fatal(err, "\n", string(bz))
	}

	// wait for inclusion in a block -> '--broadcast-mode block' is deprecated
	tr.waitBlocks(action.Chain, 2, 10*time.Second)
}

type UnbondTokensAction struct {
	Chain      ChainID
	Sender     ValidatorID
	UnbondFrom ValidatorID
	Amount     uint
}

func (tr Chain) unbondTokens(
	action UnbondTokensAction,
	verbose bool,
) {
	unbondFromValCfg := tr.testConfig.validatorConfigs[action.UnbondFrom]
	validatorAddress := unbondFromValCfg.ValoperAddress
	if action.Chain != ChainID("provi") {
		// use binary with Bech32Prefix set to ConsumerAccountPrefix
		if unbondFromValCfg.UseConsumerKey {
			validatorAddress = unbondFromValCfg.ConsumerValoperAddress
		} else {
			// use the same address as on the provider but with different prefix
			validatorAddress = unbondFromValCfg.ValoperAddressOnConsumer
		}
	}

	cmd := tr.target.ExecCommand(tr.testConfig.chainConfigs[action.Chain].BinaryName,

		"tx", "staking", "unbond",
		validatorAddress,
		fmt.Sprint(action.Amount)+`stake`,

		`--from`, `validator`+fmt.Sprint(action.Sender),
		`--chain-id`, string(tr.testConfig.chainConfigs[action.Chain].ChainId),
		`--home`, tr.getValidatorHome(action.Chain, action.Sender),
		`--node`, tr.getValidatorNode(action.Chain, action.Sender),
		`--gas`, "900000",
		`--keyring-backend`, `test`,
		`-y`,
	)

	if verbose {
		fmt.Println("unbond cmd:", cmd.String())
	}

	bz, err := cmd.CombinedOutput()
	if err != nil {
		log.Fatal(err, "\n", string(bz))
	}

	// wait for inclusion in a block -> '--broadcast-mode block' is deprecated
	tr.waitBlocks(action.Chain, 2, 20*time.Second)
}

type CancelUnbondTokensAction struct {
	Chain     ChainID
	Delegator ValidatorID
	Validator ValidatorID
	Amount    uint
}

func (tr Chain) cancelUnbondTokens(
	action CancelUnbondTokensAction,
	verbose bool,
) {
	valCfg := tr.testConfig.validatorConfigs[action.Validator]
	delCfg := tr.testConfig.validatorConfigs[action.Delegator]
	validatorAddress := valCfg.ValoperAddress
	delegatorAddress := delCfg.DelAddress
	if action.Chain != ChainID("provi") {
		// use binary with Bech32Prefix set to ConsumerAccountPrefix
		if valCfg.UseConsumerKey {
			validatorAddress = valCfg.ConsumerValoperAddress
		} else {
			// use the same address as on the provider but with different prefix
			validatorAddress = valCfg.ValoperAddressOnConsumer
		}
		if delCfg.UseConsumerKey {
			delegatorAddress = delCfg.ConsumerDelAddress
		} else {
			// use the same address as on the provider but with different prefix
			delegatorAddress = delCfg.DelAddressOnConsumer
		}
	}

	// get creation-height from state
	cmd := tr.target.ExecCommand(tr.testConfig.chainConfigs[action.Chain].BinaryName,
		"q", "staking", "unbonding-delegation",
		delegatorAddress,
		validatorAddress,
		`--home`, tr.getValidatorHome(action.Chain, action.Delegator),
		`--node`, tr.getValidatorNode(action.Chain, action.Delegator),
		`-o`, `json`,
	)
	if verbose {
		fmt.Println("get unbonding delegations cmd:", cmd.String())
	}

	bz, err := cmd.CombinedOutput()
	if err != nil {
		log.Fatal(err, "\n", string(bz))
	}
	creationHeight := gjson.Get(string(bz), "unbond.entries.0.creation_height").Int()
	if creationHeight == 0 {
		log.Fatal("invalid creation height")
	}

	cmd = tr.target.ExecCommand(tr.testConfig.chainConfigs[action.Chain].BinaryName,
		"tx", "staking", "cancel-unbond",
		validatorAddress,
		fmt.Sprint(action.Amount)+`stake`,
		fmt.Sprint(creationHeight),
		`--from`, `validator`+fmt.Sprint(action.Delegator),
		`--chain-id`, string(tr.testConfig.chainConfigs[action.Chain].ChainId),
		`--home`, tr.getValidatorHome(action.Chain, action.Delegator),
		`--node`, tr.getValidatorNode(action.Chain, action.Delegator),
		`--gas`, "900000",
		`--keyring-backend`, `test`,
		`-o`, `json`,
		`-y`,
	)

	if verbose {
		fmt.Println("unbond cmd:", cmd.String())
	}

	bz, err = cmd.CombinedOutput()
	if err != nil {
		log.Fatal(err, "\n", string(bz))
	}

	// wait for inclusion in a block -> '--broadcast-mode block' is deprecated
	tr.waitBlocks(action.Chain, 2, 20*time.Second)
}

type RedelegateTokensAction struct {
	Chain    ChainID
	Src      ValidatorID
	Dst      ValidatorID
	TxSender ValidatorID
	Amount   uint
}

func (tr Chain) redelegateTokens(action RedelegateTokensAction, verbose bool) {
	srcCfg := tr.testConfig.validatorConfigs[action.Src]
	dstCfg := tr.testConfig.validatorConfigs[action.Dst]
	redelegateSrc := srcCfg.ValoperAddress
	redelegateDst := dstCfg.ValoperAddress
	if action.Chain != ChainID("provi") {
		// use binary with Bech32Prefix set to ConsumerAccountPrefix
		if srcCfg.UseConsumerKey {
			redelegateSrc = srcCfg.ConsumerValoperAddress
		} else {
			// use the same address as on the provider but with different prefix
			redelegateSrc = srcCfg.ValoperAddressOnConsumer
		}
		if dstCfg.UseConsumerKey {
			redelegateDst = dstCfg.ConsumerValoperAddress
		} else {
			// use the same address as on the provider but with different prefix
			redelegateDst = dstCfg.ValoperAddressOnConsumer
		}
	}

<<<<<<< HEAD
	cmd := tr.target.ExecCommand(
		tr.testConfig.chainConfigs[action.Chain].BinaryName,

=======
	cmd := target.ExecCommand(
		tr.chainConfigs[action.Chain].BinaryName,
>>>>>>> 98bd90f6
		"tx", "staking", "redelegate",
		redelegateSrc,
		redelegateDst,
		fmt.Sprint(action.Amount)+`stake`,
		`--from`, `validator`+fmt.Sprint(action.TxSender),
		`--chain-id`, string(tr.testConfig.chainConfigs[action.Chain].ChainId),
		`--home`, tr.getValidatorHome(action.Chain, action.TxSender),
		`--node`, tr.getValidatorNode(action.Chain, action.TxSender),
		// Need to manually set gas limit past default (200000), since redelegate has a lot of operations
		`--gas`, "900000",
		`--keyring-backend`, `test`,
		`-y`,
	)

	if verbose {
		fmt.Println("redelegate cmd:", cmd.String())
	}

	bz, err := cmd.CombinedOutput()
	if err != nil {
		log.Fatal(err, "\n", string(bz))
	}

	// wait for inclusion in a block -> '--broadcast-mode block' is deprecated
	tr.waitBlocks(action.Chain, 2, 10*time.Second)
}

type DowntimeSlashAction struct {
	Chain     ChainID
	Validator ValidatorID
}

// takes a string representation of the private key like
// `{"address":"DF090A4880B54CD57B2A79E64D9E969BD7514B09","pub_key":{"type":"tendermint/PubKeyEd25519","value":"ujY14AgopV907IYgPAk/5x8c9267S4fQf89nyeCPTes="},"priv_key":{"type":"tendermint/PrivKeyEd25519","value":"TRJgf7lkTjs/sj43pyweEOanyV7H7fhnVivOi0A4yjW6NjXgCCilX3TshiA8CT/nHxz3brtLh9B/z2fJ4I9N6w=="}}`
// and returns the value of the "address" field
func (tr Chain) getValidatorKeyAddressFromString(keystring string) string {
	var key struct {
		Address string `json:"address"`
	}
	err := json.Unmarshal([]byte(keystring), &key)
	if err != nil {
		log.Fatal(err)
	}
	return key.Address
}

func (tr Chain) invokeDowntimeSlash(action DowntimeSlashAction, verbose bool) {
	// Bring validator down
	tr.setValidatorDowntime(action.Chain, action.Validator, true, verbose)
	// Wait appropriate amount of blocks for validator to be slashed
	tr.waitBlocks(action.Chain, 11, 3*time.Minute)
	// Bring validator back up
	tr.setValidatorDowntime(action.Chain, action.Validator, false, verbose)
}

// Sets validator downtime by setting the virtual ethernet interface of a node to "up" or "down"
func (tr Chain) setValidatorDowntime(chain ChainID, validator ValidatorID, down bool, verbose bool) {
	var lastArg string
	if down {
		lastArg = "down"
	} else {
		lastArg = "up"
	}

	if tr.testConfig.useCometmock {
		// send set_signing_status either to down or up for validator
		validatorPrivateKeyAddress := tr.GetValidatorPrivateKeyAddress(chain, validator)

		method := "set_signing_status"
		params := fmt.Sprintf(`{"private_key_address":"%s","status":"%s"}`, validatorPrivateKeyAddress, lastArg)
		address := tr.target.GetQueryNodeRPCAddress(chain)

		tr.curlJsonRPCRequest(method, params, address)
		tr.waitBlocks(chain, 1, 10*time.Second)
		return
	}

	cmd := tr.target.ExecCommand(
		"ip",
		"link",
		"set",
		string(chain)+"-"+string(validator)+"-out",
		lastArg,
	)

	if verbose {
		fmt.Println("toggle downtime cmd:", cmd.String())
	}

	bz, err := cmd.CombinedOutput()
	if err != nil {
		log.Fatal(err, "\n", string(bz))
	}
}

func (tr Chain) GetValidatorPrivateKeyAddress(chain ChainID, validator ValidatorID) string {
	var validatorPrivateKeyAddress string
	if chain == ChainID("provi") {
		validatorPrivateKeyAddress = tr.getValidatorKeyAddressFromString(tr.testConfig.validatorConfigs[validator].PrivValidatorKey)
	} else {
		var valAddressString string
		if tr.testConfig.validatorConfigs[validator].UseConsumerKey {
			valAddressString = tr.testConfig.validatorConfigs[validator].ConsumerPrivValidatorKey
		} else {
			valAddressString = tr.testConfig.validatorConfigs[validator].PrivValidatorKey
		}
		validatorPrivateKeyAddress = tr.getValidatorKeyAddressFromString(valAddressString)
	}
	return validatorPrivateKeyAddress
}

type UnjailValidatorAction struct {
	Provider  ChainID
	Validator ValidatorID
}

// Sends an unjail transaction to the provider chain
func (tr Chain) unjailValidator(action UnjailValidatorAction, verbose bool) {
	// wait until downtime_jail_duration has elapsed, to make sure the validator can be unjailed
	tr.WaitTime(61 * time.Second)

	cmd := tr.target.ExecCommand(
		tr.testConfig.chainConfigs[action.Provider].BinaryName,
		"tx", "slashing", "unjail",
		// Validator is sender here
		`--from`, `validator`+fmt.Sprint(action.Validator),
		`--chain-id`, string(tr.testConfig.chainConfigs[action.Provider].ChainId),
		`--home`, tr.getValidatorHome(action.Provider, action.Validator),
		`--node`, tr.getValidatorNode(action.Provider, action.Validator),
		`--gas`, "900000",
		`--keyring-backend`, `test`,
		`--keyring-dir`, tr.getValidatorHome(action.Provider, action.Validator),
		`-y`,
	)

	if verbose {
		fmt.Println("unjail cmd:", cmd.String())
	}

	bz, err := cmd.CombinedOutput()
	if err != nil {
		log.Fatal(err, "\n", string(bz))
	}

	// wait for 1 blocks to make sure that tx got included
	// in a block and packets committed before proceeding
	tr.waitBlocks(action.Provider, 2, time.Minute)
}

type RegisterRepresentativeAction struct {
	Chain           ChainID
	Representatives []ValidatorID
	Stakes          []uint
}

func (tr Chain) registerRepresentative(
	action RegisterRepresentativeAction,
	verbose bool,
) {
	fileTempl := `{
		"pubkey": %s,
		"amount": "%s",
		"moniker": "%s",
		"identity": "",
		"website": "",
		"security": "",
		"details": "",
		"commission-rate": "0.1",
		"commission-max-rate": "0.2",
		"commission-max-change-rate": "0.01",
		"min-self-delegation": "1"
	}`
	var wg sync.WaitGroup
	for i, val := range action.Representatives {
		wg.Add(1)
		stake := action.Stakes[i]
		go func(val ValidatorID, stake uint) {
			defer wg.Done()

			pubKeycmd := tr.target.ExecCommand(tr.testConfig.chainConfigs[action.Chain].BinaryName,
				"tendermint", "show-validator",
				`--home`, tr.getValidatorHome(action.Chain, val),
			)

			bzPubKey, err := pubKeycmd.CombinedOutput()
			if err != nil {
				log.Fatal(err, "\n", string(bzPubKey))
			}

			fileContent := fmt.Sprintf(fileTempl, string(bzPubKey), fmt.Sprint(stake)+"stake", fmt.Sprint(val))
			fileName := fmt.Sprintf("%s_democracy_representative.json", val)
			file, err := os.CreateTemp("", fileName)
			if err != nil {
				panic(fmt.Sprintf("failed writing ccv consumer file : %v", err))
			}
			defer file.Close()
			err = os.WriteFile(file.Name(), []byte(fileContent), 0600)
			if err != nil {
				log.Fatalf("Failed writing consumer genesis to file: %v", err)
			}

			containerInstance := tr.testConfig.containerConfig.InstanceName
			targetFile := fmt.Sprintf("/tmp/%s", fileName)
			sourceFile := file.Name()
			//#nosec G204 -- Bypass linter warning for spawning subprocess with cmd arguments.
			copyCmd := exec.Command("docker", "cp", sourceFile,
				fmt.Sprintf("%s:%s", containerInstance, targetFile))
			writeResult, err := copyCmd.CombinedOutput()
			if err != nil {
				log.Fatal(err, "\n", string(writeResult))
			}

			cmd := tr.target.ExecCommand(tr.testConfig.chainConfigs[action.Chain].BinaryName,
				"tx", "staking", "create-validator",
				targetFile,
				`--from`, `validator`+fmt.Sprint(val),
				`--chain-id`, string(tr.testConfig.chainConfigs[action.Chain].ChainId),
				`--home`, tr.getValidatorHome(action.Chain, val),
				`--node`, tr.getValidatorNode(action.Chain, val),
				`--keyring-backend`, `test`,
				`-y`,
			)

			if verbose {
				fmt.Println("register representative cmd:", cmd.String())
				fmt.Println("Tx json:", fileContent)
			}

			bz, err := cmd.CombinedOutput()
			if err != nil {
				log.Fatal(err, "\n", string(bz))
			}

			// wait for inclusion in a block -> '--broadcast-mode block' is deprecated
			tr.waitBlocks(action.Chain, 2, 10*time.Second)
		}(val, stake)
	}

	wg.Wait()
}

type SubmitChangeRewardDenomsProposalAction struct {
	Denom   string
	Deposit uint
	From    ValidatorID
}

func (tr Chain) submitChangeRewardDenomsProposal(action SubmitChangeRewardDenomsProposalAction, verbose bool) {
	providerChain := tr.testConfig.chainConfigs[ChainID("provi")]

	prop := client.ChangeRewardDenomsProposalJSON{
		Summary: "Change reward denoms",
		ChangeRewardDenomsProposal: types.ChangeRewardDenomsProposal{
			Title:          "Change reward denoms",
			Description:    "Change reward denoms",
			DenomsToAdd:    []string{action.Denom},
			DenomsToRemove: []string{"stake"},
		},
		Deposit: fmt.Sprint(action.Deposit) + `stake`,
	}

	bz, err := json.Marshal(prop)
	if err != nil {
		log.Fatal(err)
	}

	jsonStr := string(bz)
	if strings.Contains(jsonStr, "'") {
		log.Fatal("prop json contains single quote")
	}

	bz, err = tr.target.ExecCommand(
		"/bin/bash", "-c", fmt.Sprintf(`echo '%s' > %s`, jsonStr, "/change-reward-denoms-proposal.json")).CombinedOutput()
	if err != nil {
		log.Fatal(err, "\n", string(bz))
	}

	// CHANGE REWARDS DENOM PROPOSAL
	bz, err = tr.target.ExecCommand(providerChain.BinaryName,
		"tx", "gov", "submit-legacy-proposal", "change-reward-denoms", "/change-reward-denoms-proposal.json",
		`--from`, `validator`+fmt.Sprint(action.From),
		`--chain-id`, string(providerChain.ChainId),
		`--home`, tr.getValidatorHome(providerChain.ChainId, action.From),
		`--node`, tr.getValidatorNode(providerChain.ChainId, action.From),
		`--gas`, "9000000",
		`--keyring-backend`, `test`,
		`-y`,
	).CombinedOutput()
	if err != nil {
		log.Fatal(err, "\n", string(bz))
	}

	// wait for inclusion in a block -> '--broadcast-mode block' is deprecated
	tr.waitBlocks(ChainID("provi"), 2, 30*time.Second)
}

// Creates an additional node on selected chain
// by copying an existing validator's home folder
//
// Steps needed to double sign:
// - copy existing validator's state and configs
// - use existing priv_validator_key.json
// - use new node_key.json (otherwise node gets rejected)
// - reset priv_validator_state.json to initial values
// - start the new node
// Double sign should be registered within couple blocks.
type DoublesignSlashAction struct {
	// start another node for this Validator
	Validator ValidatorID
	Chain     ChainID
}

func (tr Chain) invokeDoublesignSlash(
	action DoublesignSlashAction,
	verbose bool,
) {
	if !tr.testConfig.useCometmock {
		chainConfig := tr.testConfig.chainConfigs[action.Chain]
		doubleSignScript := tr.target.GetTestScriptPath(false, "cause-doublesign.sh")
		bz, err := tr.target.ExecCommand("/bin/bash",
			doubleSignScript, chainConfig.BinaryName, string(action.Validator),
			string(chainConfig.ChainId), chainConfig.IpPrefix).CombinedOutput()
		if err != nil {
			log.Fatal(err, "\n", string(bz))
		}
		tr.waitBlocks("provi", 10, 2*time.Minute)
	} else { // tr.useCometMock
		validatorPrivateKeyAddress := tr.GetValidatorPrivateKeyAddress(action.Chain, action.Validator)

		method := "cause_double_sign"
		params := fmt.Sprintf(`{"private_key_address":"%s"}`, validatorPrivateKeyAddress)

		address := tr.target.GetQueryNodeRPCAddress(action.Chain)

		tr.curlJsonRPCRequest(method, params, address)
		tr.waitBlocks(action.Chain, 1, 10*time.Second)
		return
	}
}

// Cause light client attack evidence for a certain validator to appear on the given chain.
// The evidence will look like the validator equivocated to a light client.
// See https://github.com/cometbft/cometbft/tree/main/spec/light-client/accountability
// for more information about light client attacks.
type LightClientEquivocationAttackAction struct {
	Validator ValidatorID
	Chain     ChainID
}

func (tr Chain) lightClientEquivocationAttack(
	action LightClientEquivocationAttackAction,
	verbose bool,
) {
	tr.lightClientAttack(action.Validator, action.Chain, LightClientEquivocationAttack)
}

// Cause light client attack evidence for a certain validator to appear on the given chain.
// The evidence will look like the validator tried to perform an amnesia attack.
// See https://github.com/cometbft/cometbft/tree/main/spec/light-client/accountability
// for more information about light client attacks.
type LightClientAmnesiaAttackAction struct {
	Validator ValidatorID
	Chain     ChainID
}

func (tr Chain) lightClientAmnesiaAttack(
	action LightClientAmnesiaAttackAction,
	verbose bool,
) {
	tr.lightClientAttack(action.Validator, action.Chain, LightClientAmnesiaAttack)
}

// Cause light client attack evidence for a certain validator to appear on the given chain.
// The evidence will look like the validator tried to perform a lunatic attack.
// See https://github.com/cometbft/cometbft/tree/main/spec/light-client/accountability
// for more information about light client attacks.
type LightClientLunaticAttackAction struct {
	Validator ValidatorID
	Chain     ChainID
}

func (tr Chain) lightClientLunaticAttack(
	action LightClientLunaticAttackAction,
	verbose bool,
) {
	tr.lightClientAttack(action.Validator, action.Chain, LightClientLunaticAttack)
}

type LightClientAttackType string

const (
	LightClientEquivocationAttack LightClientAttackType = "Equivocation"
	LightClientAmnesiaAttack      LightClientAttackType = "Amnesia"
	LightClientLunaticAttack      LightClientAttackType = "Lunatic"
)

func (tr Chain) lightClientAttack(
	validator ValidatorID,
	chain ChainID,
	attackType LightClientAttackType,
) {
	if !tr.testConfig.useCometmock {
		log.Fatal("light client attack is only supported with CometMock")
	}
	validatorPrivateKeyAddress := tr.GetValidatorPrivateKeyAddress(chain, validator)

	method := "cause_light_client_attack"
	params := fmt.Sprintf(`{"private_key_address":"%s", "misbehaviour_type": "%s"}`, validatorPrivateKeyAddress, attackType)

	address := tr.target.GetQueryNodeRPCAddress(chain)

	tr.curlJsonRPCRequest(method, params, address)
	tr.waitBlocks(chain, 1, 10*time.Second)
}

type AssignConsumerPubKeyAction struct {
	Chain          ChainID
	Validator      ValidatorID
	ConsumerPubkey string
	// ReconfigureNode will change keys the node uses and restart
	ReconfigureNode bool
	// executing the action should raise an error
	ExpectError   bool
	ExpectedError string
}

func (tr Chain) assignConsumerPubKey(action AssignConsumerPubKeyAction, verbose bool) {
	valCfg := tr.testConfig.validatorConfigs[action.Validator]

	// Note: to get error response reported back from this command '--gas auto' needs to be set.
	gas := "auto"
	// Unfortunately, --gas auto does not work with CometMock. so when using CometMock, just use --gas 9000000 then
	if tr.testConfig.useCometmock {
		gas = "9000000"
	}
	assignKey := fmt.Sprintf(
		`%s tx provider assign-consensus-key %s '%s' --from validator%s --chain-id %s --home %s --node %s --gas %s --keyring-backend test -y -o json`,
		tr.testConfig.chainConfigs[ChainID("provi")].BinaryName,
		string(tr.testConfig.chainConfigs[action.Chain].ChainId),
		action.ConsumerPubkey,
		action.Validator,
		tr.testConfig.chainConfigs[ChainID("provi")].ChainId,
		tr.getValidatorHome(ChainID("provi"), action.Validator),
		tr.getValidatorNode(ChainID("provi"), action.Validator),
		gas,
	)

	cmd := tr.target.ExecCommand(
		"/bin/bash", "-c",
		assignKey,
	)

	if verbose {
		fmt.Println("assignConsumerPubKey cmd:", cmd.String())
	}

	bz, err := cmd.CombinedOutput()
	if err != nil && !action.ExpectError {
		log.Fatalf("unexpected error during key assignment - output: %s, err: %s", string(bz), err)
	}

	if action.ExpectError && !tr.testConfig.useCometmock { // error report only works with --gas auto, which does not work with CometMock, so ignore
		if err == nil || !strings.Contains(string(bz), action.ExpectedError) {
			log.Fatalf("expected error not raised: expected: '%s', got '%s'", action.ExpectedError, (bz))
		}

		if verbose {
			fmt.Printf("got expected error during key assignment | err: %s | output: %s \n", err, string(bz))
		}
	}

	// node was started with provider key
	// we swap the nodes's keys for consumer keys and restart it
	if action.ReconfigureNode {
		isConsumer := tr.testConfig.chainConfigs[action.Chain].BinaryName != "interchain-security-pd"
		reconfigureScript := tr.target.GetTestScriptPath(isConsumer, "reconfigure-node.sh")
		configureNodeCmd := tr.target.ExecCommand("/bin/bash",
			reconfigureScript, tr.testConfig.chainConfigs[action.Chain].BinaryName,
			string(action.Validator), string(action.Chain),
			tr.testConfig.chainConfigs[action.Chain].IpPrefix, valCfg.IpSuffix,
			valCfg.ConsumerMnemonic, valCfg.ConsumerPrivValidatorKey,
			valCfg.ConsumerNodeKey,
		)

		if verbose {
			fmt.Println("assignConsumerPubKey - reconfigure node cmd:", configureNodeCmd.String())
		}

		cmdReader, err := configureNodeCmd.StdoutPipe()
		if err != nil {
			log.Fatal(err)
		}
		configureNodeCmd.Stderr = configureNodeCmd.Stdout

		if err := configureNodeCmd.Start(); err != nil {
			log.Fatal(err)
		}

		scanner := bufio.NewScanner(cmdReader)

		for scanner.Scan() {
			out := scanner.Text()
			if verbose {
				fmt.Println("assign key - reconfigure: " + out)
			}
			if out == done {
				break
			}
		}
		if err := scanner.Err(); err != nil {
			log.Fatal(err)
		}

		// TODO: @MSalopek refactor this so test config is not changed at runtime
		// make the validator use consumer key
		// @POfftermatt I am currently using this for downtime slashing with cometmock
		// (I need to find the currently used validator key address)Í
		valCfg.UseConsumerKey = true
		tr.testConfig.validatorConfigs[action.Validator] = valCfg
	}

	// wait for inclusion in a block -> '--broadcast-mode block' is deprecated
	tr.waitBlocks(ChainID("provi"), 2, 30*time.Second)
}

// SlashMeterReplenishmentAction polls the slash meter on provider until value is achieved
type SlashMeterReplenishmentAction struct {
	TargetValue int64
	// panic if timeout is exceeded
	Timeout time.Duration
}

func (tr Chain) waitForSlashMeterReplenishment(
	action SlashMeterReplenishmentAction,
	verbose bool,
) {
	timeout := time.Now().Add(action.Timeout)
	initialSlashMeter := tr.target.GetSlashMeter()

	if initialSlashMeter >= 0 {
		panic(fmt.Sprintf("No need to wait for slash meter replenishment, current value: %d", initialSlashMeter))
	}

	for {
		slashMeter := tr.target.GetSlashMeter()
		if verbose {
			fmt.Printf("waiting for slash meter to be replenished, current value: %d\n", slashMeter)
		}

		// check if meter has reached target value
		if slashMeter >= action.TargetValue {
			break
		}

		if time.Now().After(timeout) {
			panic(fmt.Sprintf("\n\nwaitForSlashMeterReplenishment has timed out after: %s\n\n", action.Timeout))
		}

		tr.WaitTime(5 * time.Second)
	}
}

type WaitTimeAction struct {
	WaitTime time.Duration
}

func (tr Chain) waitForTime(
	action WaitTimeAction,
	verbose bool,
) {
	tr.WaitTime(action.WaitTime)
}

// GetPathNameForGorelayer returns the name of the path between two given chains used by Gorelayer.
// Since paths are bidirectional, we need either chain to be able to be provided as first or second argument
// and still return the same name, so we sort the chain names alphabetically.
func (tr Chain) GetPathNameForGorelayer(chainA, chainB ChainID) string {
	var pathName string
	if string(chainA) < string(chainB) {
		pathName = string(chainA) + "-" + string(chainB)
	} else {
		pathName = string(chainB) + "-" + string(chainA)
	}

	return pathName
}

// Run an instance of the Hermes relayer using the "evidence" command,
// which detects evidences committed to the blocks of a consumer chain.
// Each infraction detected is reported to the provider chain using
// either a SubmitConsumerDoubleVoting or a SubmitConsumerMisbehaviour message.
type StartConsumerEvidenceDetectorAction struct {
	Chain ChainID
}

func (tr Chain) startConsumerEvidenceDetector(
	action StartConsumerEvidenceDetectorAction,
	verbose bool,
) {
	chainConfig := tr.testConfig.chainConfigs[action.Chain]
	// run in detached mode so it will keep running in the background
	bz, err := tr.target.ExecDetachedCommand(
		"hermes", "evidence", "--chain", string(chainConfig.ChainId)).CombinedOutput()
	if err != nil {
		log.Fatal(err, "\n", string(bz))
	}
	tr.waitBlocks("provi", 10, 2*time.Minute)
}

type OptInAction struct {
	Chain     ChainID
	Validator ValidatorID
}

func (tr TestConfig) optIn(action OptInAction, target ExecutionTarget, verbose bool) {
	// Note: to get error response reported back from this command '--gas auto' needs to be set.
	gas := "auto"
	// Unfortunately, --gas auto does not work with CometMock. so when using CometMock, just use --gas 9000000 then
	if tr.useCometmock {
		gas = "9000000"
	}

	// Use: "opt-in [consumer-chain-id] [consumer-pubkey]",
	optIn := fmt.Sprintf(
		`%s tx provider opt-in %s --from validator%s --chain-id %s --home %s --node %s --gas %s --keyring-backend test -y -o json`,
		tr.chainConfigs[ChainID("provi")].BinaryName,
		string(tr.chainConfigs[action.Chain].ChainId),
		action.Validator,
		tr.chainConfigs[ChainID("provi")].ChainId,
		tr.getValidatorHome(ChainID("provi"), action.Validator),
		tr.getValidatorNode(ChainID("provi"), action.Validator),
		gas,
	)

	cmd := target.ExecCommand(
		"/bin/bash", "-c",
		optIn,
	)

	if verbose {
		fmt.Println("optIn cmd:", cmd.String())
	}

	bz, err := cmd.CombinedOutput()
	if err != nil {
		log.Fatal(err, "\n", string(bz))
	}

	if !tr.useCometmock { // error report only works with --gas auto, which does not work with CometMock, so ignore
		if err != nil && verbose {
			fmt.Printf("got error during opt in | err: %s | output: %s \n", err, string(bz))
		}
	}

	// wait for inclusion in a block -> '--broadcast-mode block' is deprecated
	tr.waitBlocks(ChainID("provi"), 2, 30*time.Second)
}

type OptOutAction struct {
	Chain       ChainID
	Validator   ValidatorID
	ExpectError bool
}

func (tr TestConfig) optOut(action OptOutAction, target ExecutionTarget, verbose bool) {
	// Note: to get error response reported back from this command '--gas auto' needs to be set.
	gas := "auto"
	// Unfortunately, --gas auto does not work with CometMock. so when using CometMock, just use --gas 9000000 then
	if tr.useCometmock {
		gas = "9000000"
	}

	// Use: "opt-out [consumer-chain-id]",
	optIn := fmt.Sprintf(
		`%s tx provider opt-out %s --from validator%s --chain-id %s --home %s --node %s --gas %s --keyring-backend test -y -o json`,
		tr.chainConfigs[ChainID("provi")].BinaryName,
		string(tr.chainConfigs[action.Chain].ChainId),
		action.Validator,
		tr.chainConfigs[ChainID("provi")].ChainId,
		tr.getValidatorHome(ChainID("provi"), action.Validator),
		tr.getValidatorNode(ChainID("provi"), action.Validator),
		gas,
	)

	cmd := target.ExecCommand(
		"/bin/bash", "-c",
		optIn,
	)

	if verbose {
		fmt.Println("optOut cmd:", cmd.String())
	}

	bz, err := cmd.CombinedOutput()
	if action.ExpectError {
		if err != nil {
			if verbose {
				fmt.Printf("got expected error during opt out | err: %s | output: %s \n", err, string(bz))
			}
		} else {
			log.Fatal("expected error during opt-out but got none")
		}
	} else {
		if err != nil {
			log.Fatal(err, "\n", string(bz))
		}
	}

	// wait for inclusion in a block -> '--broadcast-mode block' is deprecated
	tr.waitBlocks(ChainID("provi"), 2, 30*time.Second)
}

// WaitTime waits for the given duration.
// To make sure that the new timestamp is visible on-chain, it also waits until at least one block has been
// produced on each chain after waiting.
// The CometMock version of this takes a pointer to the TestConfig as it needs to manipulate
// information in the testrun that stores how much each chain has waited, to keep times in sync.
// Be careful that all functions calling WaitTime should therefore also take a pointer to the TestConfig.
func (tr *Chain) WaitTime(duration time.Duration) {
	if !tr.testConfig.useCometmock {
		time.Sleep(duration)
	} else {
		tr.testConfig.timeOffset += duration
		for chain, running := range tr.testConfig.runningChains {
			if !running {
				continue
			}
			tr.AdvanceTimeForChain(chain, duration)
			tr.waitBlocks(chain, 1, 2*time.Second)
		}
	}
}

func (tr Chain) AdvanceTimeForChain(chain ChainID, duration time.Duration) {
	// cometmock avoids sleeping, and instead advances time for all chains
	method := "advance_time"
	params := fmt.Sprintf(`{"duration_in_seconds": "%d"}`, int(math.Ceil(duration.Seconds())))

	address := tr.target.GetQueryNodeRPCAddress(chain)

	tr.curlJsonRPCRequest(method, params, address)

	// wait for 1 block of the chain to get a block with the advanced timestamp
	tr.waitBlocks(chain, 1, time.Minute)
}<|MERGE_RESOLUTION|>--- conflicted
+++ resolved
@@ -305,11 +305,7 @@
 	}
 
 	//#nosec G204 -- bypass unsafe quoting warning (no production code)
-<<<<<<< HEAD
 	bz, err = tr.target.ExecCommand(
-=======
-	cmd := target.ExecCommand(
->>>>>>> 98bd90f6
 		"/bin/bash", "-c", fmt.Sprintf(`echo '%s' > %s`, jsonStr, "/temp-proposal.json"),
 	)
 	bz, err = cmd.CombinedOutput()
@@ -1454,12 +1450,8 @@
 		}
 	}
 
-<<<<<<< HEAD
 	cmd := tr.target.ExecCommand(tr.testConfig.chainConfigs[action.Chain].BinaryName,
 
-=======
-	cmd := target.ExecCommand(tr.chainConfigs[action.Chain].BinaryName,
->>>>>>> 98bd90f6
 		"tx", "staking", "delegate",
 		validatorAddress,
 		fmt.Sprint(action.Amount)+`stake`,
@@ -1645,14 +1637,9 @@
 		}
 	}
 
-<<<<<<< HEAD
 	cmd := tr.target.ExecCommand(
 		tr.testConfig.chainConfigs[action.Chain].BinaryName,
 
-=======
-	cmd := target.ExecCommand(
-		tr.chainConfigs[action.Chain].BinaryName,
->>>>>>> 98bd90f6
 		"tx", "staking", "redelegate",
 		redelegateSrc,
 		redelegateDst,
