--- conflicted
+++ resolved
@@ -305,17 +305,9 @@
 	}
 
 	//#nosec G204 -- bypass unsafe quoting warning (no production code)
-<<<<<<< HEAD
-	cmd := target.ExecCommand(
-		"/bin/bash", "-c", fmt.Sprintf(`echo '%s' > %s`, jsonStr, "/temp-proposal.json"),
-	)
-	bz, err = cmd.CombinedOutput()
-
-=======
 	cmd := tr.target.ExecCommand(
 		"/bin/bash", "-c", fmt.Sprintf(`echo '%s' > %s`, jsonStr, "/temp-proposal.json"))
 	bz, err = cmd.CombinedOutput()
->>>>>>> 135c4d9f
 	if verbose {
 		log.Println("submitConsumerAdditionProposal cmd: ", cmd.String())
 	}
@@ -422,93 +414,6 @@
 	ValidatorSetCap    uint32
 	Allowlist          []string
 	Denylist           []string
-<<<<<<< HEAD
-}
-
-func (tr TestConfig) submitConsumerModificationProposal(
-	action SubmitConsumerModificationProposalAction,
-	target ExecutionTarget,
-	verbose bool,
-) {
-	prop := client.ConsumerModificationProposalJSON{
-		Title:              "Propose the modification of the PSS parameters of a chain",
-		Summary:            "summary of a modification proposal",
-		ChainId:            string(tr.chainConfigs[action.ConsumerChain].ChainId),
-		Deposit:            fmt.Sprint(action.Deposit) + `stake`,
-		TopN:               action.TopN,
-		ValidatorsPowerCap: action.ValidatorsPowerCap,
-		ValidatorSetCap:    action.ValidatorSetCap,
-		Allowlist:          action.Allowlist,
-		Denylist:           action.Denylist,
-	}
-
-	bz, err := json.Marshal(prop)
-	if err != nil {
-		log.Fatal(err)
-	}
-
-	jsonStr := string(bz)
-	if strings.Contains(jsonStr, "'") {
-		log.Fatal("prop json contains single quote")
-	}
-
-	//#nosec G204 -- bypass unsafe quoting warning (no production code)
-	bz, err = target.ExecCommand(
-		"/bin/bash", "-c", fmt.Sprintf(`echo '%s' > %s`, jsonStr, "/temp-proposal.json"),
-	).CombinedOutput()
-	if err != nil {
-		log.Fatal(err, "\n", string(bz))
-	}
-
-	// CONSUMER MODIFICATION PROPOSAL
-	cmd := target.ExecCommand(
-		tr.chainConfigs[action.Chain].BinaryName,
-		"tx", "gov", "submit-legacy-proposal", "consumer-modification", "/temp-proposal.json",
-		`--from`, `validator`+fmt.Sprint(action.From),
-		`--chain-id`, string(tr.chainConfigs[action.Chain].ChainId),
-		`--home`, tr.getValidatorHome(action.Chain, action.From),
-		`--gas`, `900000`,
-		`--node`, tr.getValidatorNode(action.Chain, action.From),
-		`--keyring-backend`, `test`,
-		`-y`,
-	)
-	if verbose {
-		log.Println("submitConsumerModificationProposal cmd: ", cmd.String())
-	}
-
-	bz, err = cmd.CombinedOutput()
-
-	if err != nil {
-		log.Fatal(err, "\n", string(bz))
-	}
-
-	// wait for inclusion in a block -> '--broadcast-mode block' is deprecated
-	tr.waitBlocks(ChainID("provi"), 2, 10*time.Second)
-}
-
-type SubmitParamChangeLegacyProposalAction struct {
-	Chain    ChainID
-	From     ValidatorID
-	Deposit  uint
-	Subspace string
-	Key      string
-	Value    interface{}
-}
-
-type paramChangeProposalJSON struct {
-	Title       string            `json:"title"`
-	Summary     string            `json:"summary"`
-	Description string            `json:"description"`
-	Changes     []paramChangeJSON `json:"changes"`
-	Deposit     string            `json:"deposit"`
-}
-
-type paramChangeJSON struct {
-	Subspace string      `json:"subspace"`
-	Key      string      `json:"key"`
-	Value    interface{} `json:"value"`
-=======
->>>>>>> 135c4d9f
 }
 
 func (tr Chain) submitConsumerModificationProposal(
@@ -1626,12 +1531,8 @@
 		}
 	}
 
-<<<<<<< HEAD
-	cmd := target.ExecCommand(tr.chainConfigs[action.Chain].BinaryName,
-=======
 	cmd := tr.target.ExecCommand(tr.testConfig.chainConfigs[action.Chain].BinaryName,
 
->>>>>>> 135c4d9f
 		"tx", "staking", "delegate",
 		validatorAddress,
 		fmt.Sprint(action.Amount)+`stake`,
@@ -1817,14 +1718,9 @@
 		}
 	}
 
-<<<<<<< HEAD
-	cmd := target.ExecCommand(
-		tr.chainConfigs[action.Chain].BinaryName,
-=======
 	cmd := tr.target.ExecCommand(
 		tr.testConfig.chainConfigs[action.Chain].BinaryName,
 
->>>>>>> 135c4d9f
 		"tx", "staking", "redelegate",
 		redelegateSrc,
 		redelegateDst,
@@ -2537,109 +2433,6 @@
 	tr.waitBlocks(ChainID("provi"), 2, 30*time.Second)
 }
 
-type OptInAction struct {
-	Chain     ChainID
-	Validator ValidatorID
-}
-
-func (tr TestConfig) optIn(action OptInAction, target ExecutionTarget, verbose bool) {
-	// Note: to get error response reported back from this command '--gas auto' needs to be set.
-	gas := "auto"
-	// Unfortunately, --gas auto does not work with CometMock. so when using CometMock, just use --gas 9000000 then
-	if tr.useCometmock {
-		gas = "9000000"
-	}
-
-	// Use: "opt-in [consumer-chain-id] [consumer-pubkey]",
-	optIn := fmt.Sprintf(
-		`%s tx provider opt-in %s --from validator%s --chain-id %s --home %s --node %s --gas %s --keyring-backend test -y -o json`,
-		tr.chainConfigs[ChainID("provi")].BinaryName,
-		string(tr.chainConfigs[action.Chain].ChainId),
-		action.Validator,
-		tr.chainConfigs[ChainID("provi")].ChainId,
-		tr.getValidatorHome(ChainID("provi"), action.Validator),
-		tr.getValidatorNode(ChainID("provi"), action.Validator),
-		gas,
-	)
-
-	cmd := target.ExecCommand(
-		"/bin/bash", "-c",
-		optIn,
-	)
-
-	if verbose {
-		fmt.Println("optIn cmd:", cmd.String())
-	}
-
-	bz, err := cmd.CombinedOutput()
-	if err != nil {
-		log.Fatal(err, "\n", string(bz))
-	}
-
-	if !tr.useCometmock { // error report only works with --gas auto, which does not work with CometMock, so ignore
-		if err != nil && verbose {
-			fmt.Printf("got error during opt in | err: %s | output: %s \n", err, string(bz))
-		}
-	}
-
-	// wait for inclusion in a block -> '--broadcast-mode block' is deprecated
-	tr.waitBlocks(ChainID("provi"), 2, 30*time.Second)
-}
-
-type OptOutAction struct {
-	Chain       ChainID
-	Validator   ValidatorID
-	ExpectError bool
-}
-
-func (tr TestConfig) optOut(action OptOutAction, target ExecutionTarget, verbose bool) {
-	// Note: to get error response reported back from this command '--gas auto' needs to be set.
-	gas := "auto"
-	// Unfortunately, --gas auto does not work with CometMock. so when using CometMock, just use --gas 9000000 then
-	if tr.useCometmock {
-		gas = "9000000"
-	}
-
-	// Use: "opt-out [consumer-chain-id]",
-	optIn := fmt.Sprintf(
-		`%s tx provider opt-out %s --from validator%s --chain-id %s --home %s --node %s --gas %s --keyring-backend test -y -o json`,
-		tr.chainConfigs[ChainID("provi")].BinaryName,
-		string(tr.chainConfigs[action.Chain].ChainId),
-		action.Validator,
-		tr.chainConfigs[ChainID("provi")].ChainId,
-		tr.getValidatorHome(ChainID("provi"), action.Validator),
-		tr.getValidatorNode(ChainID("provi"), action.Validator),
-		gas,
-	)
-
-	cmd := target.ExecCommand(
-		"/bin/bash", "-c",
-		optIn,
-	)
-
-	if verbose {
-		fmt.Println("optOut cmd:", cmd.String())
-	}
-
-	bz, err := cmd.CombinedOutput()
-	if action.ExpectError {
-		if err != nil {
-			if verbose {
-				fmt.Printf("got expected error during opt out | err: %s | output: %s \n", err, string(bz))
-			}
-		} else {
-			log.Fatal("expected error during opt-out but got none")
-		}
-	} else {
-		if err != nil {
-			log.Fatal(err, "\n", string(bz))
-		}
-	}
-
-	// wait for inclusion in a block -> '--broadcast-mode block' is deprecated
-	tr.waitBlocks(ChainID("provi"), 2, 30*time.Second)
-}
-
 // WaitTime waits for the given duration.
 // To make sure that the new timestamp is visible on-chain, it also waits until at least one block has been
 // produced on each chain after waiting.
