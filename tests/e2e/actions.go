package main

import (
	"bufio"
	"encoding/json"
	"fmt"
	"log"
	"math"
	"os"
	"os/exec"
	"regexp"
	"sort"
	"strconv"
	"strings"
	"sync"
	"time"

	ibctransfertypes "github.com/cosmos/ibc-go/v8/modules/apps/transfer/types"
	clienttypes "github.com/cosmos/ibc-go/v8/modules/core/02-client/types"
	e2e "github.com/cosmos/interchain-security/v6/tests/e2e/testlib"
	"github.com/cosmos/interchain-security/v6/x/ccv/provider/client"
	"github.com/cosmos/interchain-security/v6/x/ccv/provider/types"
	ccvtypes "github.com/cosmos/interchain-security/v6/x/ccv/types"
	"github.com/tidwall/gjson"
	"golang.org/x/mod/semver"
)

const (
	done = "done!!!!!!!!"

	VLatest = "latest"
	V400    = "v4.0.0"
	V330    = "v3.3.0"
	V300    = "v3.0.0"
)

// type aliases
type (
	AssignConsumerPubKeyAction           = e2e.AssignConsumerPubKeyAction
	StartChainAction                     = e2e.StartChainAction
	StartChainValidator                  = e2e.StartChainValidator
	StartConsumerChainAction             = e2e.StartConsumerChainAction
	StartSovereignChainAction            = e2e.StartSovereignChainAction
	SubmitConsumerAdditionProposalAction = e2e.SubmitConsumerAdditionProposalAction
	SubmitConsumerRemovalProposalAction  = e2e.SubmitConsumerRemovalProposalAction
	DelegateTokensAction                 = e2e.DelegateTokensAction
	UnbondTokensAction                   = e2e.UnbondTokensAction
	ChangeoverChainAction                = e2e.ChangeoverChainAction
)

type SendTokensAction struct {
	Chain     ChainID
	From      ValidatorID
	To        ValidatorID
	Amount    uint
	ExpectErr bool
}

func (tr Chain) sendTokens(
	action SendTokensAction,
	verbose bool,
) {
	fromValCfg := tr.testConfig.ValidatorConfigs[action.From]
	toValCfg := tr.testConfig.ValidatorConfigs[action.To]
	fromAddress := fromValCfg.DelAddress
	toAddress := toValCfg.DelAddress
	if action.Chain != ChainID("provi") {
		// use binary with Bech32Prefix set to ConsumerAccountPrefix
		if fromValCfg.UseConsumerKey {
			fromAddress = fromValCfg.ConsumerDelAddress
		} else {
			// use the same address as on the provider but with different prefix
			fromAddress = fromValCfg.DelAddressOnConsumer
		}
		if toValCfg.UseConsumerKey {
			toAddress = toValCfg.ConsumerDelAddress
		} else {
			// use the same address as on the provider but with different prefix
			toAddress = toValCfg.DelAddressOnConsumer
		}
	}

	binaryName := tr.testConfig.ChainConfigs[action.Chain].BinaryName
	cmd := tr.target.ExecCommand(binaryName,

		"tx", "bank", "send",
		fromAddress,
		toAddress,
		fmt.Sprint(action.Amount)+`stake`,

		`--chain-id`, string(tr.testConfig.ChainConfigs[action.Chain].ChainId),
		`--home`, tr.getValidatorHome(action.Chain, action.From),
		`--node`, tr.getValidatorNode(action.Chain, action.From),
		`--keyring-backend`, `test`,
		`-o`, `json`,
		`-y`,
	)
	if verbose {
		fmt.Println("sendTokens cmd:", cmd.String())
	}
	bz, err := cmd.CombinedOutput()
	if err != nil {
		log.Fatal(err, "\n", string(bz))
	}

	if action.ExpectErr {
		if e2e.GetTxResponse(bz).Code == 0 {
			log.Fatalf("`tx bank send` did not fail as expected: %v", string(bz))
		}
	} else {
		// wait for inclusion in a block -> '--broadcast-mode block' is deprecated
		tr.waitForTx(action.Chain, bz, 30*time.Second)
	}
}

func (tr *Chain) StartChain(
	action StartChainAction,
	verbose bool,
) {
	chainConfig := tr.testConfig.ChainConfigs[action.Chain]
	type jsonValAttrs struct {
		Mnemonic         string `json:"mnemonic"`
		Allocation       string `json:"allocation"`
		Stake            string `json:"stake"`
		ValId            string `json:"val_id"`
		PrivValidatorKey string `json:"priv_validator_key"`
		NodeKey          string `json:"node_key"`
		IpSuffix         string `json:"ip_suffix"`

		ConsumerMnemonic         string `json:"consumer_mnemonic"`
		ConsumerPrivValidatorKey string `json:"consumer_priv_validator_key"`
		StartWithConsumerKey     bool   `json:"start_with_consumer_key"`
	}

	var validators []jsonValAttrs
	for _, val := range action.Validators {
		validators = append(validators, jsonValAttrs{
			Mnemonic:         tr.testConfig.ValidatorConfigs[val.Id].Mnemonic,
			NodeKey:          tr.testConfig.ValidatorConfigs[val.Id].NodeKey,
			ValId:            fmt.Sprint(val.Id),
			PrivValidatorKey: tr.testConfig.ValidatorConfigs[val.Id].PrivValidatorKey,
			Allocation:       fmt.Sprint(val.Allocation) + "stake",
			Stake:            fmt.Sprint(val.Stake) + "stake",
			IpSuffix:         tr.testConfig.ValidatorConfigs[val.Id].IpSuffix,

			ConsumerMnemonic:         tr.testConfig.ValidatorConfigs[val.Id].ConsumerMnemonic,
			ConsumerPrivValidatorKey: tr.testConfig.ValidatorConfigs[val.Id].ConsumerPrivValidatorKey,
			// if true node will be started with consumer key for each consumer chain
			StartWithConsumerKey: tr.testConfig.ValidatorConfigs[val.Id].UseConsumerKey,
		})
	}

	vals, err := json.Marshal(validators)
	if err != nil {
		log.Fatal(err)
	}

	// Concat genesis changes defined in chain config, with any custom genesis changes for this chain instantiation
	var genesisChanges string
	if action.GenesisChanges != "" {
		genesisChanges = chainConfig.GenesisChanges + " | " + action.GenesisChanges
	} else {
		genesisChanges = chainConfig.GenesisChanges
	}

	var cometmockArg string
	if tr.testConfig.UseCometmock {
		cometmockArg = "true"
	} else {
		cometmockArg = "false"
	}

	chainHome := string(action.Chain)
	startChainScript := tr.target.GetTestScriptPath(action.IsConsumer, "start-chain.sh")
	cmd := tr.target.ExecCommand("/bin/bash",
		startChainScript, chainConfig.BinaryName, string(vals),
		string(chainConfig.ChainId), chainConfig.IpPrefix, genesisChanges,
		fmt.Sprint(action.IsConsumer),
		// override config/config.toml for each node on chain
		// usually timeout_commit and peer_gossip_sleep_duration are changed to vary the test run duration
		// lower timeout_commit means the blocks are produced faster making the test run shorter
		// with short timeout_commit (eg. timeout_commit = 1s) some nodes may miss blocks causing the test run to fail
		tr.testConfig.TendermintConfigOverride,
		cometmockArg,
		chainHome,
	)

	cmdReader, err := cmd.StdoutPipe()
	if err != nil {
		log.Fatal(err)
	}
	cmd.Stderr = cmd.Stdout

	if err := cmd.Start(); err != nil {
		log.Fatal(err)
	}

	scanner := bufio.NewScanner(cmdReader)

	for scanner.Scan() {
		out := scanner.Text()
		if verbose {
			fmt.Println("startChain: " + out)
		}
		if out == done {
			break
		}
	}
	if err := scanner.Err(); err != nil {
		log.Fatal(err)
	}

	tr.addChainToRelayer(AddChainToRelayerAction{
		Chain:      action.Chain,
		Validator:  action.Validators[0].Id,
		IsConsumer: action.IsConsumer,
	}, verbose)

	// store the fact that we started the chain
	tr.testConfig.RunningChains[action.Chain] = true
	fmt.Println("Started chain", action.Chain)
	if tr.testConfig.TimeOffset != 0 {
		// advance time for this chain so that it is in sync with the rest of the network
		tr.AdvanceTimeForChain(action.Chain, tr.testConfig.TimeOffset)
	}
}

type SubmitTextProposalAction struct {
	Chain       ChainID
	From        ValidatorID
	Deposit     uint
	Title       string
	Description string
}

func (tr Chain) submitTextProposal(
	action SubmitTextProposalAction,
	verbose bool,
) {
	// TEXT PROPOSAL
	bz, err := tr.target.ExecCommand(
		tr.testConfig.ChainConfigs[action.Chain].BinaryName,
		"tx", "gov", "submit-legacy-proposal",
		`--title`, action.Title,
		`--description`, action.Description,
		`--deposit`, fmt.Sprint(action.Deposit)+`stake`,
		`--from`, `validator`+fmt.Sprint(action.From),
		`--chain-id`, string(tr.testConfig.ChainConfigs[action.Chain].ChainId),
		`--home`, tr.getValidatorHome(action.Chain, action.From),
		`--node`, tr.getValidatorNode(action.Chain, action.From),
		`--keyring-backend`, `test`,
		`-y`,
	).CombinedOutput()
	if err != nil {
		log.Fatal(err, "\n", string(bz))
	}

	// wait for inclusion in a block -> '--broadcast-mode block' is deprecated
	tr.waitBlocks(action.Chain, 1, 10*time.Second)
}

type UpdateConsumerChainAction struct {
	Chain              ChainID
	From               ValidatorID
	ConsumerChain      ChainID
	NewOwner           string
	InitParams         *InitializationParameters
	PowerShapingParams *PowerShapingParameters
}

type InitializationParameters struct {
	InitialHeight       clienttypes.Height
	SpawnTime           uint
	DistributionChannel string
}

type PowerShapingParameters struct {
	TopN               uint32
	ValidatorsPowerCap uint32
	ValidatorSetCap    uint32
	Allowlist          []string
	Denylist           []string
	MinStake           uint64
	AllowInactiveVals  bool
	Prioritylist       []string
}

func (tr Chain) updateConsumerChain(action UpdateConsumerChainAction, verbose bool) {

	var initParams *types.ConsumerInitializationParameters
	if action.InitParams != nil {
		spawnTime := tr.testConfig.ContainerConfig.Now.Add(time.Duration(action.InitParams.SpawnTime) * time.Millisecond)
		params := ccvtypes.DefaultParams()
		initParams = &types.ConsumerInitializationParameters{
			InitialHeight: action.InitParams.InitialHeight,
			GenesisHash:   []byte("gen_hash"),
			BinaryHash:    []byte("bin_hash"),
			SpawnTime:     spawnTime,

			UnbondingPeriod:                   params.UnbondingPeriod,
			CcvTimeoutPeriod:                  params.CcvTimeoutPeriod,
			TransferTimeoutPeriod:             params.TransferTimeoutPeriod,
			ConsumerRedistributionFraction:    params.ConsumerRedistributionFraction,
			BlocksPerDistributionTransmission: params.BlocksPerDistributionTransmission,
			HistoricalEntries:                 params.HistoricalEntries,
			DistributionTransmissionChannel:   action.InitParams.DistributionChannel,
		}
	}
	powerShapingParams := types.PowerShapingParameters{
		Top_N:              action.PowerShapingParams.TopN,
		ValidatorsPowerCap: action.PowerShapingParams.ValidatorsPowerCap,
		ValidatorSetCap:    action.PowerShapingParams.ValidatorSetCap,
		Allowlist:          action.PowerShapingParams.Allowlist,
		Denylist:           action.PowerShapingParams.Denylist,
		MinStake:           action.PowerShapingParams.MinStake,
		AllowInactiveVals:  action.PowerShapingParams.AllowInactiveVals,
		Prioritylist:       action.PowerShapingParams.Prioritylist,
	}

	consumerId := tr.testConfig.ChainConfigs[action.ConsumerChain].ConsumerId
	msg := types.MsgUpdateConsumer{
		ConsumerId:               string(consumerId),
		NewOwnerAddress:          action.NewOwner,
		InitializationParameters: initParams,
		PowerShapingParameters:   &powerShapingParams,
	}

	bz, err := tr.target.UpdateConsumer(action.Chain, action.From, msg, verbose)
	if err != nil {
		log.Fatalf("error on update consumer consumer-id=%s, err=%s", consumerId, err.Error())
	}
	tr.waitForTx(action.Chain, bz, 10*time.Second)
}

type CreateConsumerChainAction struct {
	Chain              ChainID
	From               ValidatorID
	ConsumerChain      ChainID
	InitParams         *InitializationParameters
	PowerShapingParams *PowerShapingParameters
}

// createConsumerChain creates and initializes a consumer chain
func (tr Chain) createConsumerChain(action CreateConsumerChainAction, verbose bool) {
	consumerChainCfg := tr.testConfig.ChainConfigs[action.ConsumerChain]
	providerChainCfg := tr.testConfig.ChainConfigs[action.Chain]

	if consumerChainCfg.ConsumerId != "" {
		log.Fatalf("consumer chain already created for '%s'", action.ConsumerChain)
	}

	var initParams *types.ConsumerInitializationParameters
	if action.InitParams != nil {
		spawnTime := tr.testConfig.ContainerConfig.Now.Add(time.Duration(action.InitParams.SpawnTime) * time.Millisecond)
		params := ccvtypes.DefaultParams()
		initParams = &types.ConsumerInitializationParameters{
			InitialHeight: action.InitParams.InitialHeight,
			GenesisHash:   []byte("gen_hash"),
			BinaryHash:    []byte("bin_hash"),
			SpawnTime:     spawnTime,

			UnbondingPeriod:                   params.UnbondingPeriod,
			CcvTimeoutPeriod:                  params.CcvTimeoutPeriod,
			TransferTimeoutPeriod:             params.TransferTimeoutPeriod,
			ConsumerRedistributionFraction:    params.ConsumerRedistributionFraction,
			BlocksPerDistributionTransmission: params.BlocksPerDistributionTransmission,
			HistoricalEntries:                 params.HistoricalEntries,
			DistributionTransmissionChannel:   action.InitParams.DistributionChannel,
		}
	}
	powerShapingParams := &types.PowerShapingParameters{
		Top_N:              action.PowerShapingParams.TopN,
		ValidatorsPowerCap: action.PowerShapingParams.ValidatorsPowerCap,
		ValidatorSetCap:    action.PowerShapingParams.ValidatorSetCap,
		Allowlist:          action.PowerShapingParams.Allowlist,
		Denylist:           action.PowerShapingParams.Denylist,
		MinStake:           action.PowerShapingParams.MinStake,
		AllowInactiveVals:  action.PowerShapingParams.AllowInactiveVals,
		Prioritylist:       action.PowerShapingParams.Prioritylist,
	}

	metadata := types.ConsumerMetadata{
		Name:        "chain name of " + string(consumerChainCfg.ChainId),
		Description: "no description",
		Metadata:    "no metadata",
	}

	// create consumer to get a consumer-id
	bz, err := tr.target.CreateConsumer(providerChainCfg.ChainId, consumerChainCfg.ChainId, action.From, metadata, initParams, powerShapingParams)
	if err != nil {
		log.Fatalf("create consumer failed error: '%s'\n%s", err.Error(), string(bz))
	}

	txResponse := tr.waitForTx(providerChainCfg.ChainId, bz, 10*time.Second)

	consumerId := ""
	for _, event := range txResponse.Events {
		if event.Type != "create_consumer" {
			continue
		}
		attr, exists := event.GetAttribute("consumer_id")
		if !exists {
			log.Fatalf("no event with consumer_id found in tx content of create_consumer: %v", event)
		}
		consumerId = attr.Value
	}

	if consumerId == "" {
		log.Fatalf("no consumer-id found in consumer creation transaction events for chain '%s'. events: %v",
			consumerChainCfg.ChainId, txResponse.Events)
	}

	if verbose {
		fmt.Println("Created consumer chain", string(consumerChainCfg.ChainId), " with consumer-id", string(consumerId))
	}

	// Set the new created consumer-id on the chain's config
	consumerChainCfg.ConsumerId = ConsumerID(consumerId)
	tr.testConfig.ChainConfigs[action.ConsumerChain] = consumerChainCfg
}

type RemoveConsumerChainAction struct {
	Chain         ChainID
	From          ValidatorID
	ConsumerChain ChainID
}

func (tr Chain) removeConsumerChain(action RemoveConsumerChainAction, verbose bool) {
	consumerId := tr.testConfig.ChainConfigs[action.ConsumerChain].ConsumerId
	if consumerId == "" {
		log.Fatal("failed removing consumer chain. no consumer-id found for chain: ",
			action.ConsumerChain)
	}

	// Send consumer chain removal
	cmd := tr.target.ExecCommand(
		tr.testConfig.ChainConfigs[action.Chain].BinaryName,
		"tx", "provider", "remove-consumer", string(consumerId),
		`--from`, `validator`+fmt.Sprint(action.From),
		`--chain-id`, string(tr.testConfig.ChainConfigs[action.Chain].ChainId),
		`--home`, tr.getValidatorHome(action.Chain, action.From),
		`--gas`, `900000`,
		`--node`, tr.getValidatorNode(action.Chain, action.From),
		`--keyring-backend`, `test`,
		"--output", "json",
		`-y`,
	)

	bz, err := cmd.CombinedOutput()
	if err != nil {
		log.Println("command failed:", cmd)
		log.Fatalf("remove consumer failed error: %s, output: %s", err.Error(), string(bz))
	}

	// Check transaction
	txResponse := &TxResponse{}
	err = json.Unmarshal(bz, txResponse)
	if err != nil {
		log.Fatalf("unmarshalling tx response on remove-consumer: %s, json: %s", err.Error(), string(bz))
	}

	if txResponse.Code != 0 {
		log.Fatalf("sending remove-consumer transaction failed with error code %d, Log:'%s'", txResponse.Code, txResponse.RawLog)
	}

	if verbose {
		fmt.Println("running 'remove-consumer' returned: ", txResponse)
	}

	tr.waitBlocks(action.Chain, 2, 10*time.Second)

}

<<<<<<< HEAD
=======
type SubmitConsumerAdditionProposalAction struct {
	PreCCV              bool
	Chain               ChainID
	From                ValidatorID
	Deposit             uint
	ConsumerChain       ChainID
	SpawnTime           uint
	InitialHeight       clienttypes.Height
	DistributionChannel string
	TopN                uint32
	ValidatorsPowerCap  uint32
	ValidatorSetCap     uint32
	Allowlist           []string
	Denylist            []string
	MinStake            uint64
	AllowInactiveVals   bool
	Prioritylist        []string
}

func (tr Chain) UpdateConsumer(providerChain ChainID, validator ValidatorID, update types.MsgUpdateConsumer, verbose bool) {
	content, err := json.Marshal(update)
	if err != nil {
		log.Fatal("failed marshalling MsgUpdateConsumer: ", err.Error())
	}
	jsonFile := "/update-consumer.json"
	bz, err := tr.target.ExecCommand(
		"/bin/bash", "-c", fmt.Sprintf(`echo '%s' > %s`, content, jsonFile),
	).CombinedOutput()
	if err != nil {
		log.Fatal(err, "\n", string(bz))
	}

	// Send consumer chain update
	cmd := tr.target.ExecCommand(
		tr.testConfig.chainConfigs[providerChain].BinaryName,
		"tx", "provider", "update-consumer", jsonFile,
		`--from`, `validator`+fmt.Sprint(validator),
		`--chain-id`, string(tr.testConfig.chainConfigs[providerChain].ChainId),
		`--home`, tr.getValidatorHome(providerChain, validator),
		`--gas`, `900000`,
		`--node`, tr.getValidatorNode(providerChain, validator),
		`--keyring-backend`, `test`,
		"--output", "json",
		`-y`,
	)

	bz, err = cmd.CombinedOutput()
	if err != nil {
		fmt.Println("command failed: ", cmd)
		log.Fatalf("update consumer failed error: %s, output: %s", err, string(bz))
	}

	// Check transaction
	txResponse := &TxResponse{}
	err = json.Unmarshal(bz, txResponse)
	if err != nil {
		log.Fatalf("unmarshalling tx response on update-consumer: %s, json: %s", err.Error(), string(bz))
	}

	if txResponse.Code != 0 {
		log.Fatalf("sending update-consumer transaction failed with error code %d, Log:'%s'", txResponse.Code, txResponse.RawLog)
	}

	if verbose {
		fmt.Println("running 'update-consumer' returned: ", txResponse)
	}

	tr.waitBlocks(providerChain, 2, 10*time.Second)
}

// CreateConsumer creates a consumer chain and returns its consumer-id
func (tr Chain) CreateConsumer(providerChain, consumerChain ChainID, validator ValidatorID, metadata types.ConsumerMetadata, initParams *types.ConsumerInitializationParameters, powerShapingParams *types.PowerShapingParameters) ConsumerID {

	msg := types.MsgCreateConsumer{
		ChainId:                  string(consumerChain),
		Metadata:                 metadata,
		InitializationParameters: initParams,
		PowerShapingParameters:   powerShapingParams,
	}

	content, err := json.Marshal(msg)
	if err != nil {
		log.Fatalf("failed marshalling MsgCreateConsumer: %s", err.Error())
	}
	jsonFile := "/create-consumer.json"
	bz, err := tr.target.ExecCommand(
		"/bin/bash", "-c", fmt.Sprintf(`echo '%s' > %s`, content, jsonFile),
	).CombinedOutput()
	if err != nil {
		log.Fatal(err, "\n", string(bz))
	}

	// Send consumer chain creation
	cmd := tr.target.ExecCommand(
		tr.testConfig.chainConfigs[providerChain].BinaryName,
		"tx", "provider", "create-consumer", jsonFile,
		`--from`, `validator`+fmt.Sprint(validator),
		`--chain-id`, string(tr.testConfig.chainConfigs[providerChain].ChainId),
		`--home`, tr.getValidatorHome(providerChain, validator),
		`--gas`, `900000`,
		`--node`, tr.getValidatorNode(providerChain, validator),
		`--keyring-backend`, `test`,
		"--output", "json",
		`-y`,
	)

	bz, err = cmd.CombinedOutput()
	if err != nil {
		log.Fatal("create consumer failed ", "error: ", err, "output: ", string(bz))
	}

	txResponse := &TxResponse{}
	err = json.Unmarshal(bz, txResponse)
	if err != nil {
		log.Fatalf("unmarshalling tx response on create-consumer: %s, json: %s", err.Error(), string(bz))
	}

	if txResponse.Code != 0 {
		log.Fatalf("sending transaction failed with error code %d, Log:'%s'", txResponse.Code, txResponse.RawLog)
	}

	// TODO: introduce waitForTx (see issue #2198)
	tr.waitBlocks(providerChain, 2, 10*time.Second)

	// Get Consumer ID from transaction
	cmd = tr.target.ExecCommand(
		tr.testConfig.chainConfigs[providerChain].BinaryName,
		"query", "tx", txResponse.TxHash,
		`--node`, tr.getValidatorNode(providerChain, validator),
		"--output", "json",
	)
	bz, err = cmd.CombinedOutput()
	if err != nil {
		log.Fatalf("not able to query tx containing creation-consumer: tx: %s, err: %s, out: %s",
			txResponse.TxHash, err.Error(), string(bz))
	}

	err = json.Unmarshal(bz, txResponse)
	if err != nil {
		log.Fatalf("unmarshalling tx containing create-consumer: %s, json: %s", err.Error(), string(bz))
	}

	consumerId := ""
	for _, event := range txResponse.Events {
		if event.Type != "create_consumer" {
			continue
		}
		attr, exists := event.GetAttribute("consumer_id")
		if !exists {
			log.Fatalf("no event with consumer_id found in tx content of create_consumer: %v", event)
		}
		consumerId = attr.Value
	}
	if consumerId == "" {
		log.Fatalf("no consumer-id found in consumer creation transaction events for chain '%s'. events: %v", consumerChain, txResponse.Events)
	}

	return ConsumerID(consumerId)
}

>>>>>>> b9ecf442
// submitConsumerAdditionProposal initializes a consumer chain and submits a governance proposal
func (tr Chain) SubmitConsumerAdditionProposal(
	action e2e.SubmitConsumerAdditionProposalAction,
	verbose bool,
) {
	params := ccvtypes.DefaultParams()
	testCfg := tr.testConfig //tr.GetTestConfig()
	spawnTime := testCfg.ContainerConfig.Now.Add(time.Duration(action.SpawnTime) * time.Millisecond)
	consumerChainCfg := tr.testConfig.ChainConfigs[action.ConsumerChain]
	providerChainCfg := tr.testConfig.ChainConfigs[action.Chain]

	Metadata := types.ConsumerMetadata{
		Name:        "chain " + string(action.Chain),
		Description: "no description",
		Metadata:    "no metadata",
	}

	initializationParameters := types.ConsumerInitializationParameters{
		InitialHeight: action.InitialHeight,
		GenesisHash:   []byte("gen_hash"),
		BinaryHash:    []byte("bin_hash"),
		SpawnTime:     spawnTime,

		UnbondingPeriod:                   params.UnbondingPeriod,
		CcvTimeoutPeriod:                  params.CcvTimeoutPeriod,
		TransferTimeoutPeriod:             params.TransferTimeoutPeriod,
		ConsumerRedistributionFraction:    params.ConsumerRedistributionFraction,
		BlocksPerDistributionTransmission: params.BlocksPerDistributionTransmission,
		HistoricalEntries:                 params.HistoricalEntries,
		DistributionTransmissionChannel:   action.DistributionChannel,
	}

	bz, err := tr.target.CreateConsumer(providerChainCfg.ChainId, consumerChainCfg.ChainId, action.From, Metadata, &initializationParameters, nil)
	if err != nil {
		log.Fatalf("create consumer failed error: '%s'\n%s", err.Error(), string(bz))
	}

	txResponse := tr.waitForTx(providerChainCfg.ChainId, bz, 10*time.Second)

	consumerId := ""
	for _, event := range txResponse.Events {
		if event.Type != "create_consumer" {
			continue
		}
		attr, exists := event.GetAttribute("consumer_id")
		if !exists {
			log.Fatalf("no event with consumer_id found in tx content of create_consumer: %v", event)
		}
		consumerId = attr.Value
	}

	if consumerId == "" {
		log.Fatalf("no consumer-id found in consumer creation transaction events for chain '%s'. events: %v",
			consumerChainCfg.ChainId, txResponse.Events)
	}

	authority := "cosmos10d07y265gmmuvt4z0w9aw880jnsr700j6zn9kn"
	// Set the new created consumer-id on the chain's config
	consumerChainCfg.ConsumerId = ConsumerID(consumerId)
	tr.testConfig.ChainConfigs[action.ConsumerChain] = consumerChainCfg

	// Update consumer to change owner to governance before submitting the proposal
	update := &types.MsgUpdateConsumer{
		ConsumerId:      string(consumerId),
		NewOwnerAddress: authority,
	}
	// For the MsgUpdateConsumer sent in the proposal
	powerShapingParameters := types.PowerShapingParameters{
		Top_N:              0,
		ValidatorsPowerCap: action.ValidatorsPowerCap,
		ValidatorSetCap:    action.ValidatorSetCap,
		Allowlist:          action.Allowlist,
		Denylist:           action.Denylist,
		MinStake:           action.MinStake,
		AllowInactiveVals:  action.AllowInactiveVals,
		Prioritylist:       action.Prioritylist,
	}
	update.PowerShapingParameters = &powerShapingParameters

	bz, err = tr.target.UpdateConsumer(action.Chain, action.From, *update, verbose)
	if err != nil {
		log.Fatalf("error updating consumer '%s': err=%s, out=%s", consumerId, err.Error(), string(bz))
	}
	tr.waitForTx(action.Chain, bz, 10*time.Second)

	// - set PowerShaping params TopN > 0 for consumer chain
	update.PowerShapingParameters.Top_N = action.TopN
	update.Owner = authority
	update.NewOwnerAddress = ""
	update.InitializationParameters = &initializationParameters
	update.InitializationParameters.SpawnTime = spawnTime
	update.Metadata = &Metadata

	// Generate proposal content
	title := "Propose the addition of a new chain"
	description := "description of the consumer modification proposal"
	summary := "Gonna be a great chain"
	expedited := false
	metadata := "ipfs://CID"
	deposit := fmt.Sprintf("%dstake", action.Deposit)
	jsonStr := e2e.GenerateGovProposalContent(title, summary, metadata, deposit, description, expedited, update)
	bz, err = tr.target.SubmitGovProposal(providerChainCfg.ChainId, action.From, "", jsonStr, verbose)
	if err != nil {
		log.Fatalf("gov submit consumer addition command failed with error: '%s', out:'%s'",
			err.Error(), string(bz))
	}
	txResponse = e2e.GetTxResponse(bz)
	if txResponse.Code != 0 {
<<<<<<< HEAD
		log.Fatalf("gov submit consumer addition transaction failed with error code %d, Log:'%s'", txResponse.Code, txResponse.RawLog)
=======
		log.Fatalf("gov submit consumer update transaction failed with error code %d, Log:'%s'", txResponse.Code, txResponse.RawLog)
	}

	if verbose {
		fmt.Println("submitConsumerAdditionProposal output:", string(bz))
	}

	// wait for inclusion in a block -> '--broadcast-mode block' is deprecated
	tr.waitBlocks(providerChainCfg.ChainId, 2, 10*time.Second)
}

func (tr Chain) submitConsumerAdditionLegacyProposal(
	action SubmitConsumerAdditionProposalAction,
	verbose bool,
) {
	spawnTime := tr.testConfig.containerConfig.Now.Add(time.Duration(action.SpawnTime) * time.Millisecond)
	params := ccvtypes.DefaultParams()
	prop := client.ConsumerAdditionProposalJSON{
		Title:                             "Propose the addition of a new chain",
		Summary:                           "Gonna be a great chain",
		ChainId:                           string(tr.testConfig.chainConfigs[action.ConsumerChain].ChainId),
		InitialHeight:                     action.InitialHeight,
		GenesisHash:                       []byte("gen_hash"),
		BinaryHash:                        []byte("bin_hash"),
		SpawnTime:                         spawnTime,
		ConsumerRedistributionFraction:    params.ConsumerRedistributionFraction,
		BlocksPerDistributionTransmission: params.BlocksPerDistributionTransmission,
		HistoricalEntries:                 params.HistoricalEntries,
		CcvTimeoutPeriod:                  params.CcvTimeoutPeriod,
		TransferTimeoutPeriod:             params.TransferTimeoutPeriod,
		UnbondingPeriod:                   params.UnbondingPeriod,
		Deposit:                           fmt.Sprint(action.Deposit) + `stake`,
		DistributionTransmissionChannel:   action.DistributionChannel,
		TopN:                              action.TopN,
		ValidatorsPowerCap:                action.ValidatorsPowerCap,
		ValidatorSetCap:                   action.ValidatorSetCap,
		Allowlist:                         action.Allowlist,
		Denylist:                          action.Denylist,
		MinStake:                          action.MinStake,
		AllowInactiveVals:                 action.AllowInactiveVals,
		Prioritylist:                      action.Prioritylist,
	}

	bz, err := json.Marshal(prop)
	if err != nil {
		log.Fatal(err)
	}

	jsonStr := string(bz)
	if strings.Contains(jsonStr, "'") {
		log.Fatal("prop json contains single quote")
	}

	//#nosec G204 -- bypass unsafe quoting warning (no production code)
	cmd := tr.target.ExecCommand(
		"/bin/bash", "-c", fmt.Sprintf(`echo '%s' > %s`, jsonStr, "/temp-proposal.json"))
	bz, err = cmd.CombinedOutput()
	if verbose {
		log.Println("submitConsumerAdditionProposal cmd: ", cmd.String())
	}

	if err != nil {
		log.Fatal(err, "\n", string(bz))
	}

	// CONSUMER ADDITION PROPOSAL
	cmd = tr.target.ExecCommand(
		tr.testConfig.chainConfigs[action.Chain].BinaryName,
		"tx", "gov", "submit-legacy-proposal", "consumer-addition", "/temp-proposal.json",
		`--from`, `validator`+fmt.Sprint(action.From),
		`--chain-id`, string(tr.testConfig.chainConfigs[action.Chain].ChainId),
		`--home`, tr.getValidatorHome(action.Chain, action.From),
		`--gas`, `900000`,
		`--node`, tr.getValidatorNode(action.Chain, action.From),
		`--keyring-backend`, `test`,
		`-y`,
	)

	if verbose {
		fmt.Println("submitConsumerAdditionProposal cmd:", cmd.String())
		fmt.Println("submitConsumerAdditionProposal json:", jsonStr)
	}
	bz, err = cmd.CombinedOutput()
	if err != nil {
		log.Fatal(err, "\n", string(bz))
>>>>>>> b9ecf442
	}

	if verbose {
		fmt.Println("submitConsumerAdditionProposal output:", string(bz))
	}

	// wait for inclusion in a block -> '--broadcast-mode block' is deprecated
	tr.waitForTx(providerChainCfg.ChainId, bz, 20*time.Second)
}

func (tr Chain) SubmitConsumerRemovalProposal(
	action SubmitConsumerRemovalProposalAction,
	verbose bool,
) {
	consumerId := string(tr.testConfig.ChainConfigs[action.ConsumerChain].ConsumerId)
	title := fmt.Sprintf("Stop the %v chain", action.ConsumerChain)
	description := "stop consumer chain"
	summary := "It was a great chain"
	expedited := false
	metadata := "ipfs://CID"
	deposit := fmt.Sprintf("%dstake", action.Deposit)
	authority := "cosmos10d07y265gmmuvt4z0w9aw880jnsr700j6zn9kn"

	msg := types.MsgRemoveConsumer{
		ConsumerId: consumerId,
		Owner:      authority,
	}

	jsonStr := e2e.GenerateGovProposalContent(title, summary, metadata, deposit, description, expedited, &msg)

	// #nosec G204 -- bypass unsafe quoting warning (no production code)
	proposalFile := "/remove-consumer-proposal.json"
	bz, err := tr.target.ExecCommand(
		"/bin/bash", "-c", fmt.Sprintf(`echo '%s' > %s`, jsonStr, proposalFile),
	).CombinedOutput()
	if err != nil {
		log.Fatal(err, "\n", string(bz))
	}

	// CONSUMER REMOVAL PROPOSAL
	cmd := tr.target.ExecCommand(
		tr.testConfig.ChainConfigs[action.Chain].BinaryName,
		"tx", "gov", "submit-proposal", proposalFile,
		`--from`, `validator`+fmt.Sprint(action.From),
		`--chain-id`, string(tr.testConfig.ChainConfigs[action.Chain].ChainId),
		`--home`, tr.getValidatorHome(action.Chain, action.From),
		`--gas`, `900000`,
		`--node`, tr.getValidatorNode(action.Chain, action.From),
		`--keyring-backend`, `test`,
		`-o`, `json`,
		`-y`,
	)

	if verbose {
		fmt.Println("SubmitConsumerRemovalProposal cmd:", cmd.String())
		fmt.Println("SubmitConsumerRemovalProposal json:", jsonStr)
	}
	bz, err = cmd.CombinedOutput()
	if err != nil {
		log.Fatal("submit consumer removal proposal failed:", err, "\n", string(bz))
	}

	if verbose {
		fmt.Println("SubmitConsumerRemovalProposal output:", string(bz))
	}

	// wait for inclusion in a block -> '--broadcast-mode block' is deprecated
	tr.waitForTx(ChainID("provi"), bz, 30*time.Second)
}

func (tr Chain) submitConsumerRemovalLegacyProposal(
	action SubmitConsumerRemovalProposalAction,
	verbose bool,
) {
	prop := client.ConsumerRemovalProposalJSON{
		Title:   fmt.Sprintf("Stop the %v chain", action.ConsumerChain),
		Summary: "It was a great chain",
		ChainId: string(tr.testConfig.ChainConfigs[action.ConsumerChain].ChainId),
		Deposit: fmt.Sprint(action.Deposit) + `stake`,
	}

	bz, err := json.Marshal(prop)
	if err != nil {
		log.Fatal(err)
	}

	jsonStr := string(bz)
	if strings.Contains(jsonStr, "'") {
		log.Fatal("prop json contains single quote")
	}

	bz, err = tr.target.ExecCommand(
		"/bin/bash", "-c", fmt.Sprintf(`echo '%s' > %s`, jsonStr, "/temp-proposal.json")).CombinedOutput()
	if err != nil {
		log.Fatal(err, "\n", string(bz))
	}

	bz, err = tr.target.ExecCommand(
		tr.testConfig.ChainConfigs[action.Chain].BinaryName,
		"tx", "gov", "submit-legacy-proposal", "consumer-removal",
		"/temp-proposal.json",
		`--from`, `validator`+fmt.Sprint(action.From),
		`--chain-id`, string(tr.testConfig.ChainConfigs[action.Chain].ChainId),
		`--home`, tr.getValidatorHome(action.Chain, action.From),
		`--node`, tr.getValidatorNode(action.Chain, action.From),
		`--gas`, "900000",
		`--keyring-backend`, `test`,
		`-y`,
	).CombinedOutput()
	if err != nil {
		log.Fatal(err, "\n", string(bz))
	}

	// wait for inclusion in a block -> '--broadcast-mode block' is deprecated
	tr.waitBlocks(ChainID("provi"), 2, 20*time.Second)
}

type SubmitConsumerModificationProposalAction struct {
	Chain              ChainID
	From               ValidatorID
	Deposit            uint
	ConsumerChain      ChainID
	TopN               uint32
	ValidatorsPowerCap uint32
	ValidatorSetCap    uint32
	Allowlist          []string
	Denylist           []string
	AllowInactiveVals  bool
	MinStake           uint64
	NewOwner           string
	Prioritylist       []string
}

func (tr Chain) submitConsumerModificationProposal(
	action SubmitConsumerModificationProposalAction,
	verbose bool,
) {
	consumerId := string(tr.testConfig.ChainConfigs[action.ConsumerChain].ConsumerId)
	title := "Propose the modification of the PSS parameters of a chain"
	description := "description of the consumer modification proposal"
	summary := "summary of a modification proposal"
	expedited := false
	metadata := "ipfs://CID"
	deposit := fmt.Sprintf("%dstake", action.Deposit)
	authority := "cosmos10d07y265gmmuvt4z0w9aw880jnsr700j6zn9kn"

	msg := types.MsgUpdateConsumer{
		Owner:           authority,
		ConsumerId:      consumerId,
		NewOwnerAddress: action.NewOwner,
		PowerShapingParameters: &types.PowerShapingParameters{
			Top_N:              action.TopN,
			ValidatorsPowerCap: action.ValidatorsPowerCap,
			ValidatorSetCap:    action.ValidatorSetCap,
			Allowlist:          action.Allowlist,
			Denylist:           action.Denylist,
			Prioritylist:       action.Prioritylist,
		},
	}

	jsonStr := e2e.GenerateGovProposalContent(title, summary, metadata, deposit, description, expedited, &msg)
	// #nosec G204 -- bypass unsafe quoting warning (no production code)
	proposalFile := "/update-consumer-proposal.json"
	bz, err := tr.target.ExecCommand(
		"/bin/bash", "-c", fmt.Sprintf(`echo '%s' > %s`, jsonStr, proposalFile),
	).CombinedOutput()
	if err != nil {
		log.Fatal(err, "\n", string(bz))
	}

	// CONSUMER MODIFICATION PROPOSAL
	cmd := tr.target.ExecCommand(
		tr.testConfig.ChainConfigs[action.Chain].BinaryName,
		"tx", "gov", "submit-proposal", proposalFile,
		`--from`, `validator`+fmt.Sprint(action.From),
		`--chain-id`, string(tr.testConfig.ChainConfigs[action.Chain].ChainId),
		`--home`, tr.getValidatorHome(action.Chain, action.From),
		`--gas`, `900000`,
		`--node`, tr.getValidatorNode(action.Chain, action.From),
		`--keyring-backend`, `test`,
		`-y`,
	)

	if verbose {
		fmt.Println("submitConsumerModificationProposal cmd:", cmd.String())
		fmt.Println("submitConsumerModificationProposal json:", jsonStr)
	}
	bz, err = cmd.CombinedOutput()
	if err != nil {
		log.Fatal("submit consumer modification proposal failed:", err, "\n", string(bz))
	}

	if verbose {
		fmt.Println("submitConsumerModificationProposal output:", string(bz))
	}

	// wait for inclusion in a block -> '--broadcast-mode block' is deprecated
	tr.waitBlocks(ChainID("provi"), 2, 10*time.Second)
}

func (tr Chain) submitConsumerModificationLegacyProposal(
	action SubmitConsumerModificationProposalAction,
	verbose bool,
) {
	prop := client.ConsumerModificationProposalJSON{
		Title:              "Propose the modification of the PSS parameters of a chain",
		Summary:            "summary of a modification proposal",
		ChainId:            string(tr.testConfig.ChainConfigs[action.ConsumerChain].ChainId),
		Deposit:            fmt.Sprint(action.Deposit) + `stake`,
		TopN:               action.TopN,
		ValidatorsPowerCap: action.ValidatorsPowerCap,
		ValidatorSetCap:    action.ValidatorSetCap,
		Allowlist:          action.Allowlist,
		Denylist:           action.Denylist,
		Prioritylist:       action.Prioritylist,
	}

	bz, err := json.Marshal(prop)
	if err != nil {
		log.Fatal(err)
	}

	jsonStr := string(bz)
	if strings.Contains(jsonStr, "'") {
		log.Fatal("prop json contains single quote")
	}

	//#nosec G204 -- bypass unsafe quoting warning (no production code)
	bz, err = tr.target.ExecCommand(
		"/bin/bash", "-c", fmt.Sprintf(`echo '%s' > %s`, jsonStr, "/temp-proposal.json"),
	).CombinedOutput()
	if err != nil {
		log.Fatal(err, "\n", string(bz))
	}

	// CONSUMER MODIFICATION PROPOSAL
	cmd := tr.target.ExecCommand(
		tr.testConfig.ChainConfigs[action.Chain].BinaryName,
		"tx", "gov", "submit-legacy-proposal", "consumer-modification", "/temp-proposal.json",
		`--from`, `validator`+fmt.Sprint(action.From),
		`--chain-id`, string(tr.testConfig.ChainConfigs[action.Chain].ChainId),
		`--home`, tr.getValidatorHome(action.Chain, action.From),
		`--gas`, `900000`,
		`--node`, tr.getValidatorNode(action.Chain, action.From),
		`--keyring-backend`, `test`,
		`-y`,
	)
	if verbose {
		log.Println("submitConsumerModificationProposal cmd: ", cmd.String())
		log.Println("submitConsumerModificationProposal json: ", jsonStr)
	}

	bz, err = cmd.CombinedOutput()
	if err != nil {
		log.Fatal(err, "\n", string(bz))
	}

	if verbose {
		log.Println("submitConsumerModificationProposal output: ", string(bz))
	}

	// wait for inclusion in a block -> '--broadcast-mode block' is deprecated
	tr.waitBlocks(ChainID("provi"), 2, 10*time.Second)
}

type SubmitEnableTransfersProposalAction struct {
	Chain   ChainID
	From    ValidatorID
	Title   string
	Deposit uint
}

func (tr Chain) submitEnableTransfersProposalAction(
	action SubmitEnableTransfersProposalAction,
	verbose bool,
) {
	// gov signed address got by checking the gov module acc address in the test container
	// interchain-security-cdd q auth module-account gov --node tcp://7.7.9.253:26658

	msgUpdateParams := ibctransfertypes.MsgUpdateParams{
		Signer: "consumer10d07y265gmmuvt4z0w9aw880jnsr700jlh7295",
		Params: ibctransfertypes.Params{
			SendEnabled:    true,
			ReceiveEnabled: true,
		},
	}
	// Generate proposal content
	description := "update IBC params"
	summary := "Enable transfer send/receive"
	expedited := false
	metadata := "ipfs://CID"
	deposit := fmt.Sprintf("%dstake", action.Deposit)
	jsonStr := e2e.GenerateGovProposalContent(action.Title, summary, metadata, deposit, description, expedited, &msgUpdateParams)

	//#nosec G204 -- bypass unsafe quoting warning (no production code)
	bz, err := tr.target.ExecCommand(
		"/bin/bash", "-c", fmt.Sprintf(`echo '%s' > %s`, jsonStr, "/params-proposal.json"),
	).CombinedOutput()
	if err != nil {
		log.Fatal(err, "\n", string(bz))
	}

	cmd := tr.target.ExecCommand(
		tr.testConfig.ChainConfigs[action.Chain].BinaryName,
		"tx", "gov", "submit-proposal", "/params-proposal.json",
		`--from`, `validator`+fmt.Sprint(action.From),
		`--chain-id`, string(tr.testConfig.ChainConfigs[action.Chain].ChainId),
		`--home`, tr.getValidatorHome(action.Chain, action.From),
		`--node`, tr.getValidatorNode(action.Chain, action.From),
		`--gas`, "900000",
		`--keyring-backend`, `test`,
		`-y`,
	)

	bz, err = cmd.CombinedOutput()
	if err != nil {
		log.Fatal(err, "\n", string(bz))
	}

	// wait for inclusion in a block -> '--broadcast-mode block' is deprecated
	tr.waitBlocks(action.Chain, 2, 60*time.Second)
}

type VoteGovProposalAction struct {
	Chain      ChainID
	From       []ValidatorID
	Vote       []string
	PropNumber uint
}

func (tr *Chain) voteGovProposal(
	action VoteGovProposalAction,
	verbose bool,
) {
	var wg sync.WaitGroup
	for i, val := range action.From {
		wg.Add(1)
		vote := action.Vote[i]
		go func(val ValidatorID, vote string) {
			defer wg.Done()
			bz, err := tr.target.ExecCommand(
				tr.testConfig.ChainConfigs[action.Chain].BinaryName,

				"tx", "gov", "vote",
				fmt.Sprint(action.PropNumber), vote,

				`--from`, `validator`+fmt.Sprint(val),
				`--chain-id`, string(tr.testConfig.ChainConfigs[action.Chain].ChainId),
				`--home`, tr.getValidatorHome(action.Chain, val),
				`--node`, tr.getValidatorNode(action.Chain, val),
				`--keyring-backend`, `test`,
				`--gas`, "900000",
				`-y`,
			).CombinedOutput()
			if err != nil {
				log.Fatal(err, "\n", string(bz))
			}
		}(val, vote)
	}

	wg.Wait()
	// wait for inclusion in a block -> '--broadcast-mode block' is deprecated
	tr.waitBlocks(action.Chain, 1, 10*time.Second)
	tr.WaitTime(time.Duration(tr.testConfig.ChainConfigs[action.Chain].VotingWaitTime) * time.Second)
}

func (tr *Chain) StartConsumerChain(
	action StartConsumerChainAction,
	verbose bool,
) {
	fmt.Println("Starting consumer chain ", action.ConsumerChain)
	consumerGenesis := ".app_state.ccvconsumer = " + tr.getConsumerGenesis(action.ProviderChain, action.ConsumerChain)
	consumerGenesisChanges := tr.testConfig.ChainConfigs[action.ConsumerChain].GenesisChanges
	if consumerGenesisChanges != "" {
		consumerGenesis = consumerGenesis + " | " + consumerGenesisChanges
	}
	if action.GenesisChanges != "" {
		consumerGenesis = consumerGenesis + " | " + action.GenesisChanges
	}

	tr.StartChain(e2e.StartChainAction{
		Chain:          action.ConsumerChain,
		Validators:     action.Validators,
		GenesisChanges: consumerGenesis,
		IsConsumer:     true,
	}, verbose)
}

// Get consumer genesis from provider
func (tr *Chain) getConsumerGenesis(providerChain, consumerChain ChainID) string {
	fmt.Println("Exporting consumer genesis from provider")
	providerBinaryName := tr.testConfig.ChainConfigs[providerChain].BinaryName
	consumerId := string(tr.testConfig.ChainConfigs[consumerChain].ConsumerId)

	now := time.Now()
	timeout := now.Add(30 * time.Second)
	var bz []byte
	var err error
	for {
		cmd := tr.target.ExecCommand(
			providerBinaryName,

			"query", "provider", "consumer-genesis", consumerId,

			`--node`, tr.target.GetQueryNode(providerChain),
			`-o`, `json`,
		)
		bz, err = cmd.CombinedOutput()
		if err == nil {
			break
		}

		if time.Now().After(timeout) {
			log.Print("Failed running command: ", cmd)
			log.Fatal(err, "\n", string(bz))
		}
		time.Sleep(2 * time.Second)
	}

	if tr.testConfig.TransformGenesis || needsGenesisTransform(*tr.testConfig) {
		return string(tr.transformConsumerGenesis(consumerChain, bz))
	} else {
		fmt.Println("No genesis transformation performed")
	}
	return string(bz)
}

// needsGenesisTransform tries to identify if a genesis transformation should be performed
func needsGenesisTransform(cfg TestConfig) bool {
	// no genesis transformation needed for same versions
	if cfg.ConsumerVersion == cfg.ProviderVersion {
		return false
	}

	// use v4.0.0 (after genesis transform breakages) for the checks if 'latest' is used
	consumerVersion := cfg.ConsumerVersion
	if cfg.ConsumerVersion == VLatest {
		consumerVersion = V400
	}
	providerVersion := cfg.ProviderVersion
	if cfg.ProviderVersion == VLatest {
		providerVersion = V400
	}

	if !semver.IsValid(consumerVersion) || !semver.IsValid(providerVersion) {
		fmt.Printf("unable to identify the need for genesis transformation: invalid sem-version: consumer='%s', provider='%s'",
			consumerVersion, providerVersion)
		return false
	}

	breakages := []string{V300, V330, V400}
	for _, breakage := range breakages {
		if (semver.Compare(consumerVersion, breakage) < 0 && semver.Compare(providerVersion, breakage) >= 0) ||
			(semver.Compare(providerVersion, breakage) < 0 && semver.Compare(consumerVersion, breakage) >= 0) {
			fmt.Println("genesis transformation needed for versions:", providerVersion, consumerVersion)
			return true
		}
	}
	fmt.Println("NO genesis transformation needed for versions:", providerVersion, consumerVersion)
	return false
}

// getTransformParameter identifies the needed transformation parameter for current `transformGenesis` implementation
// based on consumer and provider versions.
func getTransformParameter(consumerVersion string) (string, error) {
	switch consumerVersion {
	case "":
		// For "" (default: local workspace) use HEAD as reference point
		consumerVersion = "HEAD"
	case VLatest:
		// For 'latest' originated from latest-image use "origin/main" as ref point
		consumerVersion = "origin/main"
	}

	// Hash of breakage due to preHashKey release in version 2.x
	// ics23/go v.0.10.0 adding 'prehash_key_before_comparison' in ProofSpec
	breakage_prehash := "d4dde74b062c2fded0d3b3dbef4b3b0229e317f3" // first released in v3.2.0-consumer

	// breakage 2: split of genesis
	breakage_splitgenesisMain := "946f6ec626d3de3fe2e00cbb386ccf9c2f05d94d"
	breakage_splitgenesisV33x := "1d2641a3b2ba706ae0a307d9019b48c62d86133b"

	// breakage 3: split of genesis + delay_period
	breakage_retry_delay := "88499b7c650ea0fb2c448af2b182ad5fee94d795"

	// mapping of the accepted parameter values of the `genesis transform` command
	// to the related git refs introducing a breakage
	transformParams := map[string][]string{
		"v2.x":   {breakage_prehash},
		"v3.3.x": {breakage_splitgenesisMain, breakage_splitgenesisV33x},
		"v4.x":   {breakage_retry_delay},
	}

	// set default consumer target version to "v4.x"
	// and iterate in order of breakage history [oldest first] to identify
	// the "--to" target for consumer version used
	targetVersion := "v4.x"
	keys := make([]string, 0, len(transformParams))
	for k := range transformParams {
		keys = append(keys, k)
	}
	sort.Slice(keys, func(k, l int) bool { return keys[k] < keys[l] })

	for _, version := range keys {
		for _, breakageHash := range transformParams[version] {
			// Check if the 'breakage' is an ancestor of the 'consumerVersion'
			//#nosec G204 -- Bypass linter warning for spawning subprocess with cmd arguments
			cmd := exec.Command("git", "merge-base", "--is-ancestor", breakageHash, consumerVersion)
			fmt.Println("running ", cmd)
			out, err := cmd.CombinedOutput()
			if err == nil {
				// breakage is already part of the consumer version -> goto next breakage
				fmt.Println(" consumer >= breakage ", transformParams[version], " ... going to next one")
				targetVersion = version
				break
			}

			if rc, ok := err.(*exec.ExitError); ok {
				if rc.ExitCode() != 1 {
					return "", fmt.Errorf("error identifying transform parameter '%v': %s", err, string(out))
				}
				// not an ancestor -- ignore this breakage
				fmt.Println("breakage :", transformParams[version], " is not an ancestor of version ", version)
				continue
			}
			return "", fmt.Errorf("unexpected error when running '%v': %v", cmd, err) // unable to get return code
		}
	}
	// consumer > latest known breakage (use default target version 'v4.x')
	return fmt.Sprintf("--to=%s", targetVersion), nil
}

// Transform consumer genesis content from older version
func (tr *Chain) transformConsumerGenesis(consumerChain ChainID, genesis []byte) []byte {
	fmt.Println("Transforming consumer genesis")

	fileName := "consumer_genesis.json"
	file, err := os.CreateTemp("", fileName)
	if err != nil {
		panic(fmt.Sprintf("failed writing ccv consumer file : %v", err))
	}
	defer file.Close()
	err = os.WriteFile(file.Name(), genesis, 0o600)
	if err != nil {
		log.Panicf("Failed writing consumer genesis to file: %v", err)
	}

	containerInstance := tr.testConfig.ContainerConfig.ContainerName
	targetFile := fmt.Sprintf("/tmp/%s", fileName)
	sourceFile := file.Name()
	//#nosec G204 -- Bypass linter warning for spawning subprocess with cmd arguments.
	cmd := exec.Command("docker", "cp", sourceFile,
		fmt.Sprintf("%s:%s", containerInstance, targetFile))
	genesis, err = cmd.CombinedOutput()
	if err != nil {
		log.Panic(err, "\n", string(genesis))
	}

	// check if genesis transform supports --to target
	bz, err := tr.target.ExecCommand(
		"interchain-security-transformer",
		"genesis", "transform", "--to").CombinedOutput()
	if err != nil && !strings.Contains(string(bz), "unknown flag: --to") {
		targetVersion, err := getTransformParameter(tr.testConfig.ConsumerVersion)
		if err != nil {
			log.Panic("Failed getting genesis transformation parameter: ", err)
		}
		cmd = tr.target.ExecCommand(
			"interchain-security-transformer",
			"genesis", "transform", targetVersion, targetFile)
	} else {
		cmd = tr.target.ExecCommand(
			"interchain-security-transformer",
			"genesis", "transform", targetFile)
	}

	result, err := cmd.CombinedOutput()
	if err != nil {
		log.Panic(err, "CCV consumer genesis transformation failed: %s", string(result))
	}
	return result
}

func (tr Chain) changeoverChain(
	action e2e.ChangeoverChainAction,
	verbose bool,
) {
	consumerGenesis := ".app_state.ccvconsumer = " + tr.getConsumerGenesis(action.ProviderChain, action.SovereignChain)

	consumerGenesisChanges := tr.testConfig.ChainConfigs[action.SovereignChain].GenesisChanges
	if consumerGenesisChanges != "" {
		consumerGenesis = consumerGenesis + " | " + consumerGenesisChanges
	}
	if action.GenesisChanges != "" {
		consumerGenesis = consumerGenesis + " | " + action.GenesisChanges
	}

	tr.startChangeover(e2e.ChangeoverChainAction{
		Validators:     action.Validators,
		GenesisChanges: consumerGenesis,
	}, verbose)
}

func (tr Chain) startChangeover(
	action e2e.ChangeoverChainAction,
	verbose bool,
) {
	chainConfig := tr.testConfig.ChainConfigs[ChainID("sover")]
	type jsonValAttrs struct {
		Mnemonic         string `json:"mnemonic"`
		Allocation       string `json:"allocation"`
		Stake            string `json:"stake"`
		ValId            string `json:"val_id"`
		PrivValidatorKey string `json:"priv_validator_key"`
		NodeKey          string `json:"node_key"`
		IpSuffix         string `json:"ip_suffix"`

		ConsumerMnemonic         string `json:"consumer_mnemonic"`
		ConsumerPrivValidatorKey string `json:"consumer_priv_validator_key"`
		StartWithConsumerKey     bool   `json:"start_with_consumer_key"`
	}

	var validators []jsonValAttrs
	for _, val := range action.Validators {
		validators = append(validators, jsonValAttrs{
			Mnemonic:         tr.testConfig.ValidatorConfigs[val.Id].Mnemonic,
			NodeKey:          tr.testConfig.ValidatorConfigs[val.Id].NodeKey,
			ValId:            fmt.Sprint(val.Id),
			PrivValidatorKey: tr.testConfig.ValidatorConfigs[val.Id].PrivValidatorKey,
			Allocation:       fmt.Sprint(val.Allocation) + "stake",
			Stake:            fmt.Sprint(val.Stake) + "stake",
			IpSuffix:         tr.testConfig.ValidatorConfigs[val.Id].IpSuffix,

			ConsumerMnemonic:         tr.testConfig.ValidatorConfigs[val.Id].ConsumerMnemonic,
			ConsumerPrivValidatorKey: tr.testConfig.ValidatorConfigs[val.Id].ConsumerPrivValidatorKey,
			// if true node will be started with consumer key for each consumer chain
			StartWithConsumerKey: tr.testConfig.ValidatorConfigs[val.Id].UseConsumerKey,
		})
	}

	vals, err := json.Marshal(validators)
	if err != nil {
		log.Fatal(err)
	}

	// Concat genesis changes defined in chain config, with any custom genesis changes for this chain instantiation
	var genesisChanges string
	if action.GenesisChanges != "" {
		genesisChanges = chainConfig.GenesisChanges + " | " + action.GenesisChanges
	} else {
		genesisChanges = chainConfig.GenesisChanges
	}

	isConsumer := true
	changeoverScript := tr.target.GetTestScriptPath(isConsumer, "start-changeover.sh")
	cmd := tr.target.ExecCommand(
		"/bin/bash",
		changeoverScript, chainConfig.UpgradeBinary, string(vals),
		"sover", chainConfig.IpPrefix, genesisChanges,
		tr.testConfig.TendermintConfigOverride,
	)

	cmdReader, err := cmd.StdoutPipe()
	if err != nil {
		log.Fatal(err)
	}
	cmd.Stderr = cmd.Stdout

	if err := cmd.Start(); err != nil {
		log.Fatal(err)
	}

	scanner := bufio.NewScanner(cmdReader)

	for scanner.Scan() {
		out := scanner.Text()
		if verbose {
			fmt.Println("startChangeover: " + out)
		}
		if out == done {
			break
		}
	}
	if err := scanner.Err(); err != nil {
		log.Fatal("startChangeover died", err)
	}
}

type AddChainToRelayerAction struct {
	Chain      ChainID
	Validator  ValidatorID
	IsConsumer bool
}

// Set up the config for a new chain for gorelayer.
// This config is added to the container as a file.
// We then add the chain to the relayer, using this config as the chain config with `rly chains add --file`
// This is functionally similar to the config used by Hermes for chains, e.g. gas is free.
const gorelayerChainConfigTemplate = `
{
	"type": "cosmos",
	"value": {
		"key": "default",
		"chain-id": "%s",
		"rpc-addr": "%s",
		"account-prefix": "%s",
		"keyring-backend": "test",
		"gas-adjustment": 1.2,
		"gas-prices": "0.00stake",
		"debug": true,
		"timeout": "20s",
		"output-format": "json",
		"sign-mode": "direct"
	}
}`

func (tr Chain) addChainToRelayer(
	action AddChainToRelayerAction,
	verbose bool,
) {
	if !tr.testConfig.UseGorelayer {
		tr.addChainToHermes(action, verbose)
	} else {
		tr.addChainToGorelayer(action, verbose)
	}
}

func (tr Chain) addChainToGorelayer(
	action AddChainToRelayerAction,
	verbose bool,
) {
	queryNodeIP := tr.target.GetQueryNodeIP(action.Chain)
	ChainId := tr.testConfig.ChainConfigs[action.Chain].ChainId
	rpcAddr := "http://" + queryNodeIP + ":26658"

	chainConfig := fmt.Sprintf(gorelayerChainConfigTemplate,
		ChainId,
		rpcAddr,
		tr.testConfig.ChainConfigs[action.Chain].AccountPrefix,
	)

	bz, err := tr.target.ExecCommand(
		"rly", "config", "init").CombinedOutput()
	if err != nil && !strings.Contains(string(bz), "config already exists") {
		log.Fatal(err, "\n", string(bz))
	}

	chainConfigFileName := fmt.Sprintf("/root/%s_config.json", ChainId)

	bashCommand := fmt.Sprintf(`echo '%s' >> %s`, chainConfig, chainConfigFileName)
	bz, err = tr.target.ExecCommand("bash", "-c",
		bashCommand).CombinedOutput()
	if err != nil {
		log.Fatal(err, "\n", string(bz))
	}

	addChainCommand := tr.target.ExecCommand("rly", "chains", "add", "--file", chainConfigFileName, string(ChainId))
	e2e.ExecuteCommand(addChainCommand, "add chain", verbose)

	keyRestoreCommand := tr.target.ExecCommand("rly", "keys", "restore", string(ChainId), "default", tr.testConfig.ValidatorConfigs[action.Validator].Mnemonic)
	e2e.ExecuteCommand(keyRestoreCommand, "restore keys", verbose)
}

func (tr Chain) addChainToHermes(
	action AddChainToRelayerAction,
	verbose bool,
) {
	bz, err := tr.target.ExecCommand("bash", "-c", "hermes", "version").CombinedOutput()
	if err != nil {
		log.Fatal(err, "\n error getting hermes version", string(bz))
	}
	re := regexp.MustCompile(`hermes\s+(\d+.\d+.\d+)`)
	match := re.FindStringSubmatch(string(bz))
	if match == nil {
		log.Fatalln("error identifying hermes version from", string(bz))
	}

	hermesVersion := match[1]
	queryNodeIP := tr.target.GetQueryNodeIP(action.Chain)
	hermesConfig := e2e.GetHermesConfig(hermesVersion, queryNodeIP, tr.testConfig.ChainConfigs[action.Chain], action.IsConsumer)

	bashCommand := fmt.Sprintf(`echo '%s' >> %s`, hermesConfig, "/root/.hermes/config.toml")

	bz, err = tr.target.ExecCommand("bash", "-c", bashCommand).CombinedOutput()
	if err != nil {
		log.Fatal(err, "\n", string(bz))
	}

	// Save mnemonic to file within container
	var mnemonic string
	if tr.testConfig.ValidatorConfigs[action.Validator].UseConsumerKey && action.IsConsumer {
		mnemonic = tr.testConfig.ValidatorConfigs[action.Validator].ConsumerMnemonic
	} else {
		mnemonic = tr.testConfig.ValidatorConfigs[action.Validator].Mnemonic
	}

	saveMnemonicCommand := fmt.Sprintf(`echo '%s' > %s`, mnemonic, "/root/.hermes/mnemonic.txt")
	fmt.Println("Add to hermes", action.Validator)
	bz, err = tr.target.ExecCommand("bash", "-c", saveMnemonicCommand).CombinedOutput()
	if err != nil {
		log.Fatal(err, "\n", string(bz))
	}

	bz, err = tr.target.ExecCommand("hermes",
		"keys", "add",
		"--chain", string(tr.testConfig.ChainConfigs[action.Chain].ChainId),
		"--mnemonic-file", "/root/.hermes/mnemonic.txt",
	).CombinedOutput()
	if err != nil {
		log.Fatal(err, "\n", string(bz))
	}
}

// This config file is used by gorelayer to create a path between chains.
// Since the tests assume we use a certain client-id for certain paths,
// in the config we specify the client id, e.g. 07-tendermint-5.
// The src-channel-filter is empty because we want to relay all channels.
const gorelayerPathConfigTemplate = `{
    "src": {
        "chain-id": "%s",
        "client-id": "07-tendermint-%v"
    },
    "dst": {
        "chain-id": "%s",
        "client-id": "07-tendermint-%v"
    },
    "src-channel-filter": {
        "rule": "",
        "channel-list": []
    }
}
`

type AddIbcConnectionAction struct {
	ChainA  ChainID
	ChainB  ChainID
	ClientA uint
	ClientB uint
}

func (tr Chain) addIbcConnection(
	action AddIbcConnectionAction,
	verbose bool,
) {
	if !tr.testConfig.UseGorelayer {
		tr.addIbcConnectionHermes(action, verbose)
	} else {
		tr.addIbcConnectionGorelayer(action, verbose)
	}
}

func (tr Chain) addIbcConnectionGorelayer(
	action AddIbcConnectionAction,
	verbose bool,
) {
	pathName := tr.GetPathNameForGorelayer(action.ChainA, action.ChainB)

	pathConfig := fmt.Sprintf(gorelayerPathConfigTemplate, action.ChainA, action.ClientA, action.ChainB, action.ClientB)

	pathConfigFileName := fmt.Sprintf("/root/%s_config.json", pathName)

	bashCommand := fmt.Sprintf(`echo '%s' >> %s`, pathConfig, pathConfigFileName)

	//#nosec G204 -- Bypass linter warning for spawning subprocess with cmd arguments.
	pathConfigCommand := tr.target.ExecCommand("bash", "-c", bashCommand)
	e2e.ExecuteCommand(pathConfigCommand, "add path config", verbose)

	//#nosec G204 -- Bypass linter warning for spawning subprocess with cmd arguments.
	newPathCommand := tr.target.ExecCommand("rly",
		"paths", "add",
		string(tr.testConfig.ChainConfigs[action.ChainA].ChainId),
		string(tr.testConfig.ChainConfigs[action.ChainB].ChainId),
		pathName,
		"--file", pathConfigFileName,
	)

	e2e.ExecuteCommand(newPathCommand, "new path", verbose)

	//#nosec G204 -- Bypass linter warning for spawning subprocess with cmd arguments.
	newClientsCommand := tr.target.ExecCommand("rly", "transact", "clients", pathName)

	e2e.ExecuteCommand(newClientsCommand, "new clients", verbose)

	tr.waitBlocks(action.ChainA, 1, 10*time.Second)
	tr.waitBlocks(action.ChainB, 1, 10*time.Second)

	//#nosec G204 -- Bypass linter warning for spawning subprocess with cmd arguments.
	newConnectionCommand := tr.target.ExecCommand("rly", "transact", "connection", pathName)

	e2e.ExecuteCommand(newConnectionCommand, "new connection", verbose)

	tr.waitBlocks(action.ChainA, 1, 10*time.Second)
	tr.waitBlocks(action.ChainB, 1, 10*time.Second)
}

type CreateIbcClientsAction struct {
	ChainA ChainID
	ChainB ChainID
}

// if clients are not provided hermes will first
// create new clients and then a new connection
// otherwise, it would use client provided as CLI argument (-a-client)
func (tr Chain) createIbcClientsHermes(
	action CreateIbcClientsAction,
	verbose bool,
) {
	cmd := tr.target.ExecCommand("hermes",
		"create", "connection",
		"--a-chain", string(tr.testConfig.ChainConfigs[action.ChainA].ChainId),
		"--b-chain", string(tr.testConfig.ChainConfigs[action.ChainB].ChainId),
	)

	cmdReader, err := cmd.StdoutPipe()
	if err != nil {
		log.Fatal(err)
	}
	cmd.Stderr = cmd.Stdout

	if err := cmd.Start(); err != nil {
		log.Fatal(err)
	}

	scanner := bufio.NewScanner(cmdReader)

	for scanner.Scan() {
		out := scanner.Text()
		if verbose {
			fmt.Println("createIbcClientsHermes: " + out)
		}
		if out == done {
			break
		}
	}
	if err := scanner.Err(); err != nil {
		log.Fatal(err)
	}
}

func (tr Chain) addIbcConnectionHermes(
	action AddIbcConnectionAction,
	verbose bool,
) {
	cmd := tr.target.ExecCommand("hermes",
		"create", "connection",
		"--a-chain", string(tr.testConfig.ChainConfigs[action.ChainA].ChainId),
		"--a-client", "07-tendermint-"+fmt.Sprint(action.ClientA),
		"--b-client", "07-tendermint-"+fmt.Sprint(action.ClientB),
	)
	fmt.Println("running: ", cmd)
	cmdReader, err := cmd.StdoutPipe()
	if err != nil {
		log.Fatal(err)
	}
	cmd.Stderr = cmd.Stdout

	if err := cmd.Start(); err != nil {
		log.Fatal(err)
	}

	scanner := bufio.NewScanner(cmdReader)

	for scanner.Scan() {
		out := scanner.Text()
		if verbose {
			fmt.Println("addIbcConnection: " + out)
		}
		if out == done {
			break
		}
	}
	if err := scanner.Err(); err != nil {
		log.Fatal(err)
	}
}

type AddIbcChannelAction struct {
	ChainA      ChainID
	ChainB      ChainID
	ConnectionA uint
	PortA       string
	PortB       string
	Order       string
	Version     string
}

type StartRelayerAction struct{}

func (tr Chain) startRelayer(
	action StartRelayerAction,
	verbose bool,
) {
	if tr.testConfig.UseGorelayer {
		tr.startGorelayer(action, verbose)
	} else {
		tr.startHermes(action, verbose)
	}
}

func (tr Chain) startGorelayer(
	action StartRelayerAction,
	verbose bool,
) {
	// gorelayer start is running in detached mode
	cmd := tr.target.ExecDetachedCommand("rly", "start")

	if err := cmd.Start(); err != nil {
		log.Fatal(err)
	}

	if verbose {
		fmt.Println("started gorelayer")
	}
}

func (tr Chain) startHermes(
	action StartRelayerAction,
	verbose bool,
) {
	// hermes start is running in detached mode
	cmd := tr.target.ExecDetachedCommand("hermes", "start")

	if err := cmd.Start(); err != nil {
		log.Fatal(err)
	}

	if verbose {
		fmt.Println("started Hermes")
	}
}

func (tr Chain) addIbcChannel(
	action AddIbcChannelAction,
	verbose bool,
) {
	if tr.testConfig.UseGorelayer {
		tr.addIbcChannelGorelayer(action, verbose)
	} else {
		tr.addIbcChannelHermes(action, verbose)
	}
}

func (tr Chain) addIbcChannelGorelayer(
	action AddIbcChannelAction,
	verbose bool,
) {
	pathName := tr.GetPathNameForGorelayer(action.ChainA, action.ChainB)
	cmd := tr.target.ExecCommand("rly",
		"transact", "channel",
		pathName,
		"--src-port", action.PortA,
		"--dst-port", action.PortB,
		"--version", tr.testConfig.ContainerConfig.CcvVersion,
		"--order", action.Order,
		"--debug",
	)
	e2e.ExecuteCommand(cmd, "addChannel", verbose)
}

func (tr Chain) addIbcChannelHermes(
	action AddIbcChannelAction,
	verbose bool,
) {
	// if version is not specified, use the default version when creating ccv connections
	// otherwise, use the provided version schema (usually it is ICS20-1 for IBC transfer)
	chanVersion := action.Version
	if chanVersion == "" {
		chanVersion = tr.testConfig.ContainerConfig.CcvVersion
	}

	cmd := tr.target.ExecCommand("hermes",
		"create", "channel",
		"--a-chain", string(tr.testConfig.ChainConfigs[action.ChainA].ChainId),
		"--a-connection", "connection-"+fmt.Sprint(action.ConnectionA),
		"--a-port", action.PortA,
		"--b-port", action.PortB,
		"--channel-version", chanVersion,
		"--order", action.Order,
	)

	if verbose {
		fmt.Println("addIbcChannel cmd:", cmd.String())
	}

	cmdReader, err := cmd.StdoutPipe()
	if err != nil {
		log.Fatal(err)
	}
	cmd.Stderr = cmd.Stdout

	if err := cmd.Start(); err != nil {
		log.Fatal(err)
	}

	scanner := bufio.NewScanner(cmdReader)

	for scanner.Scan() {
		out := scanner.Text()
		if verbose {
			fmt.Println("addIBCChannel: " + out)
		}
		if out == done {
			break
		}
	}
	if err := scanner.Err(); err != nil {
		log.Fatal(err)
	}
}

type TransferChannelCompleteAction struct {
	ChainA      ChainID
	ChainB      ChainID
	ConnectionA uint
	PortA       string
	PortB       string
	Order       string
	ChannelA    uint
	ChannelB    uint
}

func (tr Chain) transferChannelComplete(
	action TransferChannelCompleteAction,
	verbose bool,
) {
	if tr.testConfig.UseGorelayer {
		log.Fatal("transferChannelComplete is not implemented for rly")
	}

	chanOpenTryCmd := tr.target.ExecCommand("hermes", "tx", "chan-open-try",
		"--dst-chain", string(tr.testConfig.ChainConfigs[action.ChainB].ChainId),
		"--src-chain", string(tr.testConfig.ChainConfigs[action.ChainA].ChainId),
		"--dst-connection", "connection-"+fmt.Sprint(action.ConnectionA),
		"--dst-port", action.PortB,
		"--src-port", action.PortA,
		"--src-channel", "channel-"+fmt.Sprint(action.ChannelA),
	)

	e2e.ExecuteCommand(chanOpenTryCmd, "transferChanOpenTry", verbose)

	chanOpenAckCmd := tr.target.ExecCommand("hermes",
		"tx", "chan-open-ack",
		"--dst-chain", string(tr.testConfig.ChainConfigs[action.ChainA].ChainId),
		"--src-chain", string(tr.testConfig.ChainConfigs[action.ChainB].ChainId),
		"--dst-connection", "connection-"+fmt.Sprint(action.ConnectionA),
		"--dst-port", action.PortA,
		"--src-port", action.PortB,
		"--dst-channel", "channel-"+fmt.Sprint(action.ChannelA),
		"--src-channel", "channel-"+fmt.Sprint(action.ChannelB),
	)

	e2e.ExecuteCommand(chanOpenAckCmd, "transferChanOpenAck", verbose)

	chanOpenConfirmCmd := tr.target.ExecCommand("hermes",
		"tx", "chan-open-confirm",
		"--dst-chain", string(tr.testConfig.ChainConfigs[action.ChainB].ChainId),
		"--src-chain", string(tr.testConfig.ChainConfigs[action.ChainA].ChainId),
		"--dst-connection", "connection-"+fmt.Sprint(action.ConnectionA),
		"--dst-port", action.PortB,
		"--src-port", action.PortA,
		"--dst-channel", "channel-"+fmt.Sprint(action.ChannelB),
		"--src-channel", "channel-"+fmt.Sprint(action.ChannelA),
	)
	e2e.ExecuteCommand(chanOpenConfirmCmd, "transferChanOpenConfirm", verbose)
}

type RelayPacketsAction struct {
	ChainA  ChainID
	ChainB  ChainID
	Port    string
	Channel uint
}

func (tr Chain) relayPackets(
	action RelayPacketsAction,
	verbose bool,
) {
	if tr.testConfig.UseGorelayer {
		tr.relayPacketsGorelayer(action, verbose)
	} else {
		tr.relayPacketsHermes(action, verbose)
	}
}

func (tr Chain) relayPacketsGorelayer(
	action RelayPacketsAction,
	verbose bool,
) {
	// Because `.app_state.provider.params.blocks_per_epoch` is set to 3 in the E2E tests, we wait 3 blocks
	// before relaying the packets to guarantee that at least one epoch passes and hence any `VSCPacket`s get
	// queued and are subsequently relayed.
	tr.waitBlocks(action.ChainA, 3, 90*time.Second)
	tr.waitBlocks(action.ChainB, 3, 90*time.Second)

	pathName := tr.GetPathNameForGorelayer(action.ChainA, action.ChainB)

	// rly transact relay-packets [path-name] --channel [channel-id]
	cmd := tr.target.ExecCommand("rly", "transact", "flush",
		pathName,
		"channel-"+fmt.Sprint(action.Channel),
	)
	if verbose {
		log.Println("relayPackets cmd:", cmd.String())
	}
	bz, err := cmd.CombinedOutput()
	if err != nil {
		log.Fatal(err, "\n", string(bz))
	}

	tr.waitBlocks(action.ChainA, 1, 30*time.Second)
	tr.waitBlocks(action.ChainB, 1, 30*time.Second)
}

func (tr Chain) relayPacketsHermes(
	action RelayPacketsAction,
	verbose bool,
) {
	// Because `.app_state.provider.params.blocks_per_epoch` is set to 3 in the E2E tests, we wait 3 blocks
	// before relaying the packets to guarantee that at least one epoch passes and hence any `VSCPacket`s get
	// queued and are subsequently relayed.
	tr.waitBlocks(action.ChainA, 3, 90*time.Second)
	tr.waitBlocks(action.ChainB, 3, 90*time.Second)
	// hermes clear packets ibc0 transfer channel-13
	cmd := tr.target.ExecCommand("hermes", "clear", "packets",
		"--chain", string(tr.testConfig.ChainConfigs[action.ChainA].ChainId),
		"--port", action.Port,
		"--channel", "channel-"+fmt.Sprint(action.Channel),
	)
	if verbose {
		log.Println("relayPackets cmd:", cmd.String())
	}

	bz, err := cmd.CombinedOutput()
	if err != nil {
		log.Fatal(err, "\n", string(bz))
	}

	tr.waitBlocks(action.ChainA, 2, 30*time.Second)
	tr.waitBlocks(action.ChainB, 2, 30*time.Second)
}

type RelayRewardPacketsToProviderAction struct {
	ConsumerChain ChainID
	ProviderChain ChainID
	Port          string
	Channel       uint
}

func (tr Chain) relayRewardPacketsToProvider(
	action RelayRewardPacketsToProviderAction,
	verbose bool,
) {
	blockPerDistribution, _ := strconv.ParseUint(strings.Trim(tr.target.GetParam(action.ConsumerChain, Param{Subspace: "ccvconsumer", Key: "BlocksPerDistributionTransmission"}), "\""), 10, 64)
	currentBlock := uint64(tr.target.GetBlockHeight(action.ConsumerChain))
	if currentBlock <= blockPerDistribution {
		tr.waitBlocks(action.ConsumerChain, uint(blockPerDistribution-currentBlock+1), 60*time.Second)
	}

	tr.relayPackets(RelayPacketsAction{ChainA: action.ConsumerChain, ChainB: action.ProviderChain, Port: action.Port, Channel: action.Channel}, verbose)
	tr.waitBlocks(action.ProviderChain, 1, 10*time.Second)
}

func (tr Chain) DelegateTokens(
	action DelegateTokensAction,
	verbose bool,
) {
	toValCfg := tr.testConfig.ValidatorConfigs[action.To]
	validatorAddress := toValCfg.ValoperAddress
	if action.Chain != ChainID("provi") {
		// use binary with Bech32Prefix set to ConsumerAccountPrefix
		if toValCfg.UseConsumerKey {
			validatorAddress = toValCfg.ConsumerValoperAddress
		} else {
			// use the same address as on the provider but with different prefix
			validatorAddress = toValCfg.ValoperAddressOnConsumer
		}
	}

	cmd := tr.target.ExecCommand(tr.testConfig.ChainConfigs[action.Chain].BinaryName,

		"tx", "staking", "delegate",
		validatorAddress,
		fmt.Sprint(action.Amount)+`stake`,
		`--from`, `validator`+fmt.Sprint(action.From),
		`--chain-id`, string(tr.testConfig.ChainConfigs[action.Chain].ChainId),
		`--home`, tr.getValidatorHome(action.Chain, action.From),
		`--node`, tr.getValidatorNode(action.Chain, action.From),
		`--keyring-backend`, `test`,
		`-y`,
	)

	if verbose {
		fmt.Println("delegate cmd:", cmd.String())
	}

	bz, err := cmd.CombinedOutput()
	if err != nil {
		log.Fatal(err, "\n", string(bz))
	}

	// wait for inclusion in a block -> '--broadcast-mode block' is deprecated
	tr.waitBlocks(action.Chain, 2, 10*time.Second)
}

func (tr Chain) UnbondTokens(
	action UnbondTokensAction,
	verbose bool,
) {
	unbondFromValCfg := tr.testConfig.ValidatorConfigs[action.UnbondFrom]
	validatorAddress := unbondFromValCfg.ValoperAddress
	if action.Chain != ChainID("provi") {
		// use binary with Bech32Prefix set to ConsumerAccountPrefix
		if unbondFromValCfg.UseConsumerKey {
			validatorAddress = unbondFromValCfg.ConsumerValoperAddress
		} else {
			// use the same address as on the provider but with different prefix
			validatorAddress = unbondFromValCfg.ValoperAddressOnConsumer
		}
	}

	cmd := tr.target.ExecCommand(tr.testConfig.ChainConfigs[action.Chain].BinaryName,

		"tx", "staking", "unbond",
		validatorAddress,
		fmt.Sprint(action.Amount)+`stake`,

		`--from`, `validator`+fmt.Sprint(action.Sender),
		`--chain-id`, string(tr.testConfig.ChainConfigs[action.Chain].ChainId),
		`--home`, tr.getValidatorHome(action.Chain, action.Sender),
		`--node`, tr.getValidatorNode(action.Chain, action.Sender),
		`--gas`, "900000",
		`--keyring-backend`, `test`,
		`-o`, `json`,
		`-y`,
	)

	bz, err := cmd.CombinedOutput()
	if err != nil {
		log.Fatal(err, "cmd '%s' failed with:\n", string(bz))
	}
	if verbose {
		fmt.Printf("unbond cmd: '%s' returned:\n'%s'", cmd.String(), string(bz))
	}

	// wait for inclusion in a block -> '--broadcast-mode block' is deprecated
	tr.waitForTx(action.Chain, bz, 20*time.Second)
	//tr.waitBlocks(action.Chain, 2, 20*time.Second)
}

type CancelUnbondTokensAction struct {
	Chain     ChainID
	Delegator ValidatorID
	Validator ValidatorID
	Amount    uint
}

func (tr Chain) cancelUnbondTokens(
	action CancelUnbondTokensAction,
	verbose bool,
) {
	valCfg := tr.testConfig.ValidatorConfigs[action.Validator]
	delCfg := tr.testConfig.ValidatorConfigs[action.Delegator]
	validatorAddress := valCfg.ValoperAddress
	delegatorAddress := delCfg.DelAddress
	if action.Chain != ChainID("provi") {
		// use binary with Bech32Prefix set to ConsumerAccountPrefix
		if valCfg.UseConsumerKey {
			validatorAddress = valCfg.ConsumerValoperAddress
		} else {
			// use the same address as on the provider but with different prefix
			validatorAddress = valCfg.ValoperAddressOnConsumer
		}
		if delCfg.UseConsumerKey {
			delegatorAddress = delCfg.ConsumerDelAddress
		} else {
			// use the same address as on the provider but with different prefix
			delegatorAddress = delCfg.DelAddressOnConsumer
		}
	}

	// get creation-height from state
	cmd := tr.target.ExecCommand(tr.testConfig.ChainConfigs[action.Chain].BinaryName,
		"q", "staking", "unbonding-delegation",
		delegatorAddress,
		validatorAddress,
		`--home`, tr.getValidatorHome(action.Chain, action.Delegator),
		`--node`, tr.getValidatorNode(action.Chain, action.Delegator),
		`-o`, `json`,
	)
	if verbose {
		fmt.Println("get unbonding delegations cmd:", cmd.String())
	}

	bz, err := cmd.CombinedOutput()
	if err != nil {
		log.Fatal(err, "\n", string(bz))
	}
	creationHeight := gjson.Get(string(bz), "unbond.entries.0.creation_height").Int()
	if creationHeight == 0 {
		log.Fatal("invalid creation height")
	}

	cmd = tr.target.ExecCommand(tr.testConfig.ChainConfigs[action.Chain].BinaryName,
		"tx", "staking", "cancel-unbond",
		validatorAddress,
		fmt.Sprint(action.Amount)+`stake`,
		fmt.Sprint(creationHeight),
		`--from`, `validator`+fmt.Sprint(action.Delegator),
		`--chain-id`, string(tr.testConfig.ChainConfigs[action.Chain].ChainId),
		`--home`, tr.getValidatorHome(action.Chain, action.Delegator),
		`--node`, tr.getValidatorNode(action.Chain, action.Delegator),
		`--gas`, "900000",
		`--keyring-backend`, `test`,
		`-o`, `json`,
		`-y`,
	)

	if verbose {
		fmt.Println("unbond cmd:", cmd.String())
	}

	bz, err = cmd.CombinedOutput()
	if err != nil {
		log.Fatal(err, "\n", string(bz))
	}

	// wait for inclusion in a block -> '--broadcast-mode block' is deprecated
	tr.waitBlocks(action.Chain, 2, 20*time.Second)
}

type RedelegateTokensAction struct {
	Chain    ChainID
	Src      ValidatorID
	Dst      ValidatorID
	TxSender ValidatorID
	Amount   uint
}

func (tr Chain) redelegateTokens(action RedelegateTokensAction, verbose bool) {
	srcCfg := tr.testConfig.ValidatorConfigs[action.Src]
	dstCfg := tr.testConfig.ValidatorConfigs[action.Dst]
	redelegateSrc := srcCfg.ValoperAddress
	redelegateDst := dstCfg.ValoperAddress
	if action.Chain != ChainID("provi") {
		// use binary with Bech32Prefix set to ConsumerAccountPrefix
		if srcCfg.UseConsumerKey {
			redelegateSrc = srcCfg.ConsumerValoperAddress
		} else {
			// use the same address as on the provider but with different prefix
			redelegateSrc = srcCfg.ValoperAddressOnConsumer
		}
		if dstCfg.UseConsumerKey {
			redelegateDst = dstCfg.ConsumerValoperAddress
		} else {
			// use the same address as on the provider but with different prefix
			redelegateDst = dstCfg.ValoperAddressOnConsumer
		}
	}

	cmd := tr.target.ExecCommand(
		tr.testConfig.ChainConfigs[action.Chain].BinaryName,

		"tx", "staking", "redelegate",
		redelegateSrc,
		redelegateDst,
		fmt.Sprint(action.Amount)+`stake`,
		`--from`, `validator`+fmt.Sprint(action.TxSender),
		`--chain-id`, string(tr.testConfig.ChainConfigs[action.Chain].ChainId),
		`--home`, tr.getValidatorHome(action.Chain, action.TxSender),
		`--node`, tr.getValidatorNode(action.Chain, action.TxSender),
		// Need to manually set gas limit past default (200000), since redelegate has a lot of operations
		`--gas`, "900000",
		`--keyring-backend`, `test`,
		`-y`,
	)

	if verbose {
		fmt.Println("redelegate cmd:", cmd.String())
	}

	bz, err := cmd.CombinedOutput()
	if err != nil {
		log.Fatal(err, "\n", string(bz))
	}

	// wait for inclusion in a block -> '--broadcast-mode block' is deprecated
	tr.waitBlocks(action.Chain, 2, 10*time.Second)
}

type DowntimeSlashAction struct {
	Chain     ChainID
	Validator ValidatorID
}

// takes a string representation of the private key like
// `{"address":"DF090A4880B54CD57B2A79E64D9E969BD7514B09","pub_key":{"type":"tendermint/PubKeyEd25519","value":"ujY14AgopV907IYgPAk/5x8c9267S4fQf89nyeCPTes="},"priv_key":{"type":"tendermint/PrivKeyEd25519","value":"TRJgf7lkTjs/sj43pyweEOanyV7H7fhnVivOi0A4yjW6NjXgCCilX3TshiA8CT/nHxz3brtLh9B/z2fJ4I9N6w=="}}`
// and returns the value of the "address" field
func (tr Chain) getValidatorKeyAddressFromString(keystring string) string {
	var key struct {
		Address string `json:"address"`
	}
	err := json.Unmarshal([]byte(keystring), &key)
	if err != nil {
		log.Fatal(err)
	}
	return key.Address
}

func (tr Chain) invokeDowntimeSlash(action DowntimeSlashAction, verbose bool) {
	// Bring validator down
	tr.setValidatorDowntime(action.Chain, action.Validator, true, verbose)
	// Wait appropriate amount of blocks for validator to be slashed
	tr.waitBlocks(action.Chain, 16, 3*time.Minute)
	// Bring validator back up
	tr.setValidatorDowntime(action.Chain, action.Validator, false, verbose)
}

// Sets validator downtime by setting the virtual ethernet interface of a node to "up" or "down"
func (tr Chain) setValidatorDowntime(chain ChainID, validator ValidatorID, down, verbose bool) {
	var lastArg string
	if down {
		lastArg = "down"
	} else {
		lastArg = "up"
	}

	if tr.testConfig.UseCometmock {
		// send set_signing_status either to down or up for validator
		validatorPrivateKeyAddress := tr.GetValidatorPrivateKeyAddress(chain, validator)

		method := "set_signing_status"
		params := fmt.Sprintf(`{"private_key_address":"%s","status":"%s"}`, validatorPrivateKeyAddress, lastArg)
		address := tr.target.GetQueryNodeRPCAddress(chain)

		tr.curlJsonRPCRequest(method, params, address)
		tr.waitBlocks(chain, 1, 10*time.Second)
		return
	}

	cmd := tr.target.ExecCommand(
		"ip",
		"link",
		"set",
		string(chain)+"-"+string(validator)+"-out",
		lastArg,
	)

	if verbose {
		fmt.Println("toggle downtime cmd:", cmd.String())
	}

	bz, err := cmd.CombinedOutput()
	if err != nil {
		log.Fatal(err, "\n", string(bz))
	}
}

func (tr Chain) GetValidatorPrivateKeyAddress(chain ChainID, validator ValidatorID) string {
	var validatorPrivateKeyAddress string
	if chain == ChainID("provi") {
		validatorPrivateKeyAddress = tr.getValidatorKeyAddressFromString(tr.testConfig.ValidatorConfigs[validator].PrivValidatorKey)
	} else {
		var valAddressString string
		if tr.testConfig.ValidatorConfigs[validator].UseConsumerKey {
			valAddressString = tr.testConfig.ValidatorConfigs[validator].ConsumerPrivValidatorKey
		} else {
			valAddressString = tr.testConfig.ValidatorConfigs[validator].PrivValidatorKey
		}
		validatorPrivateKeyAddress = tr.getValidatorKeyAddressFromString(valAddressString)
	}
	return validatorPrivateKeyAddress
}

type UnjailValidatorAction struct {
	Provider  ChainID
	Validator ValidatorID
}

// Sends an unjail transaction to the provider chain
func (tr Chain) unjailValidator(action UnjailValidatorAction, verbose bool) {
	// wait until downtime_jail_duration has elapsed, to make sure the validator can be unjailed
	tr.WaitTime(65 * time.Second)

	cmd := tr.target.ExecCommand(
		tr.testConfig.ChainConfigs[action.Provider].BinaryName,
		"tx", "slashing", "unjail",
		// Validator is sender here
		`--from`, `validator`+fmt.Sprint(action.Validator),
		`--chain-id`, string(tr.testConfig.ChainConfigs[action.Provider].ChainId),
		`--home`, tr.getValidatorHome(action.Provider, action.Validator),
		`--node`, tr.getValidatorNode(action.Provider, action.Validator),
		`--gas`, "900000",
		`--keyring-backend`, `test`,
		`--keyring-dir`, tr.getValidatorHome(action.Provider, action.Validator),
		`-o`, `json`,
		`-y`,
	)

	if verbose {
		fmt.Println("unjail cmd:", cmd.String())
	}

	bz, err := cmd.CombinedOutput()
	if err != nil {
		log.Fatal(err, "\n", string(bz))
	}

	tr.waitForTx(action.Provider, bz, time.Minute)
	// wait for 1 blocks to make sure that tx got included
	// in a block and packets committed before proceeding
	tr.waitBlocks(action.Provider, 1, time.Minute)
}

type RegisterRepresentativeAction struct {
	Chain           ChainID
	Representatives []ValidatorID
	Stakes          []uint
}

func (tr Chain) registerRepresentative(
	action RegisterRepresentativeAction,
	verbose bool,
) {
	fileTempl := `{
		"pubkey": %s,
		"amount": "%s",
		"moniker": "%s",
		"identity": "",
		"website": "",
		"security": "",
		"details": "",
		"commission-rate": "0.1",
		"commission-max-rate": "0.2",
		"commission-max-change-rate": "0.01",
		"min-self-delegation": "1"
	}`
	var wg sync.WaitGroup
	for i, val := range action.Representatives {
		wg.Add(1)
		stake := action.Stakes[i]
		go func(val ValidatorID, stake uint) {
			defer wg.Done()

			pubKeycmd := tr.target.ExecCommand(tr.testConfig.ChainConfigs[action.Chain].BinaryName,
				"tendermint", "show-validator",
				`--home`, tr.getValidatorHome(action.Chain, val),
			)

			bzPubKey, err := pubKeycmd.CombinedOutput()
			if err != nil {
				log.Fatal(err, "\n", string(bzPubKey))
			}

			fileContent := fmt.Sprintf(fileTempl, string(bzPubKey), fmt.Sprint(stake)+"stake", fmt.Sprint(val))
			fileName := fmt.Sprintf("%s_democracy_representative.json", val)
			file, err := os.CreateTemp("", fileName)
			if err != nil {
				panic(fmt.Sprintf("failed writing ccv consumer file : %v", err))
			}
			defer file.Close()
			err = os.WriteFile(file.Name(), []byte(fileContent), 0o600)
			if err != nil {
				log.Fatalf("Failed writing consumer genesis to file: %v", err)
			}

			containerInstance := tr.testConfig.ContainerConfig.ContainerName
			targetFile := fmt.Sprintf("/tmp/%s", fileName)
			sourceFile := file.Name()
			//#nosec G204 -- Bypass linter warning for spawning subprocess with cmd arguments.
			copyCmd := exec.Command("docker", "cp", sourceFile,
				fmt.Sprintf("%s:%s", containerInstance, targetFile))
			writeResult, err := copyCmd.CombinedOutput()
			if err != nil {
				log.Fatal(err, "\n", string(writeResult))
			}

			cmd := tr.target.ExecCommand(tr.testConfig.ChainConfigs[action.Chain].BinaryName,
				"tx", "staking", "create-validator",
				targetFile,
				`--from`, `validator`+fmt.Sprint(val),
				`--chain-id`, string(tr.testConfig.ChainConfigs[action.Chain].ChainId),
				`--home`, tr.getValidatorHome(action.Chain, val),
				`--node`, tr.getValidatorNode(action.Chain, val),
				`--keyring-backend`, `test`,
				`-y`,
			)

			if verbose {
				fmt.Println("register representative cmd:", cmd.String())
				fmt.Println("Tx json:", fileContent)
			}

			bz, err := cmd.CombinedOutput()
			if err != nil {
				log.Fatal(err, "\n", string(bz))
			}

			// wait for inclusion in a block -> '--broadcast-mode block' is deprecated
			tr.waitBlocks(action.Chain, 2, 10*time.Second)
		}(val, stake)
	}

	wg.Wait()
}

type SubmitChangeRewardDenomsProposalAction struct {
	Chain   ChainID
	Denoms  []string
	Deposit uint
	From    ValidatorID
}

func (tr Chain) submitChangeRewardDenomsProposal(action SubmitChangeRewardDenomsProposalAction, verbose bool) {
	changeRewMsg := types.MsgChangeRewardDenoms{
		DenomsToAdd:    action.Denoms,
		DenomsToRemove: []string{"stake"},
		Authority:      "cosmos10d07y265gmmuvt4z0w9aw880jnsr700j6zn9kn",
	}

	// Generate proposal content
	title := "change reward denoms"
	description := "change reward denoms"
	summary := "Proposal to change reward denoms"
	expedited := false
	metadata := "ipfs://CID"
	deposit := fmt.Sprintf("%dstake", action.Deposit)
	jsonStr := e2e.GenerateGovProposalContent(title, summary, metadata, deposit, description, expedited, &changeRewMsg)

	//#nosec G204 -- bypass unsafe quoting warning (no production code)
	proposalFile := "/change-rewards-proposal.json"
	bz, err := tr.target.ExecCommand(
		"/bin/bash", "-c", fmt.Sprintf(`echo '%s' > %s`, jsonStr, proposalFile),
	).CombinedOutput()
	if err != nil {
		log.Fatal(err, "\n", string(bz))
	}

	// CHANGE REWARDS DENOM PROPOSAL
	cmd := tr.target.ExecCommand(
		tr.testConfig.ChainConfigs[action.Chain].BinaryName,
		"tx", "gov", "submit-proposal", proposalFile,
		`--from`, `validator`+fmt.Sprint(action.From),
		`--chain-id`, string(tr.testConfig.ChainConfigs[action.Chain].ChainId),
		`--home`, tr.getValidatorHome(action.Chain, action.From),
		`--gas`, `900000`,
		`--node`, tr.getValidatorNode(action.Chain, action.From),
		`--keyring-backend`, `test`,
		`-y`,
	)

	if verbose {
		fmt.Println("change rewards denom props cmd:", cmd.String())
		fmt.Println("change rewards denom props json:", jsonStr)
	}
	bz, err = cmd.CombinedOutput()
	if err != nil {
		log.Fatal("submit-proposal failed:", err, "\n", string(bz))
	}

	if verbose {
		fmt.Println("change rewards denom props output:", string(bz))
	}

	// wait for inclusion in a block -> '--broadcast-mode block' is deprecated
	tr.waitBlocks(ChainID("provi"), 2, 30*time.Second)
}

func (tr Chain) submitChangeRewardDenomsLegacyProposal(action SubmitChangeRewardDenomsProposalAction, verbose bool) {
	providerChain := tr.testConfig.ChainConfigs[action.Chain]

	prop := client.ChangeRewardDenomsProposalJSON{
		Summary: "Change reward denoms",
		ChangeRewardDenomsProposal: types.ChangeRewardDenomsProposal{
			Title:          "Change reward denoms",
			Description:    "Change reward denoms",
			DenomsToAdd:    action.Denoms,
			DenomsToRemove: []string{"stake"},
		},
		Deposit: fmt.Sprint(action.Deposit) + `stake`,
	}

	bz, err := json.Marshal(prop)
	if err != nil {
		log.Fatal(err)
	}

	jsonStr := string(bz)
	if strings.Contains(jsonStr, "'") {
		log.Fatal("prop json contains single quote")
	}

	bz, err = tr.target.ExecCommand(
		"/bin/bash", "-c", fmt.Sprintf(`echo '%s' > %s`, jsonStr, "/change-reward-denoms-proposal.json")).CombinedOutput()
	if err != nil {
		log.Fatal(err, "\n", string(bz))
	}

	// CHANGE REWARDS DENOM PROPOSAL
	bz, err = tr.target.ExecCommand(providerChain.BinaryName,
		"tx", "gov", "submit-legacy-proposal", "change-reward-denoms", "/change-reward-denoms-proposal.json",
		`--from`, `validator`+fmt.Sprint(action.From),
		`--chain-id`, string(providerChain.ChainId),
		`--home`, tr.getValidatorHome(providerChain.ChainId, action.From),
		`--node`, tr.getValidatorNode(providerChain.ChainId, action.From),
		`--gas`, "9000000",
		`--keyring-backend`, `test`,
		`-y`,
	).CombinedOutput()
	if err != nil {
		log.Fatal(err, "\n", string(bz))
	}

	// wait for inclusion in a block -> '--broadcast-mode block' is deprecated
	tr.waitBlocks(ChainID("provi"), 2, 30*time.Second)
}

// Creates an additional node on selected chain
// by copying an existing validator's home folder
//
// Steps needed to double sign:
// - copy existing validator's state and configs
// - use existing priv_validator_key.json
// - use new node_key.json (otherwise node gets rejected)
// - reset priv_validator_state.json to initial values
// - start the new node
// Double sign should be registered within couple blocks.
type DoublesignSlashAction struct {
	// start another node for this Validator
	Validator ValidatorID
	Chain     ChainID
}

func (tr Chain) invokeDoublesignSlash(
	action DoublesignSlashAction,
	verbose bool,
) {
	if !tr.testConfig.UseCometmock {
		chainConfig := tr.testConfig.ChainConfigs[action.Chain]
		doubleSignScript := tr.target.GetTestScriptPath(false, "cause-doublesign.sh")
		bz, err := tr.target.ExecCommand("/bin/bash",
			doubleSignScript, chainConfig.BinaryName, string(action.Validator),
			string(chainConfig.ChainId), chainConfig.IpPrefix).CombinedOutput()
		if err != nil {
			log.Fatal(err, "\n", string(bz))
		}
		tr.waitBlocks("provi", 25, 4*time.Minute)
	} else { // tr.useCometMock
		validatorPrivateKeyAddress := tr.GetValidatorPrivateKeyAddress(action.Chain, action.Validator)

		method := "cause_double_sign"
		params := fmt.Sprintf(`{"private_key_address":"%s"}`, validatorPrivateKeyAddress)

		address := tr.target.GetQueryNodeRPCAddress(action.Chain)

		tr.curlJsonRPCRequest(method, params, address)
		tr.waitBlocks(action.Chain, 1, 10*time.Second)
		return
	}
}

// Cause light client attack evidence for a certain validator to appear on the given chain.
// The evidence will look like the validator equivocated to a light client.
// See https://github.com/cometbft/cometbft/tree/main/spec/light-client/accountability
// for more information about light client attacks.
type LightClientEquivocationAttackAction struct {
	Validator ValidatorID
	Chain     ChainID
}

func (tr Chain) lightClientEquivocationAttack(
	action LightClientEquivocationAttackAction,
	verbose bool,
) {
	tr.lightClientAttack(action.Validator, action.Chain, LightClientEquivocationAttack)
}

// Cause light client attack evidence for a certain validator to appear on the given chain.
// The evidence will look like the validator tried to perform an amnesia attack.
// See https://github.com/cometbft/cometbft/tree/main/spec/light-client/accountability
// for more information about light client attacks.
type LightClientAmnesiaAttackAction struct {
	Validator ValidatorID
	Chain     ChainID
}

func (tr Chain) lightClientAmnesiaAttack(
	action LightClientAmnesiaAttackAction,
	verbose bool,
) {
	tr.lightClientAttack(action.Validator, action.Chain, LightClientAmnesiaAttack)
}

// Cause light client attack evidence for a certain validator to appear on the given chain.
// The evidence will look like the validator tried to perform a lunatic attack.
// See https://github.com/cometbft/cometbft/tree/main/spec/light-client/accountability
// for more information about light client attacks.
type LightClientLunaticAttackAction struct {
	Validator ValidatorID
	Chain     ChainID
}

func (tr Chain) lightClientLunaticAttack(
	action LightClientLunaticAttackAction,
	verbose bool,
) {
	tr.lightClientAttack(action.Validator, action.Chain, LightClientLunaticAttack)
}

type LightClientAttackType string

const (
	LightClientEquivocationAttack LightClientAttackType = "Equivocation"
	LightClientAmnesiaAttack      LightClientAttackType = "Amnesia"
	LightClientLunaticAttack      LightClientAttackType = "Lunatic"
)

func (tr Chain) lightClientAttack(
	validator ValidatorID,
	chain ChainID,
	attackType LightClientAttackType,
) {
	if !tr.testConfig.UseCometmock {
		log.Fatal("light client attack is only supported with CometMock")
	}
	validatorPrivateKeyAddress := tr.GetValidatorPrivateKeyAddress(chain, validator)

	method := "cause_light_client_attack"
	params := fmt.Sprintf(`{"private_key_address":"%s", "misbehaviour_type": "%s"}`, validatorPrivateKeyAddress, attackType)

	address := tr.target.GetQueryNodeRPCAddress(chain)

	tr.curlJsonRPCRequest(method, params, address)
	tr.waitBlocks(chain, 1, 10*time.Second)
}

func (tr Chain) AssignConsumerPubKey(action e2e.AssignConsumerPubKeyAction, verbose bool) {
	valCfg := tr.testConfig.ValidatorConfigs[action.Validator]
	chainCfg := tr.testConfig.ChainConfigs

	// Note: to get error response reported back from this command '--gas auto' needs to be set.
	gas := "auto"
	// Unfortunately, --gas auto does not work with CometMock. so when using CometMock, just use --gas 9000000 then
	if tr.testConfig.UseCometmock {
		gas = "9000000"
	}

	consumerId := string(chainCfg[action.Chain].ConsumerId)

	bz, err := tr.target.AssignConsumerPubKey(
		consumerId,
		action.ConsumerPubkey,
		action.Validator,
		gas,
		tr.getValidatorHome(ChainID("provi"), action.Validator),
		tr.getValidatorNode(ChainID("provi"), action.Validator),
		verbose,
	)

	if err == nil {
		tr.waitForTx(tr.testConfig.ChainConfigs[ChainID("provi")].ChainId, bz, 30*time.Second)
	} else if !action.ExpectError {
		log.Fatalf("unexpected error during key assignment - output: %s, err: %s", string(bz), err)
	}

	if action.ExpectError && !tr.testConfig.UseCometmock { // error report only works with --gas auto, which does not work with CometMock, so ignore
		if err == nil || !strings.Contains(string(bz), action.ExpectedError) {
			log.Fatalf("expected error not raised: expected: '%s', got '%s'", action.ExpectedError, (bz))
		}

		if verbose {
			fmt.Printf("got expected error during key assignment | err: %s | output: %s \n", err, string(bz))
		}
	}

	// node was started with provider key
	// we swap the nodes's keys for consumer keys and restart it
	if action.ReconfigureNode {
		isConsumer := tr.testConfig.ChainConfigs[action.Chain].BinaryName != "interchain-security-pd"
		reconfigureScript := tr.target.GetTestScriptPath(isConsumer, "reconfigure-node.sh")
		configureNodeCmd := tr.target.ExecCommand("/bin/bash",
			reconfigureScript, tr.testConfig.ChainConfigs[action.Chain].BinaryName,
			string(action.Validator), string(action.Chain),
			tr.testConfig.ChainConfigs[action.Chain].IpPrefix, valCfg.IpSuffix,
			valCfg.ConsumerMnemonic, valCfg.ConsumerPrivValidatorKey,
			valCfg.ConsumerNodeKey,
		)

		if verbose {
			fmt.Println("assignConsumerPubKey - reconfigure node cmd:", configureNodeCmd.String())
		}

		cmdReader, err := configureNodeCmd.StdoutPipe()
		if err != nil {
			log.Fatal(err)
		}
		configureNodeCmd.Stderr = configureNodeCmd.Stdout

		if err := configureNodeCmd.Start(); err != nil {
			log.Fatal(err)
		}

		scanner := bufio.NewScanner(cmdReader)

		for scanner.Scan() {
			out := scanner.Text()
			if verbose {
				fmt.Println("assign key - reconfigure: " + out)
			}
			if out == done {
				break
			}
		}
		if err := scanner.Err(); err != nil {
			log.Fatal(err)
		}

		// TODO: @MSalopek refactor this so test config is not changed at runtime
		// make the validator use consumer key
		// @POfftermatt I am currently using this for downtime slashing with cometmock
		// (I need to find the currently used validator key address)Í
		valCfg.UseConsumerKey = true
		tr.testConfig.ValidatorConfigs[action.Validator] = valCfg
	}

	if !action.ExpectError {
		// wait for inclusion in a block -> '--broadcast-mode block' is deprecated
		tr.waitForTx(e2e.ChainID("provi"), bz, 30*time.Second)
	}
}

// SlashMeterReplenishmentAction polls the slash meter on provider until value is achieved
type SlashMeterReplenishmentAction struct {
	TargetValue int64
	// panic if timeout is exceeded
	Timeout time.Duration
}

func (tr Chain) waitForSlashMeterReplenishment(
	action SlashMeterReplenishmentAction,
	verbose bool,
) {
	timeout := time.Now().Add(action.Timeout)
	initialSlashMeter := tr.target.GetSlashMeter()

	if initialSlashMeter >= 0 {
		panic(fmt.Sprintf("No need to wait for slash meter replenishment, current value: %d", initialSlashMeter))
	}

	for {
		slashMeter := tr.target.GetSlashMeter()
		if verbose {
			fmt.Printf("waiting for slash meter to be replenished, current value: %d\n", slashMeter)
		}

		// check if meter has reached target value
		if slashMeter >= action.TargetValue {
			break
		}

		if time.Now().After(timeout) {
			panic(fmt.Sprintf("\n\nwaitForSlashMeterReplenishment has timed out after: %s\n\n", action.Timeout))
		}

		tr.WaitTime(5 * time.Second)
	}
}

type WaitTimeAction struct {
	WaitTime time.Duration
}

func (tr Chain) waitForTime(
	action WaitTimeAction,
	verbose bool,
) {
	tr.WaitTime(action.WaitTime)
}

// GetPathNameForGorelayer returns the name of the path between two given chains used by Gorelayer.
// Since paths are bidirectional, we need either chain to be able to be provided as first or second argument
// and still return the same name, so we sort the chain names alphabetically.
func (tr Chain) GetPathNameForGorelayer(chainA, chainB ChainID) string {
	var pathName string
	if string(chainA) < string(chainB) {
		pathName = string(chainA) + "-" + string(chainB)
	} else {
		pathName = string(chainB) + "-" + string(chainA)
	}

	return pathName
}

// detect evidences committed to the blocks of a consumer chain
// either by running an instance of the Hermes relayer using the "evidence" command,
// or by queyring manually the consumer chain.
// Each infraction detected is reported to the provider chain using
// either a SubmitConsumerDoubleVoting or a SubmitConsumerMisbehaviour message.
type DetectConsumerEvidenceAction struct {
	Chain     ChainID
	Submitter ValidatorID
}

func (tr Chain) detectConsumerEvidence(
	action DetectConsumerEvidenceAction,
	useRelayer bool,
	verbose bool,
) {
	chainConfig := tr.testConfig.ChainConfigs[action.Chain]
	// the Hermes relayer doesn't support evidence handling for Permissionless ICS yet
	// TODO: @Simon refactor once https://github.com/informalsystems/hermes/pull/4182 is merged.
	if useRelayer {
		// run in detached mode so it will keep running in the background
		bz, err := tr.target.ExecDetachedCommand(
			"hermes", "evidence", "--chain", string(chainConfig.ChainId)).CombinedOutput()
		if err != nil {
			log.Fatal(err, "\n", string(bz))
		}
		tr.waitBlocks("provi", 10, 2*time.Minute)
	} else {
		// detect the evidence on the consumer chain
		consumerBinaryName := tr.testConfig.ChainConfigs[action.Chain].BinaryName

		// get the infraction height by querying the SDK evidence module of the consumer
		timeout := time.Now().Add(30 * time.Second)
		infractionHeight := int64(0)
		for {
			cmd := tr.target.ExecCommand(
				consumerBinaryName,
				"query", "evidence", "list",
				`--node`, tr.target.GetQueryNode(action.Chain),
				`-o`, `json`,
			)

			if verbose {
				fmt.Println("query evidence cmd:", cmd.String())
			}

			bz, err := cmd.CombinedOutput()
			if err == nil {
				evidence := gjson.Get(string(bz), "evidence")
				// we only expect only one evidence
				if len(evidence.Array()) == 1 {
					infractionHeight = evidence.Array()[0].Get("value.height").Int()
					break
				}
			}

			if err != nil || time.Now().After(timeout) {
				log.Print("Failed running command: ", cmd)
				log.Fatal(err, "\n", string(bz))
			}
			time.Sleep(2 * time.Second)
		}

		// get the evidence data from the block
		// note that the evidence is added to the next block after the infraction height
		cmd := tr.target.ExecCommand(
			consumerBinaryName,
			"query", "block", "--type=height", strconv.Itoa(int(infractionHeight+1)),
			`--node`, tr.target.GetQueryNode(action.Chain),
			`-o`, `json`,
		)

		if verbose {
			fmt.Println("query block for evidence cmd:", cmd.String())
		}

		bz, err := cmd.CombinedOutput()
		if err != nil {
			log.Fatal(err, "\n", string(bz))
		}

		evidence := gjson.Get(string(bz), "evidence.evidence").Array()
		if len(evidence) == 0 {
			log.Fatal("expected at least one evidence in block but found zero")
		}

		if equivocation := evidence[0].Get("duplicate_vote_evidence"); equivocation.String() != "" {
			// persist evidence in the json format
			evidenceJson := equivocation.Raw
			evidencePath := "/temp-evidence.json"
			bz, err = tr.target.ExecCommand(
				"/bin/bash", "-c", fmt.Sprintf(`echo '%s' > %s`, evidenceJson, evidencePath),
			).CombinedOutput()
			if err != nil {
				log.Fatal(err, "\n", string(bz))
			}

			// query IBC header at the infraction height
			cmd = tr.target.ExecCommand(
				consumerBinaryName,
				"query", "ibc", "client", "header", "--height", strconv.Itoa(int(infractionHeight)),
				`--node`, tr.target.GetQueryNode(action.Chain),
				`-o`, `json`,
			)

			if verbose {
				fmt.Println("query IBC header cmd:", cmd.String())
			}

			bz, err = cmd.CombinedOutput()
			if err != nil {
				log.Fatal(err, "\n", string(bz))
			}

			// persist IBC header in json format
			headerPath := "/temp-header.json"
			bz, err = tr.target.ExecCommand(
				"/bin/bash", "-c", fmt.Sprintf(`echo '%s' > %s`, string(bz), headerPath),
			).CombinedOutput()
			if err != nil {
				log.Fatal(err, "\n", string(bz))
			}

			// submit consumer equivocation to provider
			gas := "auto"
			submitEquivocation := fmt.Sprintf(
				`%s tx provider submit-consumer-double-voting %s %s %s --from validator%s --chain-id %s --home %s --node %s --gas %s --keyring-backend test -y -o json`,
				tr.testConfig.ChainConfigs[ChainID("provi")].BinaryName,
				string(tr.testConfig.ChainConfigs[action.Chain].ConsumerId),
				evidencePath,
				headerPath,
				action.Submitter,
				tr.testConfig.ChainConfigs[ChainID("provi")].ChainId,
				tr.getValidatorHome(ChainID("provi"), action.Submitter),
				tr.getValidatorNode(ChainID("provi"), action.Submitter),
				gas,
			)

			cmd = tr.target.ExecCommand(
				"/bin/bash", "-c",
				submitEquivocation,
			)

			if verbose {
				fmt.Println("submit consumer equivocation cmd:", cmd.String())
			}

			bz, err = cmd.CombinedOutput()
			if err != nil {
				log.Fatal(err, "\n", string(bz))
			}
		} else {
			log.Fatal("invalid evidence type", evidence[0].String())
		}

		tr.waitBlocks("provi", 3, 1*time.Minute)
	}
}

type OptInAction struct {
	Chain         ChainID
	Validator     ValidatorID
	ExpectError   bool
	ExpectedError string
}

func (tr Chain) optIn(action OptInAction, verbose bool) {
	// Note: to get error response reported back from this command '--gas auto' needs to be set.
	gas := "auto"
	// Unfortunately, --gas auto does not work with CometMock. so when using CometMock, just use --gas 9000000 then
	if tr.testConfig.UseCometmock {
		gas = "9000000"
	}

	// Use: "opt-in [consumer-chain-id] [consumer-pubkey]",
	optIn := fmt.Sprintf(
		`%s tx provider opt-in %s --from validator%s --chain-id %s --home %s --node %s --gas %s --keyring-backend test -y -o json`,
		tr.testConfig.ChainConfigs[ChainID("provi")].BinaryName,
		string(tr.testConfig.ChainConfigs[action.Chain].ConsumerId),
		action.Validator,
		tr.testConfig.ChainConfigs[ChainID("provi")].ChainId,
		tr.getValidatorHome(ChainID("provi"), action.Validator),
		tr.getValidatorNode(ChainID("provi"), action.Validator),
		gas,
	)

	cmd := tr.target.ExecCommand(
		"/bin/bash", "-c",
		optIn,
	)

	if verbose {
		fmt.Println("optIn cmd:", cmd.String())
	}

	bz, err := cmd.CombinedOutput()
	if err != nil && !action.ExpectError {
		log.Fatal(err, "\n", string(bz))
	}

	if action.ExpectError && !tr.testConfig.UseCometmock { // error report only works with --gas auto, which does not work with CometMock, so ignore
		if err != nil && verbose {
			fmt.Printf("got error during opt in | err: %s | output: %s \n", err, string(bz))
		}
		if err == nil || !strings.Contains(string(bz), action.ExpectedError) {
			log.Fatalf("expected error not raised: expected: '%s', got '%s'", action.ExpectedError, (bz))
		}

		if verbose {
			fmt.Printf("got expected error during key assignment | err: %s | output: %s \n", err, string(bz))
		}
	}

	// wait for inclusion in a block -> '--broadcast-mode block' is deprecated
	tr.waitBlocks(ChainID("provi"), 2, 30*time.Second)
}

type OptOutAction struct {
	Chain       ChainID
	Validator   ValidatorID
	ExpectError bool
}

func (tr Chain) optOut(action OptOutAction, verbose bool) {
	// Note: to get error response reported back from this command '--gas auto' needs to be set.
	gas := "auto"
	// Unfortunately, --gas auto does not work with CometMock. so when using CometMock, just use --gas 9000000 then
	if tr.testConfig.UseCometmock {
		gas = "9000000"
	}

	// Use: "opt-out [consumer-chain-id]",
	optOut := fmt.Sprintf(
		`%s tx provider opt-out %s --from validator%s --chain-id %s --home %s --node %s --gas %s --keyring-backend test -y -o json`,
		tr.testConfig.ChainConfigs[ChainID("provi")].BinaryName,
		string(tr.testConfig.ChainConfigs[action.Chain].ConsumerId),
		action.Validator,
		tr.testConfig.ChainConfigs[ChainID("provi")].ChainId,
		tr.getValidatorHome(ChainID("provi"), action.Validator),
		tr.getValidatorNode(ChainID("provi"), action.Validator),
		gas,
	)

	cmd := tr.target.ExecCommand(
		"/bin/bash", "-c",
		optOut,
	)

	if verbose {
		fmt.Println("optOut cmd:", cmd.String())
	}

	bz, err := cmd.CombinedOutput()
	if action.ExpectError {
		if err != nil {
			if verbose {
				fmt.Printf("got expected error during opt out | err: %s | output: %s \n", err, string(bz))
			}
		} else {
			log.Fatal("expected error during opt-out but got none")
		}
	} else {
		if err != nil {
			log.Fatal(err, "\n", string(bz))
		}
	}

	// wait for inclusion in a block -> '--broadcast-mode block' is deprecated
	tr.waitBlocks(ChainID("provi"), 2, 30*time.Second)
}

type SetConsumerCommissionRateAction struct {
	Chain          ChainID
	ConsumerID     ConsumerID
	Validator      ValidatorID
	CommissionRate float64

	// depending on the execution, this action might throw an error (e.g., when no consumer chain exists)
	ExpectError   bool
	ExpectedError string
}

func (tr Chain) setConsumerCommissionRate(action SetConsumerCommissionRateAction, verbose bool) {
	// Note: to get error response reported back from this command '--gas auto' needs to be set.
	gas := "auto"
	// Unfortunately, --gas auto does not work with CometMock. so when using CometMock, just use --gas 9000000 then
	if tr.testConfig.UseCometmock {
		gas = "9000000"
	}

	consumerId := string(tr.testConfig.ChainConfigs[action.Chain].ConsumerId)
	if action.ConsumerID != "" {
		consumerId = string(action.ConsumerID)
	}

	// Use: "set-consumer-commission-rate [consumer-chain-id] [commission-rate]"
	setCommissionRate := fmt.Sprintf(
		`%s tx provider set-consumer-commission-rate %s %f --from validator%s --chain-id %s --home %s --node %s --gas %s --keyring-backend test -y -o json`,
		tr.testConfig.ChainConfigs[ChainID("provi")].BinaryName,
		consumerId,
		action.CommissionRate,
		action.Validator,
		tr.testConfig.ChainConfigs[ChainID("provi")].ChainId,
		tr.getValidatorHome(ChainID("provi"), action.Validator),
		tr.getValidatorNode(ChainID("provi"), action.Validator),
		gas,
	)

	cmd := tr.target.ExecCommand(
		"/bin/bash", "-c",
		setCommissionRate,
	)

	if verbose {
		fmt.Println("setConsumerCommissionRate cmd:", cmd.String())
	}

	bz, err := cmd.CombinedOutput()
	if err != nil && !action.ExpectError {
		log.Fatalf("unexpected error during commssion rate set - output: %s, err: %s", string(bz), err)
	}

	if action.ExpectError && !tr.testConfig.UseCometmock { // error report only works with --gas auto, which does not work with CometMock, so ignore
		if err == nil || !strings.Contains(string(bz), action.ExpectedError) {
			log.Fatalf("expected error not raised: expected: '%s', got '%s'", action.ExpectedError, (bz))
		}

		if verbose {
			fmt.Printf("got expected error during commssion rate set | err: %s | output: %s \n", err, string(bz))
		}
	}

	if !tr.testConfig.UseCometmock { // error report only works with --gas auto, which does not work with CometMock, so ignore
		if err != nil && verbose {
			fmt.Printf("got error during commssion rate set | err: %s | output: %s \n", err, string(bz))
		}
	}

	// wait for inclusion in a block -> '--broadcast-mode block' is deprecated
	tr.waitBlocks(ChainID("provi"), 2, 30*time.Second)
}

// WaitTime waits for the given duration.
// To make sure that the new timestamp is visible on-chain, it also waits until at least one block has been
// produced on each chain after waiting.
// The CometMock version of this takes a pointer to the TestConfig as it needs to manipulate
// information in the testrun that stores how much each chain has waited, to keep times in sync.
// Be careful that all functions calling WaitTime should therefore also take a pointer to the TestConfig.
func (tr *Chain) WaitTime(duration time.Duration) {
	if !tr.testConfig.UseCometmock {
		time.Sleep(duration)
	} else {
		tr.testConfig.TimeOffset += duration
		for chain, running := range tr.testConfig.RunningChains {
			if !running {
				continue
			}
			tr.AdvanceTimeForChain(chain, duration)
			tr.waitBlocks(chain, 1, 2*time.Second)
		}
	}
}

func (tr Chain) AdvanceTimeForChain(chain ChainID, duration time.Duration) {
	// cometmock avoids sleeping, and instead advances time for all chains
	method := "advance_time"
	params := fmt.Sprintf(`{"duration_in_seconds": "%d"}`, int(math.Ceil(duration.Seconds())))

	address := tr.target.GetQueryNodeRPCAddress(chain)

	tr.curlJsonRPCRequest(method, params, address)

	// wait for 1 block of the chain to get a block with the advanced timestamp
	tr.waitBlocks(chain, 1, time.Minute)
}

type CreateIbcClientAction struct {
	ChainA ChainID
	ChainB ChainID
}

func (tr Chain) createIbcClientHermes(
	action CreateIbcClientAction,
	verbose bool,
) {
	cmd := tr.target.ExecCommand("hermes",
		"create", "client",
		"--host-chain", string(tr.testConfig.ChainConfigs[action.ChainA].ChainId),
		"--reference-chain", string(tr.testConfig.ChainConfigs[action.ChainB].ChainId),
		"--trusting-period", "1200000s",
	)

	cmdReader, err := cmd.StdoutPipe()
	if err != nil {
		log.Fatal(err)
	}
	cmd.Stderr = cmd.Stdout

	if err := cmd.Start(); err != nil {
		log.Fatal(err)
	}

	scanner := bufio.NewScanner(cmdReader)

	for scanner.Scan() {
		out := scanner.Text()
		if verbose {
			fmt.Println("createIbcClientHermes: " + out)
		}
		if out == done {
			break
		}
	}
	if err := scanner.Err(); err != nil {
		log.Fatal(err)
	}
}

type TransferIbcTokenAction struct {
	Chain   ChainID
	DstAddr string
	From    ValidatorID
	Amount  uint
	Channel uint
	Memo    string
}

func (tr Chain) transferIbcToken(
	action TransferIbcTokenAction,
	verbose bool,
) {
	// Note: to get error response reported back from this command '--gas auto' needs to be set.
	gas := "auto"

	transferCmd := fmt.Sprintf(
		`%s tx ibc-transfer transfer transfer \
%s %s %s --memo %q --from validator%s --chain-id %s \
--home %s --node %s --gas %s --keyring-backend test -y -o json`,
		tr.testConfig.ChainConfigs[action.Chain].BinaryName,
		"channel-"+fmt.Sprint(action.Channel),
		action.DstAddr,
		fmt.Sprint(action.Amount)+`stake`,
		action.Memo,
		action.From,
		string(tr.testConfig.ChainConfigs[action.Chain].ChainId),
		tr.getValidatorHome(action.Chain, action.From),
		tr.getValidatorNode(action.Chain, action.From),
		gas,
	)

	cmd := tr.target.ExecCommand(
		"/bin/bash", "-c",
		transferCmd,
	)

	if verbose {
		fmt.Println("transferIbcToken cmd:", cmd.String())
	}

	bz, err := cmd.CombinedOutput()
	if err != nil {
		log.Fatalf("unexpected error during IBC token transfer: %s: %s", string(bz), err)
	}

	// wait for inclusion in a block -> '--broadcast-mode block' is deprecated
	tr.waitBlocks(action.Chain, 2, 30*time.Second)
}<|MERGE_RESOLUTION|>--- conflicted
+++ resolved
@@ -471,169 +471,6 @@
 
 }
 
-<<<<<<< HEAD
-=======
-type SubmitConsumerAdditionProposalAction struct {
-	PreCCV              bool
-	Chain               ChainID
-	From                ValidatorID
-	Deposit             uint
-	ConsumerChain       ChainID
-	SpawnTime           uint
-	InitialHeight       clienttypes.Height
-	DistributionChannel string
-	TopN                uint32
-	ValidatorsPowerCap  uint32
-	ValidatorSetCap     uint32
-	Allowlist           []string
-	Denylist            []string
-	MinStake            uint64
-	AllowInactiveVals   bool
-	Prioritylist        []string
-}
-
-func (tr Chain) UpdateConsumer(providerChain ChainID, validator ValidatorID, update types.MsgUpdateConsumer, verbose bool) {
-	content, err := json.Marshal(update)
-	if err != nil {
-		log.Fatal("failed marshalling MsgUpdateConsumer: ", err.Error())
-	}
-	jsonFile := "/update-consumer.json"
-	bz, err := tr.target.ExecCommand(
-		"/bin/bash", "-c", fmt.Sprintf(`echo '%s' > %s`, content, jsonFile),
-	).CombinedOutput()
-	if err != nil {
-		log.Fatal(err, "\n", string(bz))
-	}
-
-	// Send consumer chain update
-	cmd := tr.target.ExecCommand(
-		tr.testConfig.chainConfigs[providerChain].BinaryName,
-		"tx", "provider", "update-consumer", jsonFile,
-		`--from`, `validator`+fmt.Sprint(validator),
-		`--chain-id`, string(tr.testConfig.chainConfigs[providerChain].ChainId),
-		`--home`, tr.getValidatorHome(providerChain, validator),
-		`--gas`, `900000`,
-		`--node`, tr.getValidatorNode(providerChain, validator),
-		`--keyring-backend`, `test`,
-		"--output", "json",
-		`-y`,
-	)
-
-	bz, err = cmd.CombinedOutput()
-	if err != nil {
-		fmt.Println("command failed: ", cmd)
-		log.Fatalf("update consumer failed error: %s, output: %s", err, string(bz))
-	}
-
-	// Check transaction
-	txResponse := &TxResponse{}
-	err = json.Unmarshal(bz, txResponse)
-	if err != nil {
-		log.Fatalf("unmarshalling tx response on update-consumer: %s, json: %s", err.Error(), string(bz))
-	}
-
-	if txResponse.Code != 0 {
-		log.Fatalf("sending update-consumer transaction failed with error code %d, Log:'%s'", txResponse.Code, txResponse.RawLog)
-	}
-
-	if verbose {
-		fmt.Println("running 'update-consumer' returned: ", txResponse)
-	}
-
-	tr.waitBlocks(providerChain, 2, 10*time.Second)
-}
-
-// CreateConsumer creates a consumer chain and returns its consumer-id
-func (tr Chain) CreateConsumer(providerChain, consumerChain ChainID, validator ValidatorID, metadata types.ConsumerMetadata, initParams *types.ConsumerInitializationParameters, powerShapingParams *types.PowerShapingParameters) ConsumerID {
-
-	msg := types.MsgCreateConsumer{
-		ChainId:                  string(consumerChain),
-		Metadata:                 metadata,
-		InitializationParameters: initParams,
-		PowerShapingParameters:   powerShapingParams,
-	}
-
-	content, err := json.Marshal(msg)
-	if err != nil {
-		log.Fatalf("failed marshalling MsgCreateConsumer: %s", err.Error())
-	}
-	jsonFile := "/create-consumer.json"
-	bz, err := tr.target.ExecCommand(
-		"/bin/bash", "-c", fmt.Sprintf(`echo '%s' > %s`, content, jsonFile),
-	).CombinedOutput()
-	if err != nil {
-		log.Fatal(err, "\n", string(bz))
-	}
-
-	// Send consumer chain creation
-	cmd := tr.target.ExecCommand(
-		tr.testConfig.chainConfigs[providerChain].BinaryName,
-		"tx", "provider", "create-consumer", jsonFile,
-		`--from`, `validator`+fmt.Sprint(validator),
-		`--chain-id`, string(tr.testConfig.chainConfigs[providerChain].ChainId),
-		`--home`, tr.getValidatorHome(providerChain, validator),
-		`--gas`, `900000`,
-		`--node`, tr.getValidatorNode(providerChain, validator),
-		`--keyring-backend`, `test`,
-		"--output", "json",
-		`-y`,
-	)
-
-	bz, err = cmd.CombinedOutput()
-	if err != nil {
-		log.Fatal("create consumer failed ", "error: ", err, "output: ", string(bz))
-	}
-
-	txResponse := &TxResponse{}
-	err = json.Unmarshal(bz, txResponse)
-	if err != nil {
-		log.Fatalf("unmarshalling tx response on create-consumer: %s, json: %s", err.Error(), string(bz))
-	}
-
-	if txResponse.Code != 0 {
-		log.Fatalf("sending transaction failed with error code %d, Log:'%s'", txResponse.Code, txResponse.RawLog)
-	}
-
-	// TODO: introduce waitForTx (see issue #2198)
-	tr.waitBlocks(providerChain, 2, 10*time.Second)
-
-	// Get Consumer ID from transaction
-	cmd = tr.target.ExecCommand(
-		tr.testConfig.chainConfigs[providerChain].BinaryName,
-		"query", "tx", txResponse.TxHash,
-		`--node`, tr.getValidatorNode(providerChain, validator),
-		"--output", "json",
-	)
-	bz, err = cmd.CombinedOutput()
-	if err != nil {
-		log.Fatalf("not able to query tx containing creation-consumer: tx: %s, err: %s, out: %s",
-			txResponse.TxHash, err.Error(), string(bz))
-	}
-
-	err = json.Unmarshal(bz, txResponse)
-	if err != nil {
-		log.Fatalf("unmarshalling tx containing create-consumer: %s, json: %s", err.Error(), string(bz))
-	}
-
-	consumerId := ""
-	for _, event := range txResponse.Events {
-		if event.Type != "create_consumer" {
-			continue
-		}
-		attr, exists := event.GetAttribute("consumer_id")
-		if !exists {
-			log.Fatalf("no event with consumer_id found in tx content of create_consumer: %v", event)
-		}
-		consumerId = attr.Value
-	}
-	if consumerId == "" {
-		log.Fatalf("no consumer-id found in consumer creation transaction events for chain '%s'. events: %v", consumerChain, txResponse.Events)
-	}
-
-	return ConsumerID(consumerId)
-}
-
->>>>>>> b9ecf442
 // submitConsumerAdditionProposal initializes a consumer chain and submits a governance proposal
 func (tr Chain) SubmitConsumerAdditionProposal(
 	action e2e.SubmitConsumerAdditionProposalAction,
@@ -742,95 +579,7 @@
 	}
 	txResponse = e2e.GetTxResponse(bz)
 	if txResponse.Code != 0 {
-<<<<<<< HEAD
 		log.Fatalf("gov submit consumer addition transaction failed with error code %d, Log:'%s'", txResponse.Code, txResponse.RawLog)
-=======
-		log.Fatalf("gov submit consumer update transaction failed with error code %d, Log:'%s'", txResponse.Code, txResponse.RawLog)
-	}
-
-	if verbose {
-		fmt.Println("submitConsumerAdditionProposal output:", string(bz))
-	}
-
-	// wait for inclusion in a block -> '--broadcast-mode block' is deprecated
-	tr.waitBlocks(providerChainCfg.ChainId, 2, 10*time.Second)
-}
-
-func (tr Chain) submitConsumerAdditionLegacyProposal(
-	action SubmitConsumerAdditionProposalAction,
-	verbose bool,
-) {
-	spawnTime := tr.testConfig.containerConfig.Now.Add(time.Duration(action.SpawnTime) * time.Millisecond)
-	params := ccvtypes.DefaultParams()
-	prop := client.ConsumerAdditionProposalJSON{
-		Title:                             "Propose the addition of a new chain",
-		Summary:                           "Gonna be a great chain",
-		ChainId:                           string(tr.testConfig.chainConfigs[action.ConsumerChain].ChainId),
-		InitialHeight:                     action.InitialHeight,
-		GenesisHash:                       []byte("gen_hash"),
-		BinaryHash:                        []byte("bin_hash"),
-		SpawnTime:                         spawnTime,
-		ConsumerRedistributionFraction:    params.ConsumerRedistributionFraction,
-		BlocksPerDistributionTransmission: params.BlocksPerDistributionTransmission,
-		HistoricalEntries:                 params.HistoricalEntries,
-		CcvTimeoutPeriod:                  params.CcvTimeoutPeriod,
-		TransferTimeoutPeriod:             params.TransferTimeoutPeriod,
-		UnbondingPeriod:                   params.UnbondingPeriod,
-		Deposit:                           fmt.Sprint(action.Deposit) + `stake`,
-		DistributionTransmissionChannel:   action.DistributionChannel,
-		TopN:                              action.TopN,
-		ValidatorsPowerCap:                action.ValidatorsPowerCap,
-		ValidatorSetCap:                   action.ValidatorSetCap,
-		Allowlist:                         action.Allowlist,
-		Denylist:                          action.Denylist,
-		MinStake:                          action.MinStake,
-		AllowInactiveVals:                 action.AllowInactiveVals,
-		Prioritylist:                      action.Prioritylist,
-	}
-
-	bz, err := json.Marshal(prop)
-	if err != nil {
-		log.Fatal(err)
-	}
-
-	jsonStr := string(bz)
-	if strings.Contains(jsonStr, "'") {
-		log.Fatal("prop json contains single quote")
-	}
-
-	//#nosec G204 -- bypass unsafe quoting warning (no production code)
-	cmd := tr.target.ExecCommand(
-		"/bin/bash", "-c", fmt.Sprintf(`echo '%s' > %s`, jsonStr, "/temp-proposal.json"))
-	bz, err = cmd.CombinedOutput()
-	if verbose {
-		log.Println("submitConsumerAdditionProposal cmd: ", cmd.String())
-	}
-
-	if err != nil {
-		log.Fatal(err, "\n", string(bz))
-	}
-
-	// CONSUMER ADDITION PROPOSAL
-	cmd = tr.target.ExecCommand(
-		tr.testConfig.chainConfigs[action.Chain].BinaryName,
-		"tx", "gov", "submit-legacy-proposal", "consumer-addition", "/temp-proposal.json",
-		`--from`, `validator`+fmt.Sprint(action.From),
-		`--chain-id`, string(tr.testConfig.chainConfigs[action.Chain].ChainId),
-		`--home`, tr.getValidatorHome(action.Chain, action.From),
-		`--gas`, `900000`,
-		`--node`, tr.getValidatorNode(action.Chain, action.From),
-		`--keyring-backend`, `test`,
-		`-y`,
-	)
-
-	if verbose {
-		fmt.Println("submitConsumerAdditionProposal cmd:", cmd.String())
-		fmt.Println("submitConsumerAdditionProposal json:", jsonStr)
-	}
-	bz, err = cmd.CombinedOutput()
-	if err != nil {
-		log.Fatal(err, "\n", string(bz))
->>>>>>> b9ecf442
 	}
 
 	if verbose {
