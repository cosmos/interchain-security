package main

import (
	"bufio"
	"encoding/json"
	"fmt"
	"log"
	"math"
	"os/exec"
	"strconv"
	"strings"
	"sync"
	"time"

	clienttypes "github.com/cosmos/ibc-go/v7/modules/core/02-client/types"
	"github.com/tidwall/gjson"

	evidencetypes "github.com/cosmos/cosmos-sdk/x/evidence/types"

	"github.com/cosmos/interchain-security/v3/x/ccv/provider/client"
	"github.com/cosmos/interchain-security/v3/x/ccv/provider/types"
	ccvtypes "github.com/cosmos/interchain-security/v3/x/ccv/types"
)

type SendTokensAction struct {
	Chain  ChainID
	From   ValidatorID
	To     ValidatorID
	Amount uint
}

const done = "done!!!!!!!!"

func (tr TestRun) sendTokens(
	action SendTokensAction,
	verbose bool,
) {
	BinaryName := tr.chainConfigs[action.Chain].BinaryName
	//#nosec G204 -- Bypass linter warning for spawning subprocess with cmd arguments.
	cmd := exec.Command("docker", "exec", tr.containerConfig.InstanceName, BinaryName,

		"tx", "bank", "send",
		tr.validatorConfigs[action.From].DelAddress,
		tr.validatorConfigs[action.To].DelAddress,
		fmt.Sprint(action.Amount)+`stake`,

		`--chain-id`, string(tr.chainConfigs[action.Chain].ChainId),
		`--home`, tr.getValidatorHome(action.Chain, action.From),
		`--node`, tr.getValidatorNode(action.Chain, action.From),
		`--keyring-backend`, `test`,
		`-y`,
	)
	if verbose {
		fmt.Println("sendTokens cmd:", cmd.String())
	}
	bz, err := cmd.CombinedOutput()
	if err != nil {
		log.Fatal(err, "\n", string(bz))
	}

	// wait for inclusion in a block -> '--broadcast-mode block' is deprecated
	tr.waitBlocks(action.Chain, 2, 30*time.Second)
}

type StartChainAction struct {
	Chain      ChainID
	Validators []StartChainValidator
	// Genesis changes specific to this action, appended to genesis changes defined in chain config
	GenesisChanges string
	SkipGentx      bool
}

type StartChainValidator struct {
	Id         ValidatorID
	Allocation uint
	Stake      uint
}

func (tr *TestRun) startChain(
	action StartChainAction,
	verbose bool,
) {
	chainConfig := tr.chainConfigs[action.Chain]
	type jsonValAttrs struct {
		Mnemonic         string `json:"mnemonic"`
		Allocation       string `json:"allocation"`
		Stake            string `json:"stake"`
		ValId            string `json:"val_id"`
		PrivValidatorKey string `json:"priv_validator_key"`
		NodeKey          string `json:"node_key"`
		IpSuffix         string `json:"ip_suffix"`

		ConsumerMnemonic         string `json:"consumer_mnemonic"`
		ConsumerPrivValidatorKey string `json:"consumer_priv_validator_key"`
		StartWithConsumerKey     bool   `json:"start_with_consumer_key"`
	}

	var validators []jsonValAttrs
	for _, val := range action.Validators {
		validators = append(validators, jsonValAttrs{
			Mnemonic:         tr.validatorConfigs[val.Id].Mnemonic,
			NodeKey:          tr.validatorConfigs[val.Id].NodeKey,
			ValId:            fmt.Sprint(val.Id),
			PrivValidatorKey: tr.validatorConfigs[val.Id].PrivValidatorKey,
			Allocation:       fmt.Sprint(val.Allocation) + "stake",
			Stake:            fmt.Sprint(val.Stake) + "stake",
			IpSuffix:         tr.validatorConfigs[val.Id].IpSuffix,

			ConsumerMnemonic:         tr.validatorConfigs[val.Id].ConsumerMnemonic,
			ConsumerPrivValidatorKey: tr.validatorConfigs[val.Id].ConsumerPrivValidatorKey,
			// if true node will be started with consumer key for each consumer chain
			StartWithConsumerKey: tr.validatorConfigs[val.Id].UseConsumerKey,
		})
	}

	vals, err := json.Marshal(validators)
	if err != nil {
		log.Fatal(err)
	}

	// Concat genesis changes defined in chain config, with any custom genesis changes for this chain instantiation
	var genesisChanges string
	if action.GenesisChanges != "" {
		genesisChanges = chainConfig.GenesisChanges + " | " + action.GenesisChanges
	} else {
		genesisChanges = chainConfig.GenesisChanges
	}

	var cometmockArg string
	if tr.useCometmock {
		cometmockArg = "true"
	} else {
		cometmockArg = "false"
	}

	//#nosec G204 -- Bypass linter warning for spawning subprocess with cmd arguments.
	cmd := exec.Command("docker", "exec", tr.containerConfig.InstanceName, "/bin/bash",
		"/testnet-scripts/start-chain.sh", chainConfig.BinaryName, string(vals),
		string(chainConfig.ChainId), chainConfig.IpPrefix, genesisChanges,
		fmt.Sprint(action.SkipGentx),
		// override config/config.toml for each node on chain
		// usually timeout_commit and peer_gossip_sleep_duration are changed to vary the test run duration
		// lower timeout_commit means the blocks are produced faster making the test run shorter
		// with short timeout_commit (eg. timeout_commit = 1s) some nodes may miss blocks causing the test run to fail
		tr.tendermintConfigOverride,
		cometmockArg,
	)

	cmdReader, err := cmd.StdoutPipe()
	if err != nil {
		log.Fatal(err)
	}
	cmd.Stderr = cmd.Stdout

	if err := cmd.Start(); err != nil {
		log.Fatal(err)
	}

	scanner := bufio.NewScanner(cmdReader)

	for scanner.Scan() {
		out := scanner.Text()
		if verbose {
			fmt.Println("startChain: " + out)
		}
		if out == done {
			break
		}
	}
	if err := scanner.Err(); err != nil {
		log.Fatal(err)
	}

	tr.addChainToRelayer(addChainToRelayerAction{
		Chain:     action.Chain,
		Validator: action.Validators[0].Id,
	}, verbose)

	// store the fact that we started the chain
	tr.runningChains[action.Chain] = true
	fmt.Println("Started chain", action.Chain)
	if tr.timeOffset != 0 {
		// advance time for this chain so that it is in sync with the rest of the network
		tr.AdvanceTimeForChain(action.Chain, tr.timeOffset)
	}
}

type submitTextProposalAction struct {
	Chain       ChainID
	From        ValidatorID
	Deposit     uint
	PropType    string
	Title       string
	Description string
}

func (tr TestRun) submitTextProposal(
	action submitTextProposalAction,
	verbose bool,
) {
	// TEXT PROPOSAL
	//#nosec G204 -- Bypass linter warning for spawning subprocess with cmd arguments.
	bz, err := exec.Command("docker", "exec", tr.containerConfig.InstanceName, tr.chainConfigs[action.Chain].BinaryName,
		"tx", "gov", "submit-legacy-proposal",
		`--title`, action.Title,
		`--description`, action.Description,
		`--type`, action.PropType,
		`--deposit`, fmt.Sprint(action.Deposit)+`stake`,
		`--from`, `validator`+fmt.Sprint(action.From),
		`--chain-id`, string(tr.chainConfigs[action.Chain].ChainId),
		`--home`, tr.getValidatorHome(action.Chain, action.From),
		`--node`, tr.getValidatorNode(action.Chain, action.From),
		`--keyring-backend`, `test`,
		`-y`,
	).CombinedOutput()
	if err != nil {
		log.Fatal(err, "\n", string(bz))
	}

	// wait for inclusion in a block -> '--broadcast-mode block' is deprecated
	tr.waitBlocks(action.Chain, 1, 10*time.Second)
}

type submitConsumerAdditionProposalAction struct {
	PreCCV              bool
	Chain               ChainID
	From                ValidatorID
	Deposit             uint
	ConsumerChain       ChainID
	SpawnTime           uint
	InitialHeight       clienttypes.Height
	DistributionChannel string
}

func (tr TestRun) submitConsumerAdditionProposal(
	action submitConsumerAdditionProposalAction,
	verbose bool,
) {
	spawnTime := tr.containerConfig.Now.Add(time.Duration(action.SpawnTime) * time.Millisecond)
	params := ccvtypes.DefaultParams()
	prop := client.ConsumerAdditionProposalJSON{
		Title:                             "Propose the addition of a new chain",
		Summary:                           "Gonna be a great chain",
		ChainId:                           string(tr.chainConfigs[action.ConsumerChain].ChainId),
		InitialHeight:                     action.InitialHeight,
		GenesisHash:                       []byte("gen_hash"),
		BinaryHash:                        []byte("bin_hash"),
		SpawnTime:                         spawnTime,
		ConsumerRedistributionFraction:    params.ConsumerRedistributionFraction,
		BlocksPerDistributionTransmission: params.BlocksPerDistributionTransmission,
		HistoricalEntries:                 params.HistoricalEntries,
		CcvTimeoutPeriod:                  params.CcvTimeoutPeriod,
		TransferTimeoutPeriod:             params.TransferTimeoutPeriod,
		UnbondingPeriod:                   params.UnbondingPeriod,
		Deposit:                           fmt.Sprint(action.Deposit) + `stake`,
		DistributionTransmissionChannel:   action.DistributionChannel,
	}

	bz, err := json.Marshal(prop)
	if err != nil {
		log.Fatal(err)
	}

	jsonStr := string(bz)
	if strings.Contains(jsonStr, "'") {
		log.Fatal("prop json contains single quote")
	}

	//#nosec G204 -- Bypass linter warning for spawning subprocess with cmd arguments.
	bz, err = exec.Command("docker", "exec", tr.containerConfig.InstanceName,
		"/bin/bash", "-c", fmt.Sprintf(`echo '%s' > %s`, jsonStr, "/temp-proposal.json")).CombinedOutput()

	if err != nil {
		log.Fatal(err, "\n", string(bz))
	}

	//#nosec G204 -- Bypass linter warning for spawning subprocess with cmd arguments.
	// CONSUMER ADDITION PROPOSAL
	bz, err = exec.Command("docker", "exec", tr.containerConfig.InstanceName, tr.chainConfigs[action.Chain].BinaryName,
		"tx", "gov", "submit-legacy-proposal", "consumer-addition", "/temp-proposal.json",
		`--from`, `validator`+fmt.Sprint(action.From),
		`--chain-id`, string(tr.chainConfigs[action.Chain].ChainId),
		`--home`, tr.getValidatorHome(action.Chain, action.From),
		`--gas`, `900000`,
		`--node`, tr.getValidatorNode(action.Chain, action.From),
		`--keyring-backend`, `test`,
		`-y`,
	).CombinedOutput()

	if err != nil {
		log.Fatal(err, "\n", string(bz))
	}

	// wait for inclusion in a block -> '--broadcast-mode block' is deprecated
	tr.waitBlocks(ChainID("provi"), 2, 10*time.Second)
}

type submitConsumerRemovalProposalAction struct {
	Chain          ChainID
	From           ValidatorID
	Deposit        uint
	ConsumerChain  ChainID
	StopTimeOffset time.Duration // offset from time.Now()
}

func (tr TestRun) submitConsumerRemovalProposal(
	action submitConsumerRemovalProposalAction,
	verbose bool,
) {
	stopTime := tr.containerConfig.Now.Add(action.StopTimeOffset)
	prop := client.ConsumerRemovalProposalJSON{
		Title:    fmt.Sprintf("Stop the %v chain", action.ConsumerChain),
		Summary:  "It was a great chain",
		ChainId:  string(tr.chainConfigs[action.ConsumerChain].ChainId),
		StopTime: stopTime,
		Deposit:  fmt.Sprint(action.Deposit) + `stake`,
	}

	bz, err := json.Marshal(prop)
	if err != nil {
		log.Fatal(err)
	}

	jsonStr := string(bz)
	if strings.Contains(jsonStr, "'") {
		log.Fatal("prop json contains single quote")
	}

	//#nosec G204 -- Bypass linter warning for spawning subprocess with cmd arguments.
	bz, err = exec.Command("docker", "exec", tr.containerConfig.InstanceName,
		"/bin/bash", "-c", fmt.Sprintf(`echo '%s' > %s`, jsonStr, "/temp-proposal.json")).CombinedOutput()

	if err != nil {
		log.Fatal(err, "\n", string(bz))
	}

	//#nosec G204 -- Bypass linter warning for spawning subprocess with cmd arguments.
	bz, err = exec.Command("docker", "exec", tr.containerConfig.InstanceName, tr.chainConfigs[action.Chain].BinaryName,

		"tx", "gov", "submit-legacy-proposal", "consumer-removal",
		"/temp-proposal.json",
		`--from`, `validator`+fmt.Sprint(action.From),
		`--chain-id`, string(tr.chainConfigs[action.Chain].ChainId),
		`--home`, tr.getValidatorHome(action.Chain, action.From),
		`--node`, tr.getValidatorNode(action.Chain, action.From),
		`--gas`, "900000",
		`--keyring-backend`, `test`,
		`-y`,
	).CombinedOutput()

	if err != nil {
		log.Fatal(err, "\n", string(bz))
	}

	// wait for inclusion in a block -> '--broadcast-mode block' is deprecated
	tr.waitBlocks(ChainID("provi"), 2, 20*time.Second)
}

type submitParamChangeLegacyProposalAction struct {
	Chain    ChainID
	From     ValidatorID
	Deposit  uint
	Subspace string
	Key      string
	Value    interface{}
}

type paramChangeProposalJSON struct {
	Title       string            `json:"title"`
	Summary     string            `json:"summary"`
	Description string            `json:"description"`
	Changes     []paramChangeJSON `json:"changes"`
	Deposit     string            `json:"deposit"`
}

type paramChangeJSON struct {
	Subspace string      `json:"subspace"`
	Key      string      `json:"key"`
	Value    interface{} `json:"value"`
}

func (tr TestRun) submitParamChangeProposal(
	action submitParamChangeLegacyProposalAction,
	verbose bool,
) {
	prop := paramChangeProposalJSON{
		Title:       "Legacy Param change",
		Summary:     "Changing legacy module params",
		Description: "Changing legacy module params",
		Changes:     []paramChangeJSON{{Subspace: action.Subspace, Key: action.Key, Value: action.Value}},
		Deposit:     fmt.Sprint(action.Deposit) + `stake`,
	}

	bz, err := json.Marshal(prop)
	if err != nil {
		log.Fatal(err)
	}

	jsonStr := string(bz)
	if strings.Contains(jsonStr, "'") {
		log.Fatal("prop json contains single quote")
	}

	//#nosec G204 -- Bypass linter warning for spawning subprocess with cmd arguments.
	bz, err = exec.Command("docker", "exec", tr.containerConfig.InstanceName,
		"/bin/bash", "-c", fmt.Sprintf(`echo '%s' > %s`, jsonStr, "/params-proposal.json")).CombinedOutput()

	if err != nil {
		log.Fatal(err, "\n", string(bz))
	}

	//#nosec G204 -- Bypass linter warning for spawning subprocess with cmd arguments.
	// PARAM CHANGE PROPOSAL
	cmd := exec.Command("docker", "exec", tr.containerConfig.InstanceName, tr.chainConfigs[action.Chain].BinaryName,

		"tx", "gov", "submit-legacy-proposal", "param-change", "/params-proposal.json",

		`--from`, `validator`+fmt.Sprint(action.From),
		`--chain-id`, string(tr.chainConfigs[action.Chain].ChainId),
		`--home`, tr.getValidatorHome(action.Chain, action.From),
		`--node`, tr.getValidatorNode(action.Chain, action.From),
		`--gas`, "900000",
		`--keyring-backend`, `test`,
		`-y`,
	)

	bz, err = cmd.CombinedOutput()
	if err != nil {
		log.Fatal(err, "\n", string(bz))
	}

	// wait for inclusion in a block -> '--broadcast-mode block' is deprecated
	tr.waitBlocks(action.Chain, 2, 60*time.Second)
}

type submitEquivocationProposalAction struct {
	Chain     ChainID
	Height    int64
	Time      time.Time
	Power     int64
	Validator ValidatorID
	Deposit   uint
	From      ValidatorID
}

func (tr TestRun) submitEquivocationProposal(action submitEquivocationProposalAction, verbose bool) {
	val := tr.validatorConfigs[action.Validator]
	providerChain := tr.chainConfigs[ChainID("provi")]

	prop := client.EquivocationProposalJSON{
		Summary: "Validator equivocation!",
		EquivocationProposal: types.EquivocationProposal{
			Title:       "Validator equivocation!",
			Description: fmt.Sprintf("Validator: %s has committed an equivocation infraction on ChainID: %s", action.Validator, action.Chain),
			Equivocations: []*evidencetypes.Equivocation{
				{
					Height:           action.Height,
					Time:             action.Time,
					Power:            action.Power,
					ConsensusAddress: val.ValconsAddress,
				},
			},
		},
		Deposit: fmt.Sprint(action.Deposit) + `stake`,
	}

	bz, err := json.Marshal(prop)
	if err != nil {
		log.Fatal(err)
	}

	jsonStr := string(bz)
	if strings.Contains(jsonStr, "'") {
		log.Fatal("prop json contains single quote")
	}

	//#nosec G204 -- Bypass linter warning for spawning subprocess with cmd arguments.
	bz, err = exec.Command("docker", "exec", tr.containerConfig.InstanceName,
		"/bin/bash", "-c", fmt.Sprintf(`echo '%s' > %s`, jsonStr, "/equivocation-proposal.json")).CombinedOutput()

	if err != nil {
		log.Fatal(err, "\n", string(bz))
	}

	//#nosec G204 -- Bypass linter warning for spawning subprocess with cmd arguments.
	// EQUIVOCATION PROPOSAL
	bz, err = exec.Command("docker", "exec", tr.containerConfig.InstanceName, providerChain.BinaryName,

		"tx", "gov", "submit-legacy-proposal", "equivocation", "/equivocation-proposal.json",

		`--from`, `validator`+fmt.Sprint(action.From),
		`--chain-id`, string(providerChain.ChainId),
		`--home`, tr.getValidatorHome(providerChain.ChainId, action.From),
		`--node`, tr.getValidatorNode(providerChain.ChainId, action.From),
		`--gas`, "9000000",
		`--keyring-backend`, `test`,
		`-y`,
	).CombinedOutput()

	if err != nil {
		log.Fatal(err, "\n", string(bz))
	}

	// wait for inclusion in a block -> '--broadcast-mode block' is deprecated
	tr.waitBlocks(ChainID("provi"), 2, 30*time.Second)
}

type voteGovProposalAction struct {
	Chain      ChainID
	From       []ValidatorID
	Vote       []string
	PropNumber uint
}

func (tr *TestRun) voteGovProposal(
	action voteGovProposalAction,
	verbose bool,
) {
	var wg sync.WaitGroup
	for i, val := range action.From {
		wg.Add(1)
		vote := action.Vote[i]
		go func(val ValidatorID, vote string) {
			defer wg.Done()
			//#nosec G204 -- Bypass linter warning for spawning subprocess with cmd arguments.
			bz, err := exec.Command("docker", "exec", tr.containerConfig.InstanceName, tr.chainConfigs[action.Chain].BinaryName,

				"tx", "gov", "vote",
				fmt.Sprint(action.PropNumber), vote,

				`--from`, `validator`+fmt.Sprint(val),
				`--chain-id`, string(tr.chainConfigs[action.Chain].ChainId),
				`--home`, tr.getValidatorHome(action.Chain, val),
				`--node`, tr.getValidatorNode(action.Chain, val),
				`--keyring-backend`, `test`,
				`--gas`, "900000",
				`-y`,
			).CombinedOutput()
			if err != nil {
				log.Fatal(err, "\n", string(bz))
			}
		}(val, vote)
	}

	wg.Wait()
	// wait for inclusion in a block -> '--broadcast-mode block' is deprecated
	tr.waitBlocks(action.Chain, 1, 10*time.Second)
	tr.WaitTime(time.Duration(tr.chainConfigs[action.Chain].VotingWaitTime) * time.Second)
}

type startConsumerChainAction struct {
	ConsumerChain  ChainID
	ProviderChain  ChainID
	Validators     []StartChainValidator
	GenesisChanges string
}

func (tr *TestRun) startConsumerChain(
	action startConsumerChainAction,
	verbose bool,
) {
	//#nosec G204 -- Bypass linter warning for spawning subprocess with cmd arguments.
	cmd := exec.Command("docker", "exec", tr.containerConfig.InstanceName, tr.chainConfigs[action.ProviderChain].BinaryName,

		"query", "provider", "consumer-genesis",
		string(tr.chainConfigs[action.ConsumerChain].ChainId),

		`--node`, tr.getQueryNode(action.ProviderChain),
		`-o`, `json`,
	)

	if verbose {
		log.Println("startConsumerChain cmd: ", cmd.String())
	}

	bz, err := cmd.CombinedOutput()
	if err != nil {
		log.Fatal(err, "\n", string(bz))
	}

	consumerGenesis := ".app_state.ccvconsumer = " + string(bz)
	consumerGenesisChanges := tr.chainConfigs[action.ConsumerChain].GenesisChanges
	if consumerGenesisChanges != "" {
		consumerGenesis = consumerGenesis + " | " + consumerGenesisChanges + " | " + action.GenesisChanges
	}

	tr.startChain(StartChainAction{
		Chain:          action.ConsumerChain,
		Validators:     action.Validators,
		GenesisChanges: consumerGenesis,
		SkipGentx:      true,
	}, verbose)
}

type ChangeoverChainAction struct {
	SovereignChain ChainID
	ProviderChain  ChainID
	Validators     []StartChainValidator
	GenesisChanges string
}

func (tr TestRun) changeoverChain(
	action ChangeoverChainAction,
	verbose bool,
) {
	// sleep until the consumer chain genesis is ready on consumer
	time.Sleep(5 * time.Second)
	//#nosec G204 -- Bypass linter warning for spawning subprocess with cmd arguments.
	cmd := exec.Command("docker", "exec", tr.containerConfig.InstanceName, tr.chainConfigs[action.ProviderChain].BinaryName,

		"query", "provider", "consumer-genesis",
		string(tr.chainConfigs[action.SovereignChain].ChainId),

		`--node`, tr.getQueryNode(action.ProviderChain),
		`-o`, `json`,
	)

	if verbose {
		log.Println("changeoverChain cmd: ", cmd.String())
	}

	bz, err := cmd.CombinedOutput()
	if err != nil {
		log.Fatal(err, "\n", string(bz))
	}

	consumerGenesis := ".app_state.ccvconsumer = " + string(bz)
	consumerGenesisChanges := tr.chainConfigs[action.SovereignChain].GenesisChanges
	if consumerGenesisChanges != "" {
		consumerGenesis = consumerGenesis + " | " + consumerGenesisChanges + " | " + action.GenesisChanges
	}

	tr.startChangeover(ChangeoverChainAction{
		Validators:     action.Validators,
		GenesisChanges: consumerGenesis,
	}, verbose)
}

func (tr TestRun) startChangeover(
	action ChangeoverChainAction,
	verbose bool,
) {
	chainConfig := tr.chainConfigs[ChainID("sover")]
	type jsonValAttrs struct {
		Mnemonic         string `json:"mnemonic"`
		Allocation       string `json:"allocation"`
		Stake            string `json:"stake"`
		ValId            string `json:"val_id"`
		PrivValidatorKey string `json:"priv_validator_key"`
		NodeKey          string `json:"node_key"`
		IpSuffix         string `json:"ip_suffix"`

		ConsumerMnemonic         string `json:"consumer_mnemonic"`
		ConsumerPrivValidatorKey string `json:"consumer_priv_validator_key"`
		StartWithConsumerKey     bool   `json:"start_with_consumer_key"`
	}

	var validators []jsonValAttrs
	for _, val := range action.Validators {
		validators = append(validators, jsonValAttrs{
			Mnemonic:         tr.validatorConfigs[val.Id].Mnemonic,
			NodeKey:          tr.validatorConfigs[val.Id].NodeKey,
			ValId:            fmt.Sprint(val.Id),
			PrivValidatorKey: tr.validatorConfigs[val.Id].PrivValidatorKey,
			Allocation:       fmt.Sprint(val.Allocation) + "stake",
			Stake:            fmt.Sprint(val.Stake) + "stake",
			IpSuffix:         tr.validatorConfigs[val.Id].IpSuffix,

			ConsumerMnemonic:         tr.validatorConfigs[val.Id].ConsumerMnemonic,
			ConsumerPrivValidatorKey: tr.validatorConfigs[val.Id].ConsumerPrivValidatorKey,
			// if true node will be started with consumer key for each consumer chain
			StartWithConsumerKey: tr.validatorConfigs[val.Id].UseConsumerKey,
		})
	}

	vals, err := json.Marshal(validators)
	if err != nil {
		log.Fatal(err)
	}

	// Concat genesis changes defined in chain config, with any custom genesis changes for this chain instantiation
	var genesisChanges string
	if action.GenesisChanges != "" {
		genesisChanges = chainConfig.GenesisChanges + " | " + action.GenesisChanges
	} else {
		genesisChanges = chainConfig.GenesisChanges
	}

	//#nosec G204 -- Bypass linter warning for spawning subprocess with cmd arguments.
	cmd := exec.Command("docker", "exec", tr.containerConfig.InstanceName, "/bin/bash",
		"/testnet-scripts/start-changeover.sh", chainConfig.UpgradeBinary, string(vals),
		"sover", chainConfig.IpPrefix, genesisChanges,
		tr.tendermintConfigOverride,
	)

	cmdReader, err := cmd.StdoutPipe()
	if err != nil {
		log.Fatal(err)
	}
	cmd.Stderr = cmd.Stdout

	if err := cmd.Start(); err != nil {
		log.Fatal(err)
	}

	scanner := bufio.NewScanner(cmdReader)

	for scanner.Scan() {
		out := scanner.Text()
		if verbose {
			fmt.Println("startChangeover: " + out)
		}
		if out == done {
			break
		}
	}
	if err := scanner.Err(); err != nil {
		log.Fatal("startChangeover died", err)
	}
}

type addChainToRelayerAction struct {
	Chain     ChainID
	Validator ValidatorID
}

const hermesChainConfigTemplate = `

[[chains]]
account_prefix = "cosmos"
clock_drift = "5s"
gas_multiplier = 1.1
grpc_addr = "%s"
id = "%s"
key_name = "%s"
max_gas = 20000000
rpc_addr = "%s"
rpc_timeout = "10s"
store_prefix = "ibc"
trusting_period = "14days"
websocket_addr = "%s"

[chains.gas_price]
	denom = "stake"
	price = 0.000

[chains.trust_threshold]
	denominator = "3"
	numerator = "1"
`

// Set up the config for a new chain for gorelayer.
// This config is added to the container as a file.
// We then add the chain to the relayer, using this config as the chain config with `rly chains add --file`
// This is functionally similar to the config used by Hermes for chains, e.g. gas is free.
const gorelayerChainConfigTemplate = `
{
	"type": "cosmos",
	"value": {
		"key": "default",
		"chain-id": "%s",
		"rpc-addr": "%s",
		"account-prefix": "cosmos",
		"keyring-backend": "test",
		"gas-adjustment": 1.2,
		"gas-prices": "0.00stake",
		"debug": true,
		"timeout": "20s",
		"output-format": "json",
		"sign-mode": "direct"
	}
}`

func (tr TestRun) addChainToRelayer(
	action addChainToRelayerAction,
	verbose bool,
) {
	if !tr.useGorelayer {
		tr.addChainToHermes(action, verbose)
	} else {
		tr.addChainToGorelayer(action, verbose)
	}
}

func (tr TestRun) addChainToGorelayer(
	action addChainToRelayerAction,
	verbose bool,
) {
	queryNodeIP := tr.getQueryNodeIP(action.Chain)
	ChainId := tr.chainConfigs[action.Chain].ChainId
	rpcAddr := "http://" + queryNodeIP + ":26658"

	chainConfig := fmt.Sprintf(gorelayerChainConfigTemplate,
		ChainId,
		rpcAddr,
	)

	//#nosec G204 -- Bypass linter warning for spawning subprocess with cmd arguments.
	bz, err := exec.Command("docker", "exec", tr.containerConfig.InstanceName, "rly", "config", "init").CombinedOutput()
	if err != nil && !strings.Contains(string(bz), "config already exists") {
		log.Fatal(err, "\n", string(bz))
	}

	chainConfigFileName := fmt.Sprintf("/root/%s_config.json", ChainId)

	bashCommand := fmt.Sprintf(`echo '%s' >> %s`, chainConfig, chainConfigFileName)
	//#nosec G204 -- Bypass linter warning for spawning subprocess with cmd arguments.
	bz, err = exec.Command("docker", "exec", tr.containerConfig.InstanceName, "bash", "-c",
		bashCommand).CombinedOutput()
	if err != nil {
		log.Fatal(err, "\n", string(bz))
	}

	//#nosec G204 -- Bypass linter warning for spawning subprocess with cmd arguments.
	addChainCommand := exec.Command("docker", "exec", tr.containerConfig.InstanceName, "rly", "chains", "add", "--file", chainConfigFileName, string(ChainId))
	executeCommand(addChainCommand, "add chain")

	//#nosec G204 -- Bypass linter warning for spawning subprocess with cmd arguments.
	keyRestoreCommand := exec.Command("docker", "exec", tr.containerConfig.InstanceName, "rly", "keys", "restore", string(ChainId), "default", tr.validatorConfigs[action.Validator].Mnemonic)
	executeCommand(keyRestoreCommand, "restore keys")
}

func (tr TestRun) addChainToHermes(
	action addChainToRelayerAction,
	verbose bool,
) {
	queryNodeIP := tr.getQueryNodeIP(action.Chain)
	ChainId := tr.chainConfigs[action.Chain].ChainId
	keyName := "query"
	rpcAddr := "http://" + queryNodeIP + ":26658"
	grpcAddr := "tcp://" + queryNodeIP + ":9091"
	wsAddr := "ws://" + queryNodeIP + ":26658/websocket"

	chainConfig := fmt.Sprintf(hermesChainConfigTemplate,
		grpcAddr,
		ChainId,
		keyName,
		rpcAddr,
		wsAddr,
		// action.consumer,
	)

	bashCommand := fmt.Sprintf(`echo '%s' >> %s`, chainConfig, "/root/.hermes/config.toml")

	//#nosec G204 -- Bypass linter warning for spawning subprocess with cmd arguments.
	bz, err := exec.Command("docker", "exec", tr.containerConfig.InstanceName, "bash", "-c",
		bashCommand,
	).CombinedOutput()
	if err != nil {
		log.Fatal(err, "\n", string(bz))
	}

	// Save mnemonic to file within container
	saveMnemonicCommand := fmt.Sprintf(`echo '%s' > %s`, tr.validatorConfigs[action.Validator].Mnemonic, "/root/.hermes/mnemonic.txt")
	//#nosec G204 -- Bypass linter warning for spawning subprocess with cmd arguments.
	bz, err = exec.Command("docker", "exec", tr.containerConfig.InstanceName, "bash", "-c",
		saveMnemonicCommand,
	).CombinedOutput()
	if err != nil {
		log.Fatal(err, "\n", string(bz))
	}

	//#nosec G204 -- Bypass linter warning for spawning subprocess with cmd arguments.
	bz, err = exec.Command("docker", "exec", tr.containerConfig.InstanceName, "hermes",
		"keys", "add",
		"--chain", string(tr.chainConfigs[action.Chain].ChainId),
		"--mnemonic-file", "/root/.hermes/mnemonic.txt",
	).CombinedOutput()

	if err != nil {
		log.Fatal(err, "\n", string(bz))
	}
}

// This config file is used by gorelayer to create a path between chains.
// Since the tests assume we use a certain client-id for certain paths,
// in the config we specify the client id, e.g. 07-tendermint-5.
// The src-channel-filter is empty because we want to relay all channels.
const gorelayerPathConfigTemplate = `{
    "src": {
        "chain-id": "%s",
        "client-id": "07-tendermint-%v"
    },
    "dst": {
        "chain-id": "%s",
        "client-id": "07-tendermint-%v"
    },
    "src-channel-filter": {
        "rule": "",
        "channel-list": []
    }
}
`

type addIbcConnectionAction struct {
	ChainA  ChainID
	ChainB  ChainID
	ClientA uint
	ClientB uint
}

func (tr TestRun) addIbcConnection(
	action addIbcConnectionAction,
	verbose bool,
) {
	if !tr.useGorelayer {
		tr.addIbcConnectionHermes(action, verbose)
	} else {
		tr.addIbcConnectionGorelayer(action, verbose)
	}
}

func (tr TestRun) addIbcConnectionGorelayer(
	action addIbcConnectionAction,
	verbose bool,
) {
	pathName := tr.GetPathNameForGorelayer(action.ChainA, action.ChainB)

	pathConfig := fmt.Sprintf(gorelayerPathConfigTemplate, action.ChainA, action.ClientA, action.ChainB, action.ClientB)

	pathConfigFileName := fmt.Sprintf("/root/%s_config.json", pathName)

	bashCommand := fmt.Sprintf(`echo '%s' >> %s`, pathConfig, pathConfigFileName)
	//#nosec G204 -- Bypass linter warning for spawning subprocess with cmd arguments.
	pathConfigCommand := exec.Command("docker", "exec", tr.containerConfig.InstanceName, "bash", "-c",
		bashCommand)
	executeCommand(pathConfigCommand, "add path config")

	//#nosec G204 -- Bypass linter warning for spawning subprocess with cmd arguments.
	newPathCommand := exec.Command("docker", "exec", tr.containerConfig.InstanceName, "rly",
		"paths", "add",
		string(tr.chainConfigs[action.ChainA].ChainId),
		string(tr.chainConfigs[action.ChainB].ChainId),
		pathName,
		"--file", pathConfigFileName,
	)

	executeCommand(newPathCommand, "new path")

	//#nosec G204 -- Bypass linter warning for spawning subprocess with cmd arguments.
	newClientsCommand := exec.Command("docker", "exec", tr.containerConfig.InstanceName, "rly",
		"transact", "clients",
		pathName,
	)

	executeCommand(newClientsCommand, "new clients")

	tr.waitBlocks(action.ChainA, 1, 10*time.Second)
	tr.waitBlocks(action.ChainB, 1, 10*time.Second)

	//#nosec G204 -- Bypass linter warning for spawning subprocess with cmd arguments.
	newConnectionCommand := exec.Command("docker", "exec", tr.containerConfig.InstanceName, "rly",
		"transact", "connection",
		pathName,
	)

	executeCommand(newConnectionCommand, "new connection")

	tr.waitBlocks(action.ChainA, 1, 10*time.Second)
	tr.waitBlocks(action.ChainB, 1, 10*time.Second)
}

type createIbcClientsAction struct {
	ChainA ChainID
	ChainB ChainID
}

// if clients are not provided hermes will first
// create new clients and then a new connection
// otherwise, it would use client provided as CLI argument (-a-client)
func (tr TestRun) createIbcClientsHermes(
	action createIbcClientsAction,
	verbose bool,
) {
	//#nosec G204 -- Bypass linter warning for spawning subprocess with cmd arguments.
	cmd := exec.Command("docker", "exec", tr.containerConfig.InstanceName, "hermes",
		"create", "connection",
		"--a-chain", string(tr.chainConfigs[action.ChainA].ChainId),
		"--b-chain", string(tr.chainConfigs[action.ChainB].ChainId),
	)

	cmdReader, err := cmd.StdoutPipe()
	if err != nil {
		log.Fatal(err)
	}
	cmd.Stderr = cmd.Stdout

	if err := cmd.Start(); err != nil {
		log.Fatal(err)
	}

	scanner := bufio.NewScanner(cmdReader)

	for scanner.Scan() {
		out := scanner.Text()
		if verbose {
			fmt.Println("createIbcClientsHermes: " + out)
		}
		if out == done {
			break
		}
	}
	if err := scanner.Err(); err != nil {
		log.Fatal(err)
	}
}

func (tr TestRun) addIbcConnectionHermes(
	action addIbcConnectionAction,
	verbose bool,
) {
	//#nosec G204 -- Bypass linter warning for spawning subprocess with cmd arguments.
	cmd := exec.Command("docker", "exec", tr.containerConfig.InstanceName, "hermes",
		"create", "connection",
		"--a-chain", string(tr.chainConfigs[action.ChainA].ChainId),
		"--a-client", "07-tendermint-"+fmt.Sprint(action.ClientA),
		"--b-client", "07-tendermint-"+fmt.Sprint(action.ClientB),
	)

	cmdReader, err := cmd.StdoutPipe()
	if err != nil {
		log.Fatal(err)
	}
	cmd.Stderr = cmd.Stdout

	if err := cmd.Start(); err != nil {
		log.Fatal(err)
	}

	scanner := bufio.NewScanner(cmdReader)

	for scanner.Scan() {
		out := scanner.Text()
		if verbose {
			fmt.Println("addIbcConnection: " + out)
		}
		if out == done {
			break
		}
	}
	if err := scanner.Err(); err != nil {
		log.Fatal(err)
	}
}

type addIbcChannelAction struct {
	ChainA      ChainID
	ChainB      ChainID
	ConnectionA uint
	PortA       string
	PortB       string
	Order       string
	Version     string
}

type startRelayerAction struct{}

func (tr TestRun) startRelayer(
	action startRelayerAction,
	verbose bool,
) {
	if tr.useGorelayer {
		tr.startGorelayer(action, verbose)
	} else {
		tr.startHermes(action, verbose)
	}
}

func (tr TestRun) startGorelayer(
	action startRelayerAction,
	verbose bool,
) {
	// gorelayer start is running in detached mode
	//#nosec G204 -- Bypass linter warning for spawning subprocess with cmd arguments.
	cmd := exec.Command("docker", "exec", "-d", tr.containerConfig.InstanceName, "rly",
		"start",
	)

	if err := cmd.Start(); err != nil {
		log.Fatal(err)
	}

	if verbose {
		fmt.Println("started gorelayer")
	}
}

func (tr TestRun) startHermes(
	action startRelayerAction,
	verbose bool,
) {
	// hermes start is running in detached mode
	//#nosec G204 -- Bypass linter warning for spawning subprocess with cmd arguments.
	cmd := exec.Command("docker", "exec", "-d", tr.containerConfig.InstanceName, "hermes",
		"start",
	)

	if err := cmd.Start(); err != nil {
		log.Fatal(err)
	}

	if verbose {
		fmt.Println("started Hermes")
	}
}

func (tr TestRun) addIbcChannel(
	action addIbcChannelAction,
	verbose bool,
) {
	if tr.useGorelayer {
		tr.addIbcChannelGorelayer(action, verbose)
	} else {
		tr.addIbcChannelHermes(action, verbose)
	}
}

func (tr TestRun) addIbcChannelGorelayer(
	action addIbcChannelAction,
	verbose bool,
) {
	pathName := tr.GetPathNameForGorelayer(action.ChainA, action.ChainB)
	//#nosec G204 -- Bypass linter warning for spawning subprocess with cmd arguments.
	cmd := exec.Command("docker", "exec", tr.containerConfig.InstanceName, "rly",
		"transact", "channel",
		pathName,
		"--src-port", action.PortA,
		"--dst-port", action.PortB,
		"--version", tr.containerConfig.CcvVersion,
		"--order", action.Order,
		"--debug",
	)
	executeCommand(cmd, "addChannel")
}

func (tr TestRun) addIbcChannelHermes(
	action addIbcChannelAction,
	verbose bool,
) {
	// if version is not specified, use the default version when creating ccv connections
	// otherwise, use the provided version schema (usually it is ICS20-1 for IBC transfer)
	chanVersion := action.Version
	if chanVersion == "" {
		chanVersion = tr.containerConfig.CcvVersion
	}

	//#nosec G204 -- Bypass linter warning for spawning subprocess with cmd arguments.
	cmd := exec.Command("docker", "exec", tr.containerConfig.InstanceName, "hermes",
		"create", "channel",
		"--a-chain", string(tr.chainConfigs[action.ChainA].ChainId),
		"--a-connection", "connection-"+fmt.Sprint(action.ConnectionA),
		"--a-port", action.PortA,
		"--b-port", action.PortB,
		"--channel-version", chanVersion,
		"--order", action.Order,
	)

	if verbose {
		fmt.Println("addIbcChannel cmd:", cmd.String())
	}

	cmdReader, err := cmd.StdoutPipe()
	if err != nil {
		log.Fatal(err)
	}
	cmd.Stderr = cmd.Stdout

	if err := cmd.Start(); err != nil {
		log.Fatal(err)
	}

	scanner := bufio.NewScanner(cmdReader)

	for scanner.Scan() {
		out := scanner.Text()
		if verbose {
			fmt.Println("addIBCChannel: " + out)
		}
		if out == done {
			break
		}
	}
	if err := scanner.Err(); err != nil {
		log.Fatal(err)
	}
}

type transferChannelCompleteAction struct {
	ChainA      ChainID
	ChainB      ChainID
	ConnectionA uint
	PortA       string
	PortB       string
	Order       string
	ChannelA    uint
	ChannelB    uint
}

func (tr TestRun) transferChannelComplete(
	action transferChannelCompleteAction,
	verbose bool,
) {
	if tr.useGorelayer {
		log.Fatal("transferChannelComplete is not implemented for rly")
	}

	//#nosec G204 -- Bypass linter warning for spawning subprocess with chanOpenTryCmd arguments.
	chanOpenTryCmd := exec.Command("docker", "exec", tr.containerConfig.InstanceName, "hermes",
		"tx", "chan-open-try",
		"--dst-chain", string(tr.chainConfigs[action.ChainB].ChainId),
		"--src-chain", string(tr.chainConfigs[action.ChainA].ChainId),
		"--dst-connection", "connection-"+fmt.Sprint(action.ConnectionA),
		"--dst-port", action.PortB,
		"--src-port", action.PortA,
		"--src-channel", "channel-"+fmt.Sprint(action.ChannelA),
	)
	executeCommand(chanOpenTryCmd, "transferChanOpenTry")

	//#nosec G204 -- Bypass linter warning for spawning subprocess with chanOpenAckCmd arguments.
	chanOpenAckCmd := exec.Command("docker", "exec", tr.containerConfig.InstanceName, "hermes",
		"tx", "chan-open-ack",
		"--dst-chain", string(tr.chainConfigs[action.ChainA].ChainId),
		"--src-chain", string(tr.chainConfigs[action.ChainB].ChainId),
		"--dst-connection", "connection-"+fmt.Sprint(action.ConnectionA),
		"--dst-port", action.PortA,
		"--src-port", action.PortB,
		"--dst-channel", "channel-"+fmt.Sprint(action.ChannelA),
		"--src-channel", "channel-"+fmt.Sprint(action.ChannelB),
	)

	executeCommand(chanOpenAckCmd, "transferChanOpenAck")

	//#nosec G204 -- Bypass linter warning for spawning subprocess with chanOpenConfirmCmd arguments.
	chanOpenConfirmCmd := exec.Command("docker", "exec", tr.containerConfig.InstanceName, "hermes",
		"tx", "chan-open-confirm",
		"--dst-chain", string(tr.chainConfigs[action.ChainB].ChainId),
		"--src-chain", string(tr.chainConfigs[action.ChainA].ChainId),
		"--dst-connection", "connection-"+fmt.Sprint(action.ConnectionA),
		"--dst-port", action.PortB,
		"--src-port", action.PortA,
		"--dst-channel", "channel-"+fmt.Sprint(action.ChannelB),
		"--src-channel", "channel-"+fmt.Sprint(action.ChannelA),
	)
	executeCommand(chanOpenConfirmCmd, "transferChanOpenConfirm")
}

func executeCommandWithVerbosity(cmd *exec.Cmd, cmdName string, verbose bool) {
	if verbose {
		fmt.Println(cmdName+" cmd:", cmd.String())
	}

	cmdReader, err := cmd.StdoutPipe()
	if err != nil {
		log.Fatal(err)
	}
	cmd.Stderr = cmd.Stdout

	if err := cmd.Start(); err != nil {
		log.Fatal(err)
	}

	scanner := bufio.NewScanner(cmdReader)

	for scanner.Scan() {
		out := scanner.Text()
		if verbose {
			fmt.Println(cmdName + ": " + out)
		}
	}
	if err := scanner.Err(); err != nil {
		log.Fatal(err)
	}
}

// Executes a command with verbosity specified by CLI flag
func executeCommand(cmd *exec.Cmd, cmdName string) {
	executeCommandWithVerbosity(cmd, cmdName, *verbose)
}

type relayPacketsAction struct {
	ChainA  ChainID
	ChainB  ChainID
	Port    string
	Channel uint
}

func (tr TestRun) relayPackets(
	action relayPacketsAction,
	verbose bool,
) {
	if tr.useGorelayer {
		tr.relayPacketsGorelayer(action, verbose)
	} else {
		tr.relayPacketsHermes(action, verbose)
	}
}

func (tr TestRun) relayPacketsGorelayer(
	action relayPacketsAction,
	verbose bool,
) {
	pathName := tr.GetPathNameForGorelayer(action.ChainA, action.ChainB)

	// rly transact relay-packets [path-name] --channel [channel-id]
	//#nosec G204 -- Bypass linter warning for spawning subprocess with cmd arguments.
	cmd := exec.Command("docker", "exec", tr.containerConfig.InstanceName, "rly", "transact", "flush",
		pathName,
		"channel-"+fmt.Sprint(action.Channel),
	)
	if verbose {
		log.Println("relayPackets cmd:", cmd.String())
	}
	bz, err := cmd.CombinedOutput()
	if err != nil {
		log.Fatal(err, "\n", string(bz))
	}

	tr.waitBlocks(action.ChainA, 1, 30*time.Second)
	tr.waitBlocks(action.ChainB, 1, 30*time.Second)
}

func (tr TestRun) relayPacketsHermes(
	action relayPacketsAction,
	verbose bool,
) {
	// hermes clear packets ibc0 transfer channel-13
	//#nosec G204 -- Bypass linter warning for spawning subprocess with cmd arguments.
	cmd := exec.Command("docker", "exec", tr.containerConfig.InstanceName, "hermes", "clear", "packets",
		"--chain", string(tr.chainConfigs[action.ChainA].ChainId),
		"--port", action.Port,
		"--channel", "channel-"+fmt.Sprint(action.Channel),
	)
	if verbose {
		log.Println("relayPackets cmd:", cmd.String())
	}

	bz, err := cmd.CombinedOutput()
	if err != nil {
		log.Fatal(err, "\n", string(bz))
	}

	tr.waitBlocks(action.ChainA, 1, 30*time.Second)
	tr.waitBlocks(action.ChainB, 1, 30*time.Second)
}

type relayRewardPacketsToProviderAction struct {
	ConsumerChain ChainID
	ProviderChain ChainID
	Port          string
	Channel       uint
}

func (tr TestRun) relayRewardPacketsToProvider(
	action relayRewardPacketsToProviderAction,
	verbose bool,
) {
	blockPerDistribution, _ := strconv.ParseUint(strings.Trim(tr.getParam(action.ConsumerChain, Param{Subspace: "ccvconsumer", Key: "BlocksPerDistributionTransmission"}), "\""), 10, 64)
	currentBlock := uint64(tr.getBlockHeight(action.ConsumerChain))
	if currentBlock <= blockPerDistribution {
		tr.waitBlocks(action.ConsumerChain, uint(blockPerDistribution-currentBlock+1), 60*time.Second)
	}

	tr.relayPackets(relayPacketsAction{ChainA: action.ConsumerChain, ChainB: action.ProviderChain, Port: action.Port, Channel: action.Channel}, verbose)
	tr.waitBlocks(action.ProviderChain, 1, 10*time.Second)
}

type delegateTokensAction struct {
	Chain  ChainID
	From   ValidatorID
	To     ValidatorID
	Amount uint
}

func (tr TestRun) delegateTokens(
	action delegateTokensAction,
	verbose bool,
) {
	toValCfg := tr.validatorConfigs[action.To]
	delegateAddr := toValCfg.ValoperAddress
	if action.Chain != ChainID("provi") && toValCfg.UseConsumerKey {
		delegateAddr = toValCfg.ConsumerValoperAddress
	}
	//#nosec G204 -- Bypass linter warning for spawning subprocess with cmd arguments.
	cmd := exec.Command("docker", "exec", tr.containerConfig.InstanceName, tr.chainConfigs[action.Chain].BinaryName,

		"tx", "staking", "delegate",
		delegateAddr,
		fmt.Sprint(action.Amount)+`stake`,

		`--from`, `validator`+fmt.Sprint(action.From),
		`--chain-id`, string(tr.chainConfigs[action.Chain].ChainId),
		`--home`, tr.getValidatorHome(action.Chain, action.From),
		`--node`, tr.getValidatorNode(action.Chain, action.From),
		`--keyring-backend`, `test`,
		`-y`,
	)

	if verbose {
		fmt.Println("delegate cmd:", cmd.String())
	}

	bz, err := cmd.CombinedOutput()
	if err != nil {
		log.Fatal(err, "\n", string(bz))
	}

	// wait for inclusion in a block -> '--broadcast-mode block' is deprecated
	tr.waitBlocks(action.Chain, 2, 10*time.Second)
}

type unbondTokensAction struct {
	Chain      ChainID
	Sender     ValidatorID
	UnbondFrom ValidatorID
	Amount     uint
}

func (tr TestRun) unbondTokens(
	action unbondTokensAction,
	verbose bool,
) {
	unbondFrom := tr.validatorConfigs[action.UnbondFrom].ValoperAddress
	if tr.validatorConfigs[action.UnbondFrom].UseConsumerKey {
		unbondFrom = tr.validatorConfigs[action.UnbondFrom].ConsumerValoperAddress
	}

	//#nosec G204 -- Bypass linter warning for spawning subprocess with cmd arguments.
	cmd := exec.Command("docker", "exec", tr.containerConfig.InstanceName, tr.chainConfigs[action.Chain].BinaryName,

		"tx", "staking", "unbond",
		unbondFrom,
		fmt.Sprint(action.Amount)+`stake`,

		`--from`, `validator`+fmt.Sprint(action.Sender),
		`--chain-id`, string(tr.chainConfigs[action.Chain].ChainId),
		`--home`, tr.getValidatorHome(action.Chain, action.Sender),
		`--node`, tr.getValidatorNode(action.Chain, action.Sender),
		`--gas`, "900000",
		`--keyring-backend`, `test`,
		`-y`,
	)

	if verbose {
		fmt.Println("unbond cmd:", cmd.String())
	}

	bz, err := cmd.CombinedOutput()
	if err != nil {
		log.Fatal(err, "\n", string(bz))
	}

	// wait for inclusion in a block -> '--broadcast-mode block' is deprecated
	tr.waitBlocks(action.Chain, 2, 20*time.Second)
}

type cancelUnbondTokensAction struct {
	Chain     ChainID
	Delegator ValidatorID
	Validator ValidatorID
	Amount    uint
}

func (tr TestRun) cancelUnbondTokens(
	action cancelUnbondTokensAction,
	verbose bool,
) {
	validator := tr.validatorConfigs[action.Validator].ValoperAddress
	if tr.validatorConfigs[action.Validator].UseConsumerKey {
		validator = tr.validatorConfigs[action.Validator].ConsumerValoperAddress
	}

	// get creation-height from state
	//#nosec G204 -- Bypass linter warning for spawning subprocess with cmd arguments.
	cmd := exec.Command("docker", "exec", tr.containerConfig.InstanceName, tr.chainConfigs[action.Chain].BinaryName,
		"q", "staking", "unbonding-delegation",
		tr.validatorConfigs[action.Delegator].DelAddress,
		validator,
		`--home`, tr.getValidatorHome(action.Chain, action.Delegator),
		`--node`, tr.getValidatorNode(action.Chain, action.Delegator),
		`-o`, `json`,
	)
	if verbose {
		fmt.Println("get unbonding delegations cmd:", cmd.String())
	}

	bz, err := cmd.CombinedOutput()
	if err != nil {
		log.Fatal(err, "\n", string(bz))
	}
	creationHeight := gjson.Get(string(bz), "entries.0.creation_height").Int()
	if creationHeight == 0 {
		log.Fatal("invalid creation height")
	}

	//#nosec G204 -- Bypass linter warning for spawning subprocess with cmd arguments.
	cmd = exec.Command("docker", "exec", tr.containerConfig.InstanceName, tr.chainConfigs[action.Chain].BinaryName,
		"tx", "staking", "cancel-unbond",
		validator,
		fmt.Sprint(action.Amount)+`stake`,
		fmt.Sprint(creationHeight),
		`--from`, `validator`+fmt.Sprint(action.Delegator),
		`--chain-id`, string(tr.chainConfigs[action.Chain].ChainId),
		`--home`, tr.getValidatorHome(action.Chain, action.Delegator),
		`--node`, tr.getValidatorNode(action.Chain, action.Delegator),
		`--gas`, "900000",
		`--keyring-backend`, `test`,
		`-o`, `json`,
		`-y`,
	)

	if verbose {
		fmt.Println("unbond cmd:", cmd.String())
	}

	bz, err = cmd.CombinedOutput()
	if err != nil {
		log.Fatal(err, "\n", string(bz))
	}

	// wait for inclusion in a block -> '--broadcast-mode block' is deprecated
	tr.waitBlocks(action.Chain, 2, 20*time.Second)
}

type redelegateTokensAction struct {
	Chain    ChainID
	Src      ValidatorID
	Dst      ValidatorID
	TxSender ValidatorID
	Amount   uint
}

func (tr TestRun) redelegateTokens(action redelegateTokensAction, verbose bool) {
	srcCfg := tr.validatorConfigs[action.Src]
	dstCfg := tr.validatorConfigs[action.Dst]

	redelegateSrc := srcCfg.ValoperAddress
	if action.Chain != ChainID("provi") && srcCfg.UseConsumerKey {
		redelegateSrc = srcCfg.ConsumerValoperAddress
	}

	redelegateDst := dstCfg.ValoperAddress
	if action.Chain != ChainID("provi") && dstCfg.UseConsumerKey {
		redelegateDst = dstCfg.ConsumerValoperAddress
	}
	//#nosec G204 -- Bypass linter warning for spawning subprocess with cmd arguments.
	cmd := exec.Command("docker", "exec",
		tr.containerConfig.InstanceName,
		tr.chainConfigs[action.Chain].BinaryName,

		"tx", "staking", "redelegate",
		redelegateSrc,
		redelegateDst,
		fmt.Sprint(action.Amount)+`stake`,
		`--from`, `validator`+fmt.Sprint(action.TxSender),
		`--chain-id`, string(tr.chainConfigs[action.Chain].ChainId),
		`--home`, tr.getValidatorHome(action.Chain, action.TxSender),
		`--node`, tr.getValidatorNode(action.Chain, action.TxSender),
		// Need to manually set gas limit past default (200000), since redelegate has a lot of operations
		`--gas`, "900000",
		`--keyring-backend`, `test`,
		`-y`,
	)

	if verbose {
		fmt.Println("redelegate cmd:", cmd.String())
	}

	bz, err := cmd.CombinedOutput()
	if err != nil {
		log.Fatal(err, "\n", string(bz))
	}

	// wait for inclusion in a block -> '--broadcast-mode block' is deprecated
	tr.waitBlocks(action.Chain, 2, 10*time.Second)
}

type downtimeSlashAction struct {
	Chain     ChainID
	Validator ValidatorID
}

// takes a string representation of the private key like
// `{"address":"DF090A4880B54CD57B2A79E64D9E969BD7514B09","pub_key":{"type":"tendermint/PubKeyEd25519","value":"ujY14AgopV907IYgPAk/5x8c9267S4fQf89nyeCPTes="},"priv_key":{"type":"tendermint/PrivKeyEd25519","value":"TRJgf7lkTjs/sj43pyweEOanyV7H7fhnVivOi0A4yjW6NjXgCCilX3TshiA8CT/nHxz3brtLh9B/z2fJ4I9N6w=="}}`
// and returns the value of the "address" field
func (tr TestRun) getValidatorKeyAddressFromString(keystring string) string {
	var key struct {
		Address string `json:"address"`
	}
	err := json.Unmarshal([]byte(keystring), &key)
	if err != nil {
		log.Fatal(err)
	}
	return key.Address
}

func (tr TestRun) invokeDowntimeSlash(action downtimeSlashAction, verbose bool) {
	// Bring validator down
	tr.setValidatorDowntime(action.Chain, action.Validator, true, verbose)
	// Wait appropriate amount of blocks for validator to be slashed
	tr.waitBlocks(action.Chain, 10, 3*time.Minute)
	// Bring validator back up
	tr.setValidatorDowntime(action.Chain, action.Validator, false, verbose)
}

// Sets validator downtime by setting the virtual ethernet interface of a node to "up" or "down"
func (tr TestRun) setValidatorDowntime(chain ChainID, validator ValidatorID, down, verbose bool) {
	var lastArg string
	if down {
		lastArg = "down"
	} else {
		lastArg = "up"
	}

	if tr.useCometmock {
		// send set_signing_status either to down or up for validator
		validatorPrivateKeyAddress := tr.GetValidatorPrivateKeyAddress(chain, validator)

		method := "set_signing_status"
		params := fmt.Sprintf(`{"private_key_address":"%s","status":"%s"}`, validatorPrivateKeyAddress, lastArg)
		address := tr.getQueryNodeRPCAddress(chain)

		tr.curlJsonRPCRequest(method, params, address)
		tr.waitBlocks(chain, 1, 10*time.Second)
		return
	}

	//#nosec G204 -- Bypass linter warning for spawning subprocess with cmd arguments.
	cmd := exec.Command(
		"docker",
		"exec",
		tr.containerConfig.InstanceName,
		"ip",
		"link",
		"set",
		string(chain)+"-"+string(validator)+"-out",
		lastArg,
	)

	if verbose {
		fmt.Println("toggle downtime cmd:", cmd.String())
	}

	bz, err := cmd.CombinedOutput()
	if err != nil {
		log.Fatal(err, "\n", string(bz))
	}
}

<<<<<<< HEAD
func (tr TestRun) GetValidatorAddress(chain ChainID, validator ValidatorID) string {
	var validatorAddress string
	if chain == ChainID("provi") {
		validatorAddress = tr.getValidatorKeyAddressFromString(tr.validatorConfigs[validator].PrivValidatorKey)
=======
func (tr TestRun) GetValidatorPrivateKeyAddress(chain chainID, validator validatorID) string {
	var validatorPrivateKeyAddress string
	if chain == chainID("provi") {
		validatorPrivateKeyAddress = tr.getValidatorKeyAddressFromString(tr.validatorConfigs[validator].privValidatorKey)
>>>>>>> 57b96ca8
	} else {
		var valAddressString string
		if tr.validatorConfigs[validator].UseConsumerKey {
			valAddressString = tr.validatorConfigs[validator].ConsumerPrivValidatorKey
		} else {
			valAddressString = tr.validatorConfigs[validator].PrivValidatorKey
		}
		validatorPrivateKeyAddress = tr.getValidatorKeyAddressFromString(valAddressString)
	}
	return validatorPrivateKeyAddress
}

type unjailValidatorAction struct {
	Provider  ChainID
	Validator ValidatorID
}

// Sends an unjail transaction to the provider chain
func (tr TestRun) unjailValidator(action unjailValidatorAction, verbose bool) {
	// wait until downtime_jail_duration has elapsed, to make sure the validator can be unjailed
	tr.WaitTime(61 * time.Second)

	//#nosec G204 -- Bypass linter warning for spawning subprocess with cmd arguments.
	cmd := exec.Command("docker", "exec",
		tr.containerConfig.InstanceName,
		tr.chainConfigs[action.Provider].BinaryName,
		"tx", "slashing", "unjail",
		// Validator is sender here
		`--from`, `validator`+fmt.Sprint(action.Validator),
		`--chain-id`, string(tr.chainConfigs[action.Provider].ChainId),
		`--home`, tr.getValidatorHome(action.Provider, action.Validator),
		`--node`, tr.getValidatorNode(action.Provider, action.Validator),
		`--gas`, "900000",
		`--keyring-backend`, `test`,
		`-y`,
	)

	if verbose {
		fmt.Println("unjail cmd:", cmd.String())
	}

	bz, err := cmd.CombinedOutput()
	if err != nil {
		log.Fatal(err, "\n", string(bz))
	}

	// wait for 1 blocks to make sure that tx got included
	// in a block and packets committed before proceeding
	tr.waitBlocks(action.Provider, 2, time.Minute)
}

type registerRepresentativeAction struct {
	Chain           ChainID
	Representatives []ValidatorID
	Stakes          []uint
}

func (tr TestRun) registerRepresentative(
	action registerRepresentativeAction,
	verbose bool,
) {
	var wg sync.WaitGroup
	for i, val := range action.Representatives {
		wg.Add(1)
		stake := action.Stakes[i]
		go func(val ValidatorID, stake uint) {
			defer wg.Done()

			//#nosec G204 -- Bypass linter warning for spawning subprocess with pubKeycmd arguments.
			pubKeycmd := exec.Command("docker", "exec", tr.containerConfig.InstanceName, tr.chainConfigs[action.Chain].BinaryName,
				"tendermint", "show-validator",
				`--home`, tr.getValidatorHome(action.Chain, val),
			)

			bzPubKey, err := pubKeycmd.CombinedOutput()
			if err != nil {
				log.Fatal(err, "\n", string(bzPubKey))
			}

			//#nosec G204 -- Bypass linter warning for spawning subprocess with cmd arguments.
			bz, err := exec.Command("docker", "exec", tr.containerConfig.InstanceName, tr.chainConfigs[action.Chain].BinaryName,
				"tx", "staking", "create-validator",
				`--amount`, fmt.Sprint(stake)+"stake",
				`--pubkey`, string(bzPubKey),
				`--moniker`, fmt.Sprint(val),
				`--commission-rate`, "0.1",
				`--commission-max-rate`, "0.2",
				`--commission-max-change-rate`, "0.01",
				`--min-self-delegation`, "1",
				`--from`, `validator`+fmt.Sprint(val),
				`--chain-id`, string(tr.chainConfigs[action.Chain].ChainId),
				`--home`, tr.getValidatorHome(action.Chain, val),
				`--node`, tr.getValidatorNode(action.Chain, val),
				`--keyring-backend`, `test`,
				`-y`,
			).CombinedOutput()
			if err != nil {
				log.Fatal(err, "\n", string(bz))
			}

			// wait for inclusion in a block -> '--broadcast-mode block' is deprecated
			tr.waitBlocks(action.Chain, 1, 10*time.Second)
		}(val, stake)
	}

	wg.Wait()
}

type registerConsumerRewardDenomAction struct {
	Chain ChainID
	From  ValidatorID
	Denom string
}

func (tr TestRun) registerConsumerRewardDenom(action registerConsumerRewardDenomAction, verbose bool) {
	//#nosec G204 -- Bypass linter warning for spawning subprocess with cmd arguments.
	bz, err := exec.Command("docker", "exec", tr.containerConfig.InstanceName, tr.chainConfigs[action.Chain].BinaryName,
		"tx", "provider", "register-consumer-reward-denom", action.Denom,

		`--from`, `validator`+fmt.Sprint(action.From),
		`--chain-id`, string(action.Chain),
		`--home`, tr.getValidatorHome(action.Chain, action.From),
		`--node`, tr.getValidatorNode(action.Chain, action.From),
		`--gas`, "9000000",
		`--keyring-backend`, `test`,
		`-y`,
	).CombinedOutput()

	if verbose {
		fmt.Println("redelegate cmd:", string(bz))
	}

	if err != nil {
		log.Fatal(err, "\n", string(bz))
	}

	tr.waitBlocks(action.Chain, 2, 10*time.Second)
}

// Creates an additional node on selected chain
// by copying an existing validator's home folder
//
// Steps needed to double sign:
// - copy existing validator's state and configs
// - use existing priv_validator_key.json
// - use new node_key.json (otherwise node gets rejected)
// - reset priv_validator_state.json to initial values
// - start the new node
// Double sign should be registered within couple blocks.
type doublesignSlashAction struct {
	// start another node for this Validator
	Validator ValidatorID
	Chain     ChainID
}

func (tr TestRun) invokeDoublesignSlash(
	action doublesignSlashAction,
	verbose bool,
) {
	if !tr.useCometmock {
		chainConfig := tr.chainConfigs[action.Chain]
		//#nosec G204 -- Bypass linter warning for spawning subprocess with cmd arguments.
		bz, err := exec.Command("docker", "exec", tr.containerConfig.InstanceName, "/bin/bash",
			"/testnet-scripts/cause-doublesign.sh", chainConfig.BinaryName, string(action.Validator),
			string(chainConfig.ChainId), chainConfig.IpPrefix).CombinedOutput()
		if err != nil {
			log.Fatal(err, "\n", string(bz))
		}
		tr.waitBlocks("provi", 10, 2*time.Minute)
	} else { // tr.useCometMock
<<<<<<< HEAD
		validatorAddress := tr.GetValidatorAddress(action.Chain, action.Validator)
=======
		validatorPrivateKeyAddress := tr.GetValidatorPrivateKeyAddress(action.chain, action.validator)
>>>>>>> 57b96ca8

		method := "cause_double_sign"
		params := fmt.Sprintf(`{"private_key_address":"%s"}`, validatorPrivateKeyAddress)

		address := tr.getQueryNodeRPCAddress(action.Chain)

		tr.curlJsonRPCRequest(method, params, address)
		tr.waitBlocks(action.Chain, 1, 10*time.Second)
		return
	}
}

// Cause light client attack evidence for a certain validator to appear on the given chain.
// The evidence will look like the validator equivocated to a light client.
// See https://github.com/cometbft/cometbft/tree/main/spec/light-client/accountability
// for more information about light client attacks.
type lightClientEquivocationAttackAction struct {
	validator validatorID
	chain     chainID
}

func (tr TestRun) lightClientEquivocationAttack(
	action lightClientEquivocationAttackAction,
	verbose bool,
) {
	tr.lightClientAttack(action.validator, action.chain, LightClientEquivocationAttack)
}

// Cause light client attack evidence for a certain validator to appear on the given chain.
// The evidence will look like the validator tried to perform an amnesia attack.
// See https://github.com/cometbft/cometbft/tree/main/spec/light-client/accountability
// for more information about light client attacks.
type lightClientAmnesiaAttackAction struct {
	validator validatorID
	chain     chainID
}

func (tr TestRun) lightClientAmnesiaAttack(
	action lightClientAmnesiaAttackAction,
	verbose bool,
) {
	tr.lightClientAttack(action.validator, action.chain, LightClientAmnesiaAttack)
}

// Cause light client attack evidence for a certain validator to appear on the given chain.
// The evidence will look like the validator tried to perform a lunatic attack.
// See https://github.com/cometbft/cometbft/tree/main/spec/light-client/accountability
// for more information about light client attacks.
type lightClientLunaticAttackAction struct {
	validator validatorID
	chain     chainID
}

func (tr TestRun) lightClientLunaticAttack(
	action lightClientLunaticAttackAction,
	verbose bool,
) {
	tr.lightClientAttack(action.validator, action.chain, LightClientLunaticAttack)
}

type LightClientAttackType string

const (
	LightClientEquivocationAttack LightClientAttackType = "Equivocation"
	LightClientAmnesiaAttack      LightClientAttackType = "Amnesia"
	LightClientLunaticAttack      LightClientAttackType = "Lunatic"
)

func (tr TestRun) lightClientAttack(
	validator validatorID,
	chain chainID,
	attackType LightClientAttackType,
) {
	if !tr.useCometmock {
		log.Fatal("light client attack is only supported with CometMock")
	}
	validatorPrivateKeyAddress := tr.GetValidatorPrivateKeyAddress(chain, validator)

	method := "cause_light_client_attack"
	params := fmt.Sprintf(`{"private_key_address":"%s", "misbehaviour_type": "%s"}`, validatorPrivateKeyAddress, attackType)

	address := tr.getQueryNodeRPCAddress(chain)

	tr.curlJsonRPCRequest(method, params, address)
	tr.waitBlocks(chain, 1, 10*time.Second)
}

type assignConsumerPubKeyAction struct {
	Chain          ChainID
	Validator      ValidatorID
	ConsumerPubkey string
	// ReconfigureNode will change keys the node uses and restart
	ReconfigureNode bool
	// executing the action should raise an error
	ExpectError   bool
	ExpectedError string
}

func (tr TestRun) assignConsumerPubKey(action assignConsumerPubKeyAction, verbose bool) {
	valCfg := tr.validatorConfigs[action.Validator]

	// Note: to get error response reported back from this command '--gas auto' needs to be set.
	gas := "auto"
	// Unfortunately, --gas auto does not work with CometMock. so when using CometMock, just use --gas 9000000 then
	if tr.useCometmock {
		gas = "9000000"
	}
	assignKey := fmt.Sprintf(
		`%s tx provider assign-consensus-key %s '%s' --from validator%s --chain-id %s --home %s --node %s --gas %s --keyring-backend test -y -o json`,
		tr.chainConfigs[ChainID("provi")].BinaryName,
		string(tr.chainConfigs[action.Chain].ChainId),
		action.ConsumerPubkey,
		action.Validator,
		tr.chainConfigs[ChainID("provi")].ChainId,
		tr.getValidatorHome(ChainID("provi"), action.Validator),
		tr.getValidatorNode(ChainID("provi"), action.Validator),
		gas,
	)

	//#nosec G204 -- Bypass linter warning for spawning subprocess with cmd arguments.
	cmd := exec.Command("docker", "exec",
		tr.containerConfig.InstanceName,
		"/bin/bash", "-c",
		assignKey,
	)

	if verbose {
		fmt.Println("assignConsumerPubKey cmd:", cmd.String())
	}

	bz, err := cmd.CombinedOutput()
	if err != nil && !action.ExpectError {
		log.Fatalf("unexpected error during key assignment - output: %s, err: %s", string(bz), err)
	}

	if action.ExpectError && !tr.useCometmock { // error report ony works with --gas auto, which does not work with CometMock, so ignore
		if err == nil || !strings.Contains(string(bz), action.ExpectedError) {
			log.Fatalf("expected error not raised: expected: '%s', got '%s'", action.ExpectedError, (bz))
		}

		if verbose {
			fmt.Printf("got expected error during key assignment | err: %s | output: %s \n", err, string(bz))
		}
	}

	// node was started with provider key
	// we swap the nodes's keys for consumer keys and restart it
	if action.ReconfigureNode {
		//#nosec G204 -- Bypass linter warning for spawning subprocess with cmd arguments.
		configureNodeCmd := exec.Command("docker", "exec", tr.containerConfig.InstanceName, "/bin/bash",
			"/testnet-scripts/reconfigure-node.sh", tr.chainConfigs[action.Chain].BinaryName,
			string(action.Validator), string(action.Chain),
			tr.chainConfigs[action.Chain].IpPrefix, valCfg.IpSuffix,
			valCfg.ConsumerMnemonic, valCfg.ConsumerPrivValidatorKey,
			valCfg.ConsumerNodeKey,
		)

		if verbose {
			fmt.Println("assignConsumerPubKey - reconfigure node cmd:", configureNodeCmd.String())
		}

		cmdReader, err := configureNodeCmd.StdoutPipe()
		if err != nil {
			log.Fatal(err)
		}
		configureNodeCmd.Stderr = configureNodeCmd.Stdout

		if err := configureNodeCmd.Start(); err != nil {
			log.Fatal(err)
		}

		scanner := bufio.NewScanner(cmdReader)

		for scanner.Scan() {
			out := scanner.Text()
			if verbose {
				fmt.Println("assign key - reconfigure: " + out)
			}
			if out == done {
				break
			}
		}
		if err := scanner.Err(); err != nil {
			log.Fatal(err)
		}

		// TODO: @MSalopek refactor this so test config is not changed at runtime
		// make the validator use consumer key
		// @POfftermatt I am currently using this for downtime slashing with cometmock
		// (I need to find the currently used validator key address)Í
		valCfg.UseConsumerKey = true
		tr.validatorConfigs[action.Validator] = valCfg
	}

	// wait for inclusion in a block -> '--broadcast-mode block' is deprecated
	tr.waitBlocks(ChainID("provi"), 2, 30*time.Second)
}

// slashThrottleDequeue polls slash queue sizes until nextQueueSize is achieved
type slashThrottleDequeue struct {
	Chain            ChainID
	CurrentQueueSize int
	NextQueueSize    int
	// panic if Timeout is exceeded
	Timeout time.Duration
}

func (tr TestRun) waitForSlashThrottleDequeue(
	action slashThrottleDequeue,
	verbose bool,
) {
	timeout := time.Now().Add(action.Timeout)
	initialGlobalQueueSize := int(tr.getGlobalSlashQueueSize())

	if initialGlobalQueueSize != action.CurrentQueueSize {
		panic(fmt.Sprintf("wrong initial queue size: %d - expected global queue: %d\n", initialGlobalQueueSize, action.CurrentQueueSize))
	}
	for {
		globalQueueSize := int(tr.getGlobalSlashQueueSize())
		chainQueueSize := int(tr.getConsumerChainPacketQueueSize(action.Chain))
		if verbose {
			fmt.Printf("waiting for packed queue size to reach: %d - current: %d\n", action.NextQueueSize, globalQueueSize)
		}

		// check if global queue size is equal to chain queue size
		if globalQueueSize == chainQueueSize && globalQueueSize == action.NextQueueSize { //nolint:gocritic // this is the comparison that we want here.
			break
		}

		if time.Now().After(timeout) {
			panic(fmt.Sprintf("\n\n\nwaitForSlashThrottleDequeuemethod has timed out after: %s\n\n", action.Timeout))
		}

		time.Sleep(500 * time.Millisecond)
	}
	// wair for 2 blocks to be created
	// allowing the jailing to be incorporated into voting power
	tr.waitBlocks(action.Chain, 2, time.Minute)
}

func uintPointer(i uint) *uint {
	return &i
}

// GetPathNameForGorelayer returns the name of the path between two given chains used by Gorelayer.
// Since paths are bidirectional, we need either chain to be able to be provided as first or second argument
// and still return the same name, so we sort the chain names alphabetically.
func (tr TestRun) GetPathNameForGorelayer(chainA, chainB ChainID) string {
	var pathName string
	if string(chainA) < string(chainB) {
		pathName = string(chainA) + "-" + string(chainB)
	} else {
		pathName = string(chainB) + "-" + string(chainA)
	}

	return pathName
}

// WaitTime waits for the given duration.
// To make sure that the new timestamp is visible on-chain, it also waits until at least one block has been
// produced on each chain after waiting.
// The CometMock version of this takes a pointer to the TestRun as it needs to manipulate
// information in the testrun that stores how much each chain has waited, to keep times in sync.
// Be careful that all functions calling WaitTime should therefore also take a pointer to the TestRun.
func (tr *TestRun) WaitTime(duration time.Duration) {
	if !tr.useCometmock {
		time.Sleep(duration)
	} else {
		tr.timeOffset += duration
		for chain, running := range tr.runningChains {
			if !running {
				continue
			}
			tr.AdvanceTimeForChain(chain, duration)
			tr.waitBlocks(chain, 1, 2*time.Second)
		}
	}
}

func (tr TestRun) AdvanceTimeForChain(chain ChainID, duration time.Duration) {
	// cometmock avoids sleeping, and instead advances time for all chains
	method := "advance_time"
	params := fmt.Sprintf(`{"duration_in_seconds": "%d"}`, int(math.Ceil(duration.Seconds())))

	address := tr.getQueryNodeRPCAddress(chain)

	tr.curlJsonRPCRequest(method, params, address)

	// wait for 1 block of the chain to get a block with the advanced timestamp
	tr.waitBlocks(chain, 1, time.Minute)
}<|MERGE_RESOLUTION|>--- conflicted
+++ resolved
@@ -1646,17 +1646,10 @@
 	}
 }
 
-<<<<<<< HEAD
-func (tr TestRun) GetValidatorAddress(chain ChainID, validator ValidatorID) string {
-	var validatorAddress string
+func (tr TestRun) GetValidatorPrivateKeyAddress(chain ChainID, validator ValidatorID) string {
+	var validatorPrivateKeyAddress string
 	if chain == ChainID("provi") {
-		validatorAddress = tr.getValidatorKeyAddressFromString(tr.validatorConfigs[validator].PrivValidatorKey)
-=======
-func (tr TestRun) GetValidatorPrivateKeyAddress(chain chainID, validator validatorID) string {
-	var validatorPrivateKeyAddress string
-	if chain == chainID("provi") {
-		validatorPrivateKeyAddress = tr.getValidatorKeyAddressFromString(tr.validatorConfigs[validator].privValidatorKey)
->>>>>>> 57b96ca8
+		validatorPrivateKeyAddress = tr.getValidatorKeyAddressFromString(tr.validatorConfigs[validator].PrivValidatorKey)
 	} else {
 		var valAddressString string
 		if tr.validatorConfigs[validator].UseConsumerKey {
@@ -1827,11 +1820,7 @@
 		}
 		tr.waitBlocks("provi", 10, 2*time.Minute)
 	} else { // tr.useCometMock
-<<<<<<< HEAD
-		validatorAddress := tr.GetValidatorAddress(action.Chain, action.Validator)
-=======
-		validatorPrivateKeyAddress := tr.GetValidatorPrivateKeyAddress(action.chain, action.validator)
->>>>>>> 57b96ca8
+		validatorPrivateKeyAddress := tr.GetValidatorPrivateKeyAddress(action.Chain, action.Validator)
 
 		method := "cause_double_sign"
 		params := fmt.Sprintf(`{"private_key_address":"%s"}`, validatorPrivateKeyAddress)
@@ -1849,15 +1838,15 @@
 // See https://github.com/cometbft/cometbft/tree/main/spec/light-client/accountability
 // for more information about light client attacks.
 type lightClientEquivocationAttackAction struct {
-	validator validatorID
-	chain     chainID
+	Validator ValidatorID
+	Chain     ChainID
 }
 
 func (tr TestRun) lightClientEquivocationAttack(
 	action lightClientEquivocationAttackAction,
 	verbose bool,
 ) {
-	tr.lightClientAttack(action.validator, action.chain, LightClientEquivocationAttack)
+	tr.lightClientAttack(action.Validator, action.Chain, LightClientEquivocationAttack)
 }
 
 // Cause light client attack evidence for a certain validator to appear on the given chain.
@@ -1865,15 +1854,15 @@
 // See https://github.com/cometbft/cometbft/tree/main/spec/light-client/accountability
 // for more information about light client attacks.
 type lightClientAmnesiaAttackAction struct {
-	validator validatorID
-	chain     chainID
+	Validator ValidatorID
+	Chain     ChainID
 }
 
 func (tr TestRun) lightClientAmnesiaAttack(
 	action lightClientAmnesiaAttackAction,
 	verbose bool,
 ) {
-	tr.lightClientAttack(action.validator, action.chain, LightClientAmnesiaAttack)
+	tr.lightClientAttack(action.Validator, action.Chain, LightClientAmnesiaAttack)
 }
 
 // Cause light client attack evidence for a certain validator to appear on the given chain.
@@ -1881,15 +1870,15 @@
 // See https://github.com/cometbft/cometbft/tree/main/spec/light-client/accountability
 // for more information about light client attacks.
 type lightClientLunaticAttackAction struct {
-	validator validatorID
-	chain     chainID
+	Validator ValidatorID
+	Chain     ChainID
 }
 
 func (tr TestRun) lightClientLunaticAttack(
 	action lightClientLunaticAttackAction,
 	verbose bool,
 ) {
-	tr.lightClientAttack(action.validator, action.chain, LightClientLunaticAttack)
+	tr.lightClientAttack(action.Validator, action.Chain, LightClientLunaticAttack)
 }
 
 type LightClientAttackType string
@@ -1901,22 +1890,22 @@
 )
 
 func (tr TestRun) lightClientAttack(
-	validator validatorID,
-	chain chainID,
+	Validator ValidatorID,
+	Chain ChainID,
 	attackType LightClientAttackType,
 ) {
 	if !tr.useCometmock {
 		log.Fatal("light client attack is only supported with CometMock")
 	}
-	validatorPrivateKeyAddress := tr.GetValidatorPrivateKeyAddress(chain, validator)
+	validatorPrivateKeyAddress := tr.GetValidatorPrivateKeyAddress(Chain, Validator)
 
 	method := "cause_light_client_attack"
 	params := fmt.Sprintf(`{"private_key_address":"%s", "misbehaviour_type": "%s"}`, validatorPrivateKeyAddress, attackType)
 
-	address := tr.getQueryNodeRPCAddress(chain)
+	address := tr.getQueryNodeRPCAddress(Chain)
 
 	tr.curlJsonRPCRequest(method, params, address)
-	tr.waitBlocks(chain, 1, 10*time.Second)
+	tr.waitBlocks(Chain, 1, 10*time.Second)
 }
 
 type assignConsumerPubKeyAction struct {
