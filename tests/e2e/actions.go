package main

import (
	"bufio"
	"encoding/json"
	"fmt"
	"log"
	"math"
	"os"
	"os/exec"
	"regexp"
	"sort"
	"strconv"
	"strings"
	"sync"
	"time"

	ibctransfertypes "github.com/cosmos/ibc-go/v8/modules/apps/transfer/types"
	clienttypes "github.com/cosmos/ibc-go/v8/modules/core/02-client/types"
	"github.com/tidwall/gjson"
	"golang.org/x/mod/semver"

	sdk "github.com/cosmos/cosmos-sdk/types"

	e2e "github.com/cosmos/interchain-security/v6/tests/e2e/testlib"
	"github.com/cosmos/interchain-security/v6/x/ccv/provider/client"
	"github.com/cosmos/interchain-security/v6/x/ccv/provider/types"
	ccvtypes "github.com/cosmos/interchain-security/v6/x/ccv/types"
)

const (
	done = "done!!!!!!!!"

	VLatest = "latest"
	V400    = "v4.0.0"
	V330    = "v3.3.0"
	V300    = "v3.0.0"
)

// type aliases
type (
	AssignConsumerPubKeyAction = e2e.AssignConsumerPubKeyAction
)

type SendTokensAction struct {
	Chain  ChainID
	From   ValidatorID
	To     ValidatorID
	Amount uint
}

type TxResponse struct {
	TxHash string      `json:"txhash"`
	Code   int         `json:"code"`
	RawLog string      `json:"raw_log"`
	Events []sdk.Event `json:"events"`
}

func (tr Chain) sendTokens(
	action SendTokensAction,
	verbose bool,
) {
	fromValCfg := tr.testConfig.validatorConfigs[action.From]
	toValCfg := tr.testConfig.validatorConfigs[action.To]
	fromAddress := fromValCfg.DelAddress
	toAddress := toValCfg.DelAddress
	if action.Chain != ChainID("provi") {
		// use binary with Bech32Prefix set to ConsumerAccountPrefix
		if fromValCfg.UseConsumerKey {
			fromAddress = fromValCfg.ConsumerDelAddress
		} else {
			// use the same address as on the provider but with different prefix
			fromAddress = fromValCfg.DelAddressOnConsumer
		}
		if toValCfg.UseConsumerKey {
			toAddress = toValCfg.ConsumerDelAddress
		} else {
			// use the same address as on the provider but with different prefix
			toAddress = toValCfg.DelAddressOnConsumer
		}
	}

	binaryName := tr.testConfig.chainConfigs[action.Chain].BinaryName
	cmd := tr.target.ExecCommand(binaryName,

		"tx", "bank", "send",
		fromAddress,
		toAddress,
		fmt.Sprint(action.Amount)+`stake`,

		`--chain-id`, string(tr.testConfig.chainConfigs[action.Chain].ChainId),
		`--home`, tr.getValidatorHome(action.Chain, action.From),
		`--node`, tr.getValidatorNode(action.Chain, action.From),
		`--keyring-backend`, `test`,
		`-y`,
	)
	if verbose {
		fmt.Println("sendTokens cmd:", cmd.String())
	}
	bz, err := cmd.CombinedOutput()
	if err != nil {
		log.Fatal(err, "\n", string(bz))
	}

	// wait for inclusion in a block -> '--broadcast-mode block' is deprecated
	tr.waitBlocks(action.Chain, 2, 30*time.Second)
}

type StartChainAction struct {
	Chain      ChainID
	Validators []StartChainValidator
	// Genesis changes specific to this action, appended to genesis changes defined in chain config
	GenesisChanges string
	IsConsumer     bool
}

type StartChainValidator struct {
	Id         ValidatorID
	Allocation uint
	Stake      uint
}

func (tr *Chain) startChain(
	action StartChainAction,
	verbose bool,
) {
	chainConfig := tr.testConfig.chainConfigs[action.Chain]
	type jsonValAttrs struct {
		Mnemonic         string `json:"mnemonic"`
		Allocation       string `json:"allocation"`
		Stake            string `json:"stake"`
		ValId            string `json:"val_id"`
		PrivValidatorKey string `json:"priv_validator_key"`
		NodeKey          string `json:"node_key"`
		IpSuffix         string `json:"ip_suffix"`

		ConsumerMnemonic         string `json:"consumer_mnemonic"`
		ConsumerPrivValidatorKey string `json:"consumer_priv_validator_key"`
		StartWithConsumerKey     bool   `json:"start_with_consumer_key"`
	}

	var validators []jsonValAttrs
	for _, val := range action.Validators {
		validators = append(validators, jsonValAttrs{
			Mnemonic:         tr.testConfig.validatorConfigs[val.Id].Mnemonic,
			NodeKey:          tr.testConfig.validatorConfigs[val.Id].NodeKey,
			ValId:            fmt.Sprint(val.Id),
			PrivValidatorKey: tr.testConfig.validatorConfigs[val.Id].PrivValidatorKey,
			Allocation:       fmt.Sprint(val.Allocation) + "stake",
			Stake:            fmt.Sprint(val.Stake) + "stake",
			IpSuffix:         tr.testConfig.validatorConfigs[val.Id].IpSuffix,

			ConsumerMnemonic:         tr.testConfig.validatorConfigs[val.Id].ConsumerMnemonic,
			ConsumerPrivValidatorKey: tr.testConfig.validatorConfigs[val.Id].ConsumerPrivValidatorKey,
			// if true node will be started with consumer key for each consumer chain
			StartWithConsumerKey: tr.testConfig.validatorConfigs[val.Id].UseConsumerKey,
		})
	}

	vals, err := json.Marshal(validators)
	if err != nil {
		log.Fatal(err)
	}

	// Concat genesis changes defined in chain config, with any custom genesis changes for this chain instantiation
	var genesisChanges string
	if action.GenesisChanges != "" {
		genesisChanges = chainConfig.GenesisChanges + " | " + action.GenesisChanges
	} else {
		genesisChanges = chainConfig.GenesisChanges
	}

	var cometmockArg string
	if tr.testConfig.useCometmock {
		cometmockArg = "true"
	} else {
		cometmockArg = "false"
	}

	chainHome := string(action.Chain)
	startChainScript := tr.target.GetTestScriptPath(action.IsConsumer, "start-chain.sh")
	cmd := tr.target.ExecCommand("/bin/bash",
		startChainScript, chainConfig.BinaryName, string(vals),
		string(chainConfig.ChainId), chainConfig.IpPrefix, genesisChanges,
		fmt.Sprint(action.IsConsumer),
		// override config/config.toml for each node on chain
		// usually timeout_commit and peer_gossip_sleep_duration are changed to vary the test run duration
		// lower timeout_commit means the blocks are produced faster making the test run shorter
		// with short timeout_commit (eg. timeout_commit = 1s) some nodes may miss blocks causing the test run to fail
		tr.testConfig.tendermintConfigOverride,
		cometmockArg,
		chainHome,
	)

	cmdReader, err := cmd.StdoutPipe()
	if err != nil {
		log.Fatal(err)
	}
	cmd.Stderr = cmd.Stdout

	if err := cmd.Start(); err != nil {
		log.Fatal(err)
	}

	scanner := bufio.NewScanner(cmdReader)

	for scanner.Scan() {
		out := scanner.Text()
		if verbose {
			fmt.Println("startChain: " + out)
		}
		if out == done {
			break
		}
	}
	if err := scanner.Err(); err != nil {
		log.Fatal(err)
	}

	tr.addChainToRelayer(AddChainToRelayerAction{
		Chain:      action.Chain,
		Validator:  action.Validators[0].Id,
		IsConsumer: action.IsConsumer,
	}, verbose)

	// store the fact that we started the chain
	tr.testConfig.runningChains[action.Chain] = true
	fmt.Println("Started chain", action.Chain)
	if tr.testConfig.timeOffset != 0 {
		// advance time for this chain so that it is in sync with the rest of the network
		tr.AdvanceTimeForChain(action.Chain, tr.testConfig.timeOffset)
	}
}

type SubmitTextProposalAction struct {
	Chain       ChainID
	From        ValidatorID
	Deposit     uint
	Title       string
	Description string
}

func (tr Chain) submitTextProposal(
	action SubmitTextProposalAction,
	verbose bool,
) {
	// TEXT PROPOSAL
	bz, err := tr.target.ExecCommand(
		tr.testConfig.chainConfigs[action.Chain].BinaryName,
		"tx", "gov", "submit-legacy-proposal",
		`--title`, action.Title,
		`--description`, action.Description,
		`--deposit`, fmt.Sprint(action.Deposit)+`stake`,
		`--from`, `validator`+fmt.Sprint(action.From),
		`--chain-id`, string(tr.testConfig.chainConfigs[action.Chain].ChainId),
		`--home`, tr.getValidatorHome(action.Chain, action.From),
		`--node`, tr.getValidatorNode(action.Chain, action.From),
		`--keyring-backend`, `test`,
		`-y`,
	).CombinedOutput()
	if err != nil {
		log.Fatal(err, "\n", string(bz))
	}

	// wait for inclusion in a block -> '--broadcast-mode block' is deprecated
	tr.waitBlocks(action.Chain, 1, 10*time.Second)
}

type UpdateConsumerChainAction struct {
	Chain              ChainID
	From               ValidatorID
	ConsumerChain      ChainID
	NewOwner           string
	InitParams         *InitializationParameters
	PowerShapingParams *PowerShapingParameters
}

type InitializationParameters struct {
	InitialHeight       clienttypes.Height
	SpawnTime           uint
	DistributionChannel string
}

type PowerShapingParameters struct {
	TopN               uint32
	ValidatorsPowerCap uint32
	ValidatorSetCap    uint32
	Allowlist          []string
	Denylist           []string
	MinStake           uint64
	AllowInactiveVals  bool
}

func (tr Chain) updateConsumerChain(action UpdateConsumerChainAction, verbose bool) {

	var initParams *types.ConsumerInitializationParameters
	if action.InitParams != nil {
		spawnTime := tr.testConfig.containerConfig.Now.Add(time.Duration(action.InitParams.SpawnTime) * time.Millisecond)
		params := ccvtypes.DefaultParams()
		initParams = &types.ConsumerInitializationParameters{
			InitialHeight: action.InitParams.InitialHeight,
			GenesisHash:   []byte("gen_hash"),
			BinaryHash:    []byte("bin_hash"),
			SpawnTime:     spawnTime,

			UnbondingPeriod:                   params.UnbondingPeriod,
			CcvTimeoutPeriod:                  params.CcvTimeoutPeriod,
			TransferTimeoutPeriod:             params.TransferTimeoutPeriod,
			ConsumerRedistributionFraction:    params.ConsumerRedistributionFraction,
			BlocksPerDistributionTransmission: params.BlocksPerDistributionTransmission,
			HistoricalEntries:                 params.HistoricalEntries,
			DistributionTransmissionChannel:   action.InitParams.DistributionChannel,
		}
	}
	powerShapingParams := types.PowerShapingParameters{
		Top_N:              action.PowerShapingParams.TopN,
		ValidatorsPowerCap: action.PowerShapingParams.ValidatorsPowerCap,
		ValidatorSetCap:    action.PowerShapingParams.ValidatorSetCap,
		Allowlist:          action.PowerShapingParams.Allowlist,
		Denylist:           action.PowerShapingParams.Denylist,
		MinStake:           action.PowerShapingParams.MinStake,
		AllowInactiveVals:  action.PowerShapingParams.AllowInactiveVals,
	}

	consumerId := tr.testConfig.chainConfigs[action.ConsumerChain].ConsumerId
	msg := types.MsgUpdateConsumer{
		ConsumerId:               string(consumerId),
		NewOwnerAddress:          action.NewOwner,
		InitializationParameters: initParams,
		PowerShapingParameters:   &powerShapingParams,
	}
	tr.UpdateConsumer(action.Chain, action.From, msg, verbose)
}

type CreateConsumerChainAction struct {
	Chain              ChainID
	From               ValidatorID
	ConsumerChain      ChainID
	InitParams         *InitializationParameters
	PowerShapingParams *PowerShapingParameters
}

// createConsumerChain creates and initializes a consumer chain
func (tr Chain) createConsumerChain(action CreateConsumerChainAction, verbose bool) {
	consumerChainCfg := tr.testConfig.chainConfigs[action.ConsumerChain]
	providerChainCfg := tr.testConfig.chainConfigs[action.Chain]

	if consumerChainCfg.ConsumerId != "" {
		log.Fatalf("consumer chain already created for '%s'", action.ConsumerChain)
	}

	var initParams *types.ConsumerInitializationParameters
	if action.InitParams != nil {
		spawnTime := tr.testConfig.containerConfig.Now.Add(time.Duration(action.InitParams.SpawnTime) * time.Millisecond)
		params := ccvtypes.DefaultParams()
		initParams = &types.ConsumerInitializationParameters{
			InitialHeight: action.InitParams.InitialHeight,
			GenesisHash:   []byte("gen_hash"),
			BinaryHash:    []byte("bin_hash"),
			SpawnTime:     spawnTime,

			UnbondingPeriod:                   params.UnbondingPeriod,
			CcvTimeoutPeriod:                  params.CcvTimeoutPeriod,
			TransferTimeoutPeriod:             params.TransferTimeoutPeriod,
			ConsumerRedistributionFraction:    params.ConsumerRedistributionFraction,
			BlocksPerDistributionTransmission: params.BlocksPerDistributionTransmission,
			HistoricalEntries:                 params.HistoricalEntries,
			DistributionTransmissionChannel:   action.InitParams.DistributionChannel,
		}
	}
	powerShapingParams := &types.PowerShapingParameters{
		Top_N:              action.PowerShapingParams.TopN,
		ValidatorsPowerCap: action.PowerShapingParams.ValidatorsPowerCap,
		ValidatorSetCap:    action.PowerShapingParams.ValidatorSetCap,
		Allowlist:          action.PowerShapingParams.Allowlist,
		Denylist:           action.PowerShapingParams.Denylist,
		MinStake:           action.PowerShapingParams.MinStake,
		AllowInactiveVals:  action.PowerShapingParams.AllowInactiveVals,
	}

	metadata := types.ConsumerMetadata{
		Name:        "chain name of " + string(consumerChainCfg.ChainId),
		Description: "no description",
		Metadata:    "no metadata",
	}

	// create consumer to get a consumer-id
	consumerId := tr.CreateConsumer(providerChainCfg.ChainId, consumerChainCfg.ChainId, action.From, metadata, initParams, powerShapingParams)
	if verbose {
		fmt.Println("Created consumer chain", string(consumerChainCfg.ChainId), " with consumer-id", string(consumerId))
	}

	// Set the new created consumer-id on the chain's config
	consumerChainCfg.ConsumerId = consumerId
	tr.testConfig.chainConfigs[action.ConsumerChain] = consumerChainCfg
}

type SubmitConsumerAdditionProposalAction struct {
	PreCCV              bool
	Chain               ChainID
	From                ValidatorID
	Deposit             uint
	ConsumerChain       ChainID
	SpawnTime           uint
	InitialHeight       clienttypes.Height
	DistributionChannel string
	TopN                uint32
	ValidatorsPowerCap  uint32
	ValidatorSetCap     uint32
	Allowlist           []string
	Denylist            []string
	MinStake            uint64
	AllowInactiveVals   bool
}

func (tr Chain) UpdateConsumer(providerChain ChainID, validator ValidatorID, update types.MsgUpdateConsumer, verbose bool) {
	content, err := json.Marshal(update)
	if err != nil {
		log.Fatal("failed marshalling MsgUpdateConsumer: ", err.Error())
	}
	jsonFile := "/update-consumer.json"
	bz, err := tr.target.ExecCommand(
		"/bin/bash", "-c", fmt.Sprintf(`echo '%s' > %s`, content, jsonFile),
	).CombinedOutput()
	if err != nil {
		log.Fatal(err, "\n", string(bz))
	}

	// Send consumer chain update
	cmd := tr.target.ExecCommand(
		tr.testConfig.chainConfigs[providerChain].BinaryName,
		"tx", "provider", "update-consumer", jsonFile,
		`--from`, `validator`+fmt.Sprint(validator),
		`--chain-id`, string(tr.testConfig.chainConfigs[providerChain].ChainId),
		`--home`, tr.getValidatorHome(providerChain, validator),
		`--gas`, `900000`,
		`--node`, tr.getValidatorNode(providerChain, validator),
		`--keyring-backend`, `test`,
		"--output", "json",
		`-y`,
	)

	bz, err = cmd.CombinedOutput()
	if err != nil {
		fmt.Println("command failed: ", cmd)
		log.Fatal("update consumer failed error: %w, output: %s", err, string(bz))
	}

	// Check transaction
	txResponse := &TxResponse{}
	err = json.Unmarshal(bz, txResponse)
	if err != nil {
		log.Fatalf("unmarshalling tx response on update-consumer: %s, json: %s", err.Error(), string(bz))
	}

	if txResponse.Code != 0 {
		log.Fatalf("sending update-consumer transaction failed with error code %d, Log:'%s'", txResponse.Code, txResponse.RawLog)
	}

	if verbose {
		fmt.Println("running 'update-consumer' returned: ", txResponse)
	}

	tr.waitBlocks(providerChain, 2, 10*time.Second)
}

// CreateConsumer creates a consumer chain and returns its consumer-id
func (tr Chain) CreateConsumer(providerChain, consumerChain ChainID, validator ValidatorID, metadata types.ConsumerMetadata, initParams *types.ConsumerInitializationParameters, powerShapingParams *types.PowerShapingParameters) ConsumerID {

	msg := types.MsgCreateConsumer{
		ChainId:                  string(consumerChain),
		Metadata:                 metadata,
		InitializationParameters: initParams,
		PowerShapingParameters:   powerShapingParams,
	}

	content, err := json.Marshal(msg)
	if err != nil {
		log.Fatalf("failed marshalling MsgCreateConsumer: %s", err.Error())
	}
	jsonFile := "/create-consumer.json"
	bz, err := tr.target.ExecCommand(
		"/bin/bash", "-c", fmt.Sprintf(`echo '%s' > %s`, content, jsonFile),
	).CombinedOutput()
	if err != nil {
		log.Fatal(err, "\n", string(bz))
	}

	// Send consumer chain creation
	cmd := tr.target.ExecCommand(
		tr.testConfig.chainConfigs[providerChain].BinaryName,
		"tx", "provider", "create-consumer", jsonFile,
		`--from`, `validator`+fmt.Sprint(validator),
		`--chain-id`, string(tr.testConfig.chainConfigs[providerChain].ChainId),
		`--home`, tr.getValidatorHome(providerChain, validator),
		`--gas`, `900000`,
		`--node`, tr.getValidatorNode(providerChain, validator),
		`--keyring-backend`, `test`,
		"--output", "json",
		`-y`,
	)

	bz, err = cmd.CombinedOutput()
	if err != nil {
		log.Fatal("create consumer failed ", "error: ", err, "output: ", string(bz))
	}

	txResponse := &TxResponse{}
	err = json.Unmarshal(bz, txResponse)
	if err != nil {
		log.Fatalf("unmarshalling tx response on create-consumer: %s, json: %s", err.Error(), string(bz))
	}

	if txResponse.Code != 0 {
		log.Fatalf("sending transaction failed with error code %d, Log:'%s'", txResponse.Code, txResponse.RawLog)
	}

	// TODO: introduce waitForTx (see issue #2198)
	tr.waitBlocks(providerChain, 2, 10*time.Second)

	// Get Consumer ID from transaction
	cmd = tr.target.ExecCommand(
		tr.testConfig.chainConfigs[providerChain].BinaryName,
		"query", "tx", txResponse.TxHash,
		`--node`, tr.getValidatorNode(providerChain, validator),
		"--output", "json",
	)
	bz, err = cmd.CombinedOutput()
	if err != nil {
		log.Fatalf("not able to query tx containing creation-consumer: tx: %s, err: %s, out: %s",
			txResponse.TxHash, err.Error(), string(bz))
	}

	err = json.Unmarshal(bz, txResponse)
	if err != nil {
		log.Fatalf("unmarshalling tx containing create-consumer: %s, json: %s", err.Error(), string(bz))
	}

	consumerId := ""
	for _, event := range txResponse.Events {
		if event.Type != "create_consumer" {
			continue
		}
		attr, exists := event.GetAttribute("consumer_id")
		if !exists {
			log.Fatalf("no event with consumer_id found in tx content of create_consumer: %v", event)
		}
		consumerId = attr.Value
	}
	if consumerId == "" {
		log.Fatalf("no consumer-id found in consumer creation transaction events for chain '%s'. events: %v", consumerChain, txResponse.Events)
	}

	return ConsumerID(consumerId)
}

// submitConsumerAdditionProposal initializes a consumer chain and submits a governance proposal
func (tr Chain) submitConsumerAdditionProposal(
	action SubmitConsumerAdditionProposalAction,
	verbose bool,
) {
	params := ccvtypes.DefaultParams()
	spawnTime := tr.testConfig.containerConfig.Now.Add(time.Duration(action.SpawnTime) * time.Millisecond)
	consumerChainCfg := tr.testConfig.chainConfigs[action.ConsumerChain]
	providerChainCfg := tr.testConfig.chainConfigs[action.Chain]

	Metadata := types.ConsumerMetadata{
		Name:        "chain " + string(action.Chain),
		Description: "no description",
		Metadata:    "no metadata",
	}

	initializationParameters := types.ConsumerInitializationParameters{
		InitialHeight: action.InitialHeight,
		GenesisHash:   []byte("gen_hash"),
		BinaryHash:    []byte("bin_hash"),
		SpawnTime:     spawnTime,

		UnbondingPeriod:                   params.UnbondingPeriod,
		CcvTimeoutPeriod:                  params.CcvTimeoutPeriod,
		TransferTimeoutPeriod:             params.TransferTimeoutPeriod,
		ConsumerRedistributionFraction:    params.ConsumerRedistributionFraction,
		BlocksPerDistributionTransmission: params.BlocksPerDistributionTransmission,
		HistoricalEntries:                 params.HistoricalEntries,
		DistributionTransmissionChannel:   action.DistributionChannel,
	}

	consumerId := tr.CreateConsumer(providerChainCfg.ChainId, consumerChainCfg.ChainId, action.From, Metadata, nil, nil)
	authority := "cosmos10d07y265gmmuvt4z0w9aw880jnsr700j6zn9kn"
	// Set the new created consumer-id on the chain's config
	consumerChainCfg.ConsumerId = consumerId
	tr.testConfig.chainConfigs[action.ConsumerChain] = consumerChainCfg

	// Update consumer to change owner to governance before submitting the proposal
	update := &types.MsgUpdateConsumer{
		ConsumerId:      string(consumerId),
		NewOwnerAddress: authority,
	}
	// For the MsgUpdateConsumer sent in the proposal
	powerShapingParameters := types.PowerShapingParameters{
		Top_N:              0,
		ValidatorsPowerCap: action.ValidatorsPowerCap,
		ValidatorSetCap:    action.ValidatorSetCap,
		Allowlist:          action.Allowlist,
		Denylist:           action.Denylist,
		MinStake:           action.MinStake,
		AllowInactiveVals:  action.AllowInactiveVals,
	}
	update.PowerShapingParameters = &powerShapingParameters
	tr.UpdateConsumer(action.Chain, action.From, *update, verbose)

	// - set PowerShaping params TopN > 0 for consumer chain
	update.PowerShapingParameters.Top_N = action.TopN
	update.Owner = authority
	update.NewOwnerAddress = ""
	update.InitializationParameters = &initializationParameters
	update.InitializationParameters.SpawnTime = spawnTime
	update.Metadata = &Metadata

	// Generate proposal content
	title := "Propose the addition of a new chain"
	description := "description of the consumer modification proposal"
	summary := "Gonna be a great chain"
	expedited := false
	metadata := "ipfs://CID"
	deposit := fmt.Sprintf("%dstake", action.Deposit)
	jsonStr := e2e.GenerateGovProposalContent(title, summary, metadata, deposit, description, expedited, update)

	// #nosec G204 -- bypass unsafe quoting warning (no production code)
	proposalFile := "/update-consumer-proposal.json"
	bz, err := tr.target.ExecCommand(
		"/bin/bash", "-c", fmt.Sprintf(`echo '%s' > %s`, jsonStr, proposalFile),
	).CombinedOutput()
	if err != nil {
		log.Fatal(err, "\n", string(bz))
	}

	// CONSUMER ADDITION PROPOSAL
	cmd := tr.target.ExecCommand(
		tr.testConfig.chainConfigs[action.Chain].BinaryName,
		"tx", "gov", "submit-proposal", proposalFile,
		`--from`, `validator`+fmt.Sprint(action.From),
		`--chain-id`, string(providerChainCfg.ChainId),
		`--home`, tr.getValidatorHome(providerChainCfg.ChainId, action.From),
		`--gas`, `900000`,
		`--node`, tr.getValidatorNode(providerChainCfg.ChainId, action.From),
		`--keyring-backend`, `test`,
		`-o json`,
		`-y`,
	)

	if verbose {
		fmt.Println("submitConsumerAdditionProposal cmd:", cmd.String())
		fmt.Println("submitConsumerAdditionProposal json:", jsonStr)
	}
	bz, err = cmd.CombinedOutput()
	if err != nil {
		log.Fatal("executing submit-proposal failed:", err, "\n", string(bz))
	}

	txResponse := &TxResponse{}
	err = json.Unmarshal(bz, txResponse)
	if err != nil {
		log.Fatalf("failed unmarshalling tx response on submit consumer update: %s, json: %s", err.Error(), string(bz))
	}

	if txResponse.Code != 0 {
		log.Fatalf("gov submit consumer update transaction failed with error code %d, Log:'%s'", txResponse.Code, txResponse.RawLog)
	}

	if verbose {
		fmt.Println("submitConsumerAdditionProposal output:", string(bz))
	}

	// wait for inclusion in a block -> '--broadcast-mode block' is deprecated
	tr.waitBlocks(providerChainCfg.ChainId, 2, 10*time.Second)
}

func (tr Chain) submitConsumerAdditionLegacyProposal(
	action SubmitConsumerAdditionProposalAction,
	verbose bool,
) {
	spawnTime := tr.testConfig.containerConfig.Now.Add(time.Duration(action.SpawnTime) * time.Millisecond)
	params := ccvtypes.DefaultParams()
	prop := client.ConsumerAdditionProposalJSON{
		Title:                             "Propose the addition of a new chain",
		Summary:                           "Gonna be a great chain",
		ChainId:                           string(tr.testConfig.chainConfigs[action.ConsumerChain].ChainId),
		InitialHeight:                     action.InitialHeight,
		GenesisHash:                       []byte("gen_hash"),
		BinaryHash:                        []byte("bin_hash"),
		SpawnTime:                         spawnTime,
		ConsumerRedistributionFraction:    params.ConsumerRedistributionFraction,
		BlocksPerDistributionTransmission: params.BlocksPerDistributionTransmission,
		HistoricalEntries:                 params.HistoricalEntries,
		CcvTimeoutPeriod:                  params.CcvTimeoutPeriod,
		TransferTimeoutPeriod:             params.TransferTimeoutPeriod,
		UnbondingPeriod:                   params.UnbondingPeriod,
		Deposit:                           fmt.Sprint(action.Deposit) + `stake`,
		DistributionTransmissionChannel:   action.DistributionChannel,
		TopN:                              action.TopN,
		ValidatorsPowerCap:                action.ValidatorsPowerCap,
		ValidatorSetCap:                   action.ValidatorSetCap,
		Allowlist:                         action.Allowlist,
		Denylist:                          action.Denylist,
		MinStake:                          action.MinStake,
		AllowInactiveVals:                 action.AllowInactiveVals,
	}

	bz, err := json.Marshal(prop)
	if err != nil {
		log.Fatal(err)
	}

	jsonStr := string(bz)
	if strings.Contains(jsonStr, "'") {
		log.Fatal("prop json contains single quote")
	}

	//#nosec G204 -- bypass unsafe quoting warning (no production code)
	cmd := tr.target.ExecCommand(
		"/bin/bash", "-c", fmt.Sprintf(`echo '%s' > %s`, jsonStr, "/temp-proposal.json"))
	bz, err = cmd.CombinedOutput()
	if verbose {
		log.Println("submitConsumerAdditionProposal cmd: ", cmd.String())
	}

	if err != nil {
		log.Fatal(err, "\n", string(bz))
	}

	// CONSUMER ADDITION PROPOSAL
	cmd = tr.target.ExecCommand(
		tr.testConfig.chainConfigs[action.Chain].BinaryName,
		"tx", "gov", "submit-legacy-proposal", "consumer-addition", "/temp-proposal.json",
		`--from`, `validator`+fmt.Sprint(action.From),
		`--chain-id`, string(tr.testConfig.chainConfigs[action.Chain].ChainId),
		`--home`, tr.getValidatorHome(action.Chain, action.From),
		`--gas`, `900000`,
		`--node`, tr.getValidatorNode(action.Chain, action.From),
		`--keyring-backend`, `test`,
		`-y`,
	)

	if verbose {
		fmt.Println("submitConsumerAdditionProposal cmd:", cmd.String())
		fmt.Println("submitConsumerAdditionProposal json:", jsonStr)
	}
	bz, err = cmd.CombinedOutput()
	if err != nil {
		log.Fatal(err, "\n", string(bz))
	}

	if verbose {
		fmt.Println("submitConsumerAdditionProposal output:", string(bz))
	}

	// wait for inclusion in a block -> '--broadcast-mode block' is deprecated
	tr.waitBlocks(ChainID("provi"), 2, 10*time.Second)
}

type SubmitConsumerRemovalProposalAction struct {
	Chain         ChainID
	From          ValidatorID
	Deposit       uint
	ConsumerChain ChainID
}

func (tr Chain) submitConsumerRemovalProposal(
	action SubmitConsumerRemovalProposalAction,
	verbose bool,
) {
	consumerId := string(tr.testConfig.chainConfigs[action.ConsumerChain].ConsumerId)
	title := fmt.Sprintf("Stop the %v chain", action.ConsumerChain)
	description := "stop consumer chain"
	summary := "It was a great chain"
	expedited := false
	metadata := "ipfs://CID"
	deposit := fmt.Sprintf("%dstake", action.Deposit)
	authority := "cosmos10d07y265gmmuvt4z0w9aw880jnsr700j6zn9kn"

	msg := types.MsgRemoveConsumer{
		ConsumerId: consumerId,
		Owner:      authority,
	}

	jsonStr := e2e.GenerateGovProposalContent(title, summary, metadata, deposit, description, expedited, &msg)

	// #nosec G204 -- bypass unsafe quoting warning (no production code)
	proposalFile := "/remove-consumer-proposal.json"
	bz, err := tr.target.ExecCommand(
		"/bin/bash", "-c", fmt.Sprintf(`echo '%s' > %s`, jsonStr, proposalFile),
	).CombinedOutput()
	if err != nil {
		log.Fatal(err, "\n", string(bz))
	}

	// CONSUMER REMOVAL PROPOSAL
	cmd := tr.target.ExecCommand(
		tr.testConfig.chainConfigs[action.Chain].BinaryName,
		"tx", "gov", "submit-proposal", proposalFile,
		`--from`, `validator`+fmt.Sprint(action.From),
		`--chain-id`, string(tr.testConfig.chainConfigs[action.Chain].ChainId),
		`--home`, tr.getValidatorHome(action.Chain, action.From),
		`--gas`, `900000`,
		`--node`, tr.getValidatorNode(action.Chain, action.From),
		`--keyring-backend`, `test`,
		`-y`,
	)

	if verbose {
		fmt.Println("submitConsumerRemovalProposal cmd:", cmd.String())
		fmt.Println("submitConsumerRemovalProposal json:", jsonStr)
	}
	bz, err = cmd.CombinedOutput()
	if err != nil {
		log.Fatal("submit consumer removal proposal failed:", err, "\n", string(bz))
	}

	if verbose {
		fmt.Println("submitConsumerRemovalProposal output:", string(bz))
	}

	// wait for inclusion in a block -> '--broadcast-mode block' is deprecated
	tr.waitBlocks(ChainID("provi"), 2, 20*time.Second)
}

func (tr Chain) submitConsumerRemovalLegacyProposal(
	action SubmitConsumerRemovalProposalAction,
	verbose bool,
) {
	prop := client.ConsumerRemovalProposalJSON{
		Title:   fmt.Sprintf("Stop the %v chain", action.ConsumerChain),
		Summary: "It was a great chain",
		ChainId: string(tr.testConfig.chainConfigs[action.ConsumerChain].ChainId),
		Deposit: fmt.Sprint(action.Deposit) + `stake`,
	}

	bz, err := json.Marshal(prop)
	if err != nil {
		log.Fatal(err)
	}

	jsonStr := string(bz)
	if strings.Contains(jsonStr, "'") {
		log.Fatal("prop json contains single quote")
	}

	bz, err = tr.target.ExecCommand(
		"/bin/bash", "-c", fmt.Sprintf(`echo '%s' > %s`, jsonStr, "/temp-proposal.json")).CombinedOutput()
	if err != nil {
		log.Fatal(err, "\n", string(bz))
	}

	bz, err = tr.target.ExecCommand(
		tr.testConfig.chainConfigs[action.Chain].BinaryName,
		"tx", "gov", "submit-legacy-proposal", "consumer-removal",
		"/temp-proposal.json",
		`--from`, `validator`+fmt.Sprint(action.From),
		`--chain-id`, string(tr.testConfig.chainConfigs[action.Chain].ChainId),
		`--home`, tr.getValidatorHome(action.Chain, action.From),
		`--node`, tr.getValidatorNode(action.Chain, action.From),
		`--gas`, "900000",
		`--keyring-backend`, `test`,
		`-y`,
	).CombinedOutput()
	if err != nil {
		log.Fatal(err, "\n", string(bz))
	}

	// wait for inclusion in a block -> '--broadcast-mode block' is deprecated
	tr.waitBlocks(ChainID("provi"), 2, 20*time.Second)
}

type SubmitConsumerModificationProposalAction struct {
	Chain              ChainID
	From               ValidatorID
	Deposit            uint
	ConsumerChain      ChainID
	TopN               uint32
	ValidatorsPowerCap uint32
	ValidatorSetCap    uint32
	Allowlist          []string
	Denylist           []string
	AllowInactiveVals  bool
	MinStake           uint64
}

func (tr Chain) submitConsumerModificationProposal(
	action SubmitConsumerModificationProposalAction,
	verbose bool,
) {
	consumerId := string(tr.testConfig.chainConfigs[action.ConsumerChain].ConsumerId)
	title := "Propose the modification of the PSS parameters of a chain"
	description := "description of the consumer modification proposal"
	summary := "summary of a modification proposal"
	expedited := false
	metadata := "ipfs://CID"
	deposit := fmt.Sprintf("%dstake", action.Deposit)
	authority := "cosmos10d07y265gmmuvt4z0w9aw880jnsr700j6zn9kn"

	msg := types.MsgUpdateConsumer{
		Owner:      authority,
		ConsumerId: consumerId,
		PowerShapingParameters: &types.PowerShapingParameters{
			Top_N:              action.TopN,
			ValidatorsPowerCap: action.ValidatorsPowerCap,
			ValidatorSetCap:    action.ValidatorSetCap,
			Allowlist:          action.Allowlist,
			Denylist:           action.Denylist,
		},
	}

	jsonStr := e2e.GenerateGovProposalContent(title, summary, metadata, deposit, description, expedited, &msg)
	// #nosec G204 -- bypass unsafe quoting warning (no production code)
	proposalFile := "/update-consumer-proposal.json"
	bz, err := tr.target.ExecCommand(
		"/bin/bash", "-c", fmt.Sprintf(`echo '%s' > %s`, jsonStr, proposalFile),
	).CombinedOutput()
	if err != nil {
		log.Fatal(err, "\n", string(bz))
	}

	// CONSUMER MODIFICATION PROPOSAL
	cmd := tr.target.ExecCommand(
		tr.testConfig.chainConfigs[action.Chain].BinaryName,
		"tx", "gov", "submit-proposal", proposalFile,
		`--from`, `validator`+fmt.Sprint(action.From),
		`--chain-id`, string(tr.testConfig.chainConfigs[action.Chain].ChainId),
		`--home`, tr.getValidatorHome(action.Chain, action.From),
		`--gas`, `900000`,
		`--node`, tr.getValidatorNode(action.Chain, action.From),
		`--keyring-backend`, `test`,
		`-y`,
	)

	if verbose {
		fmt.Println("submitConsumerModificationProposal cmd:", cmd.String())
		fmt.Println("submitConsumerModificationProposal json:", jsonStr)
	}
	bz, err = cmd.CombinedOutput()
	if err != nil {
		log.Fatal("submit consumer modification proposal failed:", err, "\n", string(bz))
	}

	if verbose {
		fmt.Println("submitConsumerModificationProposal output:", string(bz))
	}

	// wait for inclusion in a block -> '--broadcast-mode block' is deprecated
	tr.waitBlocks(ChainID("provi"), 2, 10*time.Second)
}

func (tr Chain) submitConsumerModificationLegacyProposal(
	action SubmitConsumerModificationProposalAction,
	verbose bool,
) {
	prop := client.ConsumerModificationProposalJSON{
		Title:              "Propose the modification of the PSS parameters of a chain",
		Summary:            "summary of a modification proposal",
		ChainId:            string(tr.testConfig.chainConfigs[action.ConsumerChain].ChainId),
		Deposit:            fmt.Sprint(action.Deposit) + `stake`,
		TopN:               action.TopN,
		ValidatorsPowerCap: action.ValidatorsPowerCap,
		ValidatorSetCap:    action.ValidatorSetCap,
		Allowlist:          action.Allowlist,
		Denylist:           action.Denylist,
	}

	bz, err := json.Marshal(prop)
	if err != nil {
		log.Fatal(err)
	}

	jsonStr := string(bz)
	if strings.Contains(jsonStr, "'") {
		log.Fatal("prop json contains single quote")
	}

	//#nosec G204 -- bypass unsafe quoting warning (no production code)
	bz, err = tr.target.ExecCommand(
		"/bin/bash", "-c", fmt.Sprintf(`echo '%s' > %s`, jsonStr, "/temp-proposal.json"),
	).CombinedOutput()
	if err != nil {
		log.Fatal(err, "\n", string(bz))
	}

	// CONSUMER MODIFICATION PROPOSAL
	cmd := tr.target.ExecCommand(
		tr.testConfig.chainConfigs[action.Chain].BinaryName,
		"tx", "gov", "submit-legacy-proposal", "consumer-modification", "/temp-proposal.json",
		`--from`, `validator`+fmt.Sprint(action.From),
		`--chain-id`, string(tr.testConfig.chainConfigs[action.Chain].ChainId),
		`--home`, tr.getValidatorHome(action.Chain, action.From),
		`--gas`, `900000`,
		`--node`, tr.getValidatorNode(action.Chain, action.From),
		`--keyring-backend`, `test`,
		`-y`,
	)
	if verbose {
		log.Println("submitConsumerModificationProposal cmd: ", cmd.String())
		log.Println("submitConsumerModificationProposal json: ", jsonStr)
	}

	bz, err = cmd.CombinedOutput()
	if err != nil {
		log.Fatal(err, "\n", string(bz))
	}

	if verbose {
		log.Println("submitConsumerModificationProposal output: ", string(bz))
	}

	// wait for inclusion in a block -> '--broadcast-mode block' is deprecated
	tr.waitBlocks(ChainID("provi"), 2, 10*time.Second)
}

type SubmitEnableTransfersProposalAction struct {
	Chain   ChainID
	From    ValidatorID
	Title   string
	Deposit uint
}

func (tr Chain) submitEnableTransfersProposalAction(
	action SubmitEnableTransfersProposalAction,
	verbose bool,
) {
	// gov signed address got by checking the gov module acc address in the test container
	// interchain-security-cdd q auth module-account gov --node tcp://7.7.9.253:26658

	msgUpdateParams := ibctransfertypes.MsgUpdateParams{
		Signer: "consumer10d07y265gmmuvt4z0w9aw880jnsr700jlh7295",
		Params: ibctransfertypes.Params{
			SendEnabled:    true,
			ReceiveEnabled: true,
		},
	}
	// Generate proposal content
	description := "update IBC params"
	summary := "Enable transfer send/receive"
	expedited := false
	metadata := "ipfs://CID"
	deposit := fmt.Sprintf("%dstake", action.Deposit)
	jsonStr := e2e.GenerateGovProposalContent(action.Title, summary, metadata, deposit, description, expedited, &msgUpdateParams)

	//#nosec G204 -- bypass unsafe quoting warning (no production code)
	bz, err := tr.target.ExecCommand(
		"/bin/bash", "-c", fmt.Sprintf(`echo '%s' > %s`, jsonStr, "/params-proposal.json"),
	).CombinedOutput()
	if err != nil {
		log.Fatal(err, "\n", string(bz))
	}

	cmd := tr.target.ExecCommand(
		tr.testConfig.chainConfigs[action.Chain].BinaryName,
		"tx", "gov", "submit-proposal", "/params-proposal.json",
		`--from`, `validator`+fmt.Sprint(action.From),
		`--chain-id`, string(tr.testConfig.chainConfigs[action.Chain].ChainId),
		`--home`, tr.getValidatorHome(action.Chain, action.From),
		`--node`, tr.getValidatorNode(action.Chain, action.From),
		`--gas`, "900000",
		`--keyring-backend`, `test`,
		`-y`,
	)

	bz, err = cmd.CombinedOutput()
	if err != nil {
		log.Fatal(err, "\n", string(bz))
	}

	// wait for inclusion in a block -> '--broadcast-mode block' is deprecated
	tr.waitBlocks(action.Chain, 2, 60*time.Second)
}

type VoteGovProposalAction struct {
	Chain      ChainID
	From       []ValidatorID
	Vote       []string
	PropNumber uint
}

func (tr *Chain) voteGovProposal(
	action VoteGovProposalAction,
	verbose bool,
) {
	var wg sync.WaitGroup
	for i, val := range action.From {
		wg.Add(1)
		vote := action.Vote[i]
		go func(val ValidatorID, vote string) {
			defer wg.Done()
			bz, err := tr.target.ExecCommand(
				tr.testConfig.chainConfigs[action.Chain].BinaryName,

				"tx", "gov", "vote",
				fmt.Sprint(action.PropNumber), vote,

				`--from`, `validator`+fmt.Sprint(val),
				`--chain-id`, string(tr.testConfig.chainConfigs[action.Chain].ChainId),
				`--home`, tr.getValidatorHome(action.Chain, val),
				`--node`, tr.getValidatorNode(action.Chain, val),
				`--keyring-backend`, `test`,
				`--gas`, "900000",
				`-y`,
			).CombinedOutput()
			if err != nil {
				log.Fatal(err, "\n", string(bz))
			}
		}(val, vote)
	}

	wg.Wait()
	// wait for inclusion in a block -> '--broadcast-mode block' is deprecated
	tr.waitBlocks(action.Chain, 1, 10*time.Second)
	tr.WaitTime(time.Duration(tr.testConfig.chainConfigs[action.Chain].VotingWaitTime) * time.Second)
}

type StartConsumerChainAction struct {
	ConsumerChain  ChainID
	ProviderChain  ChainID
	Validators     []StartChainValidator
	GenesisChanges string
}

func (tr *Chain) startConsumerChain(
	action StartConsumerChainAction,
	verbose bool,
) {
	fmt.Println("Starting consumer chain ", action.ConsumerChain)
	consumerGenesis := ".app_state.ccvconsumer = " + tr.getConsumerGenesis(action.ProviderChain, action.ConsumerChain)
	consumerGenesisChanges := tr.testConfig.chainConfigs[action.ConsumerChain].GenesisChanges
	if consumerGenesisChanges != "" {
		consumerGenesis = consumerGenesis + " | " + consumerGenesisChanges
	}
	if action.GenesisChanges != "" {
		consumerGenesis = consumerGenesis + " | " + action.GenesisChanges
	}

	tr.startChain(StartChainAction{
		Chain:          action.ConsumerChain,
		Validators:     action.Validators,
		GenesisChanges: consumerGenesis,
		IsConsumer:     true,
	}, verbose)
}

// Get consumer genesis from provider
func (tr *Chain) getConsumerGenesis(providerChain, consumerChain ChainID) string {
	fmt.Println("Exporting consumer genesis from provider")
	providerBinaryName := tr.testConfig.chainConfigs[providerChain].BinaryName
	consumerId := string(tr.testConfig.chainConfigs[consumerChain].ConsumerId)

	now := time.Now()
	timeout := now.Add(30 * time.Second)
	var bz []byte
	var err error
	for {
		cmd := tr.target.ExecCommand(
			providerBinaryName,

			"query", "provider", "consumer-genesis", consumerId,

			`--node`, tr.target.GetQueryNode(providerChain),
			`-o`, `json`,
		)
		bz, err = cmd.CombinedOutput()
		if err == nil {
			break
		}

		if time.Now().After(timeout) {
			log.Print("Failed running command: ", cmd)
			log.Fatal(err, "\n", string(bz))
		}
		time.Sleep(2 * time.Second)
	}

	if tr.testConfig.transformGenesis || needsGenesisTransform(*tr.testConfig) {
		return string(tr.transformConsumerGenesis(consumerChain, bz))
	} else {
		fmt.Println("No genesis transformation performed")
	}
	return string(bz)
}

// needsGenesisTransform tries to identify if a genesis transformation should be performed
func needsGenesisTransform(cfg TestConfig) bool {
	// no genesis transformation needed for same versions
	if cfg.consumerVersion == cfg.providerVersion {
		return false
	}

	// use v4.0.0 (after genesis transform breakages) for the checks if 'latest' is used
	consumerVersion := cfg.consumerVersion
	if cfg.consumerVersion == VLatest {
		consumerVersion = V400
	}
	providerVersion := cfg.providerVersion
	if cfg.providerVersion == VLatest {
		providerVersion = V400
	}

	if !semver.IsValid(consumerVersion) || !semver.IsValid(providerVersion) {
		fmt.Printf("unable to identify the need for genesis transformation: invalid sem-version: consumer='%s', provider='%s'",
			consumerVersion, providerVersion)
		return false
	}

	breakages := []string{V300, V330, V400}
	for _, breakage := range breakages {
		if (semver.Compare(consumerVersion, breakage) < 0 && semver.Compare(providerVersion, breakage) >= 0) ||
			(semver.Compare(providerVersion, breakage) < 0 && semver.Compare(consumerVersion, breakage) >= 0) {
			fmt.Println("genesis transformation needed for versions:", providerVersion, consumerVersion)
			return true
		}
	}
	fmt.Println("NO genesis transformation needed for versions:", providerVersion, consumerVersion)
	return false
}

// getTransformParameter identifies the needed transformation parameter for current `transformGenesis` implementation
// based on consumer and provider versions.
func getTransformParameter(consumerVersion string) (string, error) {
	switch consumerVersion {
	case "":
		// For "" (default: local workspace) use HEAD as reference point
		consumerVersion = "HEAD"
	case VLatest:
		// For 'latest' originated from latest-image use "origin/main" as ref point
		consumerVersion = "origin/main"
	}

	// Hash of breakage due to preHashKey release in version 2.x
	// ics23/go v.0.10.0 adding 'prehash_key_before_comparison' in ProofSpec
	breakage_prehash := "d4dde74b062c2fded0d3b3dbef4b3b0229e317f3" // first released in v3.2.0-consumer

	// breakage 2: split of genesis
	breakage_splitgenesisMain := "946f6ec626d3de3fe2e00cbb386ccf9c2f05d94d"
	breakage_splitgenesisV33x := "1d2641a3b2ba706ae0a307d9019b48c62d86133b"

	// breakage 3: split of genesis + delay_period
	breakage_retry_delay := "88499b7c650ea0fb2c448af2b182ad5fee94d795"

	// mapping of the accepted parameter values of the `genesis transform` command
	// to the related git refs introducing a breakage
	transformParams := map[string][]string{
		"v2.x":   {breakage_prehash},
		"v3.3.x": {breakage_splitgenesisMain, breakage_splitgenesisV33x},
		"v4.x":   {breakage_retry_delay},
	}

	// set default consumer target version to "v4.x"
	// and iterate in order of breakage history [oldest first] to identify
	// the "--to" target for consumer version used
	targetVersion := "v4.x"
	keys := make([]string, 0, len(transformParams))
	for k := range transformParams {
		keys = append(keys, k)
	}
	sort.Slice(keys, func(k, l int) bool { return keys[k] < keys[l] })

	for _, version := range keys {
		for _, breakageHash := range transformParams[version] {
			// Check if the 'breakage' is an ancestor of the 'consumerVersion'
			//#nosec G204 -- Bypass linter warning for spawning subprocess with cmd arguments
			cmd := exec.Command("git", "merge-base", "--is-ancestor", breakageHash, consumerVersion)
			fmt.Println("running ", cmd)
			out, err := cmd.CombinedOutput()
			if err == nil {
				// breakage is already part of the consumer version -> goto next breakage
				fmt.Println(" consumer >= breakage ", transformParams[version], " ... going to next one")
				targetVersion = version
				break
			}

			if rc, ok := err.(*exec.ExitError); ok {
				if rc.ExitCode() != 1 {
					return "", fmt.Errorf("error identifying transform parameter '%v': %s", err, string(out))
				}
				// not an ancestor -- ignore this breakage
				fmt.Println("breakage :", transformParams[version], " is not an ancestor of version ", version)
				continue
			}
			return "", fmt.Errorf("unexpected error when running '%v': %v", cmd, err) // unable to get return code
		}
	}
	// consumer > latest known breakage (use default target version 'v4.x')
	return fmt.Sprintf("--to=%s", targetVersion), nil
}

// Transform consumer genesis content from older version
func (tr *Chain) transformConsumerGenesis(consumerChain ChainID, genesis []byte) []byte {
	fmt.Println("Transforming consumer genesis")

	fileName := "consumer_genesis.json"
	file, err := os.CreateTemp("", fileName)
	if err != nil {
		panic(fmt.Sprintf("failed writing ccv consumer file : %v", err))
	}
	defer file.Close()
	err = os.WriteFile(file.Name(), genesis, 0o600)
	if err != nil {
		log.Panicf("Failed writing consumer genesis to file: %v", err)
	}

	containerInstance := tr.testConfig.containerConfig.InstanceName
	targetFile := fmt.Sprintf("/tmp/%s", fileName)
	sourceFile := file.Name()
	//#nosec G204 -- Bypass linter warning for spawning subprocess with cmd arguments.
	cmd := exec.Command("docker", "cp", sourceFile,
		fmt.Sprintf("%s:%s", containerInstance, targetFile))
	genesis, err = cmd.CombinedOutput()
	if err != nil {
		log.Panic(err, "\n", string(genesis))
	}

	// check if genesis transform supports --to target
	bz, err := tr.target.ExecCommand(
		"interchain-security-transformer",
		"genesis", "transform", "--to").CombinedOutput()
	if err != nil && !strings.Contains(string(bz), "unknown flag: --to") {
		targetVersion, err := getTransformParameter(tr.testConfig.consumerVersion)
		if err != nil {
			log.Panic("Failed getting genesis transformation parameter: ", err)
		}
		cmd = tr.target.ExecCommand(
			"interchain-security-transformer",
			"genesis", "transform", targetVersion, targetFile)
	} else {
		cmd = tr.target.ExecCommand(
			"interchain-security-transformer",
			"genesis", "transform", targetFile)
	}

	result, err := cmd.CombinedOutput()
	if err != nil {
		log.Panic(err, "CCV consumer genesis transformation failed: %s", string(result))
	}
	return result
}

type ChangeoverChainAction struct {
	SovereignChain ChainID
	ProviderChain  ChainID
	Validators     []StartChainValidator
	GenesisChanges string
}

func (tr Chain) changeoverChain(
	action ChangeoverChainAction,
	verbose bool,
) {
	consumerGenesis := ".app_state.ccvconsumer = " + tr.getConsumerGenesis(action.ProviderChain, action.SovereignChain)

	consumerGenesisChanges := tr.testConfig.chainConfigs[action.SovereignChain].GenesisChanges
	if consumerGenesisChanges != "" {
		consumerGenesis = consumerGenesis + " | " + consumerGenesisChanges
	}
	if action.GenesisChanges != "" {
		consumerGenesis = consumerGenesis + " | " + action.GenesisChanges
	}

	tr.startChangeover(ChangeoverChainAction{
		Validators:     action.Validators,
		GenesisChanges: consumerGenesis,
	}, verbose)
}

func (tr Chain) startChangeover(
	action ChangeoverChainAction,
	verbose bool,
) {
	chainConfig := tr.testConfig.chainConfigs[ChainID("sover")]
	type jsonValAttrs struct {
		Mnemonic         string `json:"mnemonic"`
		Allocation       string `json:"allocation"`
		Stake            string `json:"stake"`
		ValId            string `json:"val_id"`
		PrivValidatorKey string `json:"priv_validator_key"`
		NodeKey          string `json:"node_key"`
		IpSuffix         string `json:"ip_suffix"`

		ConsumerMnemonic         string `json:"consumer_mnemonic"`
		ConsumerPrivValidatorKey string `json:"consumer_priv_validator_key"`
		StartWithConsumerKey     bool   `json:"start_with_consumer_key"`
	}

	var validators []jsonValAttrs
	for _, val := range action.Validators {
		validators = append(validators, jsonValAttrs{
			Mnemonic:         tr.testConfig.validatorConfigs[val.Id].Mnemonic,
			NodeKey:          tr.testConfig.validatorConfigs[val.Id].NodeKey,
			ValId:            fmt.Sprint(val.Id),
			PrivValidatorKey: tr.testConfig.validatorConfigs[val.Id].PrivValidatorKey,
			Allocation:       fmt.Sprint(val.Allocation) + "stake",
			Stake:            fmt.Sprint(val.Stake) + "stake",
			IpSuffix:         tr.testConfig.validatorConfigs[val.Id].IpSuffix,

			ConsumerMnemonic:         tr.testConfig.validatorConfigs[val.Id].ConsumerMnemonic,
			ConsumerPrivValidatorKey: tr.testConfig.validatorConfigs[val.Id].ConsumerPrivValidatorKey,
			// if true node will be started with consumer key for each consumer chain
			StartWithConsumerKey: tr.testConfig.validatorConfigs[val.Id].UseConsumerKey,
		})
	}

	vals, err := json.Marshal(validators)
	if err != nil {
		log.Fatal(err)
	}

	// Concat genesis changes defined in chain config, with any custom genesis changes for this chain instantiation
	var genesisChanges string
	if action.GenesisChanges != "" {
		genesisChanges = chainConfig.GenesisChanges + " | " + action.GenesisChanges
	} else {
		genesisChanges = chainConfig.GenesisChanges
	}

	isConsumer := true
	changeoverScript := tr.target.GetTestScriptPath(isConsumer, "start-changeover.sh")
	cmd := tr.target.ExecCommand(
		"/bin/bash",
		changeoverScript, chainConfig.UpgradeBinary, string(vals),
		"sover", chainConfig.IpPrefix, genesisChanges,
		tr.testConfig.tendermintConfigOverride,
	)

	cmdReader, err := cmd.StdoutPipe()
	if err != nil {
		log.Fatal(err)
	}
	cmd.Stderr = cmd.Stdout

	if err := cmd.Start(); err != nil {
		log.Fatal(err)
	}

	scanner := bufio.NewScanner(cmdReader)

	for scanner.Scan() {
		out := scanner.Text()
		if verbose {
			fmt.Println("startChangeover: " + out)
		}
		if out == done {
			break
		}
	}
	if err := scanner.Err(); err != nil {
		log.Fatal("startChangeover died", err)
	}
}

type AddChainToRelayerAction struct {
	Chain      ChainID
	Validator  ValidatorID
	IsConsumer bool
}

// Set up the config for a new chain for gorelayer.
// This config is added to the container as a file.
// We then add the chain to the relayer, using this config as the chain config with `rly chains add --file`
// This is functionally similar to the config used by Hermes for chains, e.g. gas is free.
const gorelayerChainConfigTemplate = `
{
	"type": "cosmos",
	"value": {
		"key": "default",
		"chain-id": "%s",
		"rpc-addr": "%s",
		"account-prefix": "%s",
		"keyring-backend": "test",
		"gas-adjustment": 1.2,
		"gas-prices": "0.00stake",
		"debug": true,
		"timeout": "20s",
		"output-format": "json",
		"sign-mode": "direct"
	}
}`

func (tr Chain) addChainToRelayer(
	action AddChainToRelayerAction,
	verbose bool,
) {
	if !tr.testConfig.useGorelayer {
		tr.addChainToHermes(action, verbose)
	} else {
		tr.addChainToGorelayer(action, verbose)
	}
}

func (tr Chain) addChainToGorelayer(
	action AddChainToRelayerAction,
	verbose bool,
) {
	queryNodeIP := tr.target.GetQueryNodeIP(action.Chain)
	ChainId := tr.testConfig.chainConfigs[action.Chain].ChainId
	rpcAddr := "http://" + queryNodeIP + ":26658"

	chainConfig := fmt.Sprintf(gorelayerChainConfigTemplate,
		ChainId,
		rpcAddr,
		tr.testConfig.chainConfigs[action.Chain].AccountPrefix,
	)

	bz, err := tr.target.ExecCommand(
		"rly", "config", "init").CombinedOutput()
	if err != nil && !strings.Contains(string(bz), "config already exists") {
		log.Fatal(err, "\n", string(bz))
	}

	chainConfigFileName := fmt.Sprintf("/root/%s_config.json", ChainId)

	bashCommand := fmt.Sprintf(`echo '%s' >> %s`, chainConfig, chainConfigFileName)
	bz, err = tr.target.ExecCommand("bash", "-c",
		bashCommand).CombinedOutput()
	if err != nil {
		log.Fatal(err, "\n", string(bz))
	}

	addChainCommand := tr.target.ExecCommand("rly", "chains", "add", "--file", chainConfigFileName, string(ChainId))
	e2e.ExecuteCommand(addChainCommand, "add chain", verbose)

	keyRestoreCommand := tr.target.ExecCommand("rly", "keys", "restore", string(ChainId), "default", tr.testConfig.validatorConfigs[action.Validator].Mnemonic)
	e2e.ExecuteCommand(keyRestoreCommand, "restore keys", verbose)
}

func (tr Chain) addChainToHermes(
	action AddChainToRelayerAction,
	verbose bool,
) {
	bz, err := tr.target.ExecCommand("bash", "-c", "hermes", "version").CombinedOutput()
	if err != nil {
		log.Fatal(err, "\n error getting hermes version", string(bz))
	}
	re := regexp.MustCompile(`hermes\s+(\d+.\d+.\d+)`)
	match := re.FindStringSubmatch(string(bz))
	if match == nil {
		log.Fatalln("error identifying hermes version from", string(bz))
	}

	hermesVersion := match[1]
	queryNodeIP := tr.target.GetQueryNodeIP(action.Chain)
	hermesConfig := GetHermesConfig(hermesVersion, queryNodeIP, tr.testConfig.chainConfigs[action.Chain], action.IsConsumer)

	bashCommand := fmt.Sprintf(`echo '%s' >> %s`, hermesConfig, "/root/.hermes/config.toml")

	bz, err = tr.target.ExecCommand("bash", "-c", bashCommand).CombinedOutput()
	if err != nil {
		log.Fatal(err, "\n", string(bz))
	}

	// Save mnemonic to file within container
	var mnemonic string
	if tr.testConfig.validatorConfigs[action.Validator].UseConsumerKey && action.IsConsumer {
		mnemonic = tr.testConfig.validatorConfigs[action.Validator].ConsumerMnemonic
	} else {
		mnemonic = tr.testConfig.validatorConfigs[action.Validator].Mnemonic
	}

	saveMnemonicCommand := fmt.Sprintf(`echo '%s' > %s`, mnemonic, "/root/.hermes/mnemonic.txt")
	fmt.Println("Add to hermes", action.Validator)
	bz, err = tr.target.ExecCommand("bash", "-c", saveMnemonicCommand).CombinedOutput()
	if err != nil {
		log.Fatal(err, "\n", string(bz))
	}

	bz, err = tr.target.ExecCommand("hermes",
		"keys", "add",
		"--chain", string(tr.testConfig.chainConfigs[action.Chain].ChainId),
		"--mnemonic-file", "/root/.hermes/mnemonic.txt",
	).CombinedOutput()
	if err != nil {
		log.Fatal(err, "\n", string(bz))
	}
}

// This config file is used by gorelayer to create a path between chains.
// Since the tests assume we use a certain client-id for certain paths,
// in the config we specify the client id, e.g. 07-tendermint-5.
// The src-channel-filter is empty because we want to relay all channels.
const gorelayerPathConfigTemplate = `{
    "src": {
        "chain-id": "%s",
        "client-id": "07-tendermint-%v"
    },
    "dst": {
        "chain-id": "%s",
        "client-id": "07-tendermint-%v"
    },
    "src-channel-filter": {
        "rule": "",
        "channel-list": []
    }
}
`

type AddIbcConnectionAction struct {
	ChainA  ChainID
	ChainB  ChainID
	ClientA uint
	ClientB uint
}

func (tr Chain) addIbcConnection(
	action AddIbcConnectionAction,
	verbose bool,
) {
	if !tr.testConfig.useGorelayer {
		tr.addIbcConnectionHermes(action, verbose)
	} else {
		tr.addIbcConnectionGorelayer(action, verbose)
	}
}

func (tr Chain) addIbcConnectionGorelayer(
	action AddIbcConnectionAction,
	verbose bool,
) {
	pathName := tr.GetPathNameForGorelayer(action.ChainA, action.ChainB)

	pathConfig := fmt.Sprintf(gorelayerPathConfigTemplate, action.ChainA, action.ClientA, action.ChainB, action.ClientB)

	pathConfigFileName := fmt.Sprintf("/root/%s_config.json", pathName)

	bashCommand := fmt.Sprintf(`echo '%s' >> %s`, pathConfig, pathConfigFileName)

	//#nosec G204 -- Bypass linter warning for spawning subprocess with cmd arguments.
	pathConfigCommand := tr.target.ExecCommand("bash", "-c", bashCommand)
	e2e.ExecuteCommand(pathConfigCommand, "add path config", verbose)

	//#nosec G204 -- Bypass linter warning for spawning subprocess with cmd arguments.
	newPathCommand := tr.target.ExecCommand("rly",
		"paths", "add",
		string(tr.testConfig.chainConfigs[action.ChainA].ChainId),
		string(tr.testConfig.chainConfigs[action.ChainB].ChainId),
		pathName,
		"--file", pathConfigFileName,
	)

	e2e.ExecuteCommand(newPathCommand, "new path", verbose)

	//#nosec G204 -- Bypass linter warning for spawning subprocess with cmd arguments.
	newClientsCommand := tr.target.ExecCommand("rly", "transact", "clients", pathName)

	e2e.ExecuteCommand(newClientsCommand, "new clients", verbose)

	tr.waitBlocks(action.ChainA, 1, 10*time.Second)
	tr.waitBlocks(action.ChainB, 1, 10*time.Second)

	//#nosec G204 -- Bypass linter warning for spawning subprocess with cmd arguments.
	newConnectionCommand := tr.target.ExecCommand("rly", "transact", "connection", pathName)

	e2e.ExecuteCommand(newConnectionCommand, "new connection", verbose)

	tr.waitBlocks(action.ChainA, 1, 10*time.Second)
	tr.waitBlocks(action.ChainB, 1, 10*time.Second)
}

type CreateIbcClientsAction struct {
	ChainA ChainID
	ChainB ChainID
}

// if clients are not provided hermes will first
// create new clients and then a new connection
// otherwise, it would use client provided as CLI argument (-a-client)
func (tr Chain) createIbcClientsHermes(
	action CreateIbcClientsAction,
	verbose bool,
) {
	cmd := tr.target.ExecCommand("hermes",
		"create", "connection",
		"--a-chain", string(tr.testConfig.chainConfigs[action.ChainA].ChainId),
		"--b-chain", string(tr.testConfig.chainConfigs[action.ChainB].ChainId),
	)

	cmdReader, err := cmd.StdoutPipe()
	if err != nil {
		log.Fatal(err)
	}
	cmd.Stderr = cmd.Stdout

	if err := cmd.Start(); err != nil {
		log.Fatal(err)
	}

	scanner := bufio.NewScanner(cmdReader)

	for scanner.Scan() {
		out := scanner.Text()
		if verbose {
			fmt.Println("createIbcClientsHermes: " + out)
		}
		if out == done {
			break
		}
	}
	if err := scanner.Err(); err != nil {
		log.Fatal(err)
	}
}

func (tr Chain) addIbcConnectionHermes(
	action AddIbcConnectionAction,
	verbose bool,
) {
	cmd := tr.target.ExecCommand("hermes",
		"create", "connection",
		"--a-chain", string(tr.testConfig.chainConfigs[action.ChainA].ChainId),
		"--a-client", "07-tendermint-"+fmt.Sprint(action.ClientA),
		"--b-client", "07-tendermint-"+fmt.Sprint(action.ClientB),
	)
	fmt.Println("running: ", cmd)
	cmdReader, err := cmd.StdoutPipe()
	if err != nil {
		log.Fatal(err)
	}
	cmd.Stderr = cmd.Stdout

	if err := cmd.Start(); err != nil {
		log.Fatal(err)
	}

	scanner := bufio.NewScanner(cmdReader)

	for scanner.Scan() {
		out := scanner.Text()
		if verbose {
			fmt.Println("addIbcConnection: " + out)
		}
		if out == done {
			break
		}
	}
	if err := scanner.Err(); err != nil {
		log.Fatal(err)
	}
}

type AddIbcChannelAction struct {
	ChainA      ChainID
	ChainB      ChainID
	ConnectionA uint
	PortA       string
	PortB       string
	Order       string
	Version     string
}

type StartRelayerAction struct{}

func (tr Chain) startRelayer(
	action StartRelayerAction,
	verbose bool,
) {
	if tr.testConfig.useGorelayer {
		tr.startGorelayer(action, verbose)
	} else {
		tr.startHermes(action, verbose)
	}
}

func (tr Chain) startGorelayer(
	action StartRelayerAction,
	verbose bool,
) {
	// gorelayer start is running in detached mode
	cmd := tr.target.ExecDetachedCommand("rly", "start")

	if err := cmd.Start(); err != nil {
		log.Fatal(err)
	}

	if verbose {
		fmt.Println("started gorelayer")
	}
}

func (tr Chain) startHermes(
	action StartRelayerAction,
	verbose bool,
) {
	// hermes start is running in detached mode
	cmd := tr.target.ExecDetachedCommand("hermes", "start")

	if err := cmd.Start(); err != nil {
		log.Fatal(err)
	}

	if verbose {
		fmt.Println("started Hermes")
	}
}

func (tr Chain) addIbcChannel(
	action AddIbcChannelAction,
	verbose bool,
) {
	if tr.testConfig.useGorelayer {
		tr.addIbcChannelGorelayer(action, verbose)
	} else {
		tr.addIbcChannelHermes(action, verbose)
	}
}

func (tr Chain) addIbcChannelGorelayer(
	action AddIbcChannelAction,
	verbose bool,
) {
	pathName := tr.GetPathNameForGorelayer(action.ChainA, action.ChainB)
	cmd := tr.target.ExecCommand("rly",
		"transact", "channel",
		pathName,
		"--src-port", action.PortA,
		"--dst-port", action.PortB,
		"--version", tr.testConfig.containerConfig.CcvVersion,
		"--order", action.Order,
		"--debug",
	)
	e2e.ExecuteCommand(cmd, "addChannel", verbose)
}

func (tr Chain) addIbcChannelHermes(
	action AddIbcChannelAction,
	verbose bool,
) {
	// if version is not specified, use the default version when creating ccv connections
	// otherwise, use the provided version schema (usually it is ICS20-1 for IBC transfer)
	chanVersion := action.Version
	if chanVersion == "" {
		chanVersion = tr.testConfig.containerConfig.CcvVersion
	}

	cmd := tr.target.ExecCommand("hermes",
		"create", "channel",
		"--a-chain", string(tr.testConfig.chainConfigs[action.ChainA].ChainId),
		"--a-connection", "connection-"+fmt.Sprint(action.ConnectionA),
		"--a-port", action.PortA,
		"--b-port", action.PortB,
		"--channel-version", chanVersion,
		"--order", action.Order,
	)

	if verbose {
		fmt.Println("addIbcChannel cmd:", cmd.String())
	}

	cmdReader, err := cmd.StdoutPipe()
	if err != nil {
		log.Fatal(err)
	}
	cmd.Stderr = cmd.Stdout

	if err := cmd.Start(); err != nil {
		log.Fatal(err)
	}

	scanner := bufio.NewScanner(cmdReader)

	for scanner.Scan() {
		out := scanner.Text()
		if verbose {
			fmt.Println("addIBCChannel: " + out)
		}
		if out == done {
			break
		}
	}
	if err := scanner.Err(); err != nil {
		log.Fatal(err)
	}
}

type TransferChannelCompleteAction struct {
	ChainA      ChainID
	ChainB      ChainID
	ConnectionA uint
	PortA       string
	PortB       string
	Order       string
	ChannelA    uint
	ChannelB    uint
}

func (tr Chain) transferChannelComplete(
	action TransferChannelCompleteAction,
	verbose bool,
) {
	if tr.testConfig.useGorelayer {
		log.Fatal("transferChannelComplete is not implemented for rly")
	}

	chanOpenTryCmd := tr.target.ExecCommand("hermes", "tx", "chan-open-try",
		"--dst-chain", string(tr.testConfig.chainConfigs[action.ChainB].ChainId),
		"--src-chain", string(tr.testConfig.chainConfigs[action.ChainA].ChainId),
		"--dst-connection", "connection-"+fmt.Sprint(action.ConnectionA),
		"--dst-port", action.PortB,
		"--src-port", action.PortA,
		"--src-channel", "channel-"+fmt.Sprint(action.ChannelA),
	)

	e2e.ExecuteCommand(chanOpenTryCmd, "transferChanOpenTry", verbose)

	chanOpenAckCmd := tr.target.ExecCommand("hermes",
		"tx", "chan-open-ack",
		"--dst-chain", string(tr.testConfig.chainConfigs[action.ChainA].ChainId),
		"--src-chain", string(tr.testConfig.chainConfigs[action.ChainB].ChainId),
		"--dst-connection", "connection-"+fmt.Sprint(action.ConnectionA),
		"--dst-port", action.PortA,
		"--src-port", action.PortB,
		"--dst-channel", "channel-"+fmt.Sprint(action.ChannelA),
		"--src-channel", "channel-"+fmt.Sprint(action.ChannelB),
	)

	e2e.ExecuteCommand(chanOpenAckCmd, "transferChanOpenAck", verbose)

	chanOpenConfirmCmd := tr.target.ExecCommand("hermes",
		"tx", "chan-open-confirm",
		"--dst-chain", string(tr.testConfig.chainConfigs[action.ChainB].ChainId),
		"--src-chain", string(tr.testConfig.chainConfigs[action.ChainA].ChainId),
		"--dst-connection", "connection-"+fmt.Sprint(action.ConnectionA),
		"--dst-port", action.PortB,
		"--src-port", action.PortA,
		"--dst-channel", "channel-"+fmt.Sprint(action.ChannelB),
		"--src-channel", "channel-"+fmt.Sprint(action.ChannelA),
	)
	e2e.ExecuteCommand(chanOpenConfirmCmd, "transferChanOpenConfirm", verbose)
}

type RelayPacketsAction struct {
	ChainA  ChainID
	ChainB  ChainID
	Port    string
	Channel uint
}

func (tr Chain) relayPackets(
	action RelayPacketsAction,
	verbose bool,
) {
	if tr.testConfig.useGorelayer {
		tr.relayPacketsGorelayer(action, verbose)
	} else {
		tr.relayPacketsHermes(action, verbose)
	}
}

func (tr Chain) relayPacketsGorelayer(
	action RelayPacketsAction,
	verbose bool,
) {
	// Because `.app_state.provider.params.blocks_per_epoch` is set to 3 in the E2E tests, we wait 3 blocks
	// before relaying the packets to guarantee that at least one epoch passes and hence any `VSCPacket`s get
	// queued and are subsequently relayed.
	tr.waitBlocks(action.ChainA, 3, 90*time.Second)
	tr.waitBlocks(action.ChainB, 3, 90*time.Second)

	pathName := tr.GetPathNameForGorelayer(action.ChainA, action.ChainB)

	// rly transact relay-packets [path-name] --channel [channel-id]
	cmd := tr.target.ExecCommand("rly", "transact", "flush",
		pathName,
		"channel-"+fmt.Sprint(action.Channel),
	)
	if verbose {
		log.Println("relayPackets cmd:", cmd.String())
	}
	bz, err := cmd.CombinedOutput()
	if err != nil {
		log.Fatal(err, "\n", string(bz))
	}

	tr.waitBlocks(action.ChainA, 1, 30*time.Second)
	tr.waitBlocks(action.ChainB, 1, 30*time.Second)
}

func (tr Chain) relayPacketsHermes(
	action RelayPacketsAction,
	verbose bool,
) {
	// Because `.app_state.provider.params.blocks_per_epoch` is set to 3 in the E2E tests, we wait 4 blocks
	// before relaying the packets to guarantee that at least one epoch passes and hence any `VSCPacket`s get
	// queued and are subsequently relayed.
	tr.waitBlocks(action.ChainA, 4, 90*time.Second)
	tr.waitBlocks(action.ChainB, 4, 90*time.Second)

	// hermes clear packets ibc0 transfer channel-13
	cmd := tr.target.ExecCommand("hermes", "clear", "packets",
		"--chain", string(tr.testConfig.chainConfigs[action.ChainA].ChainId),
		"--port", action.Port,
		"--channel", "channel-"+fmt.Sprint(action.Channel),
	)
	if verbose {
		log.Println("relayPackets cmd:", cmd.String())
	}

	bz, err := cmd.CombinedOutput()
	if err != nil {
		log.Fatal(err, "\n", string(bz))
	}

	tr.waitBlocks(action.ChainA, 2, 30*time.Second)
	tr.waitBlocks(action.ChainB, 2, 30*time.Second)
}

type RelayRewardPacketsToProviderAction struct {
	ConsumerChain ChainID
	ProviderChain ChainID
	Port          string
	Channel       uint
}

func (tr Chain) relayRewardPacketsToProvider(
	action RelayRewardPacketsToProviderAction,
	verbose bool,
) {
	blockPerDistribution, _ := strconv.ParseUint(strings.Trim(tr.target.GetParam(action.ConsumerChain, Param{Subspace: "ccvconsumer", Key: "BlocksPerDistributionTransmission"}), "\""), 10, 64)
	currentBlock := uint64(tr.target.GetBlockHeight(action.ConsumerChain))
	if currentBlock <= blockPerDistribution {
		tr.waitBlocks(action.ConsumerChain, uint(blockPerDistribution-currentBlock+1), 60*time.Second)
	}

	tr.relayPackets(RelayPacketsAction{ChainA: action.ConsumerChain, ChainB: action.ProviderChain, Port: action.Port, Channel: action.Channel}, verbose)
	tr.waitBlocks(action.ProviderChain, 1, 10*time.Second)
}

type DelegateTokensAction struct {
	Chain  ChainID
	From   ValidatorID
	To     ValidatorID
	Amount uint
}

func (tr Chain) delegateTokens(
	action DelegateTokensAction,
	verbose bool,
) {
	toValCfg := tr.testConfig.validatorConfigs[action.To]
	validatorAddress := toValCfg.ValoperAddress
	if action.Chain != ChainID("provi") {
		// use binary with Bech32Prefix set to ConsumerAccountPrefix
		if toValCfg.UseConsumerKey {
			validatorAddress = toValCfg.ConsumerValoperAddress
		} else {
			// use the same address as on the provider but with different prefix
			validatorAddress = toValCfg.ValoperAddressOnConsumer
		}
	}

	cmd := tr.target.ExecCommand(tr.testConfig.chainConfigs[action.Chain].BinaryName,

		"tx", "staking", "delegate",
		validatorAddress,
		fmt.Sprint(action.Amount)+`stake`,
		`--from`, `validator`+fmt.Sprint(action.From),
		`--chain-id`, string(tr.testConfig.chainConfigs[action.Chain].ChainId),
		`--home`, tr.getValidatorHome(action.Chain, action.From),
		`--node`, tr.getValidatorNode(action.Chain, action.From),
		`--keyring-backend`, `test`,
		`-y`,
	)

	if verbose {
		fmt.Println("delegate cmd:", cmd.String())
	}

	bz, err := cmd.CombinedOutput()
	if err != nil {
		log.Fatal(err, "\n", string(bz))
	}

	// wait for inclusion in a block -> '--broadcast-mode block' is deprecated
	tr.waitBlocks(action.Chain, 2, 10*time.Second)
}

type UnbondTokensAction struct {
	Chain      ChainID
	Sender     ValidatorID
	UnbondFrom ValidatorID
	Amount     uint
}

func (tr Chain) unbondTokens(
	action UnbondTokensAction,
	verbose bool,
) {
	unbondFromValCfg := tr.testConfig.validatorConfigs[action.UnbondFrom]
	validatorAddress := unbondFromValCfg.ValoperAddress
	if action.Chain != ChainID("provi") {
		// use binary with Bech32Prefix set to ConsumerAccountPrefix
		if unbondFromValCfg.UseConsumerKey {
			validatorAddress = unbondFromValCfg.ConsumerValoperAddress
		} else {
			// use the same address as on the provider but with different prefix
			validatorAddress = unbondFromValCfg.ValoperAddressOnConsumer
		}
	}

	cmd := tr.target.ExecCommand(tr.testConfig.chainConfigs[action.Chain].BinaryName,

		"tx", "staking", "unbond",
		validatorAddress,
		fmt.Sprint(action.Amount)+`stake`,

		`--from`, `validator`+fmt.Sprint(action.Sender),
		`--chain-id`, string(tr.testConfig.chainConfigs[action.Chain].ChainId),
		`--home`, tr.getValidatorHome(action.Chain, action.Sender),
		`--node`, tr.getValidatorNode(action.Chain, action.Sender),
		`--gas`, "900000",
		`--keyring-backend`, `test`,
		`-y`,
	)

	if verbose {
		fmt.Println("unbond cmd:", cmd.String())
	}

	bz, err := cmd.CombinedOutput()
	if err != nil {
		log.Fatal(err, "\n", string(bz))
	}

	// wait for inclusion in a block -> '--broadcast-mode block' is deprecated
	tr.waitBlocks(action.Chain, 2, 20*time.Second)
}

type CancelUnbondTokensAction struct {
	Chain     ChainID
	Delegator ValidatorID
	Validator ValidatorID
	Amount    uint
}

func (tr Chain) cancelUnbondTokens(
	action CancelUnbondTokensAction,
	verbose bool,
) {
	valCfg := tr.testConfig.validatorConfigs[action.Validator]
	delCfg := tr.testConfig.validatorConfigs[action.Delegator]
	validatorAddress := valCfg.ValoperAddress
	delegatorAddress := delCfg.DelAddress
	if action.Chain != ChainID("provi") {
		// use binary with Bech32Prefix set to ConsumerAccountPrefix
		if valCfg.UseConsumerKey {
			validatorAddress = valCfg.ConsumerValoperAddress
		} else {
			// use the same address as on the provider but with different prefix
			validatorAddress = valCfg.ValoperAddressOnConsumer
		}
		if delCfg.UseConsumerKey {
			delegatorAddress = delCfg.ConsumerDelAddress
		} else {
			// use the same address as on the provider but with different prefix
			delegatorAddress = delCfg.DelAddressOnConsumer
		}
	}

	// get creation-height from state
	cmd := tr.target.ExecCommand(tr.testConfig.chainConfigs[action.Chain].BinaryName,
		"q", "staking", "unbonding-delegation",
		delegatorAddress,
		validatorAddress,
		`--home`, tr.getValidatorHome(action.Chain, action.Delegator),
		`--node`, tr.getValidatorNode(action.Chain, action.Delegator),
		`-o`, `json`,
	)
	if verbose {
		fmt.Println("get unbonding delegations cmd:", cmd.String())
	}

	bz, err := cmd.CombinedOutput()
	if err != nil {
		log.Fatal(err, "\n", string(bz))
	}
	creationHeight := gjson.Get(string(bz), "unbond.entries.0.creation_height").Int()
	if creationHeight == 0 {
		log.Fatal("invalid creation height")
	}

	cmd = tr.target.ExecCommand(tr.testConfig.chainConfigs[action.Chain].BinaryName,
		"tx", "staking", "cancel-unbond",
		validatorAddress,
		fmt.Sprint(action.Amount)+`stake`,
		fmt.Sprint(creationHeight),
		`--from`, `validator`+fmt.Sprint(action.Delegator),
		`--chain-id`, string(tr.testConfig.chainConfigs[action.Chain].ChainId),
		`--home`, tr.getValidatorHome(action.Chain, action.Delegator),
		`--node`, tr.getValidatorNode(action.Chain, action.Delegator),
		`--gas`, "900000",
		`--keyring-backend`, `test`,
		`-o`, `json`,
		`-y`,
	)

	if verbose {
		fmt.Println("unbond cmd:", cmd.String())
	}

	bz, err = cmd.CombinedOutput()
	if err != nil {
		log.Fatal(err, "\n", string(bz))
	}

	// wait for inclusion in a block -> '--broadcast-mode block' is deprecated
	tr.waitBlocks(action.Chain, 2, 20*time.Second)
}

type RedelegateTokensAction struct {
	Chain    ChainID
	Src      ValidatorID
	Dst      ValidatorID
	TxSender ValidatorID
	Amount   uint
}

func (tr Chain) redelegateTokens(action RedelegateTokensAction, verbose bool) {
	srcCfg := tr.testConfig.validatorConfigs[action.Src]
	dstCfg := tr.testConfig.validatorConfigs[action.Dst]
	redelegateSrc := srcCfg.ValoperAddress
	redelegateDst := dstCfg.ValoperAddress
	if action.Chain != ChainID("provi") {
		// use binary with Bech32Prefix set to ConsumerAccountPrefix
		if srcCfg.UseConsumerKey {
			redelegateSrc = srcCfg.ConsumerValoperAddress
		} else {
			// use the same address as on the provider but with different prefix
			redelegateSrc = srcCfg.ValoperAddressOnConsumer
		}
		if dstCfg.UseConsumerKey {
			redelegateDst = dstCfg.ConsumerValoperAddress
		} else {
			// use the same address as on the provider but with different prefix
			redelegateDst = dstCfg.ValoperAddressOnConsumer
		}
	}

	cmd := tr.target.ExecCommand(
		tr.testConfig.chainConfigs[action.Chain].BinaryName,

		"tx", "staking", "redelegate",
		redelegateSrc,
		redelegateDst,
		fmt.Sprint(action.Amount)+`stake`,
		`--from`, `validator`+fmt.Sprint(action.TxSender),
		`--chain-id`, string(tr.testConfig.chainConfigs[action.Chain].ChainId),
		`--home`, tr.getValidatorHome(action.Chain, action.TxSender),
		`--node`, tr.getValidatorNode(action.Chain, action.TxSender),
		// Need to manually set gas limit past default (200000), since redelegate has a lot of operations
		`--gas`, "900000",
		`--keyring-backend`, `test`,
		`-y`,
	)

	if verbose {
		fmt.Println("redelegate cmd:", cmd.String())
	}

	bz, err := cmd.CombinedOutput()
	if err != nil {
		log.Fatal(err, "\n", string(bz))
	}

	// wait for inclusion in a block -> '--broadcast-mode block' is deprecated
	tr.waitBlocks(action.Chain, 2, 10*time.Second)
}

type DowntimeSlashAction struct {
	Chain     ChainID
	Validator ValidatorID
}

// takes a string representation of the private key like
// `{"address":"DF090A4880B54CD57B2A79E64D9E969BD7514B09","pub_key":{"type":"tendermint/PubKeyEd25519","value":"ujY14AgopV907IYgPAk/5x8c9267S4fQf89nyeCPTes="},"priv_key":{"type":"tendermint/PrivKeyEd25519","value":"TRJgf7lkTjs/sj43pyweEOanyV7H7fhnVivOi0A4yjW6NjXgCCilX3TshiA8CT/nHxz3brtLh9B/z2fJ4I9N6w=="}}`
// and returns the value of the "address" field
func (tr Chain) getValidatorKeyAddressFromString(keystring string) string {
	var key struct {
		Address string `json:"address"`
	}
	err := json.Unmarshal([]byte(keystring), &key)
	if err != nil {
		log.Fatal(err)
	}
	return key.Address
}

func (tr Chain) invokeDowntimeSlash(action DowntimeSlashAction, verbose bool) {
	// Bring validator down
	tr.setValidatorDowntime(action.Chain, action.Validator, true, verbose)
	// Wait appropriate amount of blocks for validator to be slashed
	tr.waitBlocks(action.Chain, 11, 3*time.Minute)
	// Bring validator back up
	tr.setValidatorDowntime(action.Chain, action.Validator, false, verbose)
}

// Sets validator downtime by setting the virtual ethernet interface of a node to "up" or "down"
func (tr Chain) setValidatorDowntime(chain ChainID, validator ValidatorID, down, verbose bool) {
	var lastArg string
	if down {
		lastArg = "down"
	} else {
		lastArg = "up"
	}

	if tr.testConfig.useCometmock {
		// send set_signing_status either to down or up for validator
		validatorPrivateKeyAddress := tr.GetValidatorPrivateKeyAddress(chain, validator)

		method := "set_signing_status"
		params := fmt.Sprintf(`{"private_key_address":"%s","status":"%s"}`, validatorPrivateKeyAddress, lastArg)
		address := tr.target.GetQueryNodeRPCAddress(chain)

		tr.curlJsonRPCRequest(method, params, address)
		tr.waitBlocks(chain, 1, 10*time.Second)
		return
	}

	cmd := tr.target.ExecCommand(
		"ip",
		"link",
		"set",
		string(chain)+"-"+string(validator)+"-out",
		lastArg,
	)

	if verbose {
		fmt.Println("toggle downtime cmd:", cmd.String())
	}

	bz, err := cmd.CombinedOutput()
	if err != nil {
		log.Fatal(err, "\n", string(bz))
	}
}

func (tr Chain) GetValidatorPrivateKeyAddress(chain ChainID, validator ValidatorID) string {
	var validatorPrivateKeyAddress string
	if chain == ChainID("provi") {
		validatorPrivateKeyAddress = tr.getValidatorKeyAddressFromString(tr.testConfig.validatorConfigs[validator].PrivValidatorKey)
	} else {
		var valAddressString string
		if tr.testConfig.validatorConfigs[validator].UseConsumerKey {
			valAddressString = tr.testConfig.validatorConfigs[validator].ConsumerPrivValidatorKey
		} else {
			valAddressString = tr.testConfig.validatorConfigs[validator].PrivValidatorKey
		}
		validatorPrivateKeyAddress = tr.getValidatorKeyAddressFromString(valAddressString)
	}
	return validatorPrivateKeyAddress
}

type UnjailValidatorAction struct {
	Provider  ChainID
	Validator ValidatorID
}

// Sends an unjail transaction to the provider chain
func (tr Chain) unjailValidator(action UnjailValidatorAction, verbose bool) {
	// wait until downtime_jail_duration has elapsed, to make sure the validator can be unjailed
	tr.WaitTime(65 * time.Second)

	cmd := tr.target.ExecCommand(
		tr.testConfig.chainConfigs[action.Provider].BinaryName,
		"tx", "slashing", "unjail",
		// Validator is sender here
		`--from`, `validator`+fmt.Sprint(action.Validator),
		`--chain-id`, string(tr.testConfig.chainConfigs[action.Provider].ChainId),
		`--home`, tr.getValidatorHome(action.Provider, action.Validator),
		`--node`, tr.getValidatorNode(action.Provider, action.Validator),
		`--gas`, "900000",
		`--keyring-backend`, `test`,
		`--keyring-dir`, tr.getValidatorHome(action.Provider, action.Validator),
		`-y`,
	)

	if verbose {
		fmt.Println("unjail cmd:", cmd.String())
	}

	bz, err := cmd.CombinedOutput()
	if err != nil {
		log.Fatal(err, "\n", string(bz))
	}

	// wait for 1 blocks to make sure that tx got included
	// in a block and packets committed before proceeding
	tr.waitBlocks(action.Provider, 2, time.Minute)
}

type RegisterRepresentativeAction struct {
	Chain           ChainID
	Representatives []ValidatorID
	Stakes          []uint
}

func (tr Chain) registerRepresentative(
	action RegisterRepresentativeAction,
	verbose bool,
) {
	fileTempl := `{
		"pubkey": %s,
		"amount": "%s",
		"moniker": "%s",
		"identity": "",
		"website": "",
		"security": "",
		"details": "",
		"commission-rate": "0.1",
		"commission-max-rate": "0.2",
		"commission-max-change-rate": "0.01",
		"min-self-delegation": "1"
	}`
	var wg sync.WaitGroup
	for i, val := range action.Representatives {
		wg.Add(1)
		stake := action.Stakes[i]
		go func(val ValidatorID, stake uint) {
			defer wg.Done()

			pubKeycmd := tr.target.ExecCommand(tr.testConfig.chainConfigs[action.Chain].BinaryName,
				"tendermint", "show-validator",
				`--home`, tr.getValidatorHome(action.Chain, val),
			)

			bzPubKey, err := pubKeycmd.CombinedOutput()
			if err != nil {
				log.Fatal(err, "\n", string(bzPubKey))
			}

			fileContent := fmt.Sprintf(fileTempl, string(bzPubKey), fmt.Sprint(stake)+"stake", fmt.Sprint(val))
			fileName := fmt.Sprintf("%s_democracy_representative.json", val)
			file, err := os.CreateTemp("", fileName)
			if err != nil {
				panic(fmt.Sprintf("failed writing ccv consumer file : %v", err))
			}
			defer file.Close()
			err = os.WriteFile(file.Name(), []byte(fileContent), 0o600)
			if err != nil {
				log.Fatalf("Failed writing consumer genesis to file: %v", err)
			}

			containerInstance := tr.testConfig.containerConfig.InstanceName
			targetFile := fmt.Sprintf("/tmp/%s", fileName)
			sourceFile := file.Name()
			//#nosec G204 -- Bypass linter warning for spawning subprocess with cmd arguments.
			copyCmd := exec.Command("docker", "cp", sourceFile,
				fmt.Sprintf("%s:%s", containerInstance, targetFile))
			writeResult, err := copyCmd.CombinedOutput()
			if err != nil {
				log.Fatal(err, "\n", string(writeResult))
			}

			cmd := tr.target.ExecCommand(tr.testConfig.chainConfigs[action.Chain].BinaryName,
				"tx", "staking", "create-validator",
				targetFile,
				`--from`, `validator`+fmt.Sprint(val),
				`--chain-id`, string(tr.testConfig.chainConfigs[action.Chain].ChainId),
				`--home`, tr.getValidatorHome(action.Chain, val),
				`--node`, tr.getValidatorNode(action.Chain, val),
				`--keyring-backend`, `test`,
				`-y`,
			)

			if verbose {
				fmt.Println("register representative cmd:", cmd.String())
				fmt.Println("Tx json:", fileContent)
			}

			bz, err := cmd.CombinedOutput()
			if err != nil {
				log.Fatal(err, "\n", string(bz))
			}

			// wait for inclusion in a block -> '--broadcast-mode block' is deprecated
			tr.waitBlocks(action.Chain, 2, 10*time.Second)
		}(val, stake)
	}

	wg.Wait()
}

type SubmitChangeRewardDenomsProposalAction struct {
	Chain   ChainID
	Denom   string
	Deposit uint
	From    ValidatorID
}

func (tr Chain) submitChangeRewardDenomsProposal(action SubmitChangeRewardDenomsProposalAction, verbose bool) {
	changeRewMsg := types.MsgChangeRewardDenoms{
		DenomsToAdd:    []string{action.Denom},
		DenomsToRemove: []string{"stake"},
		Authority:      "cosmos10d07y265gmmuvt4z0w9aw880jnsr700j6zn9kn",
	}

	// Generate proposal content
	title := "change reward denoms"
	description := "change reward denoms"
	summary := "Proposal to change reward denoms"
	expedited := false
	metadata := "ipfs://CID"
	deposit := fmt.Sprintf("%dstake", action.Deposit)
	jsonStr := e2e.GenerateGovProposalContent(title, summary, metadata, deposit, description, expedited, &changeRewMsg)

	//#nosec G204 -- bypass unsafe quoting warning (no production code)
	proposalFile := "/change-rewards-proposal.json"
	bz, err := tr.target.ExecCommand(
		"/bin/bash", "-c", fmt.Sprintf(`echo '%s' > %s`, jsonStr, proposalFile),
	).CombinedOutput()
	if err != nil {
		log.Fatal(err, "\n", string(bz))
	}

	// CHANGE REWARDS DENOM PROPOSAL
	cmd := tr.target.ExecCommand(
		tr.testConfig.chainConfigs[action.Chain].BinaryName,
		"tx", "gov", "submit-proposal", proposalFile,
		`--from`, `validator`+fmt.Sprint(action.From),
		`--chain-id`, string(tr.testConfig.chainConfigs[action.Chain].ChainId),
		`--home`, tr.getValidatorHome(action.Chain, action.From),
		`--gas`, `900000`,
		`--node`, tr.getValidatorNode(action.Chain, action.From),
		`--keyring-backend`, `test`,
		`-y`,
	)

	if verbose {
		fmt.Println("change rewards denom props cmd:", cmd.String())
		fmt.Println("change rewards denom props json:", jsonStr)
	}
	bz, err = cmd.CombinedOutput()
	if err != nil {
		log.Fatal("submit-proposal failed:", err, "\n", string(bz))
	}

	if verbose {
		fmt.Println("change rewards denom props output:", string(bz))
	}

	// wait for inclusion in a block -> '--broadcast-mode block' is deprecated
	tr.waitBlocks(ChainID("provi"), 2, 30*time.Second)
}

func (tr Chain) submitChangeRewardDenomsLegacyProposal(action SubmitChangeRewardDenomsProposalAction, verbose bool) {
	providerChain := tr.testConfig.chainConfigs[action.Chain]

	prop := client.ChangeRewardDenomsProposalJSON{
		Summary: "Change reward denoms",
		ChangeRewardDenomsProposal: types.ChangeRewardDenomsProposal{
			Title:          "Change reward denoms",
			Description:    "Change reward denoms",
			DenomsToAdd:    []string{action.Denom},
			DenomsToRemove: []string{"stake"},
		},
		Deposit: fmt.Sprint(action.Deposit) + `stake`,
	}

	bz, err := json.Marshal(prop)
	if err != nil {
		log.Fatal(err)
	}

	jsonStr := string(bz)
	if strings.Contains(jsonStr, "'") {
		log.Fatal("prop json contains single quote")
	}

	bz, err = tr.target.ExecCommand(
		"/bin/bash", "-c", fmt.Sprintf(`echo '%s' > %s`, jsonStr, "/change-reward-denoms-proposal.json")).CombinedOutput()
	if err != nil {
		log.Fatal(err, "\n", string(bz))
	}

	// CHANGE REWARDS DENOM PROPOSAL
	bz, err = tr.target.ExecCommand(providerChain.BinaryName,
		"tx", "gov", "submit-legacy-proposal", "change-reward-denoms", "/change-reward-denoms-proposal.json",
		`--from`, `validator`+fmt.Sprint(action.From),
		`--chain-id`, string(providerChain.ChainId),
		`--home`, tr.getValidatorHome(providerChain.ChainId, action.From),
		`--node`, tr.getValidatorNode(providerChain.ChainId, action.From),
		`--gas`, "9000000",
		`--keyring-backend`, `test`,
		`-y`,
	).CombinedOutput()
	if err != nil {
		log.Fatal(err, "\n", string(bz))
	}

	// wait for inclusion in a block -> '--broadcast-mode block' is deprecated
	tr.waitBlocks(ChainID("provi"), 2, 30*time.Second)
}

// Creates an additional node on selected chain
// by copying an existing validator's home folder
//
// Steps needed to double sign:
// - copy existing validator's state and configs
// - use existing priv_validator_key.json
// - use new node_key.json (otherwise node gets rejected)
// - reset priv_validator_state.json to initial values
// - start the new node
// Double sign should be registered within couple blocks.
type DoublesignSlashAction struct {
	// start another node for this Validator
	Validator ValidatorID
	Chain     ChainID
}

func (tr Chain) invokeDoublesignSlash(
	action DoublesignSlashAction,
	verbose bool,
) {
	if !tr.testConfig.useCometmock {
		chainConfig := tr.testConfig.chainConfigs[action.Chain]
		doubleSignScript := tr.target.GetTestScriptPath(false, "cause-doublesign.sh")
		bz, err := tr.target.ExecCommand("/bin/bash",
			doubleSignScript, chainConfig.BinaryName, string(action.Validator),
			string(chainConfig.ChainId), chainConfig.IpPrefix).CombinedOutput()
		if err != nil {
			log.Fatal(err, "\n", string(bz))
		}
		tr.waitBlocks("provi", 25, 4*time.Minute)
	} else { // tr.useCometMock
		validatorPrivateKeyAddress := tr.GetValidatorPrivateKeyAddress(action.Chain, action.Validator)

		method := "cause_double_sign"
		params := fmt.Sprintf(`{"private_key_address":"%s"}`, validatorPrivateKeyAddress)

		address := tr.target.GetQueryNodeRPCAddress(action.Chain)

		tr.curlJsonRPCRequest(method, params, address)
		tr.waitBlocks(action.Chain, 1, 10*time.Second)
		return
	}
}

// Cause light client attack evidence for a certain validator to appear on the given chain.
// The evidence will look like the validator equivocated to a light client.
// See https://github.com/cometbft/cometbft/tree/main/spec/light-client/accountability
// for more information about light client attacks.
type LightClientEquivocationAttackAction struct {
	Validator ValidatorID
	Chain     ChainID
}

func (tr Chain) lightClientEquivocationAttack(
	action LightClientEquivocationAttackAction,
	verbose bool,
) {
	tr.lightClientAttack(action.Validator, action.Chain, LightClientEquivocationAttack)
}

// Cause light client attack evidence for a certain validator to appear on the given chain.
// The evidence will look like the validator tried to perform an amnesia attack.
// See https://github.com/cometbft/cometbft/tree/main/spec/light-client/accountability
// for more information about light client attacks.
type LightClientAmnesiaAttackAction struct {
	Validator ValidatorID
	Chain     ChainID
}

func (tr Chain) lightClientAmnesiaAttack(
	action LightClientAmnesiaAttackAction,
	verbose bool,
) {
	tr.lightClientAttack(action.Validator, action.Chain, LightClientAmnesiaAttack)
}

// Cause light client attack evidence for a certain validator to appear on the given chain.
// The evidence will look like the validator tried to perform a lunatic attack.
// See https://github.com/cometbft/cometbft/tree/main/spec/light-client/accountability
// for more information about light client attacks.
type LightClientLunaticAttackAction struct {
	Validator ValidatorID
	Chain     ChainID
}

func (tr Chain) lightClientLunaticAttack(
	action LightClientLunaticAttackAction,
	verbose bool,
) {
	tr.lightClientAttack(action.Validator, action.Chain, LightClientLunaticAttack)
}

type LightClientAttackType string

const (
	LightClientEquivocationAttack LightClientAttackType = "Equivocation"
	LightClientAmnesiaAttack      LightClientAttackType = "Amnesia"
	LightClientLunaticAttack      LightClientAttackType = "Lunatic"
)

func (tr Chain) lightClientAttack(
	validator ValidatorID,
	chain ChainID,
	attackType LightClientAttackType,
) {
	if !tr.testConfig.useCometmock {
		log.Fatal("light client attack is only supported with CometMock")
	}
	validatorPrivateKeyAddress := tr.GetValidatorPrivateKeyAddress(chain, validator)

	method := "cause_light_client_attack"
	params := fmt.Sprintf(`{"private_key_address":"%s", "misbehaviour_type": "%s"}`, validatorPrivateKeyAddress, attackType)

	address := tr.target.GetQueryNodeRPCAddress(chain)

	tr.curlJsonRPCRequest(method, params, address)
	tr.waitBlocks(chain, 1, 10*time.Second)
}

func (tr Chain) assignConsumerPubKey(action e2e.AssignConsumerPubKeyAction, verbose bool) {
	valCfg := tr.testConfig.validatorConfigs[action.Validator]

	// Note: to get error response reported back from this command '--gas auto' needs to be set.
	gas := "auto"
	// Unfortunately, --gas auto does not work with CometMock. so when using CometMock, just use --gas 9000000 then
	if tr.testConfig.useCometmock {
		gas = "9000000"
	}

	bz, err := tr.target.AssignConsumerPubKey(action, gas,
		tr.getValidatorHome(ChainID("provi"), action.Validator),
		tr.getValidatorNode(ChainID("provi"), action.Validator),
		verbose,
	)

	if err != nil && !action.ExpectError {
		log.Fatalf("unexpected error during key assignment - output: %s, err: %s", string(bz), err)
	}

	if action.ExpectError && !tr.testConfig.useCometmock { // error report only works with --gas auto, which does not work with CometMock, so ignore
		if err == nil || !strings.Contains(string(bz), action.ExpectedError) {
			log.Fatalf("expected error not raised: expected: '%s', got '%s'", action.ExpectedError, (bz))
		}

		if verbose {
			fmt.Printf("got expected error during key assignment | err: %s | output: %s \n", err, string(bz))
		}
	}

	// node was started with provider key
	// we swap the nodes's keys for consumer keys and restart it
	if action.ReconfigureNode {
		isConsumer := tr.testConfig.chainConfigs[action.Chain].BinaryName != "interchain-security-pd"
		reconfigureScript := tr.target.GetTestScriptPath(isConsumer, "reconfigure-node.sh")
		configureNodeCmd := tr.target.ExecCommand("/bin/bash",
			reconfigureScript, tr.testConfig.chainConfigs[action.Chain].BinaryName,
			string(action.Validator), string(action.Chain),
			tr.testConfig.chainConfigs[action.Chain].IpPrefix, valCfg.IpSuffix,
			valCfg.ConsumerMnemonic, valCfg.ConsumerPrivValidatorKey,
			valCfg.ConsumerNodeKey,
		)

		if verbose {
			fmt.Println("assignConsumerPubKey - reconfigure node cmd:", configureNodeCmd.String())
		}

		cmdReader, err := configureNodeCmd.StdoutPipe()
		if err != nil {
			log.Fatal(err)
		}
		configureNodeCmd.Stderr = configureNodeCmd.Stdout

		if err := configureNodeCmd.Start(); err != nil {
			log.Fatal(err)
		}

		scanner := bufio.NewScanner(cmdReader)

		for scanner.Scan() {
			out := scanner.Text()
			if verbose {
				fmt.Println("assign key - reconfigure: " + out)
			}
			if out == done {
				break
			}
		}
		if err := scanner.Err(); err != nil {
			log.Fatal(err)
		}

		// TODO: @MSalopek refactor this so test config is not changed at runtime
		// make the validator use consumer key
		// @POfftermatt I am currently using this for downtime slashing with cometmock
		// (I need to find the currently used validator key address)Í
		valCfg.UseConsumerKey = true
		tr.testConfig.validatorConfigs[action.Validator] = valCfg
	}

	// wait for inclusion in a block -> '--broadcast-mode block' is deprecated
	tr.waitBlocks(ChainID("provi"), 2, 30*time.Second)
}

// SlashMeterReplenishmentAction polls the slash meter on provider until value is achieved
type SlashMeterReplenishmentAction struct {
	TargetValue int64
	// panic if timeout is exceeded
	Timeout time.Duration
}

func (tr Chain) waitForSlashMeterReplenishment(
	action SlashMeterReplenishmentAction,
	verbose bool,
) {
	timeout := time.Now().Add(action.Timeout)
	initialSlashMeter := tr.target.GetSlashMeter()

	if initialSlashMeter >= 0 {
		panic(fmt.Sprintf("No need to wait for slash meter replenishment, current value: %d", initialSlashMeter))
	}

	for {
		slashMeter := tr.target.GetSlashMeter()
		if verbose {
			fmt.Printf("waiting for slash meter to be replenished, current value: %d\n", slashMeter)
		}

		// check if meter has reached target value
		if slashMeter >= action.TargetValue {
			break
		}

		if time.Now().After(timeout) {
			panic(fmt.Sprintf("\n\nwaitForSlashMeterReplenishment has timed out after: %s\n\n", action.Timeout))
		}

		tr.WaitTime(5 * time.Second)
	}
}

type WaitTimeAction struct {
	WaitTime time.Duration
}

func (tr Chain) waitForTime(
	action WaitTimeAction,
	verbose bool,
) {
	tr.WaitTime(action.WaitTime)
}

// GetPathNameForGorelayer returns the name of the path between two given chains used by Gorelayer.
// Since paths are bidirectional, we need either chain to be able to be provided as first or second argument
// and still return the same name, so we sort the chain names alphabetically.
func (tr Chain) GetPathNameForGorelayer(chainA, chainB ChainID) string {
	var pathName string
	if string(chainA) < string(chainB) {
		pathName = string(chainA) + "-" + string(chainB)
	} else {
		pathName = string(chainB) + "-" + string(chainA)
	}

	return pathName
}

// detect evidences committed to the blocks of a consumer chain
// either by running an instance of the Hermes relayer using the "evidence" command,
// or by queyring manually the consumer chain.
// Each infraction detected is reported to the provider chain using
// either a SubmitConsumerDoubleVoting or a SubmitConsumerMisbehaviour message.
type DetectorConsumerEvidenceAction struct {
	Chain     ChainID
	Submitter ValidatorID
}

func (tr Chain) detectConsumerEvidence(
	action DetectorConsumerEvidenceAction,
	useRelayer bool,
	verbose bool,
) {
	chainConfig := tr.testConfig.chainConfigs[action.Chain]
<<<<<<< HEAD
	// the Hermes relayer doesn't support evidence handling for Permissionless ICS yet
=======
	// the Hermes doesn't support evidence handling for Permissionless ICS yet
>>>>>>> 804b53b1
	// TODO: @Simon refactor once https://github.com/informalsystems/hermes/pull/4182 is merged.
	if useRelayer {
		// run in detached mode so it will keep running in the background
		bz, err := tr.target.ExecDetachedCommand(
			"hermes", "evidence", "--chain", string(chainConfig.ChainId)).CombinedOutput()
		if err != nil {
			log.Fatal(err, "\n", string(bz))
		}
		tr.waitBlocks("provi", 10, 2*time.Minute)
	} else {
		// detect the evidence on the consumer chain
		consumerBinaryName := tr.testConfig.chainConfigs[action.Chain].BinaryName

		// get the infraction height by querying the SDK evidence module of the consumer
		timeout := time.Now().Add(30 * time.Second)
		infractionHeight := int64(0)
		for {
			cmd := tr.target.ExecCommand(
				consumerBinaryName,
				"query", "evidence", "list",
				`--node`, tr.target.GetQueryNode(action.Chain),
				`-o`, `json`,
			)

			if verbose {
				fmt.Println("query evidence cmd:", cmd.String())
			}

			bz, err := cmd.CombinedOutput()
			if err == nil {
				evidence := gjson.Get(string(bz), "evidence")
				// we only expect only one evidence
				if len(evidence.Array()) == 1 {
					infractionHeight = evidence.Array()[0].Get("value.height").Int()
					break
				}
			}

			if err != nil || time.Now().After(timeout) {
				log.Print("Failed running command: ", cmd)
				log.Fatal(err, "\n", string(bz))
			}
			time.Sleep(2 * time.Second)
		}

		// get the evidence data from the block
		// note that the evidence is added to the next block after the infraction height
		cmd := tr.target.ExecCommand(
			consumerBinaryName,
			"query", "block", "--type=height", strconv.Itoa(int(infractionHeight+1)),
			`--node`, tr.target.GetQueryNode(action.Chain),
			`-o`, `json`,
		)

		if verbose {
			fmt.Println("query block for evidence cmd:", cmd.String())
		}

		bz, err := cmd.CombinedOutput()
		if err != nil {
			log.Fatal(err, "\n", string(bz))
		}

		evidence := gjson.Get(string(bz), "evidence.evidence").Array()
		if len(evidence) == 0 {
			log.Fatal("expected at least one evidence in block but found zero")
		}

		if equivocation := evidence[0].Get("duplicate_vote_evidence"); equivocation.String() != "" {
			// persist evidence in the json format
			evidenceJson := equivocation.Raw
			evidencePath := "/temp-evidence.json"
			bz, err = tr.target.ExecCommand(
				"/bin/bash", "-c", fmt.Sprintf(`echo '%s' > %s`, evidenceJson, evidencePath),
			).CombinedOutput()
			if err != nil {
				log.Fatal(err, "\n", string(bz))
			}

			// query IBC header at the infraction height
			cmd = tr.target.ExecCommand(
				consumerBinaryName,
				"query", "ibc", "client", "header", "--height", strconv.Itoa(int(infractionHeight)),
				`--node`, tr.target.GetQueryNode(action.Chain),
				`-o`, `json`,
			)

			if verbose {
				fmt.Println("query IBC header cmd:", cmd.String())
			}

			bz, err = cmd.CombinedOutput()
			if err != nil {
				log.Fatal(err, "\n", string(bz))
			}

			// persist IBC header in json format
			headerPath := "/temp-header.json"
			bz, err = tr.target.ExecCommand(
				"/bin/bash", "-c", fmt.Sprintf(`echo '%s' > %s`, string(bz), headerPath),
			).CombinedOutput()
			if err != nil {
				log.Fatal(err, "\n", string(bz))
			}

			// submit consumer equivocation to provider
			gas := "auto"
			submitEquivocation := fmt.Sprintf(
				`%s tx provider submit-consumer-double-voting %s %s %s --from validator%s --chain-id %s --home %s --node %s --gas %s --keyring-backend test -y -o json`,
				tr.testConfig.chainConfigs[ChainID("provi")].BinaryName,
				string(tr.testConfig.chainConfigs[action.Chain].ConsumerId),
				evidencePath,
				headerPath,
				action.Submitter,
				tr.testConfig.chainConfigs[ChainID("provi")].ChainId,
				tr.getValidatorHome(ChainID("provi"), action.Submitter),
				tr.getValidatorNode(ChainID("provi"), action.Submitter),
				gas,
			)

			cmd = tr.target.ExecCommand(
				"/bin/bash", "-c",
				submitEquivocation,
			)

			if verbose {
				fmt.Println("submit consumer equivocation cmd:", cmd.String())
			}

			bz, err = cmd.CombinedOutput()
			if err != nil {
				log.Fatal(err, "\n", string(bz))
			}
		} else {
			log.Fatal("invalid evidence type", evidence[0].String())
		}

		tr.waitBlocks("provi", 3, 1*time.Minute)
	}
}

type OptInAction struct {
	Chain         ChainID
	Validator     ValidatorID
	ExpectError   bool
	ExpectedError string
}

func (tr Chain) optIn(action OptInAction, verbose bool) {
	// Note: to get error response reported back from this command '--gas auto' needs to be set.
	gas := "auto"
	// Unfortunately, --gas auto does not work with CometMock. so when using CometMock, just use --gas 9000000 then
	if tr.testConfig.useCometmock {
		gas = "9000000"
	}

	// Use: "opt-in [consumer-chain-id] [consumer-pubkey]",
	optIn := fmt.Sprintf(
		`%s tx provider opt-in %s --from validator%s --chain-id %s --home %s --node %s --gas %s --keyring-backend test -y -o json`,
		tr.testConfig.chainConfigs[ChainID("provi")].BinaryName,
		string(tr.testConfig.chainConfigs[action.Chain].ConsumerId),
		action.Validator,
		tr.testConfig.chainConfigs[ChainID("provi")].ChainId,
		tr.getValidatorHome(ChainID("provi"), action.Validator),
		tr.getValidatorNode(ChainID("provi"), action.Validator),
		gas,
	)

	cmd := tr.target.ExecCommand(
		"/bin/bash", "-c",
		optIn,
	)

	if verbose {
		fmt.Println("optIn cmd:", cmd.String())
	}

	bz, err := cmd.CombinedOutput()
	if err != nil && !action.ExpectError {
		log.Fatal(err, "\n", string(bz))
	}

	if action.ExpectError && !tr.testConfig.useCometmock { // error report only works with --gas auto, which does not work with CometMock, so ignore
		if err != nil && verbose {
			fmt.Printf("got error during opt in | err: %s | output: %s \n", err, string(bz))
		}
		if err == nil || !strings.Contains(string(bz), action.ExpectedError) {
			log.Fatalf("expected error not raised: expected: '%s', got '%s'", action.ExpectedError, (bz))
		}

		if verbose {
			fmt.Printf("got expected error during key assignment | err: %s | output: %s \n", err, string(bz))
		}
	}

	// wait for inclusion in a block -> '--broadcast-mode block' is deprecated
	tr.waitBlocks(ChainID("provi"), 2, 30*time.Second)
}

type OptOutAction struct {
	Chain       ChainID
	Validator   ValidatorID
	ExpectError bool
}

func (tr Chain) optOut(action OptOutAction, verbose bool) {
	// Note: to get error response reported back from this command '--gas auto' needs to be set.
	gas := "auto"
	// Unfortunately, --gas auto does not work with CometMock. so when using CometMock, just use --gas 9000000 then
	if tr.testConfig.useCometmock {
		gas = "9000000"
	}

	// Use: "opt-out [consumer-chain-id]",
	optOut := fmt.Sprintf(
		`%s tx provider opt-out %s --from validator%s --chain-id %s --home %s --node %s --gas %s --keyring-backend test -y -o json`,
		tr.testConfig.chainConfigs[ChainID("provi")].BinaryName,
		string(tr.testConfig.chainConfigs[action.Chain].ConsumerId),
		action.Validator,
		tr.testConfig.chainConfigs[ChainID("provi")].ChainId,
		tr.getValidatorHome(ChainID("provi"), action.Validator),
		tr.getValidatorNode(ChainID("provi"), action.Validator),
		gas,
	)

	cmd := tr.target.ExecCommand(
		"/bin/bash", "-c",
		optOut,
	)

	if verbose {
		fmt.Println("optOut cmd:", cmd.String())
	}

	bz, err := cmd.CombinedOutput()
	if action.ExpectError {
		if err != nil {
			if verbose {
				fmt.Printf("got expected error during opt out | err: %s | output: %s \n", err, string(bz))
			}
		} else {
			log.Fatal("expected error during opt-out but got none")
		}
	} else {
		if err != nil {
			log.Fatal(err, "\n", string(bz))
		}
	}

	// wait for inclusion in a block -> '--broadcast-mode block' is deprecated
	tr.waitBlocks(ChainID("provi"), 2, 30*time.Second)
}

type SetConsumerCommissionRateAction struct {
	Chain          ChainID
	ConsumerID     ConsumerID
	Validator      ValidatorID
	CommissionRate float64

	// depending on the execution, this action might throw an error (e.g., when no consumer chain exists)
	ExpectError   bool
	ExpectedError string
}

func (tr Chain) setConsumerCommissionRate(action SetConsumerCommissionRateAction, verbose bool) {
	// Note: to get error response reported back from this command '--gas auto' needs to be set.
	gas := "auto"
	// Unfortunately, --gas auto does not work with CometMock. so when using CometMock, just use --gas 9000000 then
	if tr.testConfig.useCometmock {
		gas = "9000000"
	}

	consumerId := string(tr.testConfig.chainConfigs[action.Chain].ConsumerId)
	if action.ConsumerID != "" {
		consumerId = string(action.ConsumerID)
	}

	// Use: "set-consumer-commission-rate [consumer-chain-id] [commission-rate]"
	setCommissionRate := fmt.Sprintf(
		`%s tx provider set-consumer-commission-rate %s %f --from validator%s --chain-id %s --home %s --node %s --gas %s --keyring-backend test -y -o json`,
		tr.testConfig.chainConfigs[ChainID("provi")].BinaryName,
		consumerId,
		action.CommissionRate,
		action.Validator,
		tr.testConfig.chainConfigs[ChainID("provi")].ChainId,
		tr.getValidatorHome(ChainID("provi"), action.Validator),
		tr.getValidatorNode(ChainID("provi"), action.Validator),
		gas,
	)

	cmd := tr.target.ExecCommand(
		"/bin/bash", "-c",
		setCommissionRate,
	)

	if verbose {
		fmt.Println("setConsumerCommissionRate cmd:", cmd.String())
	}

	bz, err := cmd.CombinedOutput()
	if err != nil && !action.ExpectError {
		log.Fatalf("unexpected error during commssion rate set - output: %s, err: %s", string(bz), err)
	}

	if action.ExpectError && !tr.testConfig.useCometmock { // error report only works with --gas auto, which does not work with CometMock, so ignore
		if err == nil || !strings.Contains(string(bz), action.ExpectedError) {
			log.Fatalf("expected error not raised: expected: '%s', got '%s'", action.ExpectedError, (bz))
		}

		if verbose {
			fmt.Printf("got expected error during commssion rate set | err: %s | output: %s \n", err, string(bz))
		}
	}

	if !tr.testConfig.useCometmock { // error report only works with --gas auto, which does not work with CometMock, so ignore
		if err != nil && verbose {
			fmt.Printf("got error during commssion rate set | err: %s | output: %s \n", err, string(bz))
		}
	}

	// wait for inclusion in a block -> '--broadcast-mode block' is deprecated
	tr.waitBlocks(ChainID("provi"), 2, 30*time.Second)
}

// WaitTime waits for the given duration.
// To make sure that the new timestamp is visible on-chain, it also waits until at least one block has been
// produced on each chain after waiting.
// The CometMock version of this takes a pointer to the TestConfig as it needs to manipulate
// information in the testrun that stores how much each chain has waited, to keep times in sync.
// Be careful that all functions calling WaitTime should therefore also take a pointer to the TestConfig.
func (tr *Chain) WaitTime(duration time.Duration) {
	if !tr.testConfig.useCometmock {
		time.Sleep(duration)
	} else {
		tr.testConfig.timeOffset += duration
		for chain, running := range tr.testConfig.runningChains {
			if !running {
				continue
			}
			tr.AdvanceTimeForChain(chain, duration)
			tr.waitBlocks(chain, 1, 2*time.Second)
		}
	}
}

func (tr Chain) AdvanceTimeForChain(chain ChainID, duration time.Duration) {
	// cometmock avoids sleeping, and instead advances time for all chains
	method := "advance_time"
	params := fmt.Sprintf(`{"duration_in_seconds": "%d"}`, int(math.Ceil(duration.Seconds())))

	address := tr.target.GetQueryNodeRPCAddress(chain)

	tr.curlJsonRPCRequest(method, params, address)

	// wait for 1 block of the chain to get a block with the advanced timestamp
	tr.waitBlocks(chain, 1, time.Minute)
}

func (tr Commands) AssignConsumerPubKey(action e2e.AssignConsumerPubKeyAction, gas, home, node string, verbose bool) ([]byte, error) {
	assignKey := fmt.Sprintf(
		`%s tx provider assign-consensus-key %s '%s' --from validator%s --chain-id %s --home %s --node %s --gas %s --keyring-backend test -y -o json`,
		tr.chainConfigs[ChainID("provi")].BinaryName,
		string(tr.chainConfigs[action.Chain].ConsumerId),
		action.ConsumerPubkey,
		action.Validator,
		tr.chainConfigs[ChainID("provi")].ChainId,
		home,
		node,
		gas,
	)

	cmd := tr.target.ExecCommand(
		"/bin/bash", "-c",
		assignKey,
	)

	if verbose {
		fmt.Println("assignConsumerPubKey cmd:", cmd.String())
	}

	return cmd.CombinedOutput()
}<|MERGE_RESOLUTION|>--- conflicted
+++ resolved
@@ -2862,22 +2862,18 @@
 // or by queyring manually the consumer chain.
 // Each infraction detected is reported to the provider chain using
 // either a SubmitConsumerDoubleVoting or a SubmitConsumerMisbehaviour message.
-type DetectorConsumerEvidenceAction struct {
+type DetectConsumerEvidenceAction struct {
 	Chain     ChainID
 	Submitter ValidatorID
 }
 
 func (tr Chain) detectConsumerEvidence(
-	action DetectorConsumerEvidenceAction,
+	action DetectConsumerEvidenceAction,
 	useRelayer bool,
 	verbose bool,
 ) {
 	chainConfig := tr.testConfig.chainConfigs[action.Chain]
-<<<<<<< HEAD
 	// the Hermes relayer doesn't support evidence handling for Permissionless ICS yet
-=======
-	// the Hermes doesn't support evidence handling for Permissionless ICS yet
->>>>>>> 804b53b1
 	// TODO: @Simon refactor once https://github.com/informalsystems/hermes/pull/4182 is merged.
 	if useRelayer {
 		// run in detached mode so it will keep running in the background
