package main

import (
	"bufio"
	"encoding/json"
	"fmt"
	"log"
	"math"
	"os/exec"
	"strconv"
	"strings"
	"sync"
	"time"

	clienttypes "github.com/cosmos/ibc-go/v7/modules/core/02-client/types"
	"github.com/tidwall/gjson"

	evidencetypes "github.com/cosmos/cosmos-sdk/x/evidence/types"

	"github.com/cosmos/interchain-security/v3/x/ccv/provider/client"
	"github.com/cosmos/interchain-security/v3/x/ccv/provider/types"
	ccvtypes "github.com/cosmos/interchain-security/v3/x/ccv/types"
)

type SendTokensAction struct {
	Chain  ChainID
	From   ValidatorID
	To     ValidatorID
	Amount uint
}

const done = "done!!!!!!!!"

func (tr TestRun) sendTokens(
	action SendTokensAction,
	verbose bool,
) {
	binaryName := tr.chainConfigs[action.Chain].BinaryName
	//#nosec G204 -- Bypass linter warning for spawning subprocess with cmd arguments.
	cmd := exec.Command("docker", "exec", tr.containerConfig.InstanceName, binaryName,

		"tx", "bank", "send",
		tr.validatorConfigs[action.From].DelAddress,
		tr.validatorConfigs[action.To].DelAddress,
		fmt.Sprint(action.Amount)+`stake`,

		`--chain-id`, string(tr.chainConfigs[action.Chain].ChainId),
		`--home`, tr.getValidatorHome(action.Chain, action.From),
		`--node`, tr.getValidatorNode(action.Chain, action.From),
		`--keyring-backend`, `test`,
		`-y`,
	)
	if verbose {
		fmt.Println("sendTokens cmd:", cmd.String())
	}
	bz, err := cmd.CombinedOutput()
	if err != nil {
		log.Fatal(err, "\n", string(bz))
	}

	// wait for inclusion in a block -> '--broadcast-mode block' is deprecated
	tr.waitBlocks(action.Chain, 2, 30*time.Second)
}

type StartChainAction struct {
	Chain      ChainID
	Validators []StartChainValidator
	// Genesis changes specific to this action, appended to genesis changes defined in chain config
	GenesisChanges string
	SkipGentx      bool
}

type StartChainValidator struct {
	Id         ValidatorID
	Allocation uint
	Stake      uint
}

func (tr *TestRun) startChain(
	action StartChainAction,
	verbose bool,
) {
	chainConfig := tr.chainConfigs[action.Chain]
	type jsonValAttrs struct {
		Mnemonic         string `json:"mnemonic"`
		Allocation       string `json:"allocation"`
		Stake            string `json:"stake"`
		ValId            string `json:"val_id"`
		PrivValidatorKey string `json:"priv_validator_key"`
		NodeKey          string `json:"node_key"`
		IpSuffix         string `json:"ip_suffix"`

		ConsumerMnemonic         string `json:"consumer_mnemonic"`
		ConsumerPrivValidatorKey string `json:"consumer_priv_validator_key"`
		StartWithConsumerKey     bool   `json:"start_with_consumer_key"`
	}

	var validators []jsonValAttrs
	for _, val := range action.Validators {
		validators = append(validators, jsonValAttrs{
			Mnemonic:         tr.validatorConfigs[val.Id].Mnemonic,
			NodeKey:          tr.validatorConfigs[val.Id].NodeKey,
			ValId:            fmt.Sprint(val.Id),
			PrivValidatorKey: tr.validatorConfigs[val.Id].PrivValidatorKey,
			Allocation:       fmt.Sprint(val.Allocation) + "stake",
			Stake:            fmt.Sprint(val.Stake) + "stake",
			IpSuffix:         tr.validatorConfigs[val.Id].IpSuffix,

			ConsumerMnemonic:         tr.validatorConfigs[val.Id].ConsumerMnemonic,
			ConsumerPrivValidatorKey: tr.validatorConfigs[val.Id].ConsumerPrivValidatorKey,
			// if true node will be started with consumer key for each consumer chain
			StartWithConsumerKey: tr.validatorConfigs[val.Id].UseConsumerKey,
		})
	}

	vals, err := json.Marshal(validators)
	if err != nil {
		log.Fatal(err)
	}

	// Concat genesis changes defined in chain config, with any custom genesis changes for this chain instantiation
	var genesisChanges string
	if action.GenesisChanges != "" {
		genesisChanges = chainConfig.GenesisChanges + " | " + action.GenesisChanges
	} else {
		genesisChanges = chainConfig.GenesisChanges
	}

	var cometmockArg string
	if tr.useCometmock {
		cometmockArg = "true"
	} else {
		cometmockArg = "false"
	}

	//#nosec G204 -- Bypass linter warning for spawning subprocess with cmd arguments.
	cmd := exec.Command("docker", "exec", tr.containerConfig.InstanceName, "/bin/bash",
		"/testnet-scripts/start-chain.sh", chainConfig.BinaryName, string(vals),
		string(chainConfig.ChainId), chainConfig.IpPrefix, genesisChanges,
		fmt.Sprint(action.SkipGentx),
		// override config/config.toml for each node on chain
		// usually timeout_commit and peer_gossip_sleep_duration are changed to vary the test run duration
		// lower timeout_commit means the blocks are produced faster making the test run shorter
		// with short timeout_commit (eg. timeout_commit = 1s) some nodes may miss blocks causing the test run to fail
		tr.tendermintConfigOverride,
		cometmockArg,
	)

	cmdReader, err := cmd.StdoutPipe()
	if err != nil {
		log.Fatal(err)
	}
	cmd.Stderr = cmd.Stdout

	if err := cmd.Start(); err != nil {
		log.Fatal(err)
	}

	scanner := bufio.NewScanner(cmdReader)

	for scanner.Scan() {
		out := scanner.Text()
		if verbose {
			fmt.Println("startChain: " + out)
		}
		if out == done {
			break
		}
	}
	if err := scanner.Err(); err != nil {
		log.Fatal(err)
	}

	tr.addChainToRelayer(addChainToRelayerAction{
		Chain:     action.Chain,
		Validator: action.Validators[0].Id,
	}, verbose)

	// store the fact that we started the chain
	tr.runningChains[action.Chain] = true
	fmt.Println("Started chain", action.Chain)
	if tr.timeOffset != 0 {
		// advance time for this chain so that it is in sync with the rest of the network
		tr.AdvanceTimeForChain(action.Chain, tr.timeOffset)
	}
}

type submitTextProposalAction struct {
	Chain       ChainID
	From        ValidatorID
	Deposit     uint
	Title       string
	Description string
}

func (tr TestRun) submitTextProposal(
	action submitTextProposalAction,
	verbose bool,
) {
	// TEXT PROPOSAL
	//#nosec G204 -- Bypass linter warning for spawning subprocess with cmd arguments.
	bz, err := exec.Command("docker", "exec", tr.containerConfig.InstanceName, tr.chainConfigs[action.Chain].BinaryName,
		"tx", "gov", "submit-legacy-proposal",
		`--title`, action.Title,
		`--description`, action.Description,
		`--deposit`, fmt.Sprint(action.Deposit)+`stake`,
		`--from`, `validator`+fmt.Sprint(action.From),
		`--chain-id`, string(tr.chainConfigs[action.Chain].ChainId),
		`--home`, tr.getValidatorHome(action.Chain, action.From),
		`--node`, tr.getValidatorNode(action.Chain, action.From),
		`--keyring-backend`, `test`,
		`-y`,
	).CombinedOutput()
	if err != nil {
		log.Fatal(err, "\n", string(bz))
	}

	// wait for inclusion in a block -> '--broadcast-mode block' is deprecated
	tr.waitBlocks(action.Chain, 1, 10*time.Second)
}

type submitConsumerAdditionProposalAction struct {
	PreCCV              bool
	Chain               ChainID
	From                ValidatorID
	Deposit             uint
	ConsumerChain       ChainID
	SpawnTime           uint
	InitialHeight       clienttypes.Height
	DistributionChannel string
}

func (tr TestRun) submitConsumerAdditionProposal(
	action submitConsumerAdditionProposalAction,
	verbose bool,
) {
	spawnTime := tr.containerConfig.Now.Add(time.Duration(action.SpawnTime) * time.Millisecond)
	params := ccvtypes.DefaultParams()
	prop := client.ConsumerAdditionProposalJSON{
		Title:                             "Propose the addition of a new chain",
		Summary:                           "Gonna be a great chain",
		ChainId:                           string(tr.chainConfigs[action.ConsumerChain].ChainId),
		InitialHeight:                     action.InitialHeight,
		GenesisHash:                       []byte("gen_hash"),
		BinaryHash:                        []byte("bin_hash"),
		SpawnTime:                         spawnTime,
		ConsumerRedistributionFraction:    params.ConsumerRedistributionFraction,
		BlocksPerDistributionTransmission: params.BlocksPerDistributionTransmission,
		HistoricalEntries:                 params.HistoricalEntries,
		CcvTimeoutPeriod:                  params.CcvTimeoutPeriod,
		TransferTimeoutPeriod:             params.TransferTimeoutPeriod,
		UnbondingPeriod:                   params.UnbondingPeriod,
		Deposit:                           fmt.Sprint(action.Deposit) + `stake`,
		DistributionTransmissionChannel:   action.DistributionChannel,
	}

	bz, err := json.Marshal(prop)
	if err != nil {
		log.Fatal(err)
	}

	jsonStr := string(bz)
	if strings.Contains(jsonStr, "'") {
		log.Fatal("prop json contains single quote")
	}

	//#nosec G204 -- Bypass linter warning for spawning subprocess with cmd arguments.
	bz, err = exec.Command("docker", "exec", tr.containerConfig.InstanceName,
		"/bin/bash", "-c", fmt.Sprintf(`echo '%s' > %s`, jsonStr, "/temp-proposal.json")).CombinedOutput()

	if err != nil {
		log.Fatal(err, "\n", string(bz))
	}

	//#nosec G204 -- Bypass linter warning for spawning subprocess with cmd arguments.
	// CONSUMER ADDITION PROPOSAL
	bz, err = exec.Command("docker", "exec", tr.containerConfig.InstanceName, tr.chainConfigs[action.Chain].BinaryName,
		"tx", "gov", "submit-legacy-proposal", "consumer-addition", "/temp-proposal.json",
		`--from`, `validator`+fmt.Sprint(action.From),
		`--chain-id`, string(tr.chainConfigs[action.Chain].ChainId),
		`--home`, tr.getValidatorHome(action.Chain, action.From),
		`--gas`, `900000`,
		`--node`, tr.getValidatorNode(action.Chain, action.From),
		`--keyring-backend`, `test`,
		`-y`,
	).CombinedOutput()

	if err != nil {
		log.Fatal(err, "\n", string(bz))
	}

	// wait for inclusion in a block -> '--broadcast-mode block' is deprecated
	tr.waitBlocks(ChainID("provi"), 2, 10*time.Second)
}

type submitConsumerRemovalProposalAction struct {
	Chain          ChainID
	From           ValidatorID
	Deposit        uint
	ConsumerChain  ChainID
	StopTimeOffset time.Duration // offset from time.Now()
}

func (tr TestRun) submitConsumerRemovalProposal(
	action submitConsumerRemovalProposalAction,
	verbose bool,
) {
	stopTime := tr.containerConfig.Now.Add(action.StopTimeOffset)
	prop := client.ConsumerRemovalProposalJSON{
		Title:    fmt.Sprintf("Stop the %v chain", action.ConsumerChain),
		Summary:  "It was a great chain",
		ChainId:  string(tr.chainConfigs[action.ConsumerChain].ChainId),
		StopTime: stopTime,
		Deposit:  fmt.Sprint(action.Deposit) + `stake`,
	}

	bz, err := json.Marshal(prop)
	if err != nil {
		log.Fatal(err)
	}

	jsonStr := string(bz)
	if strings.Contains(jsonStr, "'") {
		log.Fatal("prop json contains single quote")
	}

	//#nosec G204 -- Bypass linter warning for spawning subprocess with cmd arguments.
	bz, err = exec.Command("docker", "exec", tr.containerConfig.InstanceName,
		"/bin/bash", "-c", fmt.Sprintf(`echo '%s' > %s`, jsonStr, "/temp-proposal.json")).CombinedOutput()

	if err != nil {
		log.Fatal(err, "\n", string(bz))
	}

	//#nosec G204 -- Bypass linter warning for spawning subprocess with cmd arguments.
	bz, err = exec.Command("docker", "exec", tr.containerConfig.InstanceName, tr.chainConfigs[action.Chain].BinaryName,

		"tx", "gov", "submit-legacy-proposal", "consumer-removal",
		"/temp-proposal.json",
		`--from`, `validator`+fmt.Sprint(action.From),
		`--chain-id`, string(tr.chainConfigs[action.Chain].ChainId),
		`--home`, tr.getValidatorHome(action.Chain, action.From),
		`--node`, tr.getValidatorNode(action.Chain, action.From),
		`--gas`, "900000",
		`--keyring-backend`, `test`,
		`-y`,
	).CombinedOutput()

	if err != nil {
		log.Fatal(err, "\n", string(bz))
	}

	// wait for inclusion in a block -> '--broadcast-mode block' is deprecated
	tr.waitBlocks(ChainID("provi"), 2, 20*time.Second)
}

type submitParamChangeLegacyProposalAction struct {
	Chain    ChainID
	From     ValidatorID
	Deposit  uint
	Subspace string
	Key      string
	Value    interface{}
}

type paramChangeProposalJSON struct {
	Title       string            `json:"title"`
	Summary     string            `json:"summary"`
	Description string            `json:"description"`
	Changes     []paramChangeJSON `json:"changes"`
	Deposit     string            `json:"deposit"`
}

type paramChangeJSON struct {
	Subspace string      `json:"subspace"`
	Key      string      `json:"key"`
	Value    interface{} `json:"value"`
}

func (tr TestRun) submitParamChangeProposal(
	action submitParamChangeLegacyProposalAction,
	verbose bool,
) {
	prop := paramChangeProposalJSON{
		Title:       "Legacy Param change",
		Summary:     "Changing legacy module params",
		Description: "Changing legacy module params",
		Changes:     []paramChangeJSON{{Subspace: action.Subspace, Key: action.Key, Value: action.Value}},
		Deposit:     fmt.Sprint(action.Deposit) + `stake`,
	}

	bz, err := json.Marshal(prop)
	if err != nil {
		log.Fatal(err)
	}

	jsonStr := string(bz)
	if strings.Contains(jsonStr, "'") {
		log.Fatal("prop json contains single quote")
	}

	//#nosec G204 -- Bypass linter warning for spawning subprocess with cmd arguments.
	bz, err = exec.Command("docker", "exec", tr.containerConfig.InstanceName,
		"/bin/bash", "-c", fmt.Sprintf(`echo '%s' > %s`, jsonStr, "/params-proposal.json")).CombinedOutput()

	if err != nil {
		log.Fatal(err, "\n", string(bz))
	}

	//#nosec G204 -- Bypass linter warning for spawning subprocess with cmd arguments.
	// PARAM CHANGE PROPOSAL
	cmd := exec.Command("docker", "exec", tr.containerConfig.InstanceName, tr.chainConfigs[action.Chain].BinaryName,

		"tx", "gov", "submit-legacy-proposal", "param-change", "/params-proposal.json",

		`--from`, `validator`+fmt.Sprint(action.From),
		`--chain-id`, string(tr.chainConfigs[action.Chain].ChainId),
		`--home`, tr.getValidatorHome(action.Chain, action.From),
		`--node`, tr.getValidatorNode(action.Chain, action.From),
		`--gas`, "900000",
		`--keyring-backend`, `test`,
		`-y`,
	)

	bz, err = cmd.CombinedOutput()
	if err != nil {
		log.Fatal(err, "\n", string(bz))
	}

	// wait for inclusion in a block -> '--broadcast-mode block' is deprecated
	tr.waitBlocks(action.Chain, 2, 60*time.Second)
}

type submitEquivocationProposalAction struct {
	Chain     ChainID
	Height    int64
	Time      time.Time
	Power     int64
	Validator ValidatorID
	Deposit   uint
	From      ValidatorID
}

func (tr TestRun) submitEquivocationProposal(action submitEquivocationProposalAction, verbose bool) {
	val := tr.validatorConfigs[action.Validator]
	providerChain := tr.chainConfigs[ChainID("provi")]

	prop := client.EquivocationProposalJSON{
		Summary: "Validator equivocation!",
		EquivocationProposal: types.EquivocationProposal{
			Title:       "Validator equivocation!",
			Description: fmt.Sprintf("Validator: %s has committed an equivocation infraction on ChainID: %s", action.Validator, action.Chain),
			Equivocations: []*evidencetypes.Equivocation{
				{
					Height:           action.Height,
					Time:             action.Time,
					Power:            action.Power,
					ConsensusAddress: val.ValconsAddress,
				},
			},
		},
		Deposit: fmt.Sprint(action.Deposit) + `stake`,
	}

	bz, err := json.Marshal(prop)
	if err != nil {
		log.Fatal(err)
	}

	jsonStr := string(bz)
	if strings.Contains(jsonStr, "'") {
		log.Fatal("prop json contains single quote")
	}

	//#nosec G204 -- Bypass linter warning for spawning subprocess with cmd arguments.
	bz, err = exec.Command("docker", "exec", tr.containerConfig.InstanceName,
		"/bin/bash", "-c", fmt.Sprintf(`echo '%s' > %s`, jsonStr, "/equivocation-proposal.json")).CombinedOutput()

	if err != nil {
		log.Fatal(err, "\n", string(bz))
	}

	//#nosec G204 -- Bypass linter warning for spawning subprocess with cmd arguments.
	// EQUIVOCATION PROPOSAL
	bz, err = exec.Command("docker", "exec", tr.containerConfig.InstanceName, providerChain.BinaryName,

		"tx", "gov", "submit-legacy-proposal", "equivocation", "/equivocation-proposal.json",

		`--from`, `validator`+fmt.Sprint(action.From),
		`--chain-id`, string(providerChain.ChainId),
		`--home`, tr.getValidatorHome(providerChain.ChainId, action.From),
		`--node`, tr.getValidatorNode(providerChain.ChainId, action.From),
		`--gas`, "9000000",
		`--keyring-backend`, `test`,
		`-y`,
	).CombinedOutput()

	if err != nil {
		log.Fatal(err, "\n", string(bz))
	}

	// wait for inclusion in a block -> '--broadcast-mode block' is deprecated
	tr.waitBlocks(ChainID("provi"), 2, 30*time.Second)
}

type voteGovProposalAction struct {
	Chain      ChainID
	From       []ValidatorID
	Vote       []string
	PropNumber uint
}

func (tr *TestRun) voteGovProposal(
	action voteGovProposalAction,
	verbose bool,
) {
	var wg sync.WaitGroup
	for i, val := range action.From {
		wg.Add(1)
		vote := action.Vote[i]
		go func(val ValidatorID, vote string) {
			defer wg.Done()
			//#nosec G204 -- Bypass linter warning for spawning subprocess with cmd arguments.
			bz, err := exec.Command("docker", "exec", tr.containerConfig.InstanceName, tr.chainConfigs[action.Chain].BinaryName,

				"tx", "gov", "vote",
				fmt.Sprint(action.PropNumber), vote,

				`--from`, `validator`+fmt.Sprint(val),
				`--chain-id`, string(tr.chainConfigs[action.Chain].ChainId),
				`--home`, tr.getValidatorHome(action.Chain, val),
				`--node`, tr.getValidatorNode(action.Chain, val),
				`--keyring-backend`, `test`,
				`--gas`, "900000",
				`-y`,
			).CombinedOutput()
			if err != nil {
				log.Fatal(err, "\n", string(bz))
			}
		}(val, vote)
	}

	wg.Wait()
	// wait for inclusion in a block -> '--broadcast-mode block' is deprecated
	tr.waitBlocks(action.Chain, 1, 10*time.Second)
	tr.WaitTime(time.Duration(tr.chainConfigs[action.Chain].VotingWaitTime) * time.Second)
}

type startConsumerChainAction struct {
	ConsumerChain  ChainID
	ProviderChain  ChainID
	Validators     []StartChainValidator
	GenesisChanges string
}

func (tr *TestRun) startConsumerChain(
	action startConsumerChainAction,
	verbose bool,
) {
	//#nosec G204 -- Bypass linter warning for spawning subprocess with cmd arguments.
	cmd := exec.Command("docker", "exec", tr.containerConfig.InstanceName, tr.chainConfigs[action.ProviderChain].BinaryName,

		"query", "provider", "consumer-genesis",
		string(tr.chainConfigs[action.ConsumerChain].ChainId),

		`--node`, tr.getQueryNode(action.ProviderChain),
		`-o`, `json`,
	)

	if verbose {
		log.Println("startConsumerChain cmd: ", cmd.String())
	}

	bz, err := cmd.CombinedOutput()
	if err != nil {
		log.Fatal(err, "\n", string(bz))
	}

	consumerGenesis := ".app_state.ccvconsumer = " + string(bz)
	consumerGenesisChanges := tr.chainConfigs[action.ConsumerChain].GenesisChanges
	if consumerGenesisChanges != "" {
		consumerGenesis = consumerGenesis + " | " + consumerGenesisChanges + " | " + action.GenesisChanges
	}

	tr.startChain(StartChainAction{
		Chain:          action.ConsumerChain,
		Validators:     action.Validators,
		GenesisChanges: consumerGenesis,
		SkipGentx:      true,
	}, verbose)
}

type ChangeoverChainAction struct {
	SovereignChain ChainID
	ProviderChain  ChainID
	Validators     []StartChainValidator
	GenesisChanges string
}

func (tr TestRun) changeoverChain(
	action ChangeoverChainAction,
	verbose bool,
) {
	// sleep until the consumer chain genesis is ready on consumer
	time.Sleep(5 * time.Second)
	//#nosec G204 -- Bypass linter warning for spawning subprocess with cmd arguments.
	cmd := exec.Command("docker", "exec", tr.containerConfig.InstanceName, tr.chainConfigs[action.ProviderChain].BinaryName,

		"query", "provider", "consumer-genesis",
		string(tr.chainConfigs[action.SovereignChain].ChainId),

		`--node`, tr.getQueryNode(action.ProviderChain),
		`-o`, `json`,
	)

	if verbose {
		log.Println("changeoverChain cmd: ", cmd.String())
	}

	bz, err := cmd.CombinedOutput()
	if err != nil {
		log.Fatal(err, "\n", string(bz))
	}

	consumerGenesis := ".app_state.ccvconsumer = " + string(bz)
	consumerGenesisChanges := tr.chainConfigs[action.SovereignChain].GenesisChanges
	if consumerGenesisChanges != "" {
		consumerGenesis = consumerGenesis + " | " + consumerGenesisChanges + " | " + action.GenesisChanges
	}

	tr.startChangeover(ChangeoverChainAction{
		Validators:     action.Validators,
		GenesisChanges: consumerGenesis,
	}, verbose)
}

func (tr TestRun) startChangeover(
	action ChangeoverChainAction,
	verbose bool,
) {
	chainConfig := tr.chainConfigs[ChainID("sover")]
	type jsonValAttrs struct {
		Mnemonic         string `json:"mnemonic"`
		Allocation       string `json:"allocation"`
		Stake            string `json:"stake"`
		ValId            string `json:"val_id"`
		PrivValidatorKey string `json:"priv_validator_key"`
		NodeKey          string `json:"node_key"`
		IpSuffix         string `json:"ip_suffix"`

		ConsumerMnemonic         string `json:"consumer_mnemonic"`
		ConsumerPrivValidatorKey string `json:"consumer_priv_validator_key"`
		StartWithConsumerKey     bool   `json:"start_with_consumer_key"`
	}

	var validators []jsonValAttrs
	for _, val := range action.Validators {
		validators = append(validators, jsonValAttrs{
			Mnemonic:         tr.validatorConfigs[val.Id].Mnemonic,
			NodeKey:          tr.validatorConfigs[val.Id].NodeKey,
			ValId:            fmt.Sprint(val.Id),
			PrivValidatorKey: tr.validatorConfigs[val.Id].PrivValidatorKey,
			Allocation:       fmt.Sprint(val.Allocation) + "stake",
			Stake:            fmt.Sprint(val.Stake) + "stake",
			IpSuffix:         tr.validatorConfigs[val.Id].IpSuffix,

			ConsumerMnemonic:         tr.validatorConfigs[val.Id].ConsumerMnemonic,
			ConsumerPrivValidatorKey: tr.validatorConfigs[val.Id].ConsumerPrivValidatorKey,
			// if true node will be started with consumer key for each consumer chain
			StartWithConsumerKey: tr.validatorConfigs[val.Id].UseConsumerKey,
		})
	}

	vals, err := json.Marshal(validators)
	if err != nil {
		log.Fatal(err)
	}

	// Concat genesis changes defined in chain config, with any custom genesis changes for this chain instantiation
	var genesisChanges string
	if action.GenesisChanges != "" {
		genesisChanges = chainConfig.GenesisChanges + " | " + action.GenesisChanges
	} else {
		genesisChanges = chainConfig.GenesisChanges
	}

	//#nosec G204 -- Bypass linter warning for spawning subprocess with cmd arguments.
	cmd := exec.Command("docker", "exec", tr.containerConfig.InstanceName, "/bin/bash",
		"/testnet-scripts/start-changeover.sh", chainConfig.UpgradeBinary, string(vals),
		"sover", chainConfig.IpPrefix, genesisChanges,
		tr.tendermintConfigOverride,
	)

	cmdReader, err := cmd.StdoutPipe()
	if err != nil {
		log.Fatal(err)
	}
	cmd.Stderr = cmd.Stdout

	if err := cmd.Start(); err != nil {
		log.Fatal(err)
	}

	scanner := bufio.NewScanner(cmdReader)

	for scanner.Scan() {
		out := scanner.Text()
		if verbose {
			fmt.Println("startChangeover: " + out)
		}
		if out == done {
			break
		}
	}
	if err := scanner.Err(); err != nil {
		log.Fatal("startChangeover died", err)
	}
}

type addChainToRelayerAction struct {
	Chain     ChainID
	Validator ValidatorID
}

const hermesChainConfigTemplate = `

[[chains]]
account_prefix = "cosmos"
clock_drift = "5s"
gas_multiplier = 1.1
grpc_addr = "%s"
id = "%s"
key_name = "%s"
max_gas = 20000000
rpc_addr = "%s"
rpc_timeout = "10s"
store_prefix = "ibc"
trusting_period = "14days"
websocket_addr = "%s"

[chains.gas_price]
	denom = "stake"
	price = 0.000

[chains.trust_threshold]
	denominator = "3"
	numerator = "1"
`

// Set up the config for a new chain for gorelayer.
// This config is added to the container as a file.
// We then add the chain to the relayer, using this config as the chain config with `rly chains add --file`
// This is functionally similar to the config used by Hermes for chains, e.g. gas is free.
const gorelayerChainConfigTemplate = `
{
	"type": "cosmos",
	"value": {
		"key": "default",
		"chain-id": "%s",
		"rpc-addr": "%s",
		"account-prefix": "cosmos",
		"keyring-backend": "test",
		"gas-adjustment": 1.2,
		"gas-prices": "0.00stake",
		"debug": true,
		"timeout": "20s",
		"output-format": "json",
		"sign-mode": "direct"
	}
}`

func (tr TestRun) addChainToRelayer(
	action addChainToRelayerAction,
	verbose bool,
) {
	if !tr.useGorelayer {
		tr.addChainToHermes(action, verbose)
	} else {
		tr.addChainToGorelayer(action, verbose)
	}
}

func (tr TestRun) addChainToGorelayer(
	action addChainToRelayerAction,
	verbose bool,
) {
	queryNodeIP := tr.getQueryNodeIP(action.Chain)
	ChainId := tr.chainConfigs[action.Chain].ChainId
	rpcAddr := "http://" + queryNodeIP + ":26658"

	chainConfig := fmt.Sprintf(gorelayerChainConfigTemplate,
		ChainId,
		rpcAddr,
	)

	//#nosec G204 -- Bypass linter warning for spawning subprocess with cmd arguments.
	bz, err := exec.Command("docker", "exec", tr.containerConfig.InstanceName, "rly", "config", "init").CombinedOutput()
	if err != nil && !strings.Contains(string(bz), "config already exists") {
		log.Fatal(err, "\n", string(bz))
	}

	chainConfigFileName := fmt.Sprintf("/root/%s_config.json", ChainId)

	bashCommand := fmt.Sprintf(`echo '%s' >> %s`, chainConfig, chainConfigFileName)
	//#nosec G204 -- Bypass linter warning for spawning subprocess with cmd arguments.
	bz, err = exec.Command("docker", "exec", tr.containerConfig.InstanceName, "bash", "-c",
		bashCommand).CombinedOutput()
	if err != nil {
		log.Fatal(err, "\n", string(bz))
	}

	//#nosec G204 -- Bypass linter warning for spawning subprocess with cmd arguments.
	addChainCommand := exec.Command("docker", "exec", tr.containerConfig.InstanceName, "rly", "chains", "add", "--file", chainConfigFileName, string(ChainId))
	executeCommand(addChainCommand, "add chain")

	//#nosec G204 -- Bypass linter warning for spawning subprocess with cmd arguments.
	keyRestoreCommand := exec.Command("docker", "exec", tr.containerConfig.InstanceName, "rly", "keys", "restore", string(ChainId), "default", tr.validatorConfigs[action.Validator].Mnemonic)
	executeCommand(keyRestoreCommand, "restore keys")
}

func (tr TestRun) addChainToHermes(
	action addChainToRelayerAction,
	verbose bool,
) {
	queryNodeIP := tr.getQueryNodeIP(action.Chain)
	ChainId := tr.chainConfigs[action.Chain].ChainId
	keyName := "query"
	rpcAddr := "http://" + queryNodeIP + ":26658"
	grpcAddr := "tcp://" + queryNodeIP + ":9091"
	wsAddr := "ws://" + queryNodeIP + ":26658/websocket"

	chainConfig := fmt.Sprintf(hermesChainConfigTemplate,
		grpcAddr,
		ChainId,
		keyName,
		rpcAddr,
		wsAddr,
		// action.consumer,
	)

	bashCommand := fmt.Sprintf(`echo '%s' >> %s`, chainConfig, "/root/.hermes/config.toml")

	//#nosec G204 -- Bypass linter warning for spawning subprocess with cmd arguments.
	bz, err := exec.Command("docker", "exec", tr.containerConfig.InstanceName, "bash", "-c",
		bashCommand,
	).CombinedOutput()
	if err != nil {
		log.Fatal(err, "\n", string(bz))
	}

	// Save mnemonic to file within container
	saveMnemonicCommand := fmt.Sprintf(`echo '%s' > %s`, tr.validatorConfigs[action.Validator].Mnemonic, "/root/.hermes/mnemonic.txt")
	//#nosec G204 -- Bypass linter warning for spawning subprocess with cmd arguments.
	bz, err = exec.Command("docker", "exec", tr.containerConfig.InstanceName, "bash", "-c",
		saveMnemonicCommand,
	).CombinedOutput()
	if err != nil {
		log.Fatal(err, "\n", string(bz))
	}

	//#nosec G204 -- Bypass linter warning for spawning subprocess with cmd arguments.
	bz, err = exec.Command("docker", "exec", tr.containerConfig.InstanceName, "hermes",
		"keys", "add",
		"--chain", string(tr.chainConfigs[action.Chain].ChainId),
		"--mnemonic-file", "/root/.hermes/mnemonic.txt",
	).CombinedOutput()

	if err != nil {
		log.Fatal(err, "\n", string(bz))
	}
}

// This config file is used by gorelayer to create a path between chains.
// Since the tests assume we use a certain client-id for certain paths,
// in the config we specify the client id, e.g. 07-tendermint-5.
// The src-channel-filter is empty because we want to relay all channels.
const gorelayerPathConfigTemplate = `{
    "src": {
        "chain-id": "%s",
        "client-id": "07-tendermint-%v"
    },
    "dst": {
        "chain-id": "%s",
        "client-id": "07-tendermint-%v"
    },
    "src-channel-filter": {
        "rule": "",
        "channel-list": []
    }
}
`

type addIbcConnectionAction struct {
	ChainA  ChainID
	ChainB  ChainID
	ClientA uint
	ClientB uint
}

func (tr TestRun) addIbcConnection(
	action addIbcConnectionAction,
	verbose bool,
) {
	if !tr.useGorelayer {
		tr.addIbcConnectionHermes(action, verbose)
	} else {
		tr.addIbcConnectionGorelayer(action, verbose)
	}
}

func (tr TestRun) addIbcConnectionGorelayer(
	action addIbcConnectionAction,
	verbose bool,
) {
	pathName := tr.GetPathNameForGorelayer(action.ChainA, action.ChainB)

	pathConfig := fmt.Sprintf(gorelayerPathConfigTemplate, action.ChainA, action.ClientA, action.ChainB, action.ClientB)

	pathConfigFileName := fmt.Sprintf("/root/%s_config.json", pathName)

	bashCommand := fmt.Sprintf(`echo '%s' >> %s`, pathConfig, pathConfigFileName)
	//#nosec G204 -- Bypass linter warning for spawning subprocess with cmd arguments.
	pathConfigCommand := exec.Command("docker", "exec", tr.containerConfig.InstanceName, "bash", "-c",
		bashCommand)
	executeCommand(pathConfigCommand, "add path config")

	//#nosec G204 -- Bypass linter warning for spawning subprocess with cmd arguments.
	newPathCommand := exec.Command("docker", "exec", tr.containerConfig.InstanceName, "rly",
		"paths", "add",
		string(tr.chainConfigs[action.ChainA].ChainId),
		string(tr.chainConfigs[action.ChainB].ChainId),
		pathName,
		"--file", pathConfigFileName,
	)

	executeCommand(newPathCommand, "new path")

	//#nosec G204 -- Bypass linter warning for spawning subprocess with cmd arguments.
	newClientsCommand := exec.Command("docker", "exec", tr.containerConfig.InstanceName, "rly",
		"transact", "clients",
		pathName,
	)

	executeCommand(newClientsCommand, "new clients")

	tr.waitBlocks(action.ChainA, 1, 10*time.Second)
	tr.waitBlocks(action.ChainB, 1, 10*time.Second)

	//#nosec G204 -- Bypass linter warning for spawning subprocess with cmd arguments.
	newConnectionCommand := exec.Command("docker", "exec", tr.containerConfig.InstanceName, "rly",
		"transact", "connection",
		pathName,
	)

	executeCommand(newConnectionCommand, "new connection")

	tr.waitBlocks(action.ChainA, 1, 10*time.Second)
	tr.waitBlocks(action.ChainB, 1, 10*time.Second)
}

type createIbcClientsAction struct {
	ChainA ChainID
	ChainB ChainID
}

// if clients are not provided hermes will first
// create new clients and then a new connection
// otherwise, it would use client provided as CLI argument (-a-client)
func (tr TestRun) createIbcClientsHermes(
	action createIbcClientsAction,
	verbose bool,
) {
	//#nosec G204 -- Bypass linter warning for spawning subprocess with cmd arguments.
	cmd := exec.Command("docker", "exec", tr.containerConfig.InstanceName, "hermes",
		"create", "connection",
		"--a-chain", string(tr.chainConfigs[action.ChainA].ChainId),
		"--b-chain", string(tr.chainConfigs[action.ChainB].ChainId),
	)

	cmdReader, err := cmd.StdoutPipe()
	if err != nil {
		log.Fatal(err)
	}
	cmd.Stderr = cmd.Stdout

	if err := cmd.Start(); err != nil {
		log.Fatal(err)
	}

	scanner := bufio.NewScanner(cmdReader)

	for scanner.Scan() {
		out := scanner.Text()
		if verbose {
			fmt.Println("createIbcClientsHermes: " + out)
		}
		if out == done {
			break
		}
	}
	if err := scanner.Err(); err != nil {
		log.Fatal(err)
	}
}

func (tr TestRun) addIbcConnectionHermes(
	action addIbcConnectionAction,
	verbose bool,
) {
	//#nosec G204 -- Bypass linter warning for spawning subprocess with cmd arguments.
	cmd := exec.Command("docker", "exec", tr.containerConfig.InstanceName, "hermes",
		"create", "connection",
		"--a-chain", string(tr.chainConfigs[action.ChainA].ChainId),
		"--a-client", "07-tendermint-"+fmt.Sprint(action.ClientA),
		"--b-client", "07-tendermint-"+fmt.Sprint(action.ClientB),
	)

	cmdReader, err := cmd.StdoutPipe()
	if err != nil {
		log.Fatal(err)
	}
	cmd.Stderr = cmd.Stdout

	if err := cmd.Start(); err != nil {
		log.Fatal(err)
	}

	scanner := bufio.NewScanner(cmdReader)

	for scanner.Scan() {
		out := scanner.Text()
		if verbose {
			fmt.Println("addIbcConnection: " + out)
		}
		if out == done {
			break
		}
	}
	if err := scanner.Err(); err != nil {
		log.Fatal(err)
	}
}

type addIbcChannelAction struct {
	ChainA      ChainID
	ChainB      ChainID
	ConnectionA uint
	PortA       string
	PortB       string
	Order       string
	Version     string
}

type startRelayerAction struct{}

func (tr TestRun) startRelayer(
	action startRelayerAction,
	verbose bool,
) {
	if tr.useGorelayer {
		tr.startGorelayer(action, verbose)
	} else {
		tr.startHermes(action, verbose)
	}
}

func (tr TestRun) startGorelayer(
	action startRelayerAction,
	verbose bool,
) {
	// gorelayer start is running in detached mode
	//#nosec G204 -- Bypass linter warning for spawning subprocess with cmd arguments.
	cmd := exec.Command("docker", "exec", "-d", tr.containerConfig.InstanceName, "rly",
		"start",
	)

	if err := cmd.Start(); err != nil {
		log.Fatal(err)
	}

	if verbose {
		fmt.Println("started gorelayer")
	}
}

func (tr TestRun) startHermes(
	action startRelayerAction,
	verbose bool,
) {
	// hermes start is running in detached mode
	//#nosec G204 -- Bypass linter warning for spawning subprocess with cmd arguments.
	cmd := exec.Command("docker", "exec", "-d", tr.containerConfig.InstanceName, "hermes",
		"start",
	)

	if err := cmd.Start(); err != nil {
		log.Fatal(err)
	}

	if verbose {
		fmt.Println("started Hermes")
	}
}

func (tr TestRun) addIbcChannel(
	action addIbcChannelAction,
	verbose bool,
) {
	if tr.useGorelayer {
		tr.addIbcChannelGorelayer(action, verbose)
	} else {
		tr.addIbcChannelHermes(action, verbose)
	}
}

func (tr TestRun) addIbcChannelGorelayer(
	action addIbcChannelAction,
	verbose bool,
) {
	pathName := tr.GetPathNameForGorelayer(action.ChainA, action.ChainB)
	//#nosec G204 -- Bypass linter warning for spawning subprocess with cmd arguments.
	cmd := exec.Command("docker", "exec", tr.containerConfig.InstanceName, "rly",
		"transact", "channel",
		pathName,
		"--src-port", action.PortA,
		"--dst-port", action.PortB,
		"--version", tr.containerConfig.CcvVersion,
		"--order", action.Order,
		"--debug",
	)
	executeCommand(cmd, "addChannel")
}

func (tr TestRun) addIbcChannelHermes(
	action addIbcChannelAction,
	verbose bool,
) {
	// if version is not specified, use the default version when creating ccv connections
	// otherwise, use the provided version schema (usually it is ICS20-1 for IBC transfer)
	chanVersion := action.Version
	if chanVersion == "" {
		chanVersion = tr.containerConfig.CcvVersion
	}

	//#nosec G204 -- Bypass linter warning for spawning subprocess with cmd arguments.
	cmd := exec.Command("docker", "exec", tr.containerConfig.InstanceName, "hermes",
		"create", "channel",
		"--a-chain", string(tr.chainConfigs[action.ChainA].ChainId),
		"--a-connection", "connection-"+fmt.Sprint(action.ConnectionA),
		"--a-port", action.PortA,
		"--b-port", action.PortB,
		"--channel-version", chanVersion,
		"--order", action.Order,
	)

	if verbose {
		fmt.Println("addIbcChannel cmd:", cmd.String())
	}

	cmdReader, err := cmd.StdoutPipe()
	if err != nil {
		log.Fatal(err)
	}
	cmd.Stderr = cmd.Stdout

	if err := cmd.Start(); err != nil {
		log.Fatal(err)
	}

	scanner := bufio.NewScanner(cmdReader)

	for scanner.Scan() {
		out := scanner.Text()
		if verbose {
			fmt.Println("addIBCChannel: " + out)
		}
		if out == done {
			break
		}
	}
	if err := scanner.Err(); err != nil {
		log.Fatal(err)
	}
}

type transferChannelCompleteAction struct {
	ChainA      ChainID
	ChainB      ChainID
	ConnectionA uint
	PortA       string
	PortB       string
	Order       string
	ChannelA    uint
	ChannelB    uint
}

func (tr TestRun) transferChannelComplete(
	action transferChannelCompleteAction,
	verbose bool,
) {
	if tr.useGorelayer {
		log.Fatal("transferChannelComplete is not implemented for rly")
	}

	//#nosec G204 -- Bypass linter warning for spawning subprocess with chanOpenTryCmd arguments.
	chanOpenTryCmd := exec.Command("docker", "exec", tr.containerConfig.InstanceName, "hermes",
		"tx", "chan-open-try",
		"--dst-chain", string(tr.chainConfigs[action.ChainB].ChainId),
		"--src-chain", string(tr.chainConfigs[action.ChainA].ChainId),
		"--dst-connection", "connection-"+fmt.Sprint(action.ConnectionA),
		"--dst-port", action.PortB,
		"--src-port", action.PortA,
		"--src-channel", "channel-"+fmt.Sprint(action.ChannelA),
	)
	executeCommand(chanOpenTryCmd, "transferChanOpenTry")

	//#nosec G204 -- Bypass linter warning for spawning subprocess with chanOpenAckCmd arguments.
	chanOpenAckCmd := exec.Command("docker", "exec", tr.containerConfig.InstanceName, "hermes",
		"tx", "chan-open-ack",
		"--dst-chain", string(tr.chainConfigs[action.ChainA].ChainId),
		"--src-chain", string(tr.chainConfigs[action.ChainB].ChainId),
		"--dst-connection", "connection-"+fmt.Sprint(action.ConnectionA),
		"--dst-port", action.PortA,
		"--src-port", action.PortB,
		"--dst-channel", "channel-"+fmt.Sprint(action.ChannelA),
		"--src-channel", "channel-"+fmt.Sprint(action.ChannelB),
	)

	executeCommand(chanOpenAckCmd, "transferChanOpenAck")

	//#nosec G204 -- Bypass linter warning for spawning subprocess with chanOpenConfirmCmd arguments.
	chanOpenConfirmCmd := exec.Command("docker", "exec", tr.containerConfig.InstanceName, "hermes",
		"tx", "chan-open-confirm",
		"--dst-chain", string(tr.chainConfigs[action.ChainB].ChainId),
		"--src-chain", string(tr.chainConfigs[action.ChainA].ChainId),
		"--dst-connection", "connection-"+fmt.Sprint(action.ConnectionA),
		"--dst-port", action.PortB,
		"--src-port", action.PortA,
		"--dst-channel", "channel-"+fmt.Sprint(action.ChannelB),
		"--src-channel", "channel-"+fmt.Sprint(action.ChannelA),
	)
	executeCommand(chanOpenConfirmCmd, "transferChanOpenConfirm")
}

func executeCommandWithVerbosity(cmd *exec.Cmd, cmdName string, verbose bool) {
	if verbose {
		fmt.Println(cmdName+" cmd:", cmd.String())
	}

	cmdReader, err := cmd.StdoutPipe()
	if err != nil {
		log.Fatal(err)
	}
	cmd.Stderr = cmd.Stdout

	if err := cmd.Start(); err != nil {
		log.Fatal(err)
	}

	scanner := bufio.NewScanner(cmdReader)

	for scanner.Scan() {
		out := scanner.Text()
		if verbose {
			fmt.Println(cmdName + ": " + out)
		}
	}
	if err := scanner.Err(); err != nil {
		log.Fatal(err)
	}
}

// Executes a command with verbosity specified by CLI flag
func executeCommand(cmd *exec.Cmd, cmdName string) {
	executeCommandWithVerbosity(cmd, cmdName, *verbose)
}

type relayPacketsAction struct {
	ChainA  ChainID
	ChainB  ChainID
	Port    string
	Channel uint
}

func (tr TestRun) relayPackets(
	action relayPacketsAction,
	verbose bool,
) {
	if tr.useGorelayer {
		tr.relayPacketsGorelayer(action, verbose)
	} else {
		tr.relayPacketsHermes(action, verbose)
	}
}

func (tr TestRun) relayPacketsGorelayer(
	action relayPacketsAction,
	verbose bool,
) {
	pathName := tr.GetPathNameForGorelayer(action.ChainA, action.ChainB)

	// rly transact relay-packets [path-name] --channel [channel-id]
	//#nosec G204 -- Bypass linter warning for spawning subprocess with cmd arguments.
	cmd := exec.Command("docker", "exec", tr.containerConfig.InstanceName, "rly", "transact", "flush",
		pathName,
		"channel-"+fmt.Sprint(action.Channel),
	)
	if verbose {
		log.Println("relayPackets cmd:", cmd.String())
	}
	bz, err := cmd.CombinedOutput()
	if err != nil {
		log.Fatal(err, "\n", string(bz))
	}

	tr.waitBlocks(action.ChainA, 1, 30*time.Second)
	tr.waitBlocks(action.ChainB, 1, 30*time.Second)
}

func (tr TestRun) relayPacketsHermes(
	action relayPacketsAction,
	verbose bool,
) {
	// hermes clear packets ibc0 transfer channel-13
	//#nosec G204 -- Bypass linter warning for spawning subprocess with cmd arguments.
	cmd := exec.Command("docker", "exec", tr.containerConfig.InstanceName, "hermes", "clear", "packets",
		"--chain", string(tr.chainConfigs[action.ChainA].ChainId),
		"--port", action.Port,
		"--channel", "channel-"+fmt.Sprint(action.Channel),
	)
	if verbose {
		log.Println("relayPackets cmd:", cmd.String())
	}

	bz, err := cmd.CombinedOutput()
	if err != nil {
		log.Fatal(err, "\n", string(bz))
	}

	tr.waitBlocks(action.ChainA, 1, 30*time.Second)
	tr.waitBlocks(action.ChainB, 1, 30*time.Second)
}

type relayRewardPacketsToProviderAction struct {
	ConsumerChain ChainID
	ProviderChain ChainID
	Port          string
	Channel       uint
}

func (tr TestRun) relayRewardPacketsToProvider(
	action relayRewardPacketsToProviderAction,
	verbose bool,
) {
	blockPerDistribution, _ := strconv.ParseUint(strings.Trim(tr.getParam(action.ConsumerChain, Param{Subspace: "ccvconsumer", Key: "BlocksPerDistributionTransmission"}), "\""), 10, 64)
	currentBlock := uint64(tr.getBlockHeight(action.ConsumerChain))
	if currentBlock <= blockPerDistribution {
		tr.waitBlocks(action.ConsumerChain, uint(blockPerDistribution-currentBlock+1), 60*time.Second)
	}

	tr.relayPackets(relayPacketsAction{ChainA: action.ConsumerChain, ChainB: action.ProviderChain, Port: action.Port, Channel: action.Channel}, verbose)
	tr.waitBlocks(action.ProviderChain, 1, 10*time.Second)
}

type delegateTokensAction struct {
	Chain  ChainID
	From   ValidatorID
	To     ValidatorID
	Amount uint
}

func (tr TestRun) delegateTokens(
	action delegateTokensAction,
	verbose bool,
) {
	toValCfg := tr.validatorConfigs[action.To]
	delegateAddr := toValCfg.ValoperAddress
	if action.Chain != ChainID("provi") && toValCfg.UseConsumerKey {
		delegateAddr = toValCfg.ConsumerValoperAddress
	}
	//#nosec G204 -- Bypass linter warning for spawning subprocess with cmd arguments.
	cmd := exec.Command("docker", "exec", tr.containerConfig.InstanceName, tr.chainConfigs[action.Chain].BinaryName,

		"tx", "staking", "delegate",
		delegateAddr,
		fmt.Sprint(action.Amount)+`stake`,

		`--from`, `validator`+fmt.Sprint(action.From),
		`--chain-id`, string(tr.chainConfigs[action.Chain].ChainId),
		`--home`, tr.getValidatorHome(action.Chain, action.From),
		`--node`, tr.getValidatorNode(action.Chain, action.From),
		`--keyring-backend`, `test`,
		`-y`,
	)

	if verbose {
		fmt.Println("delegate cmd:", cmd.String())
	}

	bz, err := cmd.CombinedOutput()
	if err != nil {
		log.Fatal(err, "\n", string(bz))
	}

	// wait for inclusion in a block -> '--broadcast-mode block' is deprecated
	tr.waitBlocks(action.Chain, 2, 10*time.Second)
}

type unbondTokensAction struct {
	Chain      ChainID
	Sender     ValidatorID
	UnbondFrom ValidatorID
	Amount     uint
}

func (tr TestRun) unbondTokens(
	action unbondTokensAction,
	verbose bool,
) {
	unbondFrom := tr.validatorConfigs[action.UnbondFrom].ValoperAddress
	if tr.validatorConfigs[action.UnbondFrom].UseConsumerKey {
		unbondFrom = tr.validatorConfigs[action.UnbondFrom].ConsumerValoperAddress
	}

	//#nosec G204 -- Bypass linter warning for spawning subprocess with cmd arguments.
	cmd := exec.Command("docker", "exec", tr.containerConfig.InstanceName, tr.chainConfigs[action.Chain].BinaryName,

		"tx", "staking", "unbond",
		unbondFrom,
		fmt.Sprint(action.Amount)+`stake`,

		`--from`, `validator`+fmt.Sprint(action.Sender),
		`--chain-id`, string(tr.chainConfigs[action.Chain].ChainId),
		`--home`, tr.getValidatorHome(action.Chain, action.Sender),
		`--node`, tr.getValidatorNode(action.Chain, action.Sender),
		`--gas`, "900000",
		`--keyring-backend`, `test`,
		`-y`,
	)

	if verbose {
		fmt.Println("unbond cmd:", cmd.String())
	}

	bz, err := cmd.CombinedOutput()
	if err != nil {
		log.Fatal(err, "\n", string(bz))
	}

	// wait for inclusion in a block -> '--broadcast-mode block' is deprecated
	tr.waitBlocks(action.Chain, 2, 20*time.Second)
}

type cancelUnbondTokensAction struct {
	Chain     ChainID
	Delegator ValidatorID
	Validator ValidatorID
	Amount    uint
}

func (tr TestRun) cancelUnbondTokens(
	action cancelUnbondTokensAction,
	verbose bool,
) {
	validator := tr.validatorConfigs[action.Validator].ValoperAddress
	if tr.validatorConfigs[action.Validator].UseConsumerKey {
		validator = tr.validatorConfigs[action.Validator].ConsumerValoperAddress
	}

	// get creation-height from state
	//#nosec G204 -- Bypass linter warning for spawning subprocess with cmd arguments.
	cmd := exec.Command("docker", "exec", tr.containerConfig.InstanceName, tr.chainConfigs[action.Chain].BinaryName,
		"q", "staking", "unbonding-delegation",
		tr.validatorConfigs[action.Delegator].DelAddress,
		validator,
		`--home`, tr.getValidatorHome(action.Chain, action.Delegator),
		`--node`, tr.getValidatorNode(action.Chain, action.Delegator),
		`-o`, `json`,
	)
	if verbose {
		fmt.Println("get unbonding delegations cmd:", cmd.String())
	}

	bz, err := cmd.CombinedOutput()
	if err != nil {
		log.Fatal(err, "\n", string(bz))
	}
	creationHeight := gjson.Get(string(bz), "entries.0.creation_height").Int()
	if creationHeight == 0 {
		log.Fatal("invalid creation height")
	}

	//#nosec G204 -- Bypass linter warning for spawning subprocess with cmd arguments.
	cmd = exec.Command("docker", "exec", tr.containerConfig.InstanceName, tr.chainConfigs[action.Chain].BinaryName,
		"tx", "staking", "cancel-unbond",
		validator,
		fmt.Sprint(action.Amount)+`stake`,
		fmt.Sprint(creationHeight),
		`--from`, `validator`+fmt.Sprint(action.Delegator),
		`--chain-id`, string(tr.chainConfigs[action.Chain].ChainId),
		`--home`, tr.getValidatorHome(action.Chain, action.Delegator),
		`--node`, tr.getValidatorNode(action.Chain, action.Delegator),
		`--gas`, "900000",
		`--keyring-backend`, `test`,
		`-o`, `json`,
		`-y`,
	)

	if verbose {
		fmt.Println("unbond cmd:", cmd.String())
	}

	bz, err = cmd.CombinedOutput()
	if err != nil {
		log.Fatal(err, "\n", string(bz))
	}

	// wait for inclusion in a block -> '--broadcast-mode block' is deprecated
	tr.waitBlocks(action.Chain, 2, 20*time.Second)
}

type redelegateTokensAction struct {
	Chain    ChainID
	Src      ValidatorID
	Dst      ValidatorID
	TxSender ValidatorID
	Amount   uint
}

func (tr TestRun) redelegateTokens(action redelegateTokensAction, verbose bool) {
	srcCfg := tr.validatorConfigs[action.Src]
	dstCfg := tr.validatorConfigs[action.Dst]

	redelegateSrc := srcCfg.ValoperAddress
	if action.Chain != ChainID("provi") && srcCfg.UseConsumerKey {
		redelegateSrc = srcCfg.ConsumerValoperAddress
	}

	redelegateDst := dstCfg.ValoperAddress
	if action.Chain != ChainID("provi") && dstCfg.UseConsumerKey {
		redelegateDst = dstCfg.ConsumerValoperAddress
	}
	//#nosec G204 -- Bypass linter warning for spawning subprocess with cmd arguments.
	cmd := exec.Command("docker", "exec",
		tr.containerConfig.InstanceName,
		tr.chainConfigs[action.Chain].BinaryName,

		"tx", "staking", "redelegate",
		redelegateSrc,
		redelegateDst,
		fmt.Sprint(action.Amount)+`stake`,
		`--from`, `validator`+fmt.Sprint(action.TxSender),
		`--chain-id`, string(tr.chainConfigs[action.Chain].ChainId),
		`--home`, tr.getValidatorHome(action.Chain, action.TxSender),
		`--node`, tr.getValidatorNode(action.Chain, action.TxSender),
		// Need to manually set gas limit past default (200000), since redelegate has a lot of operations
		`--gas`, "900000",
		`--keyring-backend`, `test`,
		`-y`,
	)

	if verbose {
		fmt.Println("redelegate cmd:", cmd.String())
	}

	bz, err := cmd.CombinedOutput()
	if err != nil {
		log.Fatal(err, "\n", string(bz))
	}

	// wait for inclusion in a block -> '--broadcast-mode block' is deprecated
	tr.waitBlocks(action.Chain, 2, 10*time.Second)
}

type downtimeSlashAction struct {
	Chain     ChainID
	Validator ValidatorID
}

// takes a string representation of the private key like
// `{"address":"DF090A4880B54CD57B2A79E64D9E969BD7514B09","pub_key":{"type":"tendermint/PubKeyEd25519","value":"ujY14AgopV907IYgPAk/5x8c9267S4fQf89nyeCPTes="},"priv_key":{"type":"tendermint/PrivKeyEd25519","value":"TRJgf7lkTjs/sj43pyweEOanyV7H7fhnVivOi0A4yjW6NjXgCCilX3TshiA8CT/nHxz3brtLh9B/z2fJ4I9N6w=="}}`
// and returns the value of the "address" field
func (tr TestRun) getValidatorKeyAddressFromString(keystring string) string {
	var key struct {
		Address string `json:"address"`
	}
	err := json.Unmarshal([]byte(keystring), &key)
	if err != nil {
		log.Fatal(err)
	}
	return key.Address
}

func (tr TestRun) invokeDowntimeSlash(action downtimeSlashAction, verbose bool) {
	// Bring validator down
	tr.setValidatorDowntime(action.Chain, action.Validator, true, verbose)
	// Wait appropriate amount of blocks for validator to be slashed
	tr.waitBlocks(action.Chain, 10, 3*time.Minute)
	// Bring validator back up
	tr.setValidatorDowntime(action.Chain, action.Validator, false, verbose)
}

// Sets validator downtime by setting the virtual ethernet interface of a node to "up" or "down"
func (tr TestRun) setValidatorDowntime(chain ChainID, validator ValidatorID, down, verbose bool) {
	var lastArg string
	if down {
		lastArg = "down"
	} else {
		lastArg = "up"
	}

	if tr.useCometmock {
		// send set_signing_status either to down or up for validator
		validatorPrivateKeyAddress := tr.GetValidatorPrivateKeyAddress(chain, validator)

		method := "set_signing_status"
		params := fmt.Sprintf(`{"private_key_address":"%s","status":"%s"}`, validatorPrivateKeyAddress, lastArg)
		address := tr.getQueryNodeRPCAddress(chain)

		tr.curlJsonRPCRequest(method, params, address)
		tr.waitBlocks(chain, 1, 10*time.Second)
		return
	}

	//#nosec G204 -- Bypass linter warning for spawning subprocess with cmd arguments.
	cmd := exec.Command(
		"docker",
		"exec",
		tr.containerConfig.InstanceName,
		"ip",
		"link",
		"set",
		string(chain)+"-"+string(validator)+"-out",
		lastArg,
	)

	if verbose {
		fmt.Println("toggle downtime cmd:", cmd.String())
	}

	bz, err := cmd.CombinedOutput()
	if err != nil {
		log.Fatal(err, "\n", string(bz))
	}
}

func (tr TestRun) GetValidatorPrivateKeyAddress(chain ChainID, validator ValidatorID) string {
	var validatorPrivateKeyAddress string
	if chain == ChainID("provi") {
		validatorPrivateKeyAddress = tr.getValidatorKeyAddressFromString(tr.validatorConfigs[validator].PrivValidatorKey)
	} else {
		var valAddressString string
		if tr.validatorConfigs[validator].UseConsumerKey {
			valAddressString = tr.validatorConfigs[validator].ConsumerPrivValidatorKey
		} else {
			valAddressString = tr.validatorConfigs[validator].PrivValidatorKey
		}
		validatorPrivateKeyAddress = tr.getValidatorKeyAddressFromString(valAddressString)
	}
	return validatorPrivateKeyAddress
}

type unjailValidatorAction struct {
	Provider  ChainID
	Validator ValidatorID
}

// Sends an unjail transaction to the provider chain
func (tr TestRun) unjailValidator(action unjailValidatorAction, verbose bool) {
	// wait until downtime_jail_duration has elapsed, to make sure the validator can be unjailed
	tr.WaitTime(61 * time.Second)

	//#nosec G204 -- Bypass linter warning for spawning subprocess with cmd arguments.
	cmd := exec.Command("docker", "exec",
		tr.containerConfig.InstanceName,
		tr.chainConfigs[action.Provider].BinaryName,
		"tx", "slashing", "unjail",
		// Validator is sender here
		`--from`, `validator`+fmt.Sprint(action.Validator),
		`--chain-id`, string(tr.chainConfigs[action.Provider].ChainId),
		`--home`, tr.getValidatorHome(action.Provider, action.Validator),
		`--node`, tr.getValidatorNode(action.Provider, action.Validator),
		`--gas`, "900000",
		`--keyring-backend`, `test`,
		`-y`,
	)

	if verbose {
		fmt.Println("unjail cmd:", cmd.String())
	}

	bz, err := cmd.CombinedOutput()
	if err != nil {
		log.Fatal(err, "\n", string(bz))
	}

	// wait for 1 blocks to make sure that tx got included
	// in a block and packets committed before proceeding
	tr.waitBlocks(action.Provider, 2, time.Minute)
}

type registerRepresentativeAction struct {
	Chain           ChainID
	Representatives []ValidatorID
	Stakes          []uint
}

func (tr TestRun) registerRepresentative(
	action registerRepresentativeAction,
	verbose bool,
) {
	var wg sync.WaitGroup
	for i, val := range action.Representatives {
		wg.Add(1)
		stake := action.Stakes[i]
		go func(val ValidatorID, stake uint) {
			defer wg.Done()

			//#nosec G204 -- Bypass linter warning for spawning subprocess with pubKeycmd arguments.
			pubKeycmd := exec.Command("docker", "exec", tr.containerConfig.InstanceName, tr.chainConfigs[action.Chain].BinaryName,
				"tendermint", "show-validator",
				`--home`, tr.getValidatorHome(action.Chain, val),
			)

			bzPubKey, err := pubKeycmd.CombinedOutput()
			if err != nil {
				log.Fatal(err, "\n", string(bzPubKey))
			}

			//#nosec G204 -- Bypass linter warning for spawning subprocess with cmd arguments.
			bz, err := exec.Command("docker", "exec", tr.containerConfig.InstanceName, tr.chainConfigs[action.Chain].BinaryName,
				"tx", "staking", "create-validator",
				`--amount`, fmt.Sprint(stake)+"stake",
				`--pubkey`, string(bzPubKey),
				`--moniker`, fmt.Sprint(val),
				`--commission-rate`, "0.1",
				`--commission-max-rate`, "0.2",
				`--commission-max-change-rate`, "0.01",
				`--min-self-delegation`, "1",
				`--from`, `validator`+fmt.Sprint(val),
				`--chain-id`, string(tr.chainConfigs[action.Chain].ChainId),
				`--home`, tr.getValidatorHome(action.Chain, val),
				`--node`, tr.getValidatorNode(action.Chain, val),
				`--keyring-backend`, `test`,
				`-y`,
			).CombinedOutput()
			if err != nil {
				log.Fatal(err, "\n", string(bz))
			}

			// wait for inclusion in a block -> '--broadcast-mode block' is deprecated
			tr.waitBlocks(action.Chain, 1, 10*time.Second)
		}(val, stake)
	}

	wg.Wait()
}

type submitChangeRewardDenomsProposalAction struct {
	Denom   string
	Deposit uint
	From    ValidatorID
}

func (tr TestRun) submitChangeRewardDenomsProposal(action submitChangeRewardDenomsProposalAction, verbose bool) {
	providerChain := tr.chainConfigs[ChainID("provi")]

	prop := client.ChangeRewardDenomsProposalJSON{
		Summary: "Change reward denoms",
		ChangeRewardDenomsProposal: types.ChangeRewardDenomsProposal{
			Title:          "Change reward denoms",
			Description:    "Change reward denoms",
			DenomsToAdd:    []string{action.Denom},
			DenomsToRemove: []string{"stake"},
		},
		Deposit: fmt.Sprint(action.Deposit) + `stake`,
	}

	bz, err := json.Marshal(prop)
	if err != nil {
		log.Fatal(err)
	}

	jsonStr := string(bz)
	if strings.Contains(jsonStr, "'") {
		log.Fatal("prop json contains single quote")
	}

	//#nosec G204 -- Bypass linter warning for spawning subprocess with cmd arguments.
	bz, err = exec.Command("docker", "exec", tr.containerConfig.InstanceName,
		"/bin/bash", "-c", fmt.Sprintf(`echo '%s' > %s`, jsonStr, "/change-reward-denoms-proposal.json")).CombinedOutput()

	if err != nil {
		log.Fatal(err, "\n", string(bz))
	}

	//#nosec G204 -- Bypass linter warning for spawning subprocess with cmd arguments.
	// CHANGE REWARDS DENOM PROPOSAL
	bz, err = exec.Command("docker", "exec", tr.containerConfig.InstanceName, providerChain.BinaryName,
		"tx", "gov", "submit-legacy-proposal", "change-reward-denoms", "/change-reward-denoms-proposal.json",
		`--from`, `validator`+fmt.Sprint(action.From),
		`--chain-id`, string(providerChain.ChainId),
		`--home`, tr.getValidatorHome(providerChain.ChainId, action.From),
		`--node`, tr.getValidatorNode(providerChain.ChainId, action.From),
		`--gas`, "9000000",
		`--keyring-backend`, `test`,
		`-y`,
	).CombinedOutput()

	if err != nil {
		log.Fatal(err, "\n", string(bz))
	}

	// wait for inclusion in a block -> '--broadcast-mode block' is deprecated
	tr.waitBlocks(ChainID("provi"), 2, 30*time.Second)
}

// Creates an additional node on selected chain
// by copying an existing validator's home folder
//
// Steps needed to double sign:
// - copy existing validator's state and configs
// - use existing priv_validator_key.json
// - use new node_key.json (otherwise node gets rejected)
// - reset priv_validator_state.json to initial values
// - start the new node
// Double sign should be registered within couple blocks.
type doublesignSlashAction struct {
	// start another node for this Validator
	Validator ValidatorID
	Chain     ChainID
}

func (tr TestRun) invokeDoublesignSlash(
	action doublesignSlashAction,
	verbose bool,
) {
	if !tr.useCometmock {
		chainConfig := tr.chainConfigs[action.Chain]
		//#nosec G204 -- Bypass linter warning for spawning subprocess with cmd arguments.
		bz, err := exec.Command("docker", "exec", tr.containerConfig.InstanceName, "/bin/bash",
			"/testnet-scripts/cause-doublesign.sh", chainConfig.BinaryName, string(action.Validator),
			string(chainConfig.ChainId), chainConfig.IpPrefix).CombinedOutput()
		if err != nil {
			log.Fatal(err, "\n", string(bz))
		}
		tr.waitBlocks("provi", 10, 2*time.Minute)
	} else { // tr.useCometMock
		validatorPrivateKeyAddress := tr.GetValidatorPrivateKeyAddress(action.Chain, action.Validator)

		method := "cause_double_sign"
		params := fmt.Sprintf(`{"private_key_address":"%s"}`, validatorPrivateKeyAddress)

		address := tr.getQueryNodeRPCAddress(action.Chain)

		tr.curlJsonRPCRequest(method, params, address)
		tr.waitBlocks(action.Chain, 1, 10*time.Second)
		return
	}
}

// Cause light client attack evidence for a certain validator to appear on the given chain.
// The evidence will look like the validator equivocated to a light client.
// See https://github.com/cometbft/cometbft/tree/main/spec/light-client/accountability
// for more information about light client attacks.
type lightClientEquivocationAttackAction struct {
	Validator ValidatorID
	Chain     ChainID
}

func (tr TestRun) lightClientEquivocationAttack(
	action lightClientEquivocationAttackAction,
	verbose bool,
) {
	tr.lightClientAttack(action.Validator, action.Chain, LightClientEquivocationAttack)
}

// Cause light client attack evidence for a certain validator to appear on the given chain.
// The evidence will look like the validator tried to perform an amnesia attack.
// See https://github.com/cometbft/cometbft/tree/main/spec/light-client/accountability
// for more information about light client attacks.
type lightClientAmnesiaAttackAction struct {
	Validator ValidatorID
	Chain     ChainID
}

func (tr TestRun) lightClientAmnesiaAttack(
	action lightClientAmnesiaAttackAction,
	verbose bool,
) {
	tr.lightClientAttack(action.Validator, action.Chain, LightClientAmnesiaAttack)
}

// Cause light client attack evidence for a certain validator to appear on the given chain.
// The evidence will look like the validator tried to perform a lunatic attack.
// See https://github.com/cometbft/cometbft/tree/main/spec/light-client/accountability
// for more information about light client attacks.
type lightClientLunaticAttackAction struct {
	Validator ValidatorID
	Chain     ChainID
}

func (tr TestRun) lightClientLunaticAttack(
	action lightClientLunaticAttackAction,
	verbose bool,
) {
	tr.lightClientAttack(action.Validator, action.Chain, LightClientLunaticAttack)
}

type LightClientAttackType string

const (
	LightClientEquivocationAttack LightClientAttackType = "Equivocation"
	LightClientAmnesiaAttack      LightClientAttackType = "Amnesia"
	LightClientLunaticAttack      LightClientAttackType = "Lunatic"
)

func (tr TestRun) lightClientAttack(
	validator ValidatorID,
	chain ChainID,
	attackType LightClientAttackType,
) {
	if !tr.useCometmock {
		log.Fatal("light client attack is only supported with CometMock")
	}
	validatorPrivateKeyAddress := tr.GetValidatorPrivateKeyAddress(chain, validator)

	method := "cause_light_client_attack"
	params := fmt.Sprintf(`{"private_key_address":"%s", "misbehaviour_type": "%s"}`, validatorPrivateKeyAddress, attackType)

	address := tr.getQueryNodeRPCAddress(chain)

	tr.curlJsonRPCRequest(method, params, address)
	tr.waitBlocks(chain, 1, 10*time.Second)
}

type assignConsumerPubKeyAction struct {
	Chain          ChainID
	Validator      ValidatorID
	ConsumerPubkey string
	// ReconfigureNode will change keys the node uses and restart
	ReconfigureNode bool
	// executing the action should raise an error
	ExpectError   bool
	ExpectedError string
}

func (tr TestRun) assignConsumerPubKey(action assignConsumerPubKeyAction, verbose bool) {
	valCfg := tr.validatorConfigs[action.Validator]

	// Note: to get error response reported back from this command '--gas auto' needs to be set.
	gas := "auto"
	// Unfortunately, --gas auto does not work with CometMock. so when using CometMock, just use --gas 9000000 then
	if tr.useCometmock {
		gas = "9000000"
	}
	assignKey := fmt.Sprintf(
		`%s tx provider assign-consensus-key %s '%s' --from validator%s --chain-id %s --home %s --node %s --gas %s --keyring-backend test -y -o json`,
		tr.chainConfigs[ChainID("provi")].BinaryName,
		string(tr.chainConfigs[action.Chain].ChainId),
		action.ConsumerPubkey,
		action.Validator,
		tr.chainConfigs[ChainID("provi")].ChainId,
		tr.getValidatorHome(ChainID("provi"), action.Validator),
		tr.getValidatorNode(ChainID("provi"), action.Validator),
		gas,
	)

	//#nosec G204 -- Bypass linter warning for spawning subprocess with cmd arguments.
	cmd := exec.Command("docker", "exec",
		tr.containerConfig.InstanceName,
		"/bin/bash", "-c",
		assignKey,
	)

	if verbose {
		fmt.Println("assignConsumerPubKey cmd:", cmd.String())
	}

	bz, err := cmd.CombinedOutput()
	if err != nil && !action.ExpectError {
		log.Fatalf("unexpected error during key assignment - output: %s, err: %s", string(bz), err)
	}

	if action.ExpectError && !tr.useCometmock { // error report ony works with --gas auto, which does not work with CometMock, so ignore
		if err == nil || !strings.Contains(string(bz), action.ExpectedError) {
			log.Fatalf("expected error not raised: expected: '%s', got '%s'", action.ExpectedError, (bz))
		}

		if verbose {
			fmt.Printf("got expected error during key assignment | err: %s | output: %s \n", err, string(bz))
		}
	}

	// node was started with provider key
	// we swap the nodes's keys for consumer keys and restart it
	if action.ReconfigureNode {
		//#nosec G204 -- Bypass linter warning for spawning subprocess with cmd arguments.
		configureNodeCmd := exec.Command("docker", "exec", tr.containerConfig.InstanceName, "/bin/bash",
			"/testnet-scripts/reconfigure-node.sh", tr.chainConfigs[action.Chain].BinaryName,
			string(action.Validator), string(action.Chain),
			tr.chainConfigs[action.Chain].IpPrefix, valCfg.IpSuffix,
			valCfg.ConsumerMnemonic, valCfg.ConsumerPrivValidatorKey,
			valCfg.ConsumerNodeKey,
		)

		if verbose {
			fmt.Println("assignConsumerPubKey - reconfigure node cmd:", configureNodeCmd.String())
		}

		cmdReader, err := configureNodeCmd.StdoutPipe()
		if err != nil {
			log.Fatal(err)
		}
		configureNodeCmd.Stderr = configureNodeCmd.Stdout

		if err := configureNodeCmd.Start(); err != nil {
			log.Fatal(err)
		}

		scanner := bufio.NewScanner(cmdReader)

		for scanner.Scan() {
			out := scanner.Text()
			if verbose {
				fmt.Println("assign key - reconfigure: " + out)
			}
			if out == done {
				break
			}
		}
		if err := scanner.Err(); err != nil {
			log.Fatal(err)
		}

		// TODO: @MSalopek refactor this so test config is not changed at runtime
		// make the validator use consumer key
		// @POfftermatt I am currently using this for downtime slashing with cometmock
		// (I need to find the currently used validator key address)Í
		valCfg.UseConsumerKey = true
		tr.validatorConfigs[action.Validator] = valCfg
	}

	// wait for inclusion in a block -> '--broadcast-mode block' is deprecated
	tr.waitBlocks(ChainID("provi"), 2, 30*time.Second)
}

<<<<<<< HEAD
// slashMeterReplenishmentAction polls the slash meter on provider until value is achieved
type slashMeterReplenishmentAction struct {
	targetValue int64
	// panic if timeout is exceeded
	timeout time.Duration
=======
// slashThrottleDequeue polls slash queue sizes until nextQueueSize is achieved
type slashThrottleDequeue struct {
	Chain            ChainID
	CurrentQueueSize int
	NextQueueSize    int
	// panic if Timeout is exceeded
	Timeout time.Duration
>>>>>>> 99a171f4
}

func (tr TestRun) waitForSlashMeterReplenishment(
	action slashMeterReplenishmentAction,
	verbose bool,
) {
<<<<<<< HEAD
	timeout := time.Now().Add(action.timeout)
	initialSlashMeter := tr.getSlashMeter()

	if initialSlashMeter >= 0 {
		panic(fmt.Sprintf("No need to wait for slash meter replenishment, current value: %d", initialSlashMeter))
=======
	timeout := time.Now().Add(action.Timeout)
	initialGlobalQueueSize := int(tr.getGlobalSlashQueueSize())

	if initialGlobalQueueSize != action.CurrentQueueSize {
		panic(fmt.Sprintf("wrong initial queue size: %d - expected global queue: %d\n", initialGlobalQueueSize, action.CurrentQueueSize))
>>>>>>> 99a171f4
	}

	for {
<<<<<<< HEAD
		slashMeter := tr.getSlashMeter()
		if verbose {
			fmt.Printf("waiting for slash meter to be replenished, current value: %d\n", slashMeter)
		}

		// check if meter has reached target value
		if slashMeter >= action.targetValue {
=======
		globalQueueSize := int(tr.getGlobalSlashQueueSize())
		chainQueueSize := int(tr.getConsumerChainPacketQueueSize(action.Chain))
		if verbose {
			fmt.Printf("waiting for packed queue size to reach: %d - current: %d\n", action.NextQueueSize, globalQueueSize)
		}

		// check if global queue size is equal to chain queue size
		if globalQueueSize == chainQueueSize && globalQueueSize == action.NextQueueSize { //nolint:gocritic // this is the comparison that we want here.
>>>>>>> 99a171f4
			break
		}

		if time.Now().After(timeout) {
<<<<<<< HEAD
			panic(fmt.Sprintf("\n\nwaitForSlashMeterReplenishment has timed out after: %s\n\n", action.timeout))
=======
			panic(fmt.Sprintf("\n\n\nwaitForSlashThrottleDequeuemethod has timed out after: %s\n\n", action.Timeout))
>>>>>>> 99a171f4
		}

		tr.WaitTime(5 * time.Second)
	}
<<<<<<< HEAD
=======
	// wair for 2 blocks to be created
	// allowing the jailing to be incorporated into voting power
	tr.waitBlocks(action.Chain, 2, time.Minute)
>>>>>>> 99a171f4
}

type WaitTimeAction struct {
	consumer chainID
	waitTime time.Duration
}

func (tr TestRun) waitForTime(
	action WaitTimeAction,
	verbose bool,
) {
	tr.WaitTime(action.waitTime)
}

// GetPathNameForGorelayer returns the name of the path between two given chains used by Gorelayer.
// Since paths are bidirectional, we need either chain to be able to be provided as first or second argument
// and still return the same name, so we sort the chain names alphabetically.
func (tr TestRun) GetPathNameForGorelayer(chainA, chainB ChainID) string {
	var pathName string
	if string(chainA) < string(chainB) {
		pathName = string(chainA) + "-" + string(chainB)
	} else {
		pathName = string(chainB) + "-" + string(chainA)
	}

	return pathName
}

// WaitTime waits for the given duration.
// To make sure that the new timestamp is visible on-chain, it also waits until at least one block has been
// produced on each chain after waiting.
// The CometMock version of this takes a pointer to the TestRun as it needs to manipulate
// information in the testrun that stores how much each chain has waited, to keep times in sync.
// Be careful that all functions calling WaitTime should therefore also take a pointer to the TestRun.
func (tr *TestRun) WaitTime(duration time.Duration) {
	if !tr.useCometmock {
		time.Sleep(duration)
	} else {
		tr.timeOffset += duration
		for chain, running := range tr.runningChains {
			if !running {
				continue
			}
			tr.AdvanceTimeForChain(chain, duration)
			tr.waitBlocks(chain, 1, 2*time.Second)
		}
	}
}

func (tr TestRun) AdvanceTimeForChain(chain ChainID, duration time.Duration) {
	// cometmock avoids sleeping, and instead advances time for all chains
	method := "advance_time"
	params := fmt.Sprintf(`{"duration_in_seconds": "%d"}`, int(math.Ceil(duration.Seconds())))

	address := tr.getQueryNodeRPCAddress(chain)

	tr.curlJsonRPCRequest(method, params, address)

	// wait for 1 block of the chain to get a block with the advanced timestamp
	tr.waitBlocks(chain, 1, time.Minute)
}<|MERGE_RESOLUTION|>--- conflicted
+++ resolved
@@ -2045,44 +2045,25 @@
 	tr.waitBlocks(ChainID("provi"), 2, 30*time.Second)
 }
 
-<<<<<<< HEAD
 // slashMeterReplenishmentAction polls the slash meter on provider until value is achieved
 type slashMeterReplenishmentAction struct {
 	targetValue int64
 	// panic if timeout is exceeded
 	timeout time.Duration
-=======
-// slashThrottleDequeue polls slash queue sizes until nextQueueSize is achieved
-type slashThrottleDequeue struct {
-	Chain            ChainID
-	CurrentQueueSize int
-	NextQueueSize    int
-	// panic if Timeout is exceeded
-	Timeout time.Duration
->>>>>>> 99a171f4
 }
 
 func (tr TestRun) waitForSlashMeterReplenishment(
 	action slashMeterReplenishmentAction,
 	verbose bool,
 ) {
-<<<<<<< HEAD
 	timeout := time.Now().Add(action.timeout)
 	initialSlashMeter := tr.getSlashMeter()
 
 	if initialSlashMeter >= 0 {
 		panic(fmt.Sprintf("No need to wait for slash meter replenishment, current value: %d", initialSlashMeter))
-=======
-	timeout := time.Now().Add(action.Timeout)
-	initialGlobalQueueSize := int(tr.getGlobalSlashQueueSize())
-
-	if initialGlobalQueueSize != action.CurrentQueueSize {
-		panic(fmt.Sprintf("wrong initial queue size: %d - expected global queue: %d\n", initialGlobalQueueSize, action.CurrentQueueSize))
->>>>>>> 99a171f4
 	}
 
 	for {
-<<<<<<< HEAD
 		slashMeter := tr.getSlashMeter()
 		if verbose {
 			fmt.Printf("waiting for slash meter to be replenished, current value: %d\n", slashMeter)
@@ -2090,35 +2071,15 @@
 
 		// check if meter has reached target value
 		if slashMeter >= action.targetValue {
-=======
-		globalQueueSize := int(tr.getGlobalSlashQueueSize())
-		chainQueueSize := int(tr.getConsumerChainPacketQueueSize(action.Chain))
-		if verbose {
-			fmt.Printf("waiting for packed queue size to reach: %d - current: %d\n", action.NextQueueSize, globalQueueSize)
-		}
-
-		// check if global queue size is equal to chain queue size
-		if globalQueueSize == chainQueueSize && globalQueueSize == action.NextQueueSize { //nolint:gocritic // this is the comparison that we want here.
->>>>>>> 99a171f4
 			break
 		}
 
 		if time.Now().After(timeout) {
-<<<<<<< HEAD
 			panic(fmt.Sprintf("\n\nwaitForSlashMeterReplenishment has timed out after: %s\n\n", action.timeout))
-=======
-			panic(fmt.Sprintf("\n\n\nwaitForSlashThrottleDequeuemethod has timed out after: %s\n\n", action.Timeout))
->>>>>>> 99a171f4
 		}
 
 		tr.WaitTime(5 * time.Second)
 	}
-<<<<<<< HEAD
-=======
-	// wair for 2 blocks to be created
-	// allowing the jailing to be incorporated into voting power
-	tr.waitBlocks(action.Chain, 2, time.Minute)
->>>>>>> 99a171f4
 }
 
 type WaitTimeAction struct {
