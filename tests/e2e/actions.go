--- conflicted
+++ resolved
@@ -1758,31 +1758,24 @@
 	wg.Wait()
 }
 
-<<<<<<< HEAD
-type registerConsumerRewardDenomAction struct {
-	Chain ChainID
-	From  ValidatorID
-	Denom string
-=======
 type submitChangeRewardDenomsProposalAction struct {
-	denom   string
-	deposit uint
-	from    validatorID
->>>>>>> 1a009e75
+	Denom   string
+	Deposit uint
+	From    ValidatorID
 }
 
 func (tr TestRun) submitChangeRewardDenomsProposal(action submitChangeRewardDenomsProposalAction, verbose bool) {
-	providerChain := tr.chainConfigs[chainID("provi")]
+	providerChain := tr.chainConfigs[ChainID("provi")]
 
 	prop := client.ChangeRewardDenomsProposalJSON{
 		Summary: "Change reward denoms",
 		ChangeRewardDenomsProposal: types.ChangeRewardDenomsProposal{
 			Title:          "Change reward denoms",
 			Description:    "Change reward denoms",
-			DenomsToAdd:    []string{action.denom},
+			DenomsToAdd:    []string{action.Denom},
 			DenomsToRemove: []string{"stake"},
 		},
-		Deposit: fmt.Sprint(action.deposit) + `stake`,
+		Deposit: fmt.Sprint(action.Deposit) + `stake`,
 	}
 
 	bz, err := json.Marshal(prop)
@@ -1796,31 +1789,21 @@
 	}
 
 	//#nosec G204 -- Bypass linter warning for spawning subprocess with cmd arguments.
-<<<<<<< HEAD
-	bz, err := exec.Command("docker", "exec", tr.containerConfig.InstanceName, tr.chainConfigs[action.Chain].BinaryName,
-		"tx", "provider", "register-consumer-reward-denom", action.Denom,
-
+	bz, err = exec.Command("docker", "exec", tr.containerConfig.InstanceName,
+		"/bin/bash", "-c", fmt.Sprintf(`echo '%s' > %s`, jsonStr, "/change-reward-denoms-proposal.json")).CombinedOutput()
+
+	if err != nil {
+		log.Fatal(err, "\n", string(bz))
+	}
+
+	//#nosec G204 -- Bypass linter warning for spawning subprocess with cmd arguments.
+	// CHANGE REWARDS DENOM PROPOSAL
+	bz, err = exec.Command("docker", "exec", tr.containerConfig.InstanceName, providerChain.BinaryName,
+		"tx", "gov", "submit-legacy-proposal", "change-reward-denoms", "/change-reward-denoms-proposal.json",
 		`--from`, `validator`+fmt.Sprint(action.From),
-		`--chain-id`, string(action.Chain),
-		`--home`, tr.getValidatorHome(action.Chain, action.From),
-		`--node`, tr.getValidatorNode(action.Chain, action.From),
-=======
-	bz, err = exec.Command("docker", "exec", tr.containerConfig.instanceName,
-		"/bin/bash", "-c", fmt.Sprintf(`echo '%s' > %s`, jsonStr, "/change-reward-denoms-proposal.json")).CombinedOutput()
-
-	if err != nil {
-		log.Fatal(err, "\n", string(bz))
-	}
-
-	//#nosec G204 -- Bypass linter warning for spawning subprocess with cmd arguments.
-	// CHANGE REWARDS DENOM PROPOSAL
-	bz, err = exec.Command("docker", "exec", tr.containerConfig.instanceName, providerChain.binaryName,
-		"tx", "gov", "submit-legacy-proposal", "change-reward-denoms", "/change-reward-denoms-proposal.json",
-		`--from`, `validator`+fmt.Sprint(action.from),
-		`--chain-id`, string(providerChain.chainId),
-		`--home`, tr.getValidatorHome(providerChain.chainId, action.from),
-		`--node`, tr.getValidatorNode(providerChain.chainId, action.from),
->>>>>>> 1a009e75
+		`--chain-id`, string(providerChain.ChainId),
+		`--home`, tr.getValidatorHome(providerChain.ChainId, action.From),
+		`--node`, tr.getValidatorNode(providerChain.ChainId, action.From),
 		`--gas`, "9000000",
 		`--keyring-backend`, `test`,
 		`-y`,
@@ -1830,12 +1813,8 @@
 		log.Fatal(err, "\n", string(bz))
 	}
 
-<<<<<<< HEAD
-	tr.waitBlocks(action.Chain, 2, 10*time.Second)
-=======
 	// wait for inclusion in a block -> '--broadcast-mode block' is deprecated
-	tr.waitBlocks(chainID("provi"), 2, 30*time.Second)
->>>>>>> 1a009e75
+	tr.waitBlocks(ChainID("provi"), 2, 30*time.Second)
 }
 
 // Creates an additional node on selected chain
