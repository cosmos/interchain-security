package main

import (
	"bufio"
	"encoding/json"
	"fmt"
	"log"
	"os/exec"
	"strconv"
	"strings"
	"sync"
	"time"

	evidencetypes "github.com/cosmos/cosmos-sdk/x/evidence/types"
	clienttypes "github.com/cosmos/ibc-go/v7/modules/core/02-client/types"
	consumertypes "github.com/cosmos/interchain-security/x/ccv/consumer/types"

	"github.com/cosmos/interchain-security/x/ccv/provider/client"
	"github.com/cosmos/interchain-security/x/ccv/provider/types"
	"github.com/tidwall/gjson"
)

type SendTokensAction struct {
	chain  chainID
	from   validatorID
	to     validatorID
	amount uint
}

const done = "done!!!!!!!!"

func (tr TestRun) sendTokens(
	action SendTokensAction,
	verbose bool,
) {
	binaryName := tr.chainConfigs[action.chain].binaryName
	//#nosec G204 -- Bypass linter warning for spawning subprocess with cmd arguments.
	cmd := exec.Command("docker", "exec", tr.containerConfig.instanceName, binaryName,

		"tx", "bank", "send",
		tr.validatorConfigs[action.from].delAddress,
		tr.validatorConfigs[action.to].delAddress,
		fmt.Sprint(action.amount)+`stake`,

		`--chain-id`, string(tr.chainConfigs[action.chain].chainId),
		`--home`, tr.getValidatorHome(action.chain, action.from),
		`--node`, tr.getValidatorNode(action.chain, action.from),
		`--keyring-backend`, `test`,
		`-y`,
	)
	if verbose {
		fmt.Println("sendTokens cmd:", cmd.String())
	}
	bz, err := cmd.CombinedOutput()
	time.Sleep(3 * time.Second)
	if err != nil {
		log.Fatal(err, "\n", string(bz))
	}
}

type StartChainAction struct {
	chain      chainID
	validators []StartChainValidator
	// Genesis changes specific to this action, appended to genesis changes defined in chain config
	genesisChanges string
	skipGentx      bool
}

type StartChainValidator struct {
	id         validatorID
	allocation uint
	stake      uint
}

func (tr TestRun) startChain(
	action StartChainAction,
	verbose bool,
) {
	chainConfig := tr.chainConfigs[action.chain]
	type jsonValAttrs struct {
		Mnemonic         string `json:"mnemonic"`
		Allocation       string `json:"allocation"`
		Stake            string `json:"stake"`
		ValId            string `json:"val_id"`
		PrivValidatorKey string `json:"priv_validator_key"`
		NodeKey          string `json:"node_key"`
		IpSuffix         string `json:"ip_suffix"`

		ConsumerMnemonic         string `json:"consumer_mnemonic"`
		ConsumerPrivValidatorKey string `json:"consumer_priv_validator_key"`
		StartWithConsumerKey     bool   `json:"start_with_consumer_key"`
	}

	var validators []jsonValAttrs
	for _, val := range action.validators {
		validators = append(validators, jsonValAttrs{
			Mnemonic:         tr.validatorConfigs[val.id].mnemonic,
			NodeKey:          tr.validatorConfigs[val.id].nodeKey,
			ValId:            fmt.Sprint(val.id),
			PrivValidatorKey: tr.validatorConfigs[val.id].privValidatorKey,
			Allocation:       fmt.Sprint(val.allocation) + "stake",
			Stake:            fmt.Sprint(val.stake) + "stake",
			IpSuffix:         tr.validatorConfigs[val.id].ipSuffix,

			ConsumerMnemonic:         tr.validatorConfigs[val.id].consumerMnemonic,
			ConsumerPrivValidatorKey: tr.validatorConfigs[val.id].consumerPrivValidatorKey,
			// if true node will be started with consumer key for each consumer chain
			StartWithConsumerKey: tr.validatorConfigs[val.id].useConsumerKey,
		})
	}

	vals, err := json.Marshal(validators)
	if err != nil {
		log.Fatal(err)
	}

	// Concat genesis changes defined in chain config, with any custom genesis changes for this chain instantiation
	var genesisChanges string
	if action.genesisChanges != "" {
		genesisChanges = chainConfig.genesisChanges + " | " + action.genesisChanges
	} else {
		genesisChanges = chainConfig.genesisChanges
	}

	//#nosec G204 -- Bypass linter warning for spawning subprocess with cmd arguments.
	cmd := exec.Command("docker", "exec", tr.containerConfig.instanceName, "/bin/bash",
		"/testnet-scripts/start-chain.sh", chainConfig.binaryName, string(vals),
		string(chainConfig.chainId), chainConfig.ipPrefix, genesisChanges,
		fmt.Sprint(action.skipGentx),
		// override config/config.toml for each node on chain
		// usually timeout_commit and peer_gossip_sleep_duration are changed to vary the test run duration
		// lower timeout_commit means the blocks are produced faster making the test run shorter
		// with short timeout_commit (eg. timeout_commit = 1s) some nodes may miss blocks causing the test run to fail
		tr.tendermintConfigOverride,
	)

	cmdReader, err := cmd.StdoutPipe()
	if err != nil {
		log.Fatal(err)
	}
	cmd.Stderr = cmd.Stdout

	if err := cmd.Start(); err != nil {
		log.Fatal(err)
	}

	scanner := bufio.NewScanner(cmdReader)

	for scanner.Scan() {
		out := scanner.Text()
		if verbose {
			fmt.Println("startChain: " + out)
		}
		if out == done {
			break
		}
	}
	if err := scanner.Err(); err != nil {
		log.Fatal(err)
	}

	tr.addChainToRelayer(addChainToRelayerAction{
		chain:     action.chain,
		validator: action.validators[0].id,
	}, verbose)
}

type submitTextProposalAction struct {
	chain       chainID
	from        validatorID
	deposit     uint
	title       string
	description string
}

func (tr TestRun) submitTextProposal(
	action submitTextProposalAction,
	verbose bool,
) {
	// TEXT PROPOSAL
	//#nosec G204 -- Bypass linter warning for spawning subprocess with cmd arguments.
	bz, err := exec.Command("docker", "exec", tr.containerConfig.instanceName, tr.chainConfigs[action.chain].binaryName,
		"tx", "gov", "submit-legacy-proposal",
		`--title`, action.title,
		`--description`, action.description,
		`--deposit`, fmt.Sprint(action.deposit)+`stake`,
		`--from`, `validator`+fmt.Sprint(action.from),
		`--chain-id`, string(tr.chainConfigs[action.chain].chainId),
		`--home`, tr.getValidatorHome(action.chain, action.from),
		`--node`, tr.getValidatorNode(action.chain, action.from),
		`--keyring-backend`, `test`,
		`-y`,
	).CombinedOutput()
	time.Sleep(3 * time.Second)
	if err != nil {
		log.Fatal(err, "\n", string(bz))
	}
}

type submitConsumerAdditionProposalAction struct {
	chain         chainID
	from          validatorID
<<<<<<< HEAD
=======
	Type          string
>>>>>>> 6eebd12f
	deposit       uint
	consumerChain chainID
	spawnTime     uint
	initialHeight clienttypes.Height
}

func (tr TestRun) submitConsumerAdditionProposal(
	action submitConsumerAdditionProposalAction,
	verbose bool,
) {
	spawnTime := tr.containerConfig.now.Add(time.Duration(action.spawnTime) * time.Millisecond)
	params := consumertypes.DefaultParams()
	prop := client.ConsumerAdditionProposalJSON{
		Title:                             "Propose the addition of a new chain",
		Summary:                           "Gonna be a great chain",
		ChainId:                           string(tr.chainConfigs[action.consumerChain].chainId),
		InitialHeight:                     action.initialHeight,
		GenesisHash:                       []byte("gen_hash"),
		BinaryHash:                        []byte("bin_hash"),
		SpawnTime:                         spawnTime,
		ConsumerRedistributionFraction:    params.ConsumerRedistributionFraction,
		BlocksPerDistributionTransmission: params.BlocksPerDistributionTransmission,
		HistoricalEntries:                 params.HistoricalEntries,
		CcvTimeoutPeriod:                  params.CcvTimeoutPeriod,
		TransferTimeoutPeriod:             params.TransferTimeoutPeriod,
		UnbondingPeriod:                   params.UnbondingPeriod,
		Deposit:                           fmt.Sprint(action.deposit) + `stake`,
	}

	bz, err := json.Marshal(prop)
	if err != nil {
		log.Fatal(err)
	}

	jsonStr := string(bz)
	if strings.Contains(jsonStr, "'") {
		log.Fatal("prop json contains single quote")
	}

	//#nosec G204 -- Bypass linter warning for spawning subprocess with cmd arguments.
	bz, err = exec.Command("docker", "exec", tr.containerConfig.instanceName,
		"/bin/bash", "-c", fmt.Sprintf(`echo '%s' > %s`, jsonStr, "/temp-proposal.json")).CombinedOutput()

	if err != nil {
		log.Fatal(err, "\n", string(bz))
	}

	//#nosec G204 -- Bypass linter warning for spawning subprocess with cmd arguments.
	// CONSUMER ADDITION PROPOSAL
	bz, err = exec.Command("docker", "exec", tr.containerConfig.instanceName, tr.chainConfigs[action.chain].binaryName,
		"tx", "gov", "submit-legacy-proposal", "consumer-addition", "/temp-proposal.json",
		`--from`, `validator`+fmt.Sprint(action.from),
		`--chain-id`, string(tr.chainConfigs[action.chain].chainId),
		`--home`, tr.getValidatorHome(action.chain, action.from),
		`--gas`, `900000`,
		`--node`, tr.getValidatorNode(action.chain, action.from),
		`--keyring-backend`, `test`,
		`-y`,
	).CombinedOutput()
	time.Sleep(3 * time.Second)
	if err != nil {
		log.Fatal(err, "\n", string(bz))
	}
}

type submitConsumerRemovalProposalAction struct {
	chain          chainID
	from           validatorID
	deposit        uint
	consumerChain  chainID
	stopTimeOffset time.Duration // offset from time.Now()
}

func (tr TestRun) submitConsumerRemovalProposal(
	action submitConsumerRemovalProposalAction,
	verbose bool,
) {
	stopTime := tr.containerConfig.now.Add(action.stopTimeOffset)
	prop := client.ConsumerRemovalProposalJSON{
		Title:       fmt.Sprintf("Stop the %v chain", action.consumerChain),
		Description: "It was a great chain",
		ChainId:     string(tr.chainConfigs[action.consumerChain].chainId),
		StopTime:    stopTime,
		Deposit:     fmt.Sprint(action.deposit) + `stake`,
	}

	bz, err := json.Marshal(prop)
	if err != nil {
		log.Fatal(err)
	}

	jsonStr := string(bz)
	if strings.Contains(jsonStr, "'") {
		log.Fatal("prop json contains single quote")
	}

	//#nosec G204 -- Bypass linter warning for spawning subprocess with cmd arguments.
	bz, err = exec.Command("docker", "exec", tr.containerConfig.instanceName,
		"/bin/bash", "-c", fmt.Sprintf(`echo '%s' > %s`, jsonStr, "/temp-proposal.json")).CombinedOutput()

	if err != nil {
		log.Fatal(err, "\n", string(bz))
	}

	//#nosec G204 -- Bypass linter warning for spawning subprocess with cmd arguments.
	// CONSUMER REMOVAL PROPOSAL
	bz, err = exec.Command("docker", "exec", tr.containerConfig.instanceName, tr.chainConfigs[action.chain].binaryName,

		"tx", "gov", "submit-legacy-proposal", "consumer-removal", "/temp-proposal.json",

		`--from`, `validator`+fmt.Sprint(action.from),
		`--chain-id`, string(tr.chainConfigs[action.chain].chainId),
		`--home`, tr.getValidatorHome(action.chain, action.from),
		`--node`, tr.getValidatorNode(action.chain, action.from),
		`--keyring-backend`, `test`,
		`-y`,
	).CombinedOutput()
	time.Sleep(3 * time.Second)
	if err != nil {
		log.Fatal(err, "\n", string(bz))
	}
}

type submitParamChangeProposalAction struct {
	chain    chainID
	from     validatorID
	deposit  uint
	subspace string
	key      string
	value    interface{}
}

type paramChangeProposalJSON struct {
	Title   string            `json:"title"`
	Summary string            `json:"summary"`
	Changes []paramChangeJSON `json:"changes"`
	Deposit string            `json:"deposit"`
}

type paramChangeJSON struct {
	Subspace string      `json:"subspace"`
	Key      string      `json:"key"`
	Value    interface{} `json:"value"`
}

func (tr TestRun) submitParamChangeProposal(
	action submitParamChangeProposalAction,
	verbose bool,
) {
	prop := paramChangeProposalJSON{
		Title:   "Param change",
		Summary: "Changing module params",
		Changes: []paramChangeJSON{{Subspace: action.subspace, Key: action.key, Value: action.value}},
		Deposit: fmt.Sprint(action.deposit) + `stake`,
	}

	bz, err := json.Marshal(prop)
	if err != nil {
		log.Fatal(err)
	}

	jsonStr := string(bz)
	if strings.Contains(jsonStr, "'") {
		log.Fatal("prop json contains single quote")
	}

	//#nosec G204 -- Bypass linter warning for spawning subprocess with cmd arguments.
	bz, err = exec.Command("docker", "exec", tr.containerConfig.instanceName,
		"/bin/bash", "-c", fmt.Sprintf(`echo '%s' > %s`, jsonStr, "/params-proposal.json")).CombinedOutput()

	if err != nil {
		log.Fatal(err, "\n", string(bz))
	}

	//#nosec G204 -- Bypass linter warning for spawning subprocess with cmd arguments.
	// PARAM CHANGE PROPOSAL // we should be able to make these all one command which will be cool
	bz, err = exec.Command("docker", "exec", tr.containerConfig.instanceName, tr.chainConfigs[action.chain].binaryName,

		"tx", "gov", "submit-legacy-proposal", "param-change", "/params-proposal.json",

		`--from`, `validator`+fmt.Sprint(action.from),
		`--chain-id`, string(tr.chainConfigs[action.chain].chainId),
		`--home`, tr.getValidatorHome(action.chain, action.from),
		`--node`, tr.getValidatorNode(action.chain, action.from),
		`--gas`, "900000",
		`--keyring-backend`, `test`,
		`-y`,
	).CombinedOutput()
	time.Sleep(3 * time.Second)
	if err != nil {
		log.Fatal(err, "\n", string(bz))
	}
}

type submitEquivocationProposalAction struct {
	chain     chainID
	height    int64
	time      time.Time
	power     int64
	validator validatorID
	deposit   uint
	from      validatorID
}

func (tr TestRun) submitEquivocationProposal(action submitEquivocationProposalAction, verbose bool) {
	val := tr.validatorConfigs[action.validator]
	providerChain := tr.chainConfigs[chainID("provi")]

	prop := client.EquivocationProposalJSON{
		EquivocationProposal: types.EquivocationProposal{
			Title:       "Validator equivocation!",
			Description: fmt.Sprintf("Validator: %s has committed an equivocation infraction on chainID: %s", action.validator, action.chain),
			Equivocations: []*evidencetypes.Equivocation{
				{
					Height:           action.height,
					Time:             action.time,
					Power:            action.power,
					ConsensusAddress: val.valconsAddress,
				},
			},
		},
		Deposit: fmt.Sprint(action.deposit) + `stake`,
	}

	bz, err := json.Marshal(prop)
	if err != nil {
		log.Fatal(err)
	}

	jsonStr := string(bz)
	if strings.Contains(jsonStr, "'") {
		log.Fatal("prop json contains single quote")
	}

	//#nosec G204 -- Bypass linter warning for spawning subprocess with cmd arguments.
	bz, err = exec.Command("docker", "exec", tr.containerConfig.instanceName,
		"/bin/bash", "-c", fmt.Sprintf(`echo '%s' > %s`, jsonStr, "/equivocation-proposal.json")).CombinedOutput()

	if err != nil {
		log.Fatal(err, "\n", string(bz))
	}

	//#nosec G204 -- Bypass linter warning for spawning subprocess with cmd arguments.
	// EQUIVOCATION PROPOSAL
	bz, err = exec.Command("docker", "exec", tr.containerConfig.instanceName, providerChain.binaryName,

		"tx", "gov", "submit-legacy-proposal", "equivocation-proposal", "/equivocation-proposal.json",

		`--from`, `validator`+fmt.Sprint(action.from),
		`--chain-id`, string(providerChain.chainId),
		`--home`, tr.getValidatorHome(providerChain.chainId, action.from),
		`--node`, tr.getValidatorNode(providerChain.chainId, action.from),
		`--gas`, "9000000",
		`--keyring-backend`, `test`,
		`-y`,
	).CombinedOutput()
	time.Sleep(3 * time.Second)
	if err != nil {
		log.Fatal(err, "\n", string(bz))
	}
}

type voteGovProposalAction struct {
	chain      chainID
	from       []validatorID
	vote       []string
	propNumber uint
}

func (tr TestRun) voteGovProposal(
	action voteGovProposalAction,
	verbose bool,
) {
	var wg sync.WaitGroup
	for i, val := range action.from {
		wg.Add(1)
		vote := action.vote[i]
		go func(val validatorID, vote string) {
			defer wg.Done()
			//#nosec G204 -- Bypass linter warning for spawning subprocess with cmd arguments.
			bz, err := exec.Command("docker", "exec", tr.containerConfig.instanceName, tr.chainConfigs[action.chain].binaryName,

				"tx", "gov", "vote",
				fmt.Sprint(action.propNumber), vote,

				`--from`, `validator`+fmt.Sprint(val),
				`--chain-id`, string(tr.chainConfigs[action.chain].chainId),
				`--home`, tr.getValidatorHome(action.chain, val),
				`--node`, tr.getValidatorNode(action.chain, val),
				`--keyring-backend`, `test`,
				`--gas`, "900000",
				`-y`,
			).CombinedOutput()
			if err != nil {
				log.Fatal(err, "\n", string(bz))
			}
		}(val, vote)
	}

	wg.Wait()
	time.Sleep(time.Duration(tr.chainConfigs[action.chain].votingWaitTime) * time.Second)
}

type startConsumerChainAction struct {
	consumerChain  chainID
	providerChain  chainID
	validators     []StartChainValidator
	genesisChanges string
}

func (tr TestRun) startConsumerChain(
	action startConsumerChainAction,
	verbose bool,
) {
	//#nosec G204 -- Bypass linter warning for spawning subprocess with cmd arguments.
	cmd := exec.Command("docker", "exec", tr.containerConfig.instanceName, tr.chainConfigs[action.providerChain].binaryName,

		"query", "provider", "consumer-genesis",
		string(tr.chainConfigs[action.consumerChain].chainId),

		`--node`, tr.getQueryNode(action.providerChain),
		`-o`, `json`,
	)

	if verbose {
		log.Println("startConsumerChain cmd: ", cmd.String())
	}

	bz, err := cmd.CombinedOutput()
	if err != nil {
		log.Fatal(err, "\n", string(bz))
	}

	consumerGenesis := ".app_state.ccvconsumer = " + string(bz)
	consumerGenesisChanges := tr.chainConfigs[action.consumerChain].genesisChanges
	if consumerGenesisChanges != "" {
		consumerGenesis = consumerGenesis + " | " + consumerGenesisChanges + " | " + action.genesisChanges
	}

	tr.startChain(StartChainAction{
		chain:          action.consumerChain,
		validators:     action.validators,
		genesisChanges: consumerGenesis,
		skipGentx:      true,
	}, verbose)
}

type addChainToRelayerAction struct {
	chain     chainID
	validator validatorID
}

const hermesChainConfigTemplate = `

[[chains]]
account_prefix = "cosmos"
clock_drift = "5s"
gas_multiplier = 1.1
grpc_addr = "%s"
id = "%s"
key_name = "%s"
max_gas = 20000000
rpc_addr = "%s"
rpc_timeout = "10s"
store_prefix = "ibc"
trusting_period = "14days"
websocket_addr = "%s"

[chains.gas_price]
	denom = "stake"
	price = 0.0001

[chains.trust_threshold]
	denominator = "3"
	numerator = "1"
`

func (tr TestRun) addChainToRelayer(
	action addChainToRelayerAction,
	verbose bool,
) {
	queryNodeIP := tr.getQueryNodeIP(action.chain)
	chainId := tr.chainConfigs[action.chain].chainId
	keyName := "query"
	rpcAddr := "http://" + queryNodeIP + ":26658"
	grpcAddr := "tcp://" + queryNodeIP + ":9091"
	wsAddr := "ws://" + queryNodeIP + ":26658/websocket"

	chainConfig := fmt.Sprintf(hermesChainConfigTemplate,
		grpcAddr,
		chainId,
		keyName,
		rpcAddr,
		wsAddr,
	)

	bashCommand := fmt.Sprintf(`echo '%s' >> %s`, chainConfig, "/root/.hermes/config.toml")

	//#nosec G204 -- Bypass linter warning for spawning subprocess with cmd arguments.
	bz, err := exec.Command("docker", "exec", tr.containerConfig.instanceName, "bash", "-c",
		bashCommand,
	).CombinedOutput()
	if err != nil {
		log.Fatal(err, "\n", string(bz))
	}

	// Save mnemonic to file within container
	saveMnemonicCommand := fmt.Sprintf(`echo '%s' > %s`, tr.validatorConfigs[action.validator].mnemonic, "/root/.hermes/mnemonic.txt")
	//#nosec G204 -- Bypass linter warning for spawning subprocess with cmd arguments.
	bz, err = exec.Command("docker", "exec", tr.containerConfig.instanceName, "bash", "-c",
		saveMnemonicCommand,
	).CombinedOutput()
	if err != nil {
		log.Fatal(err, "\n", string(bz))
	}

	//#nosec G204 -- Bypass linter warning for spawning subprocess with cmd arguments.
	bz, err = exec.Command("docker", "exec", tr.containerConfig.instanceName, "hermes",
		"keys", "add",
		"--chain", string(tr.chainConfigs[action.chain].chainId),
		"--mnemonic-file", "/root/.hermes/mnemonic.txt",
	).CombinedOutput()

	if err != nil {
		log.Fatal(err, "\n", string(bz))
	}
}

type addIbcConnectionAction struct {
	chainA  chainID
	chainB  chainID
	clientA uint
	clientB uint
}

func (tr TestRun) addIbcConnection(
	action addIbcConnectionAction,
	verbose bool,
) {
	//#nosec G204 -- Bypass linter warning for spawning subprocess with cmd arguments.
	cmd := exec.Command("docker", "exec", tr.containerConfig.instanceName, "hermes",
		"create", "connection",
		"--a-chain", string(tr.chainConfigs[action.chainA].chainId),
		"--a-client", "07-tendermint-"+fmt.Sprint(action.clientA),
		"--b-client", "07-tendermint-"+fmt.Sprint(action.clientB),
	)

	cmdReader, err := cmd.StdoutPipe()
	if err != nil {
		log.Fatal(err)
	}
	cmd.Stderr = cmd.Stdout

	if err := cmd.Start(); err != nil {
		log.Fatal(err)
	}

	scanner := bufio.NewScanner(cmdReader)

	for scanner.Scan() {
		out := scanner.Text()
		if verbose {
			fmt.Println("addIbcConnection: " + out)
		}
		if out == done {
			break
		}
	}
	if err := scanner.Err(); err != nil {
		log.Fatal(err)
	}
}

type addIbcChannelAction struct {
	chainA      chainID
	chainB      chainID
	connectionA uint
	portA       string
	portB       string
	order       string
}

type startHermesAction struct{}

func (tr TestRun) startHermes(
	action startHermesAction,
	verbose bool,
) {
	// hermes start is running in detached mode
	//#nosec G204 -- Bypass linter warning for spawning subprocess with cmd arguments.
	cmd := exec.Command("docker", "exec", "-d", tr.containerConfig.instanceName, "hermes",
		"start",
	)

	if err := cmd.Start(); err != nil {
		log.Fatal(err)
	}

	if verbose {
		fmt.Println("started Hermes")
	}
}

func (tr TestRun) addIbcChannel(
	action addIbcChannelAction,
	verbose bool,
) {
	//#nosec G204 -- Bypass linter warning for spawning subprocess with cmd arguments.
	cmd := exec.Command("docker", "exec", tr.containerConfig.instanceName, "hermes",
		"create", "channel",
		"--a-chain", string(tr.chainConfigs[action.chainA].chainId),
		"--a-connection", "connection-"+fmt.Sprint(action.connectionA),
		"--a-port", action.portA,
		"--b-port", action.portB,
		"--channel-version", tr.containerConfig.ccvVersion,
		"--order", action.order,
	)

	if verbose {
		fmt.Println("addIbcChannel cmd:", cmd.String())
	}

	cmdReader, err := cmd.StdoutPipe()
	if err != nil {
		log.Fatal(err)
	}
	cmd.Stderr = cmd.Stdout

	if err := cmd.Start(); err != nil {
		log.Fatal(err)
	}

	scanner := bufio.NewScanner(cmdReader)

	for scanner.Scan() {
		out := scanner.Text()
		if verbose {
			fmt.Println("addIBCChannel: " + out)
		}
		if out == done {
			break
		}
	}
	if err := scanner.Err(); err != nil {
		log.Fatal(err)
	}
}

type transferChannelCompleteAction struct {
	chainA      chainID
	chainB      chainID
	connectionA uint
	portA       string
	portB       string
	order       string
	channelA    uint
	channelB    uint
}

func (tr TestRun) transferChannelComplete(
	action transferChannelCompleteAction,
	verbose bool,
) {
	//#nosec G204 -- Bypass linter warning for spawning subprocess with chanOpenTryCmd arguments.
	chanOpenTryCmd := exec.Command("docker", "exec", tr.containerConfig.instanceName, "hermes",
		"tx", "chan-open-try",
		"--dst-chain", string(tr.chainConfigs[action.chainB].chainId),
		"--src-chain", string(tr.chainConfigs[action.chainA].chainId),
		"--dst-connection", "connection-"+fmt.Sprint(action.connectionA),
		"--dst-port", action.portB,
		"--src-port", action.portA,
		"--src-channel", "channel-"+fmt.Sprint(action.channelA),
	)
	executeCommand(chanOpenTryCmd, "transferChanOpenTry")

	//#nosec G204 -- Bypass linter warning for spawning subprocess with chanOpenAckCmd arguments.
	chanOpenAckCmd := exec.Command("docker", "exec", tr.containerConfig.instanceName, "hermes",
		"tx", "chan-open-ack",
		"--dst-chain", string(tr.chainConfigs[action.chainA].chainId),
		"--src-chain", string(tr.chainConfigs[action.chainB].chainId),
		"--dst-connection", "connection-"+fmt.Sprint(action.connectionA),
		"--dst-port", action.portA,
		"--src-port", action.portB,
		"--dst-channel", "channel-"+fmt.Sprint(action.channelA),
		"--src-channel", "channel-"+fmt.Sprint(action.channelB),
	)

	executeCommand(chanOpenAckCmd, "transferChanOpenAck")

	//#nosec G204 -- Bypass linter warning for spawning subprocess with chanOpenConfirmCmd arguments.
	chanOpenConfirmCmd := exec.Command("docker", "exec", tr.containerConfig.instanceName, "hermes",
		"tx", "chan-open-confirm",
		"--dst-chain", string(tr.chainConfigs[action.chainB].chainId),
		"--src-chain", string(tr.chainConfigs[action.chainA].chainId),
		"--dst-connection", "connection-"+fmt.Sprint(action.connectionA),
		"--dst-port", action.portB,
		"--src-port", action.portA,
		"--dst-channel", "channel-"+fmt.Sprint(action.channelB),
		"--src-channel", "channel-"+fmt.Sprint(action.channelA),
	)
	executeCommand(chanOpenConfirmCmd, "transferChanOpenConfirm")
}

func executeCommand(cmd *exec.Cmd, cmdName string) {
	if verbose != nil && *verbose {
		fmt.Println(cmdName+" cmd:", cmd.String())
	}

	cmdReader, err := cmd.StdoutPipe()
	if err != nil {
		log.Fatal(err)
	}
	cmd.Stderr = cmd.Stdout

	if err := cmd.Start(); err != nil {
		log.Fatal(err)
	}

	scanner := bufio.NewScanner(cmdReader)

	for scanner.Scan() {
		out := scanner.Text()
		if verbose != nil && *verbose {
			fmt.Println(cmdName + ": " + out)
		}
	}
	if err := scanner.Err(); err != nil {
		log.Fatal(err)
	}
}

type relayPacketsAction struct {
	chain   chainID
	port    string
	channel uint
}

func (tr TestRun) relayPackets(
	action relayPacketsAction,
	verbose bool,
) {
	// hermes clear packets ibc0 transfer channel-13
	//#nosec G204 -- Bypass linter warning for spawning subprocess with cmd arguments.
	cmd := exec.Command("docker", "exec", tr.containerConfig.instanceName, "hermes", "clear", "packets",
		"--chain", string(tr.chainConfigs[action.chain].chainId),
		"--port", action.port,
		"--channel", "channel-"+fmt.Sprint(action.channel),
	)
	if verbose {
		log.Println("relayPackets cmd:", cmd.String())
	}
	bz, err := cmd.CombinedOutput()
	if err != nil {
		log.Fatal(err, "\n", string(bz))
	}
}

type relayRewardPacketsToProviderAction struct {
	consumerChain chainID
	providerChain chainID
	port          string
	channel       uint
}

func (tr TestRun) relayRewardPacketsToProvider(
	action relayRewardPacketsToProviderAction,
	verbose bool,
) {
	blockPerDistribution, _ := strconv.ParseUint(strings.Trim(tr.getParam(action.consumerChain, Param{Subspace: "ccvconsumer", Key: "BlocksPerDistributionTransmission"}), "\""), 10, 64)
	currentBlock := uint64(tr.getBlockHeight(action.consumerChain))
	if currentBlock <= blockPerDistribution {
		tr.waitBlocks(action.consumerChain, uint(blockPerDistribution-currentBlock+1), 60*time.Second)
	}

	tr.relayPackets(relayPacketsAction{chain: action.consumerChain, port: action.port, channel: action.channel}, verbose)
	tr.waitBlocks(action.providerChain, 1, 10*time.Second)
}

type delegateTokensAction struct {
	chain  chainID
	from   validatorID
	to     validatorID
	amount uint
}

func (tr TestRun) delegateTokens(
	action delegateTokensAction,
	verbose bool,
) {
	toValCfg := tr.validatorConfigs[action.to]
	delegateAddr := toValCfg.valoperAddress
	if action.chain != chainID("provi") && toValCfg.useConsumerKey {
		delegateAddr = toValCfg.consumerValoperAddress
	}
	//#nosec G204 -- Bypass linter warning for spawning subprocess with cmd arguments.
	cmd := exec.Command("docker", "exec", tr.containerConfig.instanceName, tr.chainConfigs[action.chain].binaryName,

		"tx", "staking", "delegate",
		delegateAddr,
		fmt.Sprint(action.amount)+`stake`,

		`--from`, `validator`+fmt.Sprint(action.from),
		`--chain-id`, string(tr.chainConfigs[action.chain].chainId),
		`--home`, tr.getValidatorHome(action.chain, action.from),
		`--node`, tr.getValidatorNode(action.chain, action.from),
		`--keyring-backend`, `test`,
		`-y`,
	)
	if verbose {
		fmt.Println("delegate cmd:", cmd.String())
	}

	bz, err := cmd.CombinedOutput()
	time.Sleep(10 * time.Second)

	if err != nil {
		log.Fatal(err, "\n", string(bz))
	}
}

type unbondTokensAction struct {
	chain      chainID
	sender     validatorID
	unbondFrom validatorID
	amount     uint
}

func (tr TestRun) unbondTokens(
	action unbondTokensAction,
	verbose bool,
) {
	unbondFrom := tr.validatorConfigs[action.unbondFrom].valoperAddress
	if tr.validatorConfigs[action.unbondFrom].useConsumerKey {
		unbondFrom = tr.validatorConfigs[action.unbondFrom].consumerValoperAddress
	}

	//#nosec G204 -- Bypass linter warning for spawning subprocess with cmd arguments.
	cmd := exec.Command("docker", "exec", tr.containerConfig.instanceName, tr.chainConfigs[action.chain].binaryName,

		"tx", "staking", "unbond",
		unbondFrom,
		fmt.Sprint(action.amount)+`stake`,

		`--from`, `validator`+fmt.Sprint(action.sender),
		`--chain-id`, string(tr.chainConfigs[action.chain].chainId),
		`--home`, tr.getValidatorHome(action.chain, action.sender),
		`--node`, tr.getValidatorNode(action.chain, action.sender),
		`--gas`, "900000",
		`--keyring-backend`, `test`,
		`-y`,
	)
	if verbose {
		fmt.Println("unbond cmd:", cmd.String())
	}

	bz, err := cmd.CombinedOutput()
	time.Sleep(3 * time.Second)
	if err != nil {
		log.Fatal(err, "\n", string(bz))
	}
}

type redelegateTokensAction struct {
	chain    chainID
	src      validatorID
	dst      validatorID
	txSender validatorID
	amount   uint
}

func (tr TestRun) redelegateTokens(action redelegateTokensAction, verbose bool) {
	srcCfg := tr.validatorConfigs[action.src]
	dstCfg := tr.validatorConfigs[action.dst]

	redelegateSrc := srcCfg.valoperAddress
	if action.chain != chainID("provi") && srcCfg.useConsumerKey {
		redelegateSrc = srcCfg.consumerValoperAddress
	}

	redelegateDst := dstCfg.valoperAddress
	if action.chain != chainID("provi") && dstCfg.useConsumerKey {
		redelegateDst = dstCfg.consumerValoperAddress
	}
	//#nosec G204 -- Bypass linter warning for spawning subprocess with cmd arguments.
	cmd := exec.Command("docker", "exec",
		tr.containerConfig.instanceName,
		tr.chainConfigs[action.chain].binaryName,

		"tx", "staking", "redelegate",
		redelegateSrc,
		redelegateDst,
		fmt.Sprint(action.amount)+`stake`,
		`--from`, `validator`+fmt.Sprint(action.txSender),
		`--chain-id`, string(tr.chainConfigs[action.chain].chainId),
		`--home`, tr.getValidatorHome(action.chain, action.txSender),
		`--node`, tr.getValidatorNode(action.chain, action.txSender),
		// Need to manually set gas limit past default (200000), since redelegate has a lot of operations
		`--gas`, "900000",
		`--keyring-backend`, `test`,
		`-y`,
	)
	if verbose {
		fmt.Println("redelegate cmd:", cmd.String())
	}

	bz, err := cmd.CombinedOutput()
	time.Sleep(3 * time.Second)
	if err != nil {
		log.Fatal(err, "\n", string(bz))
	}
}

type downtimeSlashAction struct {
	chain     chainID
	validator validatorID
}

func (tr TestRun) invokeDowntimeSlash(action downtimeSlashAction, verbose bool) {
	// Bring validator down
	tr.setValidatorDowntime(action.chain, action.validator, true, verbose)
	// Wait appropriate amount of blocks for validator to be slashed
	tr.waitBlocks(action.chain, 24, 3*time.Minute)
	// Bring validator back up
	tr.setValidatorDowntime(action.chain, action.validator, false, verbose)
}

// Sets validator downtime by setting the virtual ethernet interface of a node to "up" or "down"
func (tr TestRun) setValidatorDowntime(chain chainID, validator validatorID, down, verbose bool) {
	var lastArg string
	if down {
		lastArg = "down"
	} else {
		lastArg = "up"
	}

	//#nosec G204 -- Bypass linter warning for spawning subprocess with cmd arguments.
	cmd := exec.Command(
		"docker",
		"exec",
		tr.containerConfig.instanceName,
		"ip",
		"link",
		"set",
		string(chain)+"-"+string(validator)+"-out",
		lastArg,
	)

	if verbose {
		fmt.Println("toggle downtime cmd:", cmd.String())
	}

	bz, err := cmd.CombinedOutput()
	time.Sleep(3 * time.Second)
	if err != nil {
		log.Fatal(err, "\n", string(bz))
	}
}

type unjailValidatorAction struct {
	provider  chainID
	validator validatorID
}

// Sends an unjail transaction to the provider chain
func (tr TestRun) unjailValidator(action unjailValidatorAction, verbose bool) {
	// wait a block to be sure downtime_jail_duration has elapsed
	tr.waitBlocks(action.provider, 40, time.Minute*3)

	//#nosec G204 -- Bypass linter warning for spawning subprocess with cmd arguments.
	cmd := exec.Command("docker", "exec",
		tr.containerConfig.instanceName,
		tr.chainConfigs[action.provider].binaryName,
		"tx", "slashing", "unjail",
		// Validator is sender here
		`--from`, `validator`+fmt.Sprint(action.validator),
		`--chain-id`, string(tr.chainConfigs[action.provider].chainId),
		`--home`, tr.getValidatorHome(action.provider, action.validator),
		`--node`, tr.getValidatorNode(action.provider, action.validator),
		`--gas`, "900000",
		`--keyring-backend`, `test`,
		`-y`,
	)
	if verbose {
		fmt.Println("unjail cmd:", cmd.String())
	}

	bz, err := cmd.CombinedOutput()
	time.Sleep(3 * time.Second)
	if err != nil {
		log.Fatal(err, "\n", string(bz))
	}

	// wait for 1 blocks to make sure that tx got included
	// in a block and packets committed before proceeding
	tr.waitBlocks(action.provider, 2, time.Minute)
}

type registerRepresentativeAction struct {
	chain           chainID
	representatives []validatorID
	stakes          []uint
}

func (tr TestRun) registerRepresentative(
	action registerRepresentativeAction,
	verbose bool,
) {
	var wg sync.WaitGroup
	for i, val := range action.representatives {
		wg.Add(1)
		stake := action.stakes[i]
		go func(val validatorID, stake uint) {
			defer wg.Done()

			//#nosec G204 -- Bypass linter warning for spawning subprocess with pubKeycmd arguments.
			pubKeycmd := exec.Command("docker", "exec", tr.containerConfig.instanceName, tr.chainConfigs[action.chain].binaryName,
				"tendermint", "show-validator",
				`--home`, tr.getValidatorHome(action.chain, val),
			)

			bzPubKey, err := pubKeycmd.CombinedOutput()
			time.Sleep(3 * time.Second)
			if err != nil {
				log.Fatal(err, "\n", string(bzPubKey))
			}

			//#nosec G204 -- Bypass linter warning for spawning subprocess with cmd arguments.
			bz, err := exec.Command("docker", "exec", tr.containerConfig.instanceName, tr.chainConfigs[action.chain].binaryName,
				"tx", "staking", "create-validator",
				`--amount`, fmt.Sprint(stake)+"stake",
				`--pubkey`, string(bzPubKey),
				`--moniker`, fmt.Sprint(val),
				`--commission-rate`, "0.1",
				`--commission-max-rate`, "0.2",
				`--commission-max-change-rate`, "0.01",
				`--min-self-delegation`, "1",
				`--from`, `validator`+fmt.Sprint(val),
				`--chain-id`, string(tr.chainConfigs[action.chain].chainId),
				`--home`, tr.getValidatorHome(action.chain, val),
				`--node`, tr.getValidatorNode(action.chain, val),
				`--keyring-backend`, `test`,
				`-y`,
			).CombinedOutput()
			if err != nil {
				log.Fatal(err, "\n", string(bz))
			}
			time.Sleep(3 * time.Second)
		}(val, stake)
	}

	wg.Wait()
}

// Creates an additional node on selected chain
// by copying an existing validator's home folder
//
// Steps needed to double sign:
// - copy existing validator's state and configs
// - use existing priv_validator_key.json
// - use new node_key.json (otherwise node gets rejected)
// - reset priv_validator_state.json to initial values
// - start the new node
// Double sign should be registered within couple blocks.
type doublesignSlashAction struct {
	// start another node for this validator
	validator validatorID
	chain     chainID
}

func (tr TestRun) invokeDoublesignSlash(
	action doublesignSlashAction,
	verbose bool,
) {
	chainConfig := tr.chainConfigs[action.chain]
	//#nosec G204 -- Bypass linter warning for spawning subprocess with cmd arguments.
	bz, err := exec.Command("docker", "exec", tr.containerConfig.instanceName, "/bin/bash",
		"/testnet-scripts/cause-doublesign.sh", chainConfig.binaryName, string(action.validator),
		string(chainConfig.chainId), chainConfig.ipPrefix).CombinedOutput()
	if err != nil {
		log.Fatal(err, "\n", string(bz))
	}
	tr.waitBlocks("provi", 10, 2*time.Minute)
}

type assignConsumerPubKeyAction struct {
	chain          chainID
	validator      validatorID
	consumerPubkey string
	// reconfigureNode will change keys the node uses and restart
	reconfigureNode bool
	// executing the action should raise an error
	expectError bool
}

func (tr TestRun) assignConsumerPubKey(action assignConsumerPubKeyAction, verbose bool) {
	valCfg := tr.validatorConfigs[action.validator]
	time.Sleep(10 * time.Second)

	assignKey := fmt.Sprintf(
		`%s tx provider assign-consensus-key %s '%s' --from validator%s --chain-id %s --home %s --node %s --gas auto --keyring-backend test -y -o json`,
		tr.chainConfigs[chainID("provi")].binaryName,
		string(tr.chainConfigs[action.chain].chainId),
		action.consumerPubkey,
		action.validator,
		tr.chainConfigs[chainID("provi")].chainId,
		tr.getValidatorHome(chainID("provi"), action.validator),
		tr.getValidatorNode(chainID("provi"), action.validator),
	)
	//#nosec G204 -- Bypass linter warning for spawning subprocess with cmd arguments.
	cmd := exec.Command("docker", "exec",
		tr.containerConfig.instanceName,
		"/bin/bash", "-c",
		assignKey,
	)

	if verbose {
		fmt.Println("assignConsumerPubKey cmd:", cmd.String())
	}

	bz, err := cmd.CombinedOutput()
	if err != nil {
		log.Fatal(err, "\n", string(bz))
	}

	jsonStr := string(bz)
	code := gjson.Get(jsonStr, "code")
	rawLog := gjson.Get(jsonStr, "raw_log")
	if !action.expectError && code.Int() != 0 {
		log.Fatalf("unexpected error during key assignment - code: %s, output: %s", code, jsonStr)
	}
	time.Sleep(3 * time.Second)

	if action.expectError {
		if code.Int() == 0 {
		} else if verbose {
			fmt.Printf("got expected error during key assignment | code: %v | log: %s\n", code, rawLog)
		}
	}

	// node was started with provider key
	// we swap the nodes's keys for consumer keys and restart it
	if action.reconfigureNode {
		//#nosec G204 -- Bypass linter warning for spawning subprocess with cmd arguments.
		configureNodeCmd := exec.Command("docker", "exec", tr.containerConfig.instanceName, "/bin/bash",
			"/testnet-scripts/reconfigure-node.sh", tr.chainConfigs[action.chain].binaryName,
			string(action.validator), string(action.chain),
			tr.chainConfigs[action.chain].ipPrefix, valCfg.ipSuffix,
			valCfg.consumerMnemonic, valCfg.consumerPrivValidatorKey,
			valCfg.consumerNodeKey,
		)

		if verbose {
			fmt.Println("assignConsumerPubKey - reconfigure node cmd:", configureNodeCmd.String())
		}

		cmdReader, err := configureNodeCmd.StdoutPipe()
		if err != nil {
			log.Fatal(err)
		}
		configureNodeCmd.Stderr = configureNodeCmd.Stdout

		if err := configureNodeCmd.Start(); err != nil {
			log.Fatal(err)
		}

		scanner := bufio.NewScanner(cmdReader)

		for scanner.Scan() {
			out := scanner.Text()
			if verbose {
				fmt.Println("assign key - reconfigure: " + out)
			}
			if out == done {
				break
			}
		}
		if err := scanner.Err(); err != nil {
			log.Fatal(err)
		}

		// TODO: @MSalopek refactor this so test config is not changed at runtime
		// make the validator use consumer key
		valCfg.useConsumerKey = true
		tr.validatorConfigs[action.validator] = valCfg
	}
}

// slashThrottleDequeue polls slash queue sizes until nextQueueSize is achieved
type slashThrottleDequeue struct {
	chain            chainID
	currentQueueSize int
	nextQueueSize    int
	// panic if timeout is exceeded
	timeout time.Duration
}

func (tr TestRun) waitForSlashThrottleDequeue(
	action slashThrottleDequeue,
	verbose bool,
) {
	timeout := time.Now().Add(action.timeout)
	initialGlobalQueueSize := int(tr.getGlobalSlashQueueSize())

	if initialGlobalQueueSize != action.currentQueueSize {
		panic(fmt.Sprintf("wrong initial queue size: %d - expected global queue: %d\n", initialGlobalQueueSize, action.currentQueueSize))
	}
	for {
		globalQueueSize := int(tr.getGlobalSlashQueueSize())
		chainQueueSize := int(tr.getConsumerChainPacketQueueSize(action.chain))
		if verbose {
			fmt.Printf("waiting for packed queue size to reach: %d - current: %d\n", action.nextQueueSize, globalQueueSize)
		}

		// check if global queue size is equal to chain queue size
		if globalQueueSize == chainQueueSize && globalQueueSize == action.nextQueueSize { //nolint:gocritic // this is the comparison that we want here.
			break
		}

		if time.Now().After(timeout) {
			panic(fmt.Sprintf("\n\n\nwaitForSlashThrottleDequeuemethod has timed out after: %s\n\n", action.timeout))
		}

		time.Sleep(500 * time.Millisecond)
	}
	// wair for 2 blocks to be created
	// allowing the jailing to be incorporated into voting power
	tr.waitBlocks(action.chain, 2, time.Minute)
}

func uintPointer(i uint) *uint {
	return &i
}<|MERGE_RESOLUTION|>--- conflicted
+++ resolved
@@ -200,10 +200,7 @@
 type submitConsumerAdditionProposalAction struct {
 	chain         chainID
 	from          validatorID
-<<<<<<< HEAD
-=======
 	Type          string
->>>>>>> 6eebd12f
 	deposit       uint
 	consumerChain chainID
 	spawnTime     uint
