package main

import (
	"bufio"
	"encoding/json"
	"fmt"
	"log"
	"math"
	"os/exec"
	"strconv"
	"strings"
	"sync"
	"time"

	clienttypes "github.com/cosmos/ibc-go/v7/modules/core/02-client/types"
	"github.com/tidwall/gjson"

	evidencetypes "github.com/cosmos/cosmos-sdk/x/evidence/types"

	"github.com/cosmos/interchain-security/v3/x/ccv/provider/client"
	"github.com/cosmos/interchain-security/v3/x/ccv/provider/types"
	ccvtypes "github.com/cosmos/interchain-security/v3/x/ccv/types"
)

type SendTokensAction struct {
	Chain  ChainID
	From   ValidatorID
	To     ValidatorID
	Amount uint
}

const done = "done!!!!!!!!"

func (tr TestConfig) sendTokens(
	action SendTokensAction,
	verbose bool,
) {
	binaryName := tr.chainConfigs[action.Chain].BinaryName
	//#nosec G204 -- Bypass linter warning for spawning subprocess with cmd arguments.
	cmd := exec.Command("docker", "exec", tr.containerConfig.InstanceName, binaryName,

		"tx", "bank", "send",
		tr.validatorConfigs[action.From].DelAddress,
		tr.validatorConfigs[action.To].DelAddress,
		fmt.Sprint(action.Amount)+`stake`,

		`--chain-id`, string(tr.chainConfigs[action.Chain].ChainId),
		`--home`, tr.getValidatorHome(action.Chain, action.From),
		`--node`, tr.getValidatorNode(action.Chain, action.From),
		`--keyring-backend`, `test`,
		`-y`,
	)
	if verbose {
		fmt.Println("sendTokens cmd:", cmd.String())
	}
	bz, err := cmd.CombinedOutput()
	if err != nil {
		log.Fatal(err, "\n", string(bz))
	}

	// wait for inclusion in a block -> '--broadcast-mode block' is deprecated
	tr.waitBlocks(action.Chain, 2, 30*time.Second)
}

type StartChainAction struct {
	Chain      ChainID
	Validators []StartChainValidator
	// Genesis changes specific to this action, appended to genesis changes defined in chain config
	GenesisChanges string
	SkipGentx      bool
}

type StartChainValidator struct {
	Id         ValidatorID
	Allocation uint
	Stake      uint
}

func (tr *TestConfig) startChain(
	action StartChainAction,
	verbose bool,
) {
	chainConfig := tr.chainConfigs[action.Chain]
	type jsonValAttrs struct {
		Mnemonic         string `json:"mnemonic"`
		Allocation       string `json:"allocation"`
		Stake            string `json:"stake"`
		ValId            string `json:"val_id"`
		PrivValidatorKey string `json:"priv_validator_key"`
		NodeKey          string `json:"node_key"`
		IpSuffix         string `json:"ip_suffix"`

		ConsumerMnemonic         string `json:"consumer_mnemonic"`
		ConsumerPrivValidatorKey string `json:"consumer_priv_validator_key"`
		StartWithConsumerKey     bool   `json:"start_with_consumer_key"`
	}

	var validators []jsonValAttrs
	for _, val := range action.Validators {
		validators = append(validators, jsonValAttrs{
			Mnemonic:         tr.validatorConfigs[val.Id].Mnemonic,
			NodeKey:          tr.validatorConfigs[val.Id].NodeKey,
			ValId:            fmt.Sprint(val.Id),
			PrivValidatorKey: tr.validatorConfigs[val.Id].PrivValidatorKey,
			Allocation:       fmt.Sprint(val.Allocation) + "stake",
			Stake:            fmt.Sprint(val.Stake) + "stake",
			IpSuffix:         tr.validatorConfigs[val.Id].IpSuffix,

			ConsumerMnemonic:         tr.validatorConfigs[val.Id].ConsumerMnemonic,
			ConsumerPrivValidatorKey: tr.validatorConfigs[val.Id].ConsumerPrivValidatorKey,
			// if true node will be started with consumer key for each consumer chain
			StartWithConsumerKey: tr.validatorConfigs[val.Id].UseConsumerKey,
		})
	}

	vals, err := json.Marshal(validators)
	if err != nil {
		log.Fatal(err)
	}

	// Concat genesis changes defined in chain config, with any custom genesis changes for this chain instantiation
	var genesisChanges string
	if action.GenesisChanges != "" {
		genesisChanges = chainConfig.GenesisChanges + " | " + action.GenesisChanges
	} else {
		genesisChanges = chainConfig.GenesisChanges
	}

	var cometmockArg string
	if tr.useCometmock {
		cometmockArg = "true"
	} else {
		cometmockArg = "false"
	}

	//#nosec G204 -- Bypass linter warning for spawning subprocess with cmd arguments.
	cmd := exec.Command("docker", "exec", tr.containerConfig.InstanceName, "/bin/bash",
		"/testnet-scripts/start-chain.sh", chainConfig.BinaryName, string(vals),
		string(chainConfig.ChainId), chainConfig.IpPrefix, genesisChanges,
		fmt.Sprint(action.SkipGentx),
		// override config/config.toml for each node on chain
		// usually timeout_commit and peer_gossip_sleep_duration are changed to vary the test run duration
		// lower timeout_commit means the blocks are produced faster making the test run shorter
		// with short timeout_commit (eg. timeout_commit = 1s) some nodes may miss blocks causing the test run to fail
		tr.tendermintConfigOverride,
		cometmockArg,
	)

	cmdReader, err := cmd.StdoutPipe()
	if err != nil {
		log.Fatal(err)
	}
	cmd.Stderr = cmd.Stdout

	if err := cmd.Start(); err != nil {
		log.Fatal(err)
	}

	scanner := bufio.NewScanner(cmdReader)

	for scanner.Scan() {
		out := scanner.Text()
		if verbose {
			fmt.Println("startChain: " + out)
		}
		if out == done {
			break
		}
	}
	if err := scanner.Err(); err != nil {
		log.Fatal(err)
	}

	tr.addChainToRelayer(addChainToRelayerAction{
		Chain:     action.Chain,
		Validator: action.Validators[0].Id,
	}, verbose)

	// store the fact that we started the chain
	tr.runningChains[action.Chain] = true
	fmt.Println("Started chain", action.Chain)
	if tr.timeOffset != 0 {
		// advance time for this chain so that it is in sync with the rest of the network
		tr.AdvanceTimeForChain(action.Chain, tr.timeOffset)
	}
}

type submitTextProposalAction struct {
	Chain       ChainID
	From        ValidatorID
	Deposit     uint
	Title       string
	Description string
}

func (tr TestConfig) submitTextProposal(
	action submitTextProposalAction,
	verbose bool,
) {
	// TEXT PROPOSAL
	//#nosec G204 -- Bypass linter warning for spawning subprocess with cmd arguments.
	bz, err := exec.Command("docker", "exec", tr.containerConfig.InstanceName, tr.chainConfigs[action.Chain].BinaryName,
		"tx", "gov", "submit-legacy-proposal",
		`--title`, action.Title,
		`--description`, action.Description,
		`--deposit`, fmt.Sprint(action.Deposit)+`stake`,
		`--from`, `validator`+fmt.Sprint(action.From),
		`--chain-id`, string(tr.chainConfigs[action.Chain].ChainId),
		`--home`, tr.getValidatorHome(action.Chain, action.From),
		`--node`, tr.getValidatorNode(action.Chain, action.From),
		`--keyring-backend`, `test`,
		`-y`,
	).CombinedOutput()
	if err != nil {
		log.Fatal(err, "\n", string(bz))
	}

	// wait for inclusion in a block -> '--broadcast-mode block' is deprecated
	tr.waitBlocks(action.Chain, 1, 10*time.Second)
}

type submitConsumerAdditionProposalAction struct {
	PreCCV              bool
	Chain               ChainID
	From                ValidatorID
	Deposit             uint
	ConsumerChain       ChainID
	SpawnTime           uint
	InitialHeight       clienttypes.Height
	DistributionChannel string
}

func (tr TestConfig) submitConsumerAdditionProposal(
	action submitConsumerAdditionProposalAction,
	verbose bool,
) {
	spawnTime := tr.containerConfig.Now.Add(time.Duration(action.SpawnTime) * time.Millisecond)
	params := ccvtypes.DefaultParams()
	prop := client.ConsumerAdditionProposalJSON{
		Title:                             "Propose the addition of a new chain",
		Summary:                           "Gonna be a great chain",
		ChainId:                           string(tr.chainConfigs[action.ConsumerChain].ChainId),
		InitialHeight:                     action.InitialHeight,
		GenesisHash:                       []byte("gen_hash"),
		BinaryHash:                        []byte("bin_hash"),
		SpawnTime:                         spawnTime,
		ConsumerRedistributionFraction:    params.ConsumerRedistributionFraction,
		BlocksPerDistributionTransmission: params.BlocksPerDistributionTransmission,
		HistoricalEntries:                 params.HistoricalEntries,
		CcvTimeoutPeriod:                  params.CcvTimeoutPeriod,
		TransferTimeoutPeriod:             params.TransferTimeoutPeriod,
		UnbondingPeriod:                   params.UnbondingPeriod,
		Deposit:                           fmt.Sprint(action.Deposit) + `stake`,
		DistributionTransmissionChannel:   action.DistributionChannel,
	}

	bz, err := json.Marshal(prop)
	if err != nil {
		log.Fatal(err)
	}

	jsonStr := string(bz)
	if strings.Contains(jsonStr, "'") {
		log.Fatal("prop json contains single quote")
	}

	//#nosec G204 -- Bypass linter warning for spawning subprocess with cmd arguments.
	bz, err = exec.Command("docker", "exec", tr.containerConfig.InstanceName,
		"/bin/bash", "-c", fmt.Sprintf(`echo '%s' > %s`, jsonStr, "/temp-proposal.json")).CombinedOutput()

	if err != nil {
		log.Fatal(err, "\n", string(bz))
	}

	//#nosec G204 -- Bypass linter warning for spawning subprocess with cmd arguments.
	// CONSUMER ADDITION PROPOSAL
	bz, err = exec.Command("docker", "exec", tr.containerConfig.InstanceName, tr.chainConfigs[action.Chain].BinaryName,
		"tx", "gov", "submit-legacy-proposal", "consumer-addition", "/temp-proposal.json",
		`--from`, `validator`+fmt.Sprint(action.From),
		`--chain-id`, string(tr.chainConfigs[action.Chain].ChainId),
		`--home`, tr.getValidatorHome(action.Chain, action.From),
		`--gas`, `900000`,
		`--node`, tr.getValidatorNode(action.Chain, action.From),
		`--keyring-backend`, `test`,
		`-y`,
	).CombinedOutput()

	if err != nil {
		log.Fatal(err, "\n", string(bz))
	}

	// wait for inclusion in a block -> '--broadcast-mode block' is deprecated
	tr.waitBlocks(ChainID("provi"), 2, 10*time.Second)
}

type submitConsumerRemovalProposalAction struct {
	Chain          ChainID
	From           ValidatorID
	Deposit        uint
	ConsumerChain  ChainID
	StopTimeOffset time.Duration // offset from time.Now()
}

func (tr TestConfig) submitConsumerRemovalProposal(
	action submitConsumerRemovalProposalAction,
	verbose bool,
) {
	stopTime := tr.containerConfig.Now.Add(action.StopTimeOffset)
	prop := client.ConsumerRemovalProposalJSON{
		Title:    fmt.Sprintf("Stop the %v chain", action.ConsumerChain),
		Summary:  "It was a great chain",
		ChainId:  string(tr.chainConfigs[action.ConsumerChain].ChainId),
		StopTime: stopTime,
		Deposit:  fmt.Sprint(action.Deposit) + `stake`,
	}

	bz, err := json.Marshal(prop)
	if err != nil {
		log.Fatal(err)
	}

	jsonStr := string(bz)
	if strings.Contains(jsonStr, "'") {
		log.Fatal("prop json contains single quote")
	}

	//#nosec G204 -- Bypass linter warning for spawning subprocess with cmd arguments.
	bz, err = exec.Command("docker", "exec", tr.containerConfig.InstanceName,
		"/bin/bash", "-c", fmt.Sprintf(`echo '%s' > %s`, jsonStr, "/temp-proposal.json")).CombinedOutput()

	if err != nil {
		log.Fatal(err, "\n", string(bz))
	}

	//#nosec G204 -- Bypass linter warning for spawning subprocess with cmd arguments.
	bz, err = exec.Command("docker", "exec", tr.containerConfig.InstanceName, tr.chainConfigs[action.Chain].BinaryName,

		"tx", "gov", "submit-legacy-proposal", "consumer-removal",
		"/temp-proposal.json",
		`--from`, `validator`+fmt.Sprint(action.From),
		`--chain-id`, string(tr.chainConfigs[action.Chain].ChainId),
		`--home`, tr.getValidatorHome(action.Chain, action.From),
		`--node`, tr.getValidatorNode(action.Chain, action.From),
		`--gas`, "900000",
		`--keyring-backend`, `test`,
		`-y`,
	).CombinedOutput()

	if err != nil {
		log.Fatal(err, "\n", string(bz))
	}

	// wait for inclusion in a block -> '--broadcast-mode block' is deprecated
	tr.waitBlocks(ChainID("provi"), 2, 20*time.Second)
}

type submitParamChangeLegacyProposalAction struct {
	Chain    ChainID
	From     ValidatorID
	Deposit  uint
	Subspace string
	Key      string
	Value    interface{}
}

type paramChangeProposalJSON struct {
	Title       string            `json:"title"`
	Summary     string            `json:"summary"`
	Description string            `json:"description"`
	Changes     []paramChangeJSON `json:"changes"`
	Deposit     string            `json:"deposit"`
}

type paramChangeJSON struct {
	Subspace string      `json:"subspace"`
	Key      string      `json:"key"`
	Value    interface{} `json:"value"`
}

func (tr TestConfig) submitParamChangeProposal(
	action submitParamChangeLegacyProposalAction,
	verbose bool,
) {
	prop := paramChangeProposalJSON{
		Title:       "Legacy Param change",
		Summary:     "Changing legacy module params",
		Description: "Changing legacy module params",
		Changes:     []paramChangeJSON{{Subspace: action.Subspace, Key: action.Key, Value: action.Value}},
		Deposit:     fmt.Sprint(action.Deposit) + `stake`,
	}

	bz, err := json.Marshal(prop)
	if err != nil {
		log.Fatal(err)
	}

	jsonStr := string(bz)
	if strings.Contains(jsonStr, "'") {
		log.Fatal("prop json contains single quote")
	}

	//#nosec G204 -- Bypass linter warning for spawning subprocess with cmd arguments.
	bz, err = exec.Command("docker", "exec", tr.containerConfig.InstanceName,
		"/bin/bash", "-c", fmt.Sprintf(`echo '%s' > %s`, jsonStr, "/params-proposal.json")).CombinedOutput()

	if err != nil {
		log.Fatal(err, "\n", string(bz))
	}

	//#nosec G204 -- Bypass linter warning for spawning subprocess with cmd arguments.
	// PARAM CHANGE PROPOSAL
	cmd := exec.Command("docker", "exec", tr.containerConfig.InstanceName, tr.chainConfigs[action.Chain].BinaryName,

		"tx", "gov", "submit-legacy-proposal", "param-change", "/params-proposal.json",

		`--from`, `validator`+fmt.Sprint(action.From),
		`--chain-id`, string(tr.chainConfigs[action.Chain].ChainId),
		`--home`, tr.getValidatorHome(action.Chain, action.From),
		`--node`, tr.getValidatorNode(action.Chain, action.From),
		`--gas`, "900000",
		`--keyring-backend`, `test`,
		`-y`,
	)

	bz, err = cmd.CombinedOutput()
	if err != nil {
		log.Fatal(err, "\n", string(bz))
	}

	// wait for inclusion in a block -> '--broadcast-mode block' is deprecated
	tr.waitBlocks(action.Chain, 2, 60*time.Second)
}

type submitEquivocationProposalAction struct {
	Chain     ChainID
	Height    int64
	Time      time.Time
	Power     int64
	Validator ValidatorID
	Deposit   uint
	From      ValidatorID
}

func (tr TestConfig) submitEquivocationProposal(action submitEquivocationProposalAction, verbose bool) {
	val := tr.validatorConfigs[action.Validator]
	providerChain := tr.chainConfigs[ChainID("provi")]

	prop := client.EquivocationProposalJSON{
		Summary: "Validator equivocation!",
		EquivocationProposal: types.EquivocationProposal{
			Title:       "Validator equivocation!",
			Description: fmt.Sprintf("Validator: %s has committed an equivocation infraction on ChainID: %s", action.Validator, action.Chain),
			Equivocations: []*evidencetypes.Equivocation{
				{
					Height:           action.Height,
					Time:             action.Time,
					Power:            action.Power,
					ConsensusAddress: val.ValconsAddress,
				},
			},
		},
		Deposit: fmt.Sprint(action.Deposit) + `stake`,
	}

	bz, err := json.Marshal(prop)
	if err != nil {
		log.Fatal(err)
	}

	jsonStr := string(bz)
	if strings.Contains(jsonStr, "'") {
		log.Fatal("prop json contains single quote")
	}

	//#nosec G204 -- Bypass linter warning for spawning subprocess with cmd arguments.
	bz, err = exec.Command("docker", "exec", tr.containerConfig.InstanceName,
		"/bin/bash", "-c", fmt.Sprintf(`echo '%s' > %s`, jsonStr, "/equivocation-proposal.json")).CombinedOutput()

	if err != nil {
		log.Fatal(err, "\n", string(bz))
	}

	//#nosec G204 -- Bypass linter warning for spawning subprocess with cmd arguments.
	// EQUIVOCATION PROPOSAL
	bz, err = exec.Command("docker", "exec", tr.containerConfig.InstanceName, providerChain.BinaryName,

		"tx", "gov", "submit-legacy-proposal", "equivocation", "/equivocation-proposal.json",

		`--from`, `validator`+fmt.Sprint(action.From),
		`--chain-id`, string(providerChain.ChainId),
		`--home`, tr.getValidatorHome(providerChain.ChainId, action.From),
		`--node`, tr.getValidatorNode(providerChain.ChainId, action.From),
		`--gas`, "9000000",
		`--keyring-backend`, `test`,
		`-y`,
	).CombinedOutput()

	if err != nil {
		log.Fatal(err, "\n", string(bz))
	}

	// wait for inclusion in a block -> '--broadcast-mode block' is deprecated
	tr.waitBlocks(ChainID("provi"), 2, 30*time.Second)
}

type voteGovProposalAction struct {
	Chain      ChainID
	From       []ValidatorID
	Vote       []string
	PropNumber uint
}

func (tr *TestConfig) voteGovProposal(
	action voteGovProposalAction,
	verbose bool,
) {
	var wg sync.WaitGroup
	for i, val := range action.From {
		wg.Add(1)
		vote := action.Vote[i]
		go func(val ValidatorID, vote string) {
			defer wg.Done()
			//#nosec G204 -- Bypass linter warning for spawning subprocess with cmd arguments.
			bz, err := exec.Command("docker", "exec", tr.containerConfig.InstanceName, tr.chainConfigs[action.Chain].BinaryName,

				"tx", "gov", "vote",
				fmt.Sprint(action.PropNumber), vote,

				`--from`, `validator`+fmt.Sprint(val),
				`--chain-id`, string(tr.chainConfigs[action.Chain].ChainId),
				`--home`, tr.getValidatorHome(action.Chain, val),
				`--node`, tr.getValidatorNode(action.Chain, val),
				`--keyring-backend`, `test`,
				`--gas`, "900000",
				`-y`,
			).CombinedOutput()
			if err != nil {
				log.Fatal(err, "\n", string(bz))
			}
		}(val, vote)
	}

	wg.Wait()
	// wait for inclusion in a block -> '--broadcast-mode block' is deprecated
	tr.waitBlocks(action.Chain, 1, 10*time.Second)
	tr.WaitTime(time.Duration(tr.chainConfigs[action.Chain].VotingWaitTime) * time.Second)
}

type startConsumerChainAction struct {
	ConsumerChain  ChainID
	ProviderChain  ChainID
	Validators     []StartChainValidator
	GenesisChanges string
}

func (tr *TestConfig) startConsumerChain(
	action startConsumerChainAction,
	verbose bool,
) {
	//#nosec G204 -- Bypass linter warning for spawning subprocess with cmd arguments.
	cmd := exec.Command("docker", "exec", tr.containerConfig.InstanceName, tr.chainConfigs[action.ProviderChain].BinaryName,

		"query", "provider", "consumer-genesis",
		string(tr.chainConfigs[action.ConsumerChain].ChainId),

		`--node`, tr.getQueryNode(action.ProviderChain),
		`-o`, `json`,
	)

	if verbose {
		log.Println("startConsumerChain cmd: ", cmd.String())
	}

	bz, err := cmd.CombinedOutput()
	if err != nil {
		log.Fatal(err, "\n", string(bz))
	}

	consumerGenesis := ".app_state.ccvconsumer = " + string(bz)
	consumerGenesisChanges := tr.chainConfigs[action.ConsumerChain].GenesisChanges
	if consumerGenesisChanges != "" {
		consumerGenesis = consumerGenesis + " | " + consumerGenesisChanges + " | " + action.GenesisChanges
	}

	tr.startChain(StartChainAction{
		Chain:          action.ConsumerChain,
		Validators:     action.Validators,
		GenesisChanges: consumerGenesis,
		SkipGentx:      true,
	}, verbose)
}

type ChangeoverChainAction struct {
	SovereignChain ChainID
	ProviderChain  ChainID
	Validators     []StartChainValidator
	GenesisChanges string
}

func (tr TestConfig) changeoverChain(
	action ChangeoverChainAction,
	verbose bool,
) {
	// sleep until the consumer chain genesis is ready on consumer
	time.Sleep(5 * time.Second)
	//#nosec G204 -- Bypass linter warning for spawning subprocess with cmd arguments.
	cmd := exec.Command("docker", "exec", tr.containerConfig.InstanceName, tr.chainConfigs[action.ProviderChain].BinaryName,

		"query", "provider", "consumer-genesis",
		string(tr.chainConfigs[action.SovereignChain].ChainId),

		`--node`, tr.getQueryNode(action.ProviderChain),
		`-o`, `json`,
	)

	if verbose {
		log.Println("changeoverChain cmd: ", cmd.String())
	}

	bz, err := cmd.CombinedOutput()
	if err != nil {
		log.Fatal(err, "\n", string(bz))
	}

	consumerGenesis := ".app_state.ccvconsumer = " + string(bz)
	consumerGenesisChanges := tr.chainConfigs[action.SovereignChain].GenesisChanges
	if consumerGenesisChanges != "" {
		consumerGenesis = consumerGenesis + " | " + consumerGenesisChanges + " | " + action.GenesisChanges
	}

	tr.startChangeover(ChangeoverChainAction{
		Validators:     action.Validators,
		GenesisChanges: consumerGenesis,
	}, verbose)
}

func (tr TestConfig) startChangeover(
	action ChangeoverChainAction,
	verbose bool,
) {
	chainConfig := tr.chainConfigs[ChainID("sover")]
	type jsonValAttrs struct {
		Mnemonic         string `json:"mnemonic"`
		Allocation       string `json:"allocation"`
		Stake            string `json:"stake"`
		ValId            string `json:"val_id"`
		PrivValidatorKey string `json:"priv_validator_key"`
		NodeKey          string `json:"node_key"`
		IpSuffix         string `json:"ip_suffix"`

		ConsumerMnemonic         string `json:"consumer_mnemonic"`
		ConsumerPrivValidatorKey string `json:"consumer_priv_validator_key"`
		StartWithConsumerKey     bool   `json:"start_with_consumer_key"`
	}

	var validators []jsonValAttrs
	for _, val := range action.Validators {
		validators = append(validators, jsonValAttrs{
			Mnemonic:         tr.validatorConfigs[val.Id].Mnemonic,
			NodeKey:          tr.validatorConfigs[val.Id].NodeKey,
			ValId:            fmt.Sprint(val.Id),
			PrivValidatorKey: tr.validatorConfigs[val.Id].PrivValidatorKey,
			Allocation:       fmt.Sprint(val.Allocation) + "stake",
			Stake:            fmt.Sprint(val.Stake) + "stake",
			IpSuffix:         tr.validatorConfigs[val.Id].IpSuffix,

			ConsumerMnemonic:         tr.validatorConfigs[val.Id].ConsumerMnemonic,
			ConsumerPrivValidatorKey: tr.validatorConfigs[val.Id].ConsumerPrivValidatorKey,
			// if true node will be started with consumer key for each consumer chain
			StartWithConsumerKey: tr.validatorConfigs[val.Id].UseConsumerKey,
		})
	}

	vals, err := json.Marshal(validators)
	if err != nil {
		log.Fatal(err)
	}

	// Concat genesis changes defined in chain config, with any custom genesis changes for this chain instantiation
	var genesisChanges string
	if action.GenesisChanges != "" {
		genesisChanges = chainConfig.GenesisChanges + " | " + action.GenesisChanges
	} else {
		genesisChanges = chainConfig.GenesisChanges
	}

	//#nosec G204 -- Bypass linter warning for spawning subprocess with cmd arguments.
	cmd := exec.Command("docker", "exec", tr.containerConfig.InstanceName, "/bin/bash",
		"/testnet-scripts/start-changeover.sh", chainConfig.UpgradeBinary, string(vals),
		"sover", chainConfig.IpPrefix, genesisChanges,
		tr.tendermintConfigOverride,
	)

	cmdReader, err := cmd.StdoutPipe()
	if err != nil {
		log.Fatal(err)
	}
	cmd.Stderr = cmd.Stdout

	if err := cmd.Start(); err != nil {
		log.Fatal(err)
	}

	scanner := bufio.NewScanner(cmdReader)

	for scanner.Scan() {
		out := scanner.Text()
		if verbose {
			fmt.Println("startChangeover: " + out)
		}
		if out == done {
			break
		}
	}
	if err := scanner.Err(); err != nil {
		log.Fatal("startChangeover died", err)
	}
}

type addChainToRelayerAction struct {
	Chain     ChainID
	Validator ValidatorID
}

const hermesChainConfigTemplate = `

[[chains]]
account_prefix = "cosmos"
clock_drift = "5s"
gas_multiplier = 1.1
grpc_addr = "%s"
id = "%s"
key_name = "%s"
max_gas = 20000000
rpc_addr = "%s"
rpc_timeout = "10s"
store_prefix = "ibc"
trusting_period = "14days"
websocket_addr = "%s"

[chains.gas_price]
	denom = "stake"
	price = 0.000

[chains.trust_threshold]
	denominator = "3"
	numerator = "1"
`

// Set up the config for a new chain for gorelayer.
// This config is added to the container as a file.
// We then add the chain to the relayer, using this config as the chain config with `rly chains add --file`
// This is functionally similar to the config used by Hermes for chains, e.g. gas is free.
const gorelayerChainConfigTemplate = `
{
	"type": "cosmos",
	"value": {
		"key": "default",
		"chain-id": "%s",
		"rpc-addr": "%s",
		"account-prefix": "cosmos",
		"keyring-backend": "test",
		"gas-adjustment": 1.2,
		"gas-prices": "0.00stake",
		"debug": true,
		"timeout": "20s",
		"output-format": "json",
		"sign-mode": "direct"
	}
}`

func (tr TestConfig) addChainToRelayer(
	action addChainToRelayerAction,
	verbose bool,
) {
	if !tr.useGorelayer {
		tr.addChainToHermes(action, verbose)
	} else {
		tr.addChainToGorelayer(action, verbose)
	}
}

func (tr TestConfig) addChainToGorelayer(
	action addChainToRelayerAction,
	verbose bool,
) {
	queryNodeIP := tr.getQueryNodeIP(action.Chain)
	ChainId := tr.chainConfigs[action.Chain].ChainId
	rpcAddr := "http://" + queryNodeIP + ":26658"

	chainConfig := fmt.Sprintf(gorelayerChainConfigTemplate,
		ChainId,
		rpcAddr,
	)

	//#nosec G204 -- Bypass linter warning for spawning subprocess with cmd arguments.
	bz, err := exec.Command("docker", "exec", tr.containerConfig.InstanceName, "rly", "config", "init").CombinedOutput()
	if err != nil && !strings.Contains(string(bz), "config already exists") {
		log.Fatal(err, "\n", string(bz))
	}

	chainConfigFileName := fmt.Sprintf("/root/%s_config.json", ChainId)

	bashCommand := fmt.Sprintf(`echo '%s' >> %s`, chainConfig, chainConfigFileName)
	//#nosec G204 -- Bypass linter warning for spawning subprocess with cmd arguments.
	bz, err = exec.Command("docker", "exec", tr.containerConfig.InstanceName, "bash", "-c",
		bashCommand).CombinedOutput()
	if err != nil {
		log.Fatal(err, "\n", string(bz))
	}

	//#nosec G204 -- Bypass linter warning for spawning subprocess with cmd arguments.
	addChainCommand := exec.Command("docker", "exec", tr.containerConfig.InstanceName, "rly", "chains", "add", "--file", chainConfigFileName, string(ChainId))
	executeCommand(addChainCommand, "add chain")

	//#nosec G204 -- Bypass linter warning for spawning subprocess with cmd arguments.
	keyRestoreCommand := exec.Command("docker", "exec", tr.containerConfig.InstanceName, "rly", "keys", "restore", string(ChainId), "default", tr.validatorConfigs[action.Validator].Mnemonic)
	executeCommand(keyRestoreCommand, "restore keys")
}

func (tr TestConfig) addChainToHermes(
	action addChainToRelayerAction,
	verbose bool,
) {
	queryNodeIP := tr.getQueryNodeIP(action.Chain)
	ChainId := tr.chainConfigs[action.Chain].ChainId
	keyName := "query"
	rpcAddr := "http://" + queryNodeIP + ":26658"
	grpcAddr := "tcp://" + queryNodeIP + ":9091"
	wsAddr := "ws://" + queryNodeIP + ":26658/websocket"

	chainConfig := fmt.Sprintf(hermesChainConfigTemplate,
		grpcAddr,
		ChainId,
		keyName,
		rpcAddr,
		wsAddr,
		// action.consumer,
	)

	bashCommand := fmt.Sprintf(`echo '%s' >> %s`, chainConfig, "/root/.hermes/config.toml")

	//#nosec G204 -- Bypass linter warning for spawning subprocess with cmd arguments.
	bz, err := exec.Command("docker", "exec", tr.containerConfig.InstanceName, "bash", "-c",
		bashCommand,
	).CombinedOutput()
	if err != nil {
		log.Fatal(err, "\n", string(bz))
	}

	// Save mnemonic to file within container
	saveMnemonicCommand := fmt.Sprintf(`echo '%s' > %s`, tr.validatorConfigs[action.Validator].Mnemonic, "/root/.hermes/mnemonic.txt")
	//#nosec G204 -- Bypass linter warning for spawning subprocess with cmd arguments.
	bz, err = exec.Command("docker", "exec", tr.containerConfig.InstanceName, "bash", "-c",
		saveMnemonicCommand,
	).CombinedOutput()
	if err != nil {
		log.Fatal(err, "\n", string(bz))
	}

	//#nosec G204 -- Bypass linter warning for spawning subprocess with cmd arguments.
	bz, err = exec.Command("docker", "exec", tr.containerConfig.InstanceName, "hermes",
		"keys", "add",
		"--chain", string(tr.chainConfigs[action.Chain].ChainId),
		"--mnemonic-file", "/root/.hermes/mnemonic.txt",
	).CombinedOutput()

	if err != nil {
		log.Fatal(err, "\n", string(bz))
	}
}

// This config file is used by gorelayer to create a path between chains.
// Since the tests assume we use a certain client-id for certain paths,
// in the config we specify the client id, e.g. 07-tendermint-5.
// The src-channel-filter is empty because we want to relay all channels.
const gorelayerPathConfigTemplate = `{
    "src": {
        "chain-id": "%s",
        "client-id": "07-tendermint-%v"
    },
    "dst": {
        "chain-id": "%s",
        "client-id": "07-tendermint-%v"
    },
    "src-channel-filter": {
        "rule": "",
        "channel-list": []
    }
}
`

type addIbcConnectionAction struct {
	ChainA  ChainID
	ChainB  ChainID
	ClientA uint
	ClientB uint
}

func (tr TestConfig) addIbcConnection(
	action addIbcConnectionAction,
	verbose bool,
) {
	if !tr.useGorelayer {
		tr.addIbcConnectionHermes(action, verbose)
	} else {
		tr.addIbcConnectionGorelayer(action, verbose)
	}
}

func (tr TestConfig) addIbcConnectionGorelayer(
	action addIbcConnectionAction,
	verbose bool,
) {
	pathName := tr.GetPathNameForGorelayer(action.ChainA, action.ChainB)

	pathConfig := fmt.Sprintf(gorelayerPathConfigTemplate, action.ChainA, action.ClientA, action.ChainB, action.ClientB)

	pathConfigFileName := fmt.Sprintf("/root/%s_config.json", pathName)

	bashCommand := fmt.Sprintf(`echo '%s' >> %s`, pathConfig, pathConfigFileName)
	//#nosec G204 -- Bypass linter warning for spawning subprocess with cmd arguments.
	pathConfigCommand := exec.Command("docker", "exec", tr.containerConfig.InstanceName, "bash", "-c",
		bashCommand)
	executeCommand(pathConfigCommand, "add path config")

	//#nosec G204 -- Bypass linter warning for spawning subprocess with cmd arguments.
	newPathCommand := exec.Command("docker", "exec", tr.containerConfig.InstanceName, "rly",
		"paths", "add",
		string(tr.chainConfigs[action.ChainA].ChainId),
		string(tr.chainConfigs[action.ChainB].ChainId),
		pathName,
		"--file", pathConfigFileName,
	)

	executeCommand(newPathCommand, "new path")

	//#nosec G204 -- Bypass linter warning for spawning subprocess with cmd arguments.
	newClientsCommand := exec.Command("docker", "exec", tr.containerConfig.InstanceName, "rly",
		"transact", "clients",
		pathName,
	)

	executeCommand(newClientsCommand, "new clients")

	tr.waitBlocks(action.ChainA, 1, 10*time.Second)
	tr.waitBlocks(action.ChainB, 1, 10*time.Second)

	//#nosec G204 -- Bypass linter warning for spawning subprocess with cmd arguments.
	newConnectionCommand := exec.Command("docker", "exec", tr.containerConfig.InstanceName, "rly",
		"transact", "connection",
		pathName,
	)

	executeCommand(newConnectionCommand, "new connection")

	tr.waitBlocks(action.ChainA, 1, 10*time.Second)
	tr.waitBlocks(action.ChainB, 1, 10*time.Second)
}

type createIbcClientsAction struct {
	ChainA ChainID
	ChainB ChainID
}

// if clients are not provided hermes will first
// create new clients and then a new connection
// otherwise, it would use client provided as CLI argument (-a-client)
func (tr TestConfig) createIbcClientsHermes(
	action createIbcClientsAction,
	verbose bool,
) {
	//#nosec G204 -- Bypass linter warning for spawning subprocess with cmd arguments.
	cmd := exec.Command("docker", "exec", tr.containerConfig.InstanceName, "hermes",
		"create", "connection",
		"--a-chain", string(tr.chainConfigs[action.ChainA].ChainId),
		"--b-chain", string(tr.chainConfigs[action.ChainB].ChainId),
	)

	cmdReader, err := cmd.StdoutPipe()
	if err != nil {
		log.Fatal(err)
	}
	cmd.Stderr = cmd.Stdout

	if err := cmd.Start(); err != nil {
		log.Fatal(err)
	}

	scanner := bufio.NewScanner(cmdReader)

	for scanner.Scan() {
		out := scanner.Text()
		if verbose {
			fmt.Println("createIbcClientsHermes: " + out)
		}
		if out == done {
			break
		}
	}
	if err := scanner.Err(); err != nil {
		log.Fatal(err)
	}
}

func (tr TestConfig) addIbcConnectionHermes(
	action addIbcConnectionAction,
	verbose bool,
) {
	//#nosec G204 -- Bypass linter warning for spawning subprocess with cmd arguments.
	cmd := exec.Command("docker", "exec", tr.containerConfig.InstanceName, "hermes",
		"create", "connection",
		"--a-chain", string(tr.chainConfigs[action.ChainA].ChainId),
		"--a-client", "07-tendermint-"+fmt.Sprint(action.ClientA),
		"--b-client", "07-tendermint-"+fmt.Sprint(action.ClientB),
	)

	cmdReader, err := cmd.StdoutPipe()
	if err != nil {
		log.Fatal(err)
	}
	cmd.Stderr = cmd.Stdout

	if err := cmd.Start(); err != nil {
		log.Fatal(err)
	}

	scanner := bufio.NewScanner(cmdReader)

	for scanner.Scan() {
		out := scanner.Text()
		if verbose {
			fmt.Println("addIbcConnection: " + out)
		}
		if out == done {
			break
		}
	}
	if err := scanner.Err(); err != nil {
		log.Fatal(err)
	}
}

type addIbcChannelAction struct {
	ChainA      ChainID
	ChainB      ChainID
	ConnectionA uint
	PortA       string
	PortB       string
	Order       string
	Version     string
}

type startRelayerAction struct{}

func (tr TestConfig) startRelayer(
	action startRelayerAction,
	verbose bool,
) {
	if tr.useGorelayer {
		tr.startGorelayer(action, verbose)
	} else {
		tr.startHermes(action, verbose)
	}
}

func (tr TestConfig) startGorelayer(
	action startRelayerAction,
	verbose bool,
) {
	// gorelayer start is running in detached mode
	//#nosec G204 -- Bypass linter warning for spawning subprocess with cmd arguments.
	cmd := exec.Command("docker", "exec", "-d", tr.containerConfig.InstanceName, "rly",
		"start",
	)

	if err := cmd.Start(); err != nil {
		log.Fatal(err)
	}

	if verbose {
		fmt.Println("started gorelayer")
	}
}

func (tr TestConfig) startHermes(
	action startRelayerAction,
	verbose bool,
) {
	// hermes start is running in detached mode
	//#nosec G204 -- Bypass linter warning for spawning subprocess with cmd arguments.
	cmd := exec.Command("docker", "exec", "-d", tr.containerConfig.InstanceName, "hermes",
		"start",
	)

	if err := cmd.Start(); err != nil {
		log.Fatal(err)
	}

	if verbose {
		fmt.Println("started Hermes")
	}
}

func (tr TestConfig) addIbcChannel(
	action addIbcChannelAction,
	verbose bool,
) {
	if tr.useGorelayer {
		tr.addIbcChannelGorelayer(action, verbose)
	} else {
		tr.addIbcChannelHermes(action, verbose)
	}
}

func (tr TestConfig) addIbcChannelGorelayer(
	action addIbcChannelAction,
	verbose bool,
) {
	pathName := tr.GetPathNameForGorelayer(action.ChainA, action.ChainB)
	//#nosec G204 -- Bypass linter warning for spawning subprocess with cmd arguments.
	cmd := exec.Command("docker", "exec", tr.containerConfig.InstanceName, "rly",
		"transact", "channel",
		pathName,
		"--src-port", action.PortA,
		"--dst-port", action.PortB,
		"--version", tr.containerConfig.CcvVersion,
		"--order", action.Order,
		"--debug",
	)
	executeCommand(cmd, "addChannel")
}

func (tr TestConfig) addIbcChannelHermes(
	action addIbcChannelAction,
	verbose bool,
) {
	// if version is not specified, use the default version when creating ccv connections
	// otherwise, use the provided version schema (usually it is ICS20-1 for IBC transfer)
	chanVersion := action.Version
	if chanVersion == "" {
		chanVersion = tr.containerConfig.CcvVersion
	}

	//#nosec G204 -- Bypass linter warning for spawning subprocess with cmd arguments.
	cmd := exec.Command("docker", "exec", tr.containerConfig.InstanceName, "hermes",
		"create", "channel",
		"--a-chain", string(tr.chainConfigs[action.ChainA].ChainId),
		"--a-connection", "connection-"+fmt.Sprint(action.ConnectionA),
		"--a-port", action.PortA,
		"--b-port", action.PortB,
		"--channel-version", chanVersion,
		"--order", action.Order,
	)

	if verbose {
		fmt.Println("addIbcChannel cmd:", cmd.String())
	}

	cmdReader, err := cmd.StdoutPipe()
	if err != nil {
		log.Fatal(err)
	}
	cmd.Stderr = cmd.Stdout

	if err := cmd.Start(); err != nil {
		log.Fatal(err)
	}

	scanner := bufio.NewScanner(cmdReader)

	for scanner.Scan() {
		out := scanner.Text()
		if verbose {
			fmt.Println("addIBCChannel: " + out)
		}
		if out == done {
			break
		}
	}
	if err := scanner.Err(); err != nil {
		log.Fatal(err)
	}
}

type transferChannelCompleteAction struct {
	ChainA      ChainID
	ChainB      ChainID
	ConnectionA uint
	PortA       string
	PortB       string
	Order       string
	ChannelA    uint
	ChannelB    uint
}

func (tr TestConfig) transferChannelComplete(
	action transferChannelCompleteAction,
	verbose bool,
) {
	if tr.useGorelayer {
		log.Fatal("transferChannelComplete is not implemented for rly")
	}

	//#nosec G204 -- Bypass linter warning for spawning subprocess with chanOpenTryCmd arguments.
	chanOpenTryCmd := exec.Command("docker", "exec", tr.containerConfig.InstanceName, "hermes",
		"tx", "chan-open-try",
		"--dst-chain", string(tr.chainConfigs[action.ChainB].ChainId),
		"--src-chain", string(tr.chainConfigs[action.ChainA].ChainId),
		"--dst-connection", "connection-"+fmt.Sprint(action.ConnectionA),
		"--dst-port", action.PortB,
		"--src-port", action.PortA,
		"--src-channel", "channel-"+fmt.Sprint(action.ChannelA),
	)
	executeCommand(chanOpenTryCmd, "transferChanOpenTry")

	//#nosec G204 -- Bypass linter warning for spawning subprocess with chanOpenAckCmd arguments.
	chanOpenAckCmd := exec.Command("docker", "exec", tr.containerConfig.InstanceName, "hermes",
		"tx", "chan-open-ack",
		"--dst-chain", string(tr.chainConfigs[action.ChainA].ChainId),
		"--src-chain", string(tr.chainConfigs[action.ChainB].ChainId),
		"--dst-connection", "connection-"+fmt.Sprint(action.ConnectionA),
		"--dst-port", action.PortA,
		"--src-port", action.PortB,
		"--dst-channel", "channel-"+fmt.Sprint(action.ChannelA),
		"--src-channel", "channel-"+fmt.Sprint(action.ChannelB),
	)

	executeCommand(chanOpenAckCmd, "transferChanOpenAck")

	//#nosec G204 -- Bypass linter warning for spawning subprocess with chanOpenConfirmCmd arguments.
	chanOpenConfirmCmd := exec.Command("docker", "exec", tr.containerConfig.InstanceName, "hermes",
		"tx", "chan-open-confirm",
		"--dst-chain", string(tr.chainConfigs[action.ChainB].ChainId),
		"--src-chain", string(tr.chainConfigs[action.ChainA].ChainId),
		"--dst-connection", "connection-"+fmt.Sprint(action.ConnectionA),
		"--dst-port", action.PortB,
		"--src-port", action.PortA,
		"--dst-channel", "channel-"+fmt.Sprint(action.ChannelB),
		"--src-channel", "channel-"+fmt.Sprint(action.ChannelA),
	)
	executeCommand(chanOpenConfirmCmd, "transferChanOpenConfirm")
}

func executeCommandWithVerbosity(cmd *exec.Cmd, cmdName string, verbose bool) {
	if verbose {
		fmt.Println(cmdName+" cmd:", cmd.String())
	}

	cmdReader, err := cmd.StdoutPipe()
	if err != nil {
		log.Fatal(err)
	}
	cmd.Stderr = cmd.Stdout

	if err := cmd.Start(); err != nil {
		log.Fatal(err)
	}

	scanner := bufio.NewScanner(cmdReader)

	for scanner.Scan() {
		out := scanner.Text()
		if verbose {
			fmt.Println(cmdName + ": " + out)
		}
	}
	if err := scanner.Err(); err != nil {
		log.Fatal(err)
	}
}

// Executes a command with verbosity specified by CLI flag
func executeCommand(cmd *exec.Cmd, cmdName string) {
	executeCommandWithVerbosity(cmd, cmdName, *verbose)
}

type relayPacketsAction struct {
	ChainA  ChainID
	ChainB  ChainID
	Port    string
	Channel uint
}

func (tr TestConfig) relayPackets(
	action relayPacketsAction,
	verbose bool,
) {
	if tr.useGorelayer {
		tr.relayPacketsGorelayer(action, verbose)
	} else {
		tr.relayPacketsHermes(action, verbose)
	}
}

func (tr TestConfig) relayPacketsGorelayer(
	action relayPacketsAction,
	verbose bool,
) {
	pathName := tr.GetPathNameForGorelayer(action.ChainA, action.ChainB)

	// rly transact relay-packets [path-name] --channel [channel-id]
	//#nosec G204 -- Bypass linter warning for spawning subprocess with cmd arguments.
	cmd := exec.Command("docker", "exec", tr.containerConfig.InstanceName, "rly", "transact", "flush",
		pathName,
		"channel-"+fmt.Sprint(action.Channel),
	)
	if verbose {
		log.Println("relayPackets cmd:", cmd.String())
	}
	bz, err := cmd.CombinedOutput()
	if err != nil {
		log.Fatal(err, "\n", string(bz))
	}

	tr.waitBlocks(action.ChainA, 1, 30*time.Second)
	tr.waitBlocks(action.ChainB, 1, 30*time.Second)
}

func (tr TestConfig) relayPacketsHermes(
	action relayPacketsAction,
	verbose bool,
) {
	// hermes clear packets ibc0 transfer channel-13
	//#nosec G204 -- Bypass linter warning for spawning subprocess with cmd arguments.
	cmd := exec.Command("docker", "exec", tr.containerConfig.InstanceName, "hermes", "clear", "packets",
		"--chain", string(tr.chainConfigs[action.ChainA].ChainId),
		"--port", action.Port,
		"--channel", "channel-"+fmt.Sprint(action.Channel),
	)
	if verbose {
		log.Println("relayPackets cmd:", cmd.String())
	}

	bz, err := cmd.CombinedOutput()
	if err != nil {
		log.Fatal(err, "\n", string(bz))
	}

	tr.waitBlocks(action.ChainA, 1, 30*time.Second)
	tr.waitBlocks(action.ChainB, 1, 30*time.Second)
}

type relayRewardPacketsToProviderAction struct {
	ConsumerChain ChainID
	ProviderChain ChainID
	Port          string
	Channel       uint
}

func (tr TestConfig) relayRewardPacketsToProvider(
	action relayRewardPacketsToProviderAction,
	verbose bool,
) {
	blockPerDistribution, _ := strconv.ParseUint(strings.Trim(tr.getParam(action.ConsumerChain, Param{Subspace: "ccvconsumer", Key: "BlocksPerDistributionTransmission"}), "\""), 10, 64)
	currentBlock := uint64(tr.getBlockHeight(action.ConsumerChain))
	if currentBlock <= blockPerDistribution {
		tr.waitBlocks(action.ConsumerChain, uint(blockPerDistribution-currentBlock+1), 60*time.Second)
	}

	tr.relayPackets(relayPacketsAction{ChainA: action.ConsumerChain, ChainB: action.ProviderChain, Port: action.Port, Channel: action.Channel}, verbose)
	tr.waitBlocks(action.ProviderChain, 1, 10*time.Second)
}

type delegateTokensAction struct {
	Chain  ChainID
	From   ValidatorID
	To     ValidatorID
	Amount uint
}

func (tr TestConfig) delegateTokens(
	action delegateTokensAction,
	verbose bool,
) {
	toValCfg := tr.validatorConfigs[action.To]
	delegateAddr := toValCfg.ValoperAddress
	if action.Chain != ChainID("provi") && toValCfg.UseConsumerKey {
		delegateAddr = toValCfg.ConsumerValoperAddress
	}
	//#nosec G204 -- Bypass linter warning for spawning subprocess with cmd arguments.
	cmd := exec.Command("docker", "exec", tr.containerConfig.InstanceName, tr.chainConfigs[action.Chain].BinaryName,

		"tx", "staking", "delegate",
		delegateAddr,
		fmt.Sprint(action.Amount)+`stake`,

		`--from`, `validator`+fmt.Sprint(action.From),
		`--chain-id`, string(tr.chainConfigs[action.Chain].ChainId),
		`--home`, tr.getValidatorHome(action.Chain, action.From),
		`--node`, tr.getValidatorNode(action.Chain, action.From),
		`--keyring-backend`, `test`,
		`-y`,
	)

	if verbose {
		fmt.Println("delegate cmd:", cmd.String())
	}

	bz, err := cmd.CombinedOutput()
	if err != nil {
		log.Fatal(err, "\n", string(bz))
	}

	// wait for inclusion in a block -> '--broadcast-mode block' is deprecated
	tr.waitBlocks(action.Chain, 2, 10*time.Second)
}

type unbondTokensAction struct {
	Chain      ChainID
	Sender     ValidatorID
	UnbondFrom ValidatorID
	Amount     uint
}

func (tr TestConfig) unbondTokens(
	action unbondTokensAction,
	verbose bool,
) {
	unbondFrom := tr.validatorConfigs[action.UnbondFrom].ValoperAddress
	if tr.validatorConfigs[action.UnbondFrom].UseConsumerKey {
		unbondFrom = tr.validatorConfigs[action.UnbondFrom].ConsumerValoperAddress
	}

	//#nosec G204 -- Bypass linter warning for spawning subprocess with cmd arguments.
	cmd := exec.Command("docker", "exec", tr.containerConfig.InstanceName, tr.chainConfigs[action.Chain].BinaryName,

		"tx", "staking", "unbond",
		unbondFrom,
		fmt.Sprint(action.Amount)+`stake`,

		`--from`, `validator`+fmt.Sprint(action.Sender),
		`--chain-id`, string(tr.chainConfigs[action.Chain].ChainId),
		`--home`, tr.getValidatorHome(action.Chain, action.Sender),
		`--node`, tr.getValidatorNode(action.Chain, action.Sender),
		`--gas`, "900000",
		`--keyring-backend`, `test`,
		`-y`,
	)

	if verbose {
		fmt.Println("unbond cmd:", cmd.String())
	}

	bz, err := cmd.CombinedOutput()
	if err != nil {
		log.Fatal(err, "\n", string(bz))
	}

	// wait for inclusion in a block -> '--broadcast-mode block' is deprecated
	tr.waitBlocks(action.Chain, 2, 20*time.Second)
}

type cancelUnbondTokensAction struct {
	Chain     ChainID
	Delegator ValidatorID
	Validator ValidatorID
	Amount    uint
}

func (tr TestConfig) cancelUnbondTokens(
	action cancelUnbondTokensAction,
	verbose bool,
) {
	validator := tr.validatorConfigs[action.Validator].ValoperAddress
	if tr.validatorConfigs[action.Validator].UseConsumerKey {
		validator = tr.validatorConfigs[action.Validator].ConsumerValoperAddress
	}

	// get creation-height from state
	//#nosec G204 -- Bypass linter warning for spawning subprocess with cmd arguments.
	cmd := exec.Command("docker", "exec", tr.containerConfig.InstanceName, tr.chainConfigs[action.Chain].BinaryName,
		"q", "staking", "unbonding-delegation",
		tr.validatorConfigs[action.Delegator].DelAddress,
		validator,
		`--home`, tr.getValidatorHome(action.Chain, action.Delegator),
		`--node`, tr.getValidatorNode(action.Chain, action.Delegator),
		`-o`, `json`,
	)
	if verbose {
		fmt.Println("get unbonding delegations cmd:", cmd.String())
	}

	bz, err := cmd.CombinedOutput()
	if err != nil {
		log.Fatal(err, "\n", string(bz))
	}
	creationHeight := gjson.Get(string(bz), "entries.0.creation_height").Int()
	if creationHeight == 0 {
		log.Fatal("invalid creation height")
	}

	//#nosec G204 -- Bypass linter warning for spawning subprocess with cmd arguments.
	cmd = exec.Command("docker", "exec", tr.containerConfig.InstanceName, tr.chainConfigs[action.Chain].BinaryName,
		"tx", "staking", "cancel-unbond",
		validator,
		fmt.Sprint(action.Amount)+`stake`,
		fmt.Sprint(creationHeight),
		`--from`, `validator`+fmt.Sprint(action.Delegator),
		`--chain-id`, string(tr.chainConfigs[action.Chain].ChainId),
		`--home`, tr.getValidatorHome(action.Chain, action.Delegator),
		`--node`, tr.getValidatorNode(action.Chain, action.Delegator),
		`--gas`, "900000",
		`--keyring-backend`, `test`,
		`-o`, `json`,
		`-y`,
	)

	if verbose {
		fmt.Println("unbond cmd:", cmd.String())
	}

	bz, err = cmd.CombinedOutput()
	if err != nil {
		log.Fatal(err, "\n", string(bz))
	}

	// wait for inclusion in a block -> '--broadcast-mode block' is deprecated
	tr.waitBlocks(action.Chain, 2, 20*time.Second)
}

type redelegateTokensAction struct {
	Chain    ChainID
	Src      ValidatorID
	Dst      ValidatorID
	TxSender ValidatorID
	Amount   uint
}

func (tr TestConfig) redelegateTokens(action redelegateTokensAction, verbose bool) {
	srcCfg := tr.validatorConfigs[action.Src]
	dstCfg := tr.validatorConfigs[action.Dst]

	redelegateSrc := srcCfg.ValoperAddress
	if action.Chain != ChainID("provi") && srcCfg.UseConsumerKey {
		redelegateSrc = srcCfg.ConsumerValoperAddress
	}

	redelegateDst := dstCfg.ValoperAddress
	if action.Chain != ChainID("provi") && dstCfg.UseConsumerKey {
		redelegateDst = dstCfg.ConsumerValoperAddress
	}
	//#nosec G204 -- Bypass linter warning for spawning subprocess with cmd arguments.
	cmd := exec.Command("docker", "exec",
		tr.containerConfig.InstanceName,
		tr.chainConfigs[action.Chain].BinaryName,

		"tx", "staking", "redelegate",
		redelegateSrc,
		redelegateDst,
		fmt.Sprint(action.Amount)+`stake`,
		`--from`, `validator`+fmt.Sprint(action.TxSender),
		`--chain-id`, string(tr.chainConfigs[action.Chain].ChainId),
		`--home`, tr.getValidatorHome(action.Chain, action.TxSender),
		`--node`, tr.getValidatorNode(action.Chain, action.TxSender),
		// Need to manually set gas limit past default (200000), since redelegate has a lot of operations
		`--gas`, "900000",
		`--keyring-backend`, `test`,
		`-y`,
	)

	if verbose {
		fmt.Println("redelegate cmd:", cmd.String())
	}

	bz, err := cmd.CombinedOutput()
	if err != nil {
		log.Fatal(err, "\n", string(bz))
	}

	// wait for inclusion in a block -> '--broadcast-mode block' is deprecated
	tr.waitBlocks(action.Chain, 2, 10*time.Second)
}

type downtimeSlashAction struct {
	Chain     ChainID
	Validator ValidatorID
}

// takes a string representation of the private key like
// `{"address":"DF090A4880B54CD57B2A79E64D9E969BD7514B09","pub_key":{"type":"tendermint/PubKeyEd25519","value":"ujY14AgopV907IYgPAk/5x8c9267S4fQf89nyeCPTes="},"priv_key":{"type":"tendermint/PrivKeyEd25519","value":"TRJgf7lkTjs/sj43pyweEOanyV7H7fhnVivOi0A4yjW6NjXgCCilX3TshiA8CT/nHxz3brtLh9B/z2fJ4I9N6w=="}}`
// and returns the value of the "address" field
func (tr TestConfig) getValidatorKeyAddressFromString(keystring string) string {
	var key struct {
		Address string `json:"address"`
	}
	err := json.Unmarshal([]byte(keystring), &key)
	if err != nil {
		log.Fatal(err)
	}
	return key.Address
}

func (tr TestConfig) invokeDowntimeSlash(action downtimeSlashAction, verbose bool) {
	// Bring validator down
	tr.setValidatorDowntime(action.Chain, action.Validator, true, verbose)
	// Wait appropriate amount of blocks for validator to be slashed
	tr.waitBlocks(action.Chain, 10, 3*time.Minute)
	// Bring validator back up
	tr.setValidatorDowntime(action.Chain, action.Validator, false, verbose)
}

// Sets validator downtime by setting the virtual ethernet interface of a node to "up" or "down"
func (tr TestConfig) setValidatorDowntime(chain ChainID, validator ValidatorID, down, verbose bool) {
	var lastArg string
	if down {
		lastArg = "down"
	} else {
		lastArg = "up"
	}

	if tr.useCometmock {
		// send set_signing_status either to down or up for validator
		validatorPrivateKeyAddress := tr.GetValidatorPrivateKeyAddress(chain, validator)

		method := "set_signing_status"
		params := fmt.Sprintf(`{"private_key_address":"%s","status":"%s"}`, validatorPrivateKeyAddress, lastArg)
		address := tr.getQueryNodeRPCAddress(chain)

		tr.curlJsonRPCRequest(method, params, address)
		tr.waitBlocks(chain, 1, 10*time.Second)
		return
	}

	//#nosec G204 -- Bypass linter warning for spawning subprocess with cmd arguments.
	cmd := exec.Command(
		"docker",
		"exec",
		tr.containerConfig.InstanceName,
		"ip",
		"link",
		"set",
		string(chain)+"-"+string(validator)+"-out",
		lastArg,
	)

	if verbose {
		fmt.Println("toggle downtime cmd:", cmd.String())
	}

	bz, err := cmd.CombinedOutput()
	if err != nil {
		log.Fatal(err, "\n", string(bz))
	}
}

func (tr TestConfig) GetValidatorPrivateKeyAddress(chain ChainID, validator ValidatorID) string {
	var validatorPrivateKeyAddress string
	if chain == ChainID("provi") {
		validatorPrivateKeyAddress = tr.getValidatorKeyAddressFromString(tr.validatorConfigs[validator].PrivValidatorKey)
	} else {
		var valAddressString string
		if tr.validatorConfigs[validator].UseConsumerKey {
			valAddressString = tr.validatorConfigs[validator].ConsumerPrivValidatorKey
		} else {
			valAddressString = tr.validatorConfigs[validator].PrivValidatorKey
		}
		validatorPrivateKeyAddress = tr.getValidatorKeyAddressFromString(valAddressString)
	}
	return validatorPrivateKeyAddress
}

type unjailValidatorAction struct {
	Provider  ChainID
	Validator ValidatorID
}

// Sends an unjail transaction to the provider chain
func (tr TestConfig) unjailValidator(action unjailValidatorAction, verbose bool) {
	// wait until downtime_jail_duration has elapsed, to make sure the validator can be unjailed
	tr.WaitTime(61 * time.Second)

	//#nosec G204 -- Bypass linter warning for spawning subprocess with cmd arguments.
	cmd := exec.Command("docker", "exec",
		tr.containerConfig.InstanceName,
		tr.chainConfigs[action.Provider].BinaryName,
		"tx", "slashing", "unjail",
		// Validator is sender here
		`--from`, `validator`+fmt.Sprint(action.Validator),
		`--chain-id`, string(tr.chainConfigs[action.Provider].ChainId),
		`--home`, tr.getValidatorHome(action.Provider, action.Validator),
		`--node`, tr.getValidatorNode(action.Provider, action.Validator),
		`--gas`, "900000",
		`--keyring-backend`, `test`,
		`-y`,
	)

	if verbose {
		fmt.Println("unjail cmd:", cmd.String())
	}

	bz, err := cmd.CombinedOutput()
	if err != nil {
		log.Fatal(err, "\n", string(bz))
	}

	// wait for 1 blocks to make sure that tx got included
	// in a block and packets committed before proceeding
	tr.waitBlocks(action.Provider, 2, time.Minute)
}

type registerRepresentativeAction struct {
	Chain           ChainID
	Representatives []ValidatorID
	Stakes          []uint
}

func (tr TestConfig) registerRepresentative(
	action registerRepresentativeAction,
	verbose bool,
) {
	var wg sync.WaitGroup
	for i, val := range action.Representatives {
		wg.Add(1)
		stake := action.Stakes[i]
		go func(val ValidatorID, stake uint) {
			defer wg.Done()

			//#nosec G204 -- Bypass linter warning for spawning subprocess with pubKeycmd arguments.
			pubKeycmd := exec.Command("docker", "exec", tr.containerConfig.InstanceName, tr.chainConfigs[action.Chain].BinaryName,
				"tendermint", "show-validator",
				`--home`, tr.getValidatorHome(action.Chain, val),
			)

			bzPubKey, err := pubKeycmd.CombinedOutput()
			if err != nil {
				log.Fatal(err, "\n", string(bzPubKey))
			}

			//#nosec G204 -- Bypass linter warning for spawning subprocess with cmd arguments.
			bz, err := exec.Command("docker", "exec", tr.containerConfig.InstanceName, tr.chainConfigs[action.Chain].BinaryName,
				"tx", "staking", "create-validator",
				`--amount`, fmt.Sprint(stake)+"stake",
				`--pubkey`, string(bzPubKey),
				`--moniker`, fmt.Sprint(val),
				`--commission-rate`, "0.1",
				`--commission-max-rate`, "0.2",
				`--commission-max-change-rate`, "0.01",
				`--min-self-delegation`, "1",
				`--from`, `validator`+fmt.Sprint(val),
				`--chain-id`, string(tr.chainConfigs[action.Chain].ChainId),
				`--home`, tr.getValidatorHome(action.Chain, val),
				`--node`, tr.getValidatorNode(action.Chain, val),
				`--keyring-backend`, `test`,
				`-y`,
			).CombinedOutput()
			if err != nil {
				log.Fatal(err, "\n", string(bz))
			}

			// wait for inclusion in a block -> '--broadcast-mode block' is deprecated
			tr.waitBlocks(action.Chain, 1, 10*time.Second)
		}(val, stake)
	}

	wg.Wait()
}

type submitChangeRewardDenomsProposalAction struct {
	Denom   string
	Deposit uint
	From    ValidatorID
}

func (tr TestConfig) submitChangeRewardDenomsProposal(action submitChangeRewardDenomsProposalAction, verbose bool) {
	providerChain := tr.chainConfigs[ChainID("provi")]

	prop := client.ChangeRewardDenomsProposalJSON{
		Summary: "Change reward denoms",
		ChangeRewardDenomsProposal: types.ChangeRewardDenomsProposal{
			Title:          "Change reward denoms",
			Description:    "Change reward denoms",
			DenomsToAdd:    []string{action.Denom},
			DenomsToRemove: []string{"stake"},
		},
		Deposit: fmt.Sprint(action.Deposit) + `stake`,
	}

	bz, err := json.Marshal(prop)
	if err != nil {
		log.Fatal(err)
	}

	jsonStr := string(bz)
	if strings.Contains(jsonStr, "'") {
		log.Fatal("prop json contains single quote")
	}

	//#nosec G204 -- Bypass linter warning for spawning subprocess with cmd arguments.
	bz, err = exec.Command("docker", "exec", tr.containerConfig.InstanceName,
		"/bin/bash", "-c", fmt.Sprintf(`echo '%s' > %s`, jsonStr, "/change-reward-denoms-proposal.json")).CombinedOutput()

	if err != nil {
		log.Fatal(err, "\n", string(bz))
	}

	//#nosec G204 -- Bypass linter warning for spawning subprocess with cmd arguments.
	// CHANGE REWARDS DENOM PROPOSAL
	bz, err = exec.Command("docker", "exec", tr.containerConfig.InstanceName, providerChain.BinaryName,
		"tx", "gov", "submit-legacy-proposal", "change-reward-denoms", "/change-reward-denoms-proposal.json",
		`--from`, `validator`+fmt.Sprint(action.From),
		`--chain-id`, string(providerChain.ChainId),
		`--home`, tr.getValidatorHome(providerChain.ChainId, action.From),
		`--node`, tr.getValidatorNode(providerChain.ChainId, action.From),
		`--gas`, "9000000",
		`--keyring-backend`, `test`,
		`-y`,
	).CombinedOutput()

	if err != nil {
		log.Fatal(err, "\n", string(bz))
	}

	// wait for inclusion in a block -> '--broadcast-mode block' is deprecated
	tr.waitBlocks(ChainID("provi"), 2, 30*time.Second)
}

// Creates an additional node on selected chain
// by copying an existing validator's home folder
//
// Steps needed to double sign:
// - copy existing validator's state and configs
// - use existing priv_validator_key.json
// - use new node_key.json (otherwise node gets rejected)
// - reset priv_validator_state.json to initial values
// - start the new node
// Double sign should be registered within couple blocks.
type doublesignSlashAction struct {
	// start another node for this Validator
	Validator ValidatorID
	Chain     ChainID
}

func (tr TestConfig) invokeDoublesignSlash(
	action doublesignSlashAction,
	verbose bool,
) {
	if !tr.useCometmock {
		chainConfig := tr.chainConfigs[action.Chain]
		//#nosec G204 -- Bypass linter warning for spawning subprocess with cmd arguments.
		bz, err := exec.Command("docker", "exec", tr.containerConfig.InstanceName, "/bin/bash",
			"/testnet-scripts/cause-doublesign.sh", chainConfig.BinaryName, string(action.Validator),
			string(chainConfig.ChainId), chainConfig.IpPrefix).CombinedOutput()
		if err != nil {
			log.Fatal(err, "\n", string(bz))
		}
		tr.waitBlocks("provi", 10, 2*time.Minute)
	} else { // tr.useCometMock
		validatorPrivateKeyAddress := tr.GetValidatorPrivateKeyAddress(action.Chain, action.Validator)

		method := "cause_double_sign"
		params := fmt.Sprintf(`{"private_key_address":"%s"}`, validatorPrivateKeyAddress)

		address := tr.getQueryNodeRPCAddress(action.Chain)

		tr.curlJsonRPCRequest(method, params, address)
		tr.waitBlocks(action.Chain, 1, 10*time.Second)
		return
	}
}

// Cause light client attack evidence for a certain validator to appear on the given chain.
// The evidence will look like the validator equivocated to a light client.
// See https://github.com/cometbft/cometbft/tree/main/spec/light-client/accountability
// for more information about light client attacks.
type lightClientEquivocationAttackAction struct {
	Validator ValidatorID
	Chain     ChainID
}

func (tr TestConfig) lightClientEquivocationAttack(
	action lightClientEquivocationAttackAction,
	verbose bool,
) {
	tr.lightClientAttack(action.Validator, action.Chain, LightClientEquivocationAttack)
}

// Cause light client attack evidence for a certain validator to appear on the given chain.
// The evidence will look like the validator tried to perform an amnesia attack.
// See https://github.com/cometbft/cometbft/tree/main/spec/light-client/accountability
// for more information about light client attacks.
type lightClientAmnesiaAttackAction struct {
	Validator ValidatorID
	Chain     ChainID
}

func (tr TestConfig) lightClientAmnesiaAttack(
	action lightClientAmnesiaAttackAction,
	verbose bool,
) {
	tr.lightClientAttack(action.Validator, action.Chain, LightClientAmnesiaAttack)
}

// Cause light client attack evidence for a certain validator to appear on the given chain.
// The evidence will look like the validator tried to perform a lunatic attack.
// See https://github.com/cometbft/cometbft/tree/main/spec/light-client/accountability
// for more information about light client attacks.
type lightClientLunaticAttackAction struct {
	Validator ValidatorID
	Chain     ChainID
}

func (tr TestConfig) lightClientLunaticAttack(
	action lightClientLunaticAttackAction,
	verbose bool,
) {
	tr.lightClientAttack(action.Validator, action.Chain, LightClientLunaticAttack)
}

type LightClientAttackType string

const (
	LightClientEquivocationAttack LightClientAttackType = "Equivocation"
	LightClientAmnesiaAttack      LightClientAttackType = "Amnesia"
	LightClientLunaticAttack      LightClientAttackType = "Lunatic"
)

func (tr TestConfig) lightClientAttack(
	validator ValidatorID,
	chain ChainID,
	attackType LightClientAttackType,
) {
	if !tr.useCometmock {
		log.Fatal("light client attack is only supported with CometMock")
	}
	validatorPrivateKeyAddress := tr.GetValidatorPrivateKeyAddress(chain, validator)

	method := "cause_light_client_attack"
	params := fmt.Sprintf(`{"private_key_address":"%s", "misbehaviour_type": "%s"}`, validatorPrivateKeyAddress, attackType)

	address := tr.getQueryNodeRPCAddress(chain)

	tr.curlJsonRPCRequest(method, params, address)
	tr.waitBlocks(chain, 1, 10*time.Second)
}

type assignConsumerPubKeyAction struct {
	Chain          ChainID
	Validator      ValidatorID
	ConsumerPubkey string
	// ReconfigureNode will change keys the node uses and restart
	ReconfigureNode bool
	// executing the action should raise an error
	ExpectError   bool
	ExpectedError string
}

func (tr TestConfig) assignConsumerPubKey(action assignConsumerPubKeyAction, verbose bool) {
	valCfg := tr.validatorConfigs[action.Validator]

	// Note: to get error response reported back from this command '--gas auto' needs to be set.
	gas := "auto"
	// Unfortunately, --gas auto does not work with CometMock. so when using CometMock, just use --gas 9000000 then
	if tr.useCometmock {
		gas = "9000000"
	}
	assignKey := fmt.Sprintf(
		`%s tx provider assign-consensus-key %s '%s' --from validator%s --chain-id %s --home %s --node %s --gas %s --keyring-backend test -y -o json`,
		tr.chainConfigs[ChainID("provi")].BinaryName,
		string(tr.chainConfigs[action.Chain].ChainId),
		action.ConsumerPubkey,
		action.Validator,
		tr.chainConfigs[ChainID("provi")].ChainId,
		tr.getValidatorHome(ChainID("provi"), action.Validator),
		tr.getValidatorNode(ChainID("provi"), action.Validator),
		gas,
	)

	//#nosec G204 -- Bypass linter warning for spawning subprocess with cmd arguments.
	cmd := exec.Command("docker", "exec",
		tr.containerConfig.InstanceName,
		"/bin/bash", "-c",
		assignKey,
	)

	if verbose {
		fmt.Println("assignConsumerPubKey cmd:", cmd.String())
	}

	bz, err := cmd.CombinedOutput()
	if err != nil && !action.ExpectError {
		log.Fatalf("unexpected error during key assignment - output: %s, err: %s", string(bz), err)
	}

	if action.ExpectError && !tr.useCometmock { // error report ony works with --gas auto, which does not work with CometMock, so ignore
		if err == nil || !strings.Contains(string(bz), action.ExpectedError) {
			log.Fatalf("expected error not raised: expected: '%s', got '%s'", action.ExpectedError, (bz))
		}

		if verbose {
			fmt.Printf("got expected error during key assignment | err: %s | output: %s \n", err, string(bz))
		}
	}

	// node was started with provider key
	// we swap the nodes's keys for consumer keys and restart it
	if action.ReconfigureNode {
		//#nosec G204 -- Bypass linter warning for spawning subprocess with cmd arguments.
		configureNodeCmd := exec.Command("docker", "exec", tr.containerConfig.InstanceName, "/bin/bash",
			"/testnet-scripts/reconfigure-node.sh", tr.chainConfigs[action.Chain].BinaryName,
			string(action.Validator), string(action.Chain),
			tr.chainConfigs[action.Chain].IpPrefix, valCfg.IpSuffix,
			valCfg.ConsumerMnemonic, valCfg.ConsumerPrivValidatorKey,
			valCfg.ConsumerNodeKey,
		)

		if verbose {
			fmt.Println("assignConsumerPubKey - reconfigure node cmd:", configureNodeCmd.String())
		}

		cmdReader, err := configureNodeCmd.StdoutPipe()
		if err != nil {
			log.Fatal(err)
		}
		configureNodeCmd.Stderr = configureNodeCmd.Stdout

		if err := configureNodeCmd.Start(); err != nil {
			log.Fatal(err)
		}

		scanner := bufio.NewScanner(cmdReader)

		for scanner.Scan() {
			out := scanner.Text()
			if verbose {
				fmt.Println("assign key - reconfigure: " + out)
			}
			if out == done {
				break
			}
		}
		if err := scanner.Err(); err != nil {
			log.Fatal(err)
		}

		// TODO: @MSalopek refactor this so test config is not changed at runtime
		// make the validator use consumer key
		// @POfftermatt I am currently using this for downtime slashing with cometmock
		// (I need to find the currently used validator key address)Í
		valCfg.UseConsumerKey = true
		tr.validatorConfigs[action.Validator] = valCfg
	}

	// wait for inclusion in a block -> '--broadcast-mode block' is deprecated
	tr.waitBlocks(ChainID("provi"), 2, 30*time.Second)
}

// slashThrottleDequeueAction polls slash queue sizes until nextQueueSize is achieved
type slashThrottleDequeueAction struct {
	Chain            ChainID
	CurrentQueueSize int
	NextQueueSize    int
	// panic if Timeout is exceeded
	Timeout time.Duration
}

<<<<<<< HEAD
func (tr TestConfig) waitForSlashThrottleDequeue(
	action slashThrottleDequeue,
=======
func (tr TestRun) waitForSlashThrottleDequeue(
	action slashThrottleDequeueAction,
>>>>>>> 3d4627b7
	verbose bool,
) {
	timeout := time.Now().Add(action.Timeout)
	initialGlobalQueueSize := int(tr.getGlobalSlashQueueSize())

	if initialGlobalQueueSize != action.CurrentQueueSize {
		panic(fmt.Sprintf("wrong initial queue size: %d - expected global queue: %d\n", initialGlobalQueueSize, action.CurrentQueueSize))
	}
	for {
		globalQueueSize := int(tr.getGlobalSlashQueueSize())
		chainQueueSize := int(tr.getConsumerChainPacketQueueSize(action.Chain))
		if verbose {
			fmt.Printf("waiting for packed queue size to reach: %d - current: %d\n", action.NextQueueSize, globalQueueSize)
		}

		// check if global queue size is equal to chain queue size
		if globalQueueSize == chainQueueSize && globalQueueSize == action.NextQueueSize { //nolint:gocritic // this is the comparison that we want here.
			break
		}

		if time.Now().After(timeout) {
			panic(fmt.Sprintf("\n\n\nwaitForSlashThrottleDequeue method has timed out after: %s\n\n", action.Timeout))
		}

		time.Sleep(500 * time.Millisecond)
	}
	// wair for 2 blocks to be created
	// allowing the jailing to be incorporated into voting power
	tr.waitBlocks(action.Chain, 2, time.Minute)
}

func uintPointer(i uint) *uint {
	return &i
}

// GetPathNameForGorelayer returns the name of the path between two given chains used by Gorelayer.
// Since paths are bidirectional, we need either chain to be able to be provided as first or second argument
// and still return the same name, so we sort the chain names alphabetically.
func (tr TestConfig) GetPathNameForGorelayer(chainA, chainB ChainID) string {
	var pathName string
	if string(chainA) < string(chainB) {
		pathName = string(chainA) + "-" + string(chainB)
	} else {
		pathName = string(chainB) + "-" + string(chainA)
	}

	return pathName
}

// WaitTime waits for the given duration.
// To make sure that the new timestamp is visible on-chain, it also waits until at least one block has been
// produced on each chain after waiting.
// The CometMock version of this takes a pointer to the TestConfig as it needs to manipulate
// information in the testrun that stores how much each chain has waited, to keep times in sync.
// Be careful that all functions calling WaitTime should therefore also take a pointer to the TestConfig.
func (tr *TestConfig) WaitTime(duration time.Duration) {
	if !tr.useCometmock {
		time.Sleep(duration)
	} else {
		tr.timeOffset += duration
		for chain, running := range tr.runningChains {
			if !running {
				continue
			}
			tr.AdvanceTimeForChain(chain, duration)
			tr.waitBlocks(chain, 1, 2*time.Second)
		}
	}
}

func (tr TestConfig) AdvanceTimeForChain(chain ChainID, duration time.Duration) {
	// cometmock avoids sleeping, and instead advances time for all chains
	method := "advance_time"
	params := fmt.Sprintf(`{"duration_in_seconds": "%d"}`, int(math.Ceil(duration.Seconds())))

	address := tr.getQueryNodeRPCAddress(chain)

	tr.curlJsonRPCRequest(method, params, address)

	// wait for 1 block of the chain to get a block with the advanced timestamp
	tr.waitBlocks(chain, 1, time.Minute)
}<|MERGE_RESOLUTION|>--- conflicted
+++ resolved
@@ -2054,13 +2054,8 @@
 	Timeout time.Duration
 }
 
-<<<<<<< HEAD
 func (tr TestConfig) waitForSlashThrottleDequeue(
-	action slashThrottleDequeue,
-=======
-func (tr TestRun) waitForSlashThrottleDequeue(
 	action slashThrottleDequeueAction,
->>>>>>> 3d4627b7
 	verbose bool,
 ) {
 	timeout := time.Now().Add(action.Timeout)
