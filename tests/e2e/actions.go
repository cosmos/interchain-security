--- conflicted
+++ resolved
@@ -291,7 +291,6 @@
 	bz, err = target.ExecCommand(
 		"/bin/bash", "-c", fmt.Sprintf(`echo '%s' > %s`, jsonStr, "/temp-proposal.json"),
 	).CombinedOutput()
-
 	if err != nil {
 		log.Fatal(err, "\n", string(bz))
 	}
@@ -308,7 +307,6 @@
 		`--keyring-backend`, `test`,
 		`-y`,
 	).CombinedOutput()
-
 	if err != nil {
 		log.Fatal(err, "\n", string(bz))
 	}
@@ -351,7 +349,6 @@
 
 	bz, err = target.ExecCommand(
 		"/bin/bash", "-c", fmt.Sprintf(`echo '%s' > %s`, jsonStr, "/temp-proposal.json")).CombinedOutput()
-
 	if err != nil {
 		log.Fatal(err, "\n", string(bz))
 	}
@@ -368,7 +365,6 @@
 		`--keyring-backend`, `test`,
 		`-y`,
 	).CombinedOutput()
-
 	if err != nil {
 		log.Fatal(err, "\n", string(bz))
 	}
@@ -427,7 +423,6 @@
 	bz, err = target.ExecCommand(
 		"/bin/bash", "-c", fmt.Sprintf(`echo '%s' > %s`, jsonStr, "/params-proposal.json"),
 	).CombinedOutput()
-
 	if err != nil {
 		log.Fatal(err, "\n", string(bz))
 	}
@@ -564,7 +559,7 @@
 		panic(fmt.Sprintf("failed writing ccv consumer file : %v", err))
 	}
 	defer file.Close()
-	err = os.WriteFile(file.Name(), genesis, 0600)
+	err = os.WriteFile(file.Name(), genesis, 0o600)
 	if err != nil {
 		log.Fatalf("Failed writing consumer genesis to file: %v", err)
 	}
@@ -875,7 +870,6 @@
 		"--chain", string(tr.chainConfigs[action.Chain].ChainId),
 		"--mnemonic-file", "/root/.hermes/mnemonic.txt",
 	).CombinedOutput()
-
 	if err != nil {
 		log.Fatal(err, "\n", string(bz))
 	}
@@ -1307,12 +1301,9 @@
 	target ExecutionTarget,
 	verbose bool,
 ) {
-<<<<<<< HEAD
-=======
 	// Because `.app_state.provider.params.blocks_per_epoch` is set to 3 in the E2E tests, we wait 3 blocks
 	// before relaying the packets to guarantee that at least one epoch passes and hence any `VSCPacket`s get
 	// queued and are subsequently relayed.
->>>>>>> ff578dad
 	tr.waitBlocks(action.ChainA, 3, 90*time.Second)
 	tr.waitBlocks(action.ChainB, 3, 90*time.Second)
 
@@ -1340,12 +1331,9 @@
 	target ExecutionTarget,
 	verbose bool,
 ) {
-<<<<<<< HEAD
-=======
 	// Because `.app_state.provider.params.blocks_per_epoch` is set to 3 in the E2E tests, we wait 3 blocks
 	// before relaying the packets to guarantee that at least one epoch passes and hence any `VSCPacket`s get
 	// queued and are subsequently relayed.
->>>>>>> ff578dad
 	tr.waitBlocks(action.ChainA, 3, 90*time.Second)
 	tr.waitBlocks(action.ChainB, 3, 90*time.Second)
 
@@ -1843,7 +1831,6 @@
 
 	bz, err = target.ExecCommand(
 		"/bin/bash", "-c", fmt.Sprintf(`echo '%s' > %s`, jsonStr, "/change-reward-denoms-proposal.json")).CombinedOutput()
-
 	if err != nil {
 		log.Fatal(err, "\n", string(bz))
 	}
@@ -1859,7 +1846,6 @@
 		`--keyring-backend`, `test`,
 		`-y`,
 	).CombinedOutput()
-
 	if err != nil {
 		log.Fatal(err, "\n", string(bz))
 	}
