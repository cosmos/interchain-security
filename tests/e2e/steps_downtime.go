package main

import "time"

// stepsDowntime tests validator jailing and slashing.
//
// Note: These steps are not affected by slash packet throttling since
// only one consumer initiated slash is implemented. Throttling is also
// pseudo-disabled in this test by setting the slash meter replenish
// fraction to 1.0 in the config file.
//
// No slashing should occur for downtime slash initiated from the consumer chain
// validators will simply be jailed in those cases
// If an infraction is committed on the provider chain then the validator will be slashed
func stepsDowntime(consumerName string) []Step {
	return []Step{
		{
			action: downtimeSlashAction{
				chain:     chainID(consumerName),
				validator: validatorID("bob"),
			},
			state: State{
				// validator should be slashed on consumer, powers not affected on either chain yet
				chainID("provi"): ChainState{
					ValPowers: &map[validatorID]uint{
						validatorID("alice"): 509,
						validatorID("bob"):   500,
						validatorID("carol"): 501,
					},
				},
				chainID(consumerName): ChainState{
					ValPowers: &map[validatorID]uint{
						validatorID("alice"): 509,
						validatorID("bob"):   500,
						validatorID("carol"): 501,
					},
				},
			},
		},
		{
			action: relayPacketsAction{
				chainA:  chainID("provi"),
				chainB:  chainID(consumerName),
				port:    "provider",
				channel: 0,
			},
			state: State{
				chainID("provi"): ChainState{
					ValPowers: &map[validatorID]uint{
						validatorID("alice"): 509,
						// Downtime jailing and corresponding voting power change are processed by provider
						validatorID("bob"):   0,
						validatorID("carol"): 501,
					},
				},
				chainID(consumerName): ChainState{
					ValPowers: &map[validatorID]uint{
						validatorID("alice"): 509,
						// Bob's stake may or may not be slashed at this point depending on comet vs cometmock
						// See https://github.com/cosmos/interchain-security/issues/1304
						validatorID("carol"): 501,
					},
				},
			},
		},
		// A block is incremented each action, hence why VSC is committed on provider,
		// and can now be relayed as packet to consumer
		{
			action: relayPacketsAction{
				chainA:  chainID("provi"),
				chainB:  chainID(consumerName),
				port:    "provider",
				channel: 0,
			},
			state: State{
				chainID(consumerName): ChainState{
					ValPowers: &map[validatorID]uint{
						validatorID("alice"): 509,
						// VSC now seen on consumer
						validatorID("bob"):   0,
						validatorID("carol"): 501,
					},
				},
			},
		},
		{
			action: unjailValidatorAction{
				provider:  chainID("provi"),
				validator: validatorID("bob"),
			},
			state: State{
				chainID("provi"): ChainState{
					ValPowers: &map[validatorID]uint{
						validatorID("alice"): 509,
						// bob's stake should not be slashed
						// since the slash was initiated from consumer
						validatorID("bob"):   500,
						validatorID("carol"): 501,
					},
				},
				chainID(consumerName): ChainState{
					ValPowers: &map[validatorID]uint{
						validatorID("alice"): 509,
						validatorID("bob"):   0,
						validatorID("carol"): 501,
					},
				},
			},
		},
		{
			action: relayPacketsAction{
				chainA:  chainID("provi"),
				chainB:  chainID(consumerName),
				port:    "provider",
				channel: 0,
			},
			state: State{
				chainID(consumerName): ChainState{
					ValPowers: &map[validatorID]uint{
						validatorID("alice"): 509,
						// bob's stake should not be slashed
						// since the slash was initiated from consumer
						validatorID("bob"):   500,
						validatorID("carol"): 501,
					},
				},
			},
		},
		// Now we test provider initiated downtime/slashing
		{
			action: downtimeSlashAction{
				chain:     chainID("provi"),
				validator: validatorID("carol"),
			},
			state: State{
				chainID("provi"): ChainState{
					ValPowers: &map[validatorID]uint{
						// Non faulty validators still maintain just above 2/3 power here
						validatorID("alice"): 509,
						validatorID("bob"):   500,
						// Carol's stake should be slashed and jailed
						// downtime slash was initiated from provider
						validatorID("carol"): 0,
					},
				},
				chainID(consumerName): ChainState{
					ValPowers: &map[validatorID]uint{
						validatorID("alice"): 509,
						validatorID("bob"):   500,
						validatorID("carol"): 501,
					},
				},
			},
		},
		{
			action: relayPacketsAction{
				chainA:  chainID("provi"),
				chainB:  chainID(consumerName),
				port:    "provider",
				channel: 0,
			},
			state: State{
				chainID(consumerName): ChainState{
					ValPowers: &map[validatorID]uint{
						validatorID("alice"): 509,
						validatorID("bob"):   500,
						validatorID("carol"): 0,
					},
				},
			},
		},
		{
			action: unjailValidatorAction{
				provider:  chainID("provi"),
				validator: validatorID("carol"),
			},
			state: State{
				chainID("provi"): ChainState{
					ValPowers: &map[validatorID]uint{
						validatorID("alice"): 509,
						validatorID("bob"):   500,
						validatorID("carol"): 495,
					},
				},
				chainID(consumerName): ChainState{
					ValPowers: &map[validatorID]uint{
						validatorID("alice"): 509,
						validatorID("bob"):   500,
						validatorID("carol"): 0,
					},
				},
			},
		},
		{
			action: relayPacketsAction{
				chainA:  chainID("provi"),
				chainB:  chainID(consumerName),
				port:    "provider",
				channel: 0,
			},
			state: State{
				chainID(consumerName): ChainState{
					ValPowers: &map[validatorID]uint{
						validatorID("alice"): 509,
						validatorID("bob"):   500,
						validatorID("carol"): 495,
					},
				},
			},
		},
	}
}

// stepsDowntimeWithOptOut returns steps validating that alice can incur downtime
// and not be slashed/jailed, since her voting power is less than 5% of the total.
//
// Note: 60 / (60 + 500 + 950) ~= 0.04
func stepsDowntimeWithOptOut(consumerName string) []Step {
	return []Step{
		{
			action: downtimeSlashAction{
				chain:     chainID(consumerName),
				validator: validatorID("alice"),
			},
			state: State{
				// powers not affected on either chain
				chainID("provi"): ChainState{
					ValPowers: &map[validatorID]uint{
						validatorID("alice"): 60,
						validatorID("bob"):   500,
						validatorID("carol"): 950,
					},
				},
				chainID(consumerName): ChainState{
					ValPowers: &map[validatorID]uint{
						validatorID("alice"): 60,
						validatorID("bob"):   500,
						validatorID("carol"): 950,
					},
				},
			},
		},
		{
			action: relayPacketsAction{
				chainA:  chainID("provi"),
				chainB:  chainID(consumerName),
				port:    "provider",
				channel: 0,
			},
			state: State{
				chainID("provi"): ChainState{
					ValPowers: &map[validatorID]uint{
						// alice is not slashed or jailed due to soft opt out
						validatorID("alice"): 60,
						validatorID("bob"):   500,
						validatorID("carol"): 950,
					},
				},
				chainID(consumerName): ChainState{
					ValPowers: &map[validatorID]uint{
						validatorID("alice"): 60,
						validatorID("bob"):   500,
						validatorID("carol"): 950,
					},
				},
			},
		},
	}
}

// stepsThrottledDowntime creates two consumer initiated downtime slash events and relays packets
// No slashing should occur since the downtime slash was initiated from the consumer chain
// Validators will simply be jailed
func stepsThrottledDowntime(consumerName string) []Step {
	return []Step{
		{
			action: downtimeSlashAction{
				chain:     chainID(consumerName),
				validator: validatorID("bob"),
			},
			state: State{
				// slash packet queued for bob on consumer, but powers not affected on either chain yet
				chainID("provi"): ChainState{
					ValPowers: &map[validatorID]uint{
						validatorID("alice"): 511,
						validatorID("bob"):   500,
						validatorID("carol"): 500,
					},
				},
				chainID(consumerName): ChainState{
					ValPowers: &map[validatorID]uint{
						validatorID("alice"): 511,
						validatorID("bob"):   500,
						validatorID("carol"): 500,
					},
					PendingPacketQueueSize: uintPtr(1), // bob's downtime slash packet is queued
				},
			},
		},
		// Relay packets so bob is jailed on provider,
		// and consumer receives ack that provider recv the downtime slash.
		// The latter is necessary for the consumer to send the second downtime slash.
		{
			action: relayPacketsAction{
				chainA:  chainID("provi"),
				chainB:  chainID(consumerName),
				port:    "provider",
				channel: 0,
			},
			state: State{
				chainID("provi"): ChainState{
					ValPowers: &map[validatorID]uint{
						validatorID("alice"): 511,
						validatorID("bob"):   0, // bob is jailed
						validatorID("carol"): 500,
					},
				},
				chainID(consumerName): ChainState{
					// VSC packet applying jailing is not yet relayed to consumer
					ValPowers: &map[validatorID]uint{
						validatorID("alice"): 511,
						validatorID("bob"):   500,
						validatorID("carol"): 500,
					},
					PendingPacketQueueSize: uintPtr(0), // slash packet handled ack clears consumer queue
				},
			},
		},
		// Invoke carol downtime slash on consumer
		{
			action: downtimeSlashAction{
				chain:     chainID(consumerName),
				validator: validatorID("carol"),
			},
			state: State{
				chainID("provi"): ChainState{
					ValPowers: &map[validatorID]uint{
						validatorID("alice"): 511,
						validatorID("bob"):   0,
						validatorID("carol"): 500,
					},
				},
				chainID(consumerName): ChainState{
					ValPowers: &map[validatorID]uint{
						validatorID("alice"): 511,
<<<<<<< HEAD
						validatorID("bob"):   500, // VSC packet applying bob jailing is not yet relayed to consumer
=======
						validatorID("bob"):   500, // VSC packet jailing bob is not yet relayed to consumer
>>>>>>> 727e731c
						validatorID("carol"): 500,
					},
					PendingPacketQueueSize: uintPtr(1), // carol's downtime slash packet is queued
				},
			},
		},
		{
			action: relayPacketsAction{
				chainA:  chainID("provi"),
				chainB:  chainID(consumerName),
				port:    "provider",
				channel: 0,
			},
			state: State{
				chainID("provi"): ChainState{
					ValPowers: &map[validatorID]uint{
						validatorID("alice"): 511,
						validatorID("bob"):   0,
						validatorID("carol"): 500, // slash packet for carol recv by provider, carol not slashed due to throttling
					},
				},
				chainID(consumerName): ChainState{
					ValPowers: &map[validatorID]uint{
						validatorID("alice"): 511,
						validatorID("bob"):   0, // VSC packet applying bob jailing is also relayed and recv by consumer
						validatorID("carol"): 500,
					},
					PendingPacketQueueSize: uintPtr(1), // slash packet bounced ack keeps carol's downtime slash packet queued
				},
			},
		},
		// TODO(Shawn): Improve this test to have the consumer retry it's downtime slash, and to assert queue size on consumer.
		// See https://github.com/cosmos/interchain-security/issues/1103 and https://github.com/cosmos/interchain-security/issues/1233
		{
			action: slashMeterReplenishmentAction{
				targetValue: 0, // We just want slash meter to be non-negative

				// Slash meter replenish fraction is set to 10%, replenish period is 20 seconds, see config.go
				// Meter is initially at 10%, decremented to -23% from bob being jailed. It'll then take three replenishments
				// for meter to become positive again. 3*20 = 60 seconds + buffer = 100 seconds
				timeout: 100 * time.Second,
			},
			state: State{
				chainID("provi"): ChainState{
					ValPowers: &map[validatorID]uint{
						validatorID("alice"): 511,
						validatorID("bob"):   0,
						validatorID("carol"): 500, // Carol still not slashed, packet must be retried
					},
				},
				chainID(consumerName): ChainState{
					// no updates received on consumer
					ValPowers: &map[validatorID]uint{
						validatorID("alice"): 511,
						validatorID("bob"):   0,
						validatorID("carol"): 500,
					},
				},
			},
		},
	}
}<|MERGE_RESOLUTION|>--- conflicted
+++ resolved
@@ -343,11 +343,7 @@
 				chainID(consumerName): ChainState{
 					ValPowers: &map[validatorID]uint{
 						validatorID("alice"): 511,
-<<<<<<< HEAD
-						validatorID("bob"):   500, // VSC packet applying bob jailing is not yet relayed to consumer
-=======
 						validatorID("bob"):   500, // VSC packet jailing bob is not yet relayed to consumer
->>>>>>> 727e731c
 						validatorID("carol"): 500,
 					},
 					PendingPacketQueueSize: uintPtr(1), // carol's downtime slash packet is queued
