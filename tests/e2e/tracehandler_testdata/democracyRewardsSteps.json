--- conflicted
+++ resolved
@@ -626,10 +626,7 @@
         "ConsumerChainQueueSizes": null,
         "GlobalSlashQueueSize": null,
         "RegisteredConsumerRewardDenoms": null,
-<<<<<<< HEAD
-        "ClientsFrozenHeights": null,
-        "Proposals": null
-=======
+        "ClientsFrozenHeights": null,
         "Proposals": {
           "1": {
             "RawProposal": {
@@ -642,7 +639,6 @@
             "Type": "main.ParamsProposal"
           }
         }
->>>>>>> 92a9d176
       }
     }
   },
