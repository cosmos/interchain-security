[
  {
    "ActionType": "main.StartChainAction",
    "Action": {
      "Chain": "provi",
      "Validators": [
        {
          "Id": "bob",
          "Allocation": 10000000000,
          "Stake": 500000000
        },
        {
          "Id": "alice",
          "Allocation": 10000000000,
          "Stake": 500000000
        },
        {
          "Id": "carol",
          "Allocation": 10000000000,
          "Stake": 500000000
        }
      ],
      "GenesisChanges": "",
      "SkipGentx": false
    },
    "State": {
      "provi": {
        "ValBalances": {
          "alice": 9500000000,
          "bob": 9500000000,
          "carol": 9500000000
        },
        "ValPowers": null,
        "StakedTokens": null,
        "Params": null,
        "Rewards": null,
        "ConsumerChains": null,
        "AssignedKeys": null,
        "ProviderKeys": null,
        "ConsumerPendingPacketQueueSize": null,
        "RegisteredConsumerRewardDenoms": null,
        "Proposals": null
      }
    }
  },
  {
    "ActionType": "main.submitConsumerAdditionProposalAction",
    "Action": {
      "PreCCV": false,
      "Chain": "provi",
      "From": "alice",
      "Deposit": 10000001,
      "ConsumerChain": "consu",
      "SpawnTime": 0,
      "InitialHeight": {
        "revision_height": 1
      },
      "DistributionChannel": ""
    },
    "State": {
      "provi": {
        "ValBalances": {
          "alice": 9489999999,
          "bob": 9500000000
        },
        "ValPowers": null,
        "StakedTokens": null,
        "Params": null,
        "Rewards": null,
        "ConsumerChains": null,
        "AssignedKeys": null,
        "ProviderKeys": null,
        "ConsumerPendingPacketQueueSize": null,
        "RegisteredConsumerRewardDenoms": null,
        "Proposals": {
          "1": {
            "RawProposal": {
              "Deposit": 10000001,
              "Chain": "consu",
              "SpawnTime": 0,
              "InitialHeight": {
                "revision_height": 1
              },
              "Status": "PROPOSAL_STATUS_VOTING_PERIOD"
            },
            "Type": "main.ConsumerAdditionProposal"
          }
        }
      }
    }
  },
  {
    "ActionType": "main.assignConsumerPubKeyAction",
    "Action": {
      "Chain": "consu",
      "Validator": "carol",
      "ConsumerPubkey": "{\"@type\":\"/cosmos.crypto.ed25519.PubKey\",\"key\":\"Ui5Gf1+mtWUdH8u3xlmzdKID+F3PK0sfXZ73GZ6q6is=\"}",
      "ReconfigureNode": false,
      "ExpectError": false,
      "ExpectedError": ""
    },
    "State": {
      "consu": {
        "ValBalances": null,
        "ValPowers": null,
        "StakedTokens": null,
        "Params": null,
        "Rewards": null,
        "ConsumerChains": null,
        "AssignedKeys": {
          "carol": "cosmosvalcons1kswr5sq599365kcjmhgufevfps9njf43e4lwdk"
        },
        "ProviderKeys": {
          "carol": "cosmosvalcons1ezyrq65s3gshhx5585w6mpusq3xsj3ayzf4uv6"
        },
        "ConsumerPendingPacketQueueSize": null,
        "RegisteredConsumerRewardDenoms": null,
        "Proposals": null
      }
    }
  },
  {
    "ActionType": "main.assignConsumerPubKeyAction",
    "Action": {
      "Chain": "consu",
      "Validator": "carol",
      "ConsumerPubkey": "{\"@type\":\"/cosmos.crypto.ed25519.PubKey\",\"key\":\"Ui5Gf1+mtWUdH8u3xlmzdKID+F3PK0sfXZ73GZ6q6is=\"}",
      "ReconfigureNode": false,
      "ExpectError": true,
      "ExpectedError": "a validator has assigned the consumer key already: consumer key is already in use by a validator"
    },
    "State": {}
  },
  {
    "ActionType": "main.assignConsumerPubKeyAction",
    "Action": {
      "Chain": "consu",
      "Validator": "bob",
      "ConsumerPubkey": "{\"@type\":\"/cosmos.crypto.ed25519.PubKey\",\"key\":\"Ui5Gf1+mtWUdH8u3xlmzdKID+F3PK0sfXZ73GZ6q6is=\"}",
      "ReconfigureNode": false,
      "ExpectError": true,
      "ExpectedError": "a validator has assigned the consumer key already: consumer key is already in use by a validator"
    },
    "State": {
      "consu": {
        "ValBalances": null,
        "ValPowers": null,
        "StakedTokens": null,
        "Params": null,
        "Rewards": null,
        "ConsumerChains": null,
        "AssignedKeys": {
          "bob": "",
          "carol": "cosmosvalcons1kswr5sq599365kcjmhgufevfps9njf43e4lwdk"
        },
        "ProviderKeys": {
          "carol": "cosmosvalcons1ezyrq65s3gshhx5585w6mpusq3xsj3ayzf4uv6"
        },
        "ConsumerPendingPacketQueueSize": null,
        "RegisteredConsumerRewardDenoms": null,
        "Proposals": null
      }
    }
  },
  {
    "ActionType": "main.voteGovProposalAction",
    "Action": {
      "Chain": "provi",
      "From": [
        "alice",
        "bob",
        "carol"
      ],
      "Vote": [
        "yes",
        "yes",
        "yes"
      ],
      "PropNumber": 1
    },
    "State": {
      "provi": {
        "ValBalances": {
          "alice": 9500000000,
          "bob": 9500000000
        },
        "ValPowers": null,
        "StakedTokens": null,
        "Params": null,
        "Rewards": null,
        "ConsumerChains": null,
        "AssignedKeys": null,
        "ProviderKeys": null,
        "ConsumerPendingPacketQueueSize": null,
        "RegisteredConsumerRewardDenoms": null,
        "Proposals": {
          "1": {
            "RawProposal": {
              "Deposit": 10000001,
              "Chain": "consu",
              "SpawnTime": 0,
              "InitialHeight": {
                "revision_height": 1
              },
              "Status": "PROPOSAL_STATUS_PASSED"
            },
            "Type": "main.ConsumerAdditionProposal"
          }
        }
      }
    }
  },
  {
    "ActionType": "main.startConsumerChainAction",
    "Action": {
      "ConsumerChain": "consu",
      "ProviderChain": "provi",
      "Validators": [
        {
          "Id": "bob",
          "Allocation": 10000000000,
          "Stake": 500000000
        },
        {
          "Id": "alice",
          "Allocation": 10000000000,
          "Stake": 500000000
        },
        {
          "Id": "carol",
          "Allocation": 10000000000,
          "Stake": 500000000
        }
      ],
      "GenesisChanges": ".app_state.ccvconsumer.params.soft_opt_out_threshold = \"0.05\""
    },
    "State": {
      "consu": {
        "ValBalances": {
          "alice": 10000000000,
          "bob": 10000000000,
          "carol": 10000000000
        },
        "ValPowers": null,
        "StakedTokens": null,
        "Params": null,
        "Rewards": null,
        "ConsumerChains": null,
        "AssignedKeys": null,
        "ProviderKeys": null,
        "ConsumerPendingPacketQueueSize": null,
        "RegisteredConsumerRewardDenoms": null,
        "Proposals": null
      },
      "provi": {
        "ValBalances": {
          "alice": 9500000000,
          "bob": 9500000000,
          "carol": 9500000000
        },
        "ValPowers": null,
        "StakedTokens": null,
        "Params": null,
        "Rewards": null,
        "ConsumerChains": null,
        "AssignedKeys": null,
        "ProviderKeys": null,
        "ConsumerPendingPacketQueueSize": null,
        "RegisteredConsumerRewardDenoms": null,
        "Proposals": null
      }
    }
  },
  {
    "ActionType": "main.addIbcConnectionAction",
    "Action": {
      "ChainA": "consu",
      "ChainB": "provi",
      "ClientA": 0,
      "ClientB": 0
    },
    "State": {}
  },
  {
    "ActionType": "main.addIbcChannelAction",
    "Action": {
      "ChainA": "consu",
      "ChainB": "provi",
      "ConnectionA": 0,
      "PortA": "consumer",
      "PortB": "provider",
      "Order": "ordered",
      "Version": ""
    },
    "State": {}
  },
  {
    "ActionType": "main.delegateTokensAction",
    "Action": {
      "Chain": "provi",
      "From": "alice",
      "To": "alice",
      "Amount": 11000000
    },
    "State": {
      "consu": {
        "ValBalances": null,
        "ValPowers": {
          "alice": 500,
          "bob": 500,
          "carol": 500
        },
        "StakedTokens": null,
        "Params": null,
        "Rewards": null,
        "ConsumerChains": null,
        "AssignedKeys": null,
        "ProviderKeys": null,
        "ConsumerPendingPacketQueueSize": null,
        "RegisteredConsumerRewardDenoms": null,
        "Proposals": null
      },
      "provi": {
        "ValBalances": null,
        "ValPowers": {
          "alice": 511,
          "bob": 500,
          "carol": 500
        },
        "StakedTokens": null,
        "Params": null,
        "Rewards": null,
        "ConsumerChains": null,
        "AssignedKeys": null,
        "ProviderKeys": null,
        "ConsumerPendingPacketQueueSize": null,
        "RegisteredConsumerRewardDenoms": null,
        "Proposals": null
      }
    }
  },
  {
    "ActionType": "main.SendTokensAction",
    "Action": {
      "Chain": "consu",
      "From": "alice",
      "To": "bob",
      "Amount": 1
    },
    "State": {
      "consu": {
        "ValBalances": {
          "alice": 10000000000,
          "bob": 10000000000
        },
        "ValPowers": null,
        "StakedTokens": null,
        "Params": null,
        "Rewards": null,
        "ConsumerChains": null,
        "AssignedKeys": null,
        "ProviderKeys": null,
        "ConsumerPendingPacketQueueSize": null,
        "RegisteredConsumerRewardDenoms": null,
        "Proposals": null
      }
    }
  },
  {
    "ActionType": "main.relayPacketsAction",
    "Action": {
      "ChainA": "provi",
      "ChainB": "consu",
      "Port": "provider",
      "Channel": 0
    },
    "State": {
      "consu": {
        "ValBalances": null,
        "ValPowers": {
          "alice": 511,
          "bob": 500,
          "carol": 500
        },
        "StakedTokens": null,
        "Params": null,
        "Rewards": null,
        "ConsumerChains": null,
        "AssignedKeys": null,
        "ProviderKeys": null,
        "ConsumerPendingPacketQueueSize": null,
        "RegisteredConsumerRewardDenoms": null,
        "Proposals": null
      }
    }
  },
  {
    "ActionType": "main.SendTokensAction",
    "Action": {
      "Chain": "consu",
      "From": "alice",
      "To": "bob",
      "Amount": 1
    },
    "State": {
      "consu": {
        "ValBalances": {
          "alice": 9999999999,
          "bob": 10000000001
        },
        "ValPowers": null,
        "StakedTokens": null,
        "Params": null,
        "Rewards": null,
        "ConsumerChains": null,
        "AssignedKeys": null,
        "ProviderKeys": null,
        "ConsumerPendingPacketQueueSize": null,
        "RegisteredConsumerRewardDenoms": null,
        "Proposals": null
      }
    }
  },
  {
    "ActionType": "main.unbondTokensAction",
    "Action": {
      "Chain": "provi",
      "Sender": "alice",
      "UnbondFrom": "alice",
      "Amount": 1000000
    },
    "State": {
      "consu": {
        "ValBalances": null,
        "ValPowers": {
          "alice": 511,
          "bob": 500,
          "carol": 500
        },
        "StakedTokens": null,
        "Params": null,
        "Rewards": null,
        "ConsumerChains": null,
        "AssignedKeys": null,
        "ProviderKeys": null,
        "ConsumerPendingPacketQueueSize": null,
        "RegisteredConsumerRewardDenoms": null,
        "Proposals": null
      },
      "provi": {
        "ValBalances": null,
        "ValPowers": {
          "alice": 510,
          "bob": 500,
          "carol": 500
        },
        "StakedTokens": null,
        "Params": null,
        "Rewards": null,
        "ConsumerChains": null,
        "AssignedKeys": null,
        "ProviderKeys": null,
        "ConsumerPendingPacketQueueSize": null,
        "RegisteredConsumerRewardDenoms": null,
        "Proposals": null
      }
    }
  },
  {
    "ActionType": "main.relayPacketsAction",
    "Action": {
      "ChainA": "provi",
      "ChainB": "consu",
      "Port": "provider",
      "Channel": 0
    },
    "State": {
      "consu": {
        "ValBalances": null,
        "ValPowers": {
          "alice": 510,
          "bob": 500,
          "carol": 500
        },
        "StakedTokens": null,
        "Params": null,
        "Rewards": null,
        "ConsumerChains": null,
        "AssignedKeys": null,
        "ProviderKeys": null,
        "ConsumerPendingPacketQueueSize": null,
        "RegisteredConsumerRewardDenoms": null,
        "Proposals": null
      }
    }
  },
  {
    "ActionType": "main.redelegateTokensAction",
    "Action": {
      "Chain": "provi",
      "Src": "alice",
      "Dst": "carol",
      "TxSender": "alice",
      "Amount": 1000000
    },
    "State": {
      "consu": {
        "ValBalances": null,
        "ValPowers": {
          "alice": 510,
          "bob": 500,
          "carol": 500
        },
        "StakedTokens": null,
        "Params": null,
        "Rewards": null,
        "ConsumerChains": null,
        "AssignedKeys": null,
        "ProviderKeys": null,
        "ConsumerPendingPacketQueueSize": null,
        "RegisteredConsumerRewardDenoms": null,
        "Proposals": null
      },
      "provi": {
        "ValBalances": null,
        "ValPowers": {
          "alice": 509,
          "bob": 500,
          "carol": 501
        },
        "StakedTokens": null,
        "Params": null,
        "Rewards": null,
        "ConsumerChains": null,
        "AssignedKeys": null,
        "ProviderKeys": null,
        "ConsumerPendingPacketQueueSize": null,
        "RegisteredConsumerRewardDenoms": null,
        "Proposals": null
      }
    }
  },
  {
    "ActionType": "main.relayPacketsAction",
    "Action": {
      "ChainA": "provi",
      "ChainB": "consu",
      "Port": "provider",
      "Channel": 0
    },
    "State": {
      "consu": {
        "ValBalances": null,
        "ValPowers": {
          "alice": 509,
          "bob": 500,
          "carol": 501
        },
        "StakedTokens": null,
        "Params": null,
        "Rewards": null,
        "ConsumerChains": null,
        "AssignedKeys": null,
        "ProviderKeys": null,
        "ConsumerPendingPacketQueueSize": null,
        "RegisteredConsumerRewardDenoms": null,
        "Proposals": null
      }
    }
  },
  {
    "ActionType": "main.downtimeSlashAction",
    "Action": {
      "Chain": "consu",
      "Validator": "bob"
    },
    "State": {
      "consu": {
        "ValBalances": null,
        "ValPowers": {
          "alice": 509,
          "bob": 500,
          "carol": 501
        },
        "StakedTokens": null,
        "Params": null,
        "Rewards": null,
        "ConsumerChains": null,
        "AssignedKeys": null,
        "ProviderKeys": null,
        "ConsumerPendingPacketQueueSize": null,
        "RegisteredConsumerRewardDenoms": null,
        "Proposals": null
      },
      "provi": {
        "ValBalances": null,
        "ValPowers": {
          "alice": 509,
          "bob": 500,
          "carol": 501
        },
        "StakedTokens": null,
        "Params": null,
        "Rewards": null,
        "ConsumerChains": null,
        "AssignedKeys": null,
        "ProviderKeys": null,
        "ConsumerPendingPacketQueueSize": null,
        "RegisteredConsumerRewardDenoms": null,
        "Proposals": null
      }
    }
  },
  {
    "ActionType": "main.relayPacketsAction",
    "Action": {
      "ChainA": "provi",
      "ChainB": "consu",
      "Port": "provider",
      "Channel": 0
    },
    "State": {
      "consu": {
        "ValBalances": null,
        "ValPowers": {
          "alice": 509,
          "carol": 501
        },
        "StakedTokens": null,
        "Params": null,
        "Rewards": null,
        "ConsumerChains": null,
        "AssignedKeys": null,
        "ProviderKeys": null,
        "ConsumerPendingPacketQueueSize": null,
        "RegisteredConsumerRewardDenoms": null,
        "Proposals": null
      },
      "provi": {
        "ValBalances": null,
        "ValPowers": {
          "alice": 509,
          "bob": 0,
          "carol": 501
        },
        "StakedTokens": null,
        "Params": null,
        "Rewards": null,
        "ConsumerChains": null,
        "AssignedKeys": null,
        "ProviderKeys": null,
        "ConsumerPendingPacketQueueSize": null,
        "RegisteredConsumerRewardDenoms": null,
        "Proposals": null
      }
    }
  },
  {
    "ActionType": "main.relayPacketsAction",
    "Action": {
      "ChainA": "provi",
      "ChainB": "consu",
      "Port": "provider",
      "Channel": 0
    },
    "State": {
      "consu": {
        "ValBalances": null,
        "ValPowers": {
          "alice": 509,
          "bob": 0,
          "carol": 501
        },
        "StakedTokens": null,
        "Params": null,
        "Rewards": null,
        "ConsumerChains": null,
        "AssignedKeys": null,
        "ProviderKeys": null,
        "ConsumerPendingPacketQueueSize": null,
        "RegisteredConsumerRewardDenoms": null,
        "Proposals": null
      }
    }
  },
  {
    "ActionType": "main.unjailValidatorAction",
    "Action": {
      "Provider": "provi",
      "Validator": "bob"
    },
    "State": {
      "consu": {
        "ValBalances": null,
        "ValPowers": {
          "alice": 509,
          "bob": 0,
          "carol": 501
        },
        "StakedTokens": null,
        "Params": null,
        "Rewards": null,
        "ConsumerChains": null,
        "AssignedKeys": null,
        "ProviderKeys": null,
        "ConsumerPendingPacketQueueSize": null,
        "RegisteredConsumerRewardDenoms": null,
        "Proposals": null
      },
      "provi": {
        "ValBalances": null,
        "ValPowers": {
          "alice": 509,
          "bob": 500,
          "carol": 501
        },
        "StakedTokens": null,
        "Params": null,
        "Rewards": null,
        "ConsumerChains": null,
        "AssignedKeys": null,
        "ProviderKeys": null,
        "ConsumerPendingPacketQueueSize": null,
        "RegisteredConsumerRewardDenoms": null,
        "Proposals": null
      }
    }
  },
  {
    "ActionType": "main.relayPacketsAction",
    "Action": {
      "ChainA": "provi",
      "ChainB": "consu",
      "Port": "provider",
      "Channel": 0
    },
    "State": {
      "consu": {
        "ValBalances": null,
        "ValPowers": {
          "alice": 509,
          "bob": 500,
          "carol": 501
        },
        "StakedTokens": null,
        "Params": null,
        "Rewards": null,
        "ConsumerChains": null,
        "AssignedKeys": null,
        "ProviderKeys": null,
        "ConsumerPendingPacketQueueSize": null,
        "RegisteredConsumerRewardDenoms": null,
        "Proposals": null
      }
    }
  },
  {
    "ActionType": "main.downtimeSlashAction",
    "Action": {
      "Chain": "provi",
      "Validator": "carol"
    },
    "State": {
      "consu": {
        "ValBalances": null,
        "ValPowers": {
          "alice": 509,
          "bob": 500,
          "carol": 501
        },
        "StakedTokens": null,
        "Params": null,
        "Rewards": null,
        "ConsumerChains": null,
        "AssignedKeys": null,
        "ProviderKeys": null,
        "ConsumerPendingPacketQueueSize": null,
        "RegisteredConsumerRewardDenoms": null,
        "Proposals": null
      },
      "provi": {
        "ValBalances": null,
        "ValPowers": {
          "alice": 509,
          "bob": 500,
          "carol": 0
        },
        "StakedTokens": null,
        "Params": null,
        "Rewards": null,
        "ConsumerChains": null,
        "AssignedKeys": null,
        "ProviderKeys": null,
        "ConsumerPendingPacketQueueSize": null,
        "RegisteredConsumerRewardDenoms": null,
        "Proposals": null
      }
    }
  },
  {
    "ActionType": "main.relayPacketsAction",
    "Action": {
      "ChainA": "provi",
      "ChainB": "consu",
      "Port": "provider",
      "Channel": 0
    },
    "State": {
      "consu": {
        "ValBalances": null,
        "ValPowers": {
          "alice": 509,
          "bob": 500,
          "carol": 0
        },
        "StakedTokens": null,
        "Params": null,
        "Rewards": null,
        "ConsumerChains": null,
        "AssignedKeys": null,
        "ProviderKeys": null,
        "ConsumerPendingPacketQueueSize": null,
        "RegisteredConsumerRewardDenoms": null,
        "Proposals": null
      }
    }
  },
  {
    "ActionType": "main.unjailValidatorAction",
    "Action": {
      "Provider": "provi",
      "Validator": "carol"
    },
    "State": {
      "consu": {
        "ValBalances": null,
        "ValPowers": {
          "alice": 509,
          "bob": 500,
          "carol": 0
        },
        "StakedTokens": null,
        "Params": null,
        "Rewards": null,
        "ConsumerChains": null,
        "AssignedKeys": null,
        "ProviderKeys": null,
        "ConsumerPendingPacketQueueSize": null,
        "RegisteredConsumerRewardDenoms": null,
        "Proposals": null
      },
      "provi": {
        "ValBalances": null,
        "ValPowers": {
          "alice": 509,
          "bob": 500,
          "carol": 495
        },
        "StakedTokens": null,
        "Params": null,
        "Rewards": null,
        "ConsumerChains": null,
        "AssignedKeys": null,
        "ProviderKeys": null,
        "ConsumerPendingPacketQueueSize": null,
        "RegisteredConsumerRewardDenoms": null,
        "Proposals": null
      }
    }
  },
  {
    "ActionType": "main.relayPacketsAction",
    "Action": {
      "ChainA": "provi",
      "ChainB": "consu",
      "Port": "provider",
      "Channel": 0
    },
    "State": {
      "consu": {
        "ValBalances": null,
        "ValPowers": {
          "alice": 509,
          "bob": 500,
          "carol": 495
        },
        "StakedTokens": null,
        "Params": null,
        "Rewards": null,
        "ConsumerChains": null,
        "AssignedKeys": null,
        "ProviderKeys": null,
        "ConsumerPendingPacketQueueSize": null,
        "RegisteredConsumerRewardDenoms": null,
        "Proposals": null
      }
    }
  },
  {
    "ActionType": "main.submitEquivocationProposalAction",
    "Action": {
      "Chain": "consu",
      "Height": 10,
<<<<<<< HEAD
      "Time": "2023-09-27T10:27:44.18657-07:00",
=======
      "Time": "2023-10-04T12:14:14.883385+02:00",
>>>>>>> 34f43a01
      "Power": 500,
      "Validator": "bob",
      "Deposit": 10000001,
      "From": "bob"
    },
    "State": {
      "consu": {
        "ValBalances": null,
        "ValPowers": {
          "alice": 509,
          "bob": 500,
          "carol": 495
        },
        "StakedTokens": null,
        "Params": null,
        "Rewards": null,
        "ConsumerChains": null,
        "AssignedKeys": null,
        "ProviderKeys": null,
        "ConsumerPendingPacketQueueSize": null,
        "RegisteredConsumerRewardDenoms": null,
        "Proposals": null
      },
      "provi": {
        "ValBalances": {
          "bob": 9500000000
        },
        "ValPowers": {
          "alice": 509,
          "bob": 500,
          "carol": 495
        },
        "StakedTokens": null,
        "Params": null,
        "Rewards": null,
        "ConsumerChains": null,
        "AssignedKeys": null,
        "ProviderKeys": null,
        "ConsumerPendingPacketQueueSize": null,
        "RegisteredConsumerRewardDenoms": null,
        "Proposals": {
          "2": {
            "RawProposal": {
              "Title": "",
              "Description": "",
              "Deposit": 0,
              "Status": ""
            },
            "Type": "main.TextProposal"
          }
        }
      }
    }
  },
  {
    "ActionType": "main.doublesignSlashAction",
    "Action": {
      "Validator": "carol",
      "Chain": "provi"
    },
    "State": {
      "consu": {
        "ValBalances": null,
        "ValPowers": {
          "alice": 509,
          "bob": 500,
          "carol": 495
        },
        "StakedTokens": null,
        "Params": null,
        "Rewards": null,
        "ConsumerChains": null,
        "AssignedKeys": null,
        "ProviderKeys": null,
        "ConsumerPendingPacketQueueSize": null,
        "RegisteredConsumerRewardDenoms": null,
        "Proposals": null
      },
      "provi": {
        "ValBalances": null,
        "ValPowers": {
          "alice": 509,
          "bob": 500,
          "carol": 0
        },
        "StakedTokens": null,
        "Params": null,
        "Rewards": null,
        "ConsumerChains": null,
        "AssignedKeys": null,
        "ProviderKeys": null,
        "ConsumerPendingPacketQueueSize": null,
        "RegisteredConsumerRewardDenoms": null,
        "Proposals": null
      }
    }
  },
  {
    "ActionType": "main.relayPacketsAction",
    "Action": {
      "ChainA": "provi",
      "ChainB": "consu",
      "Port": "provider",
      "Channel": 0
    },
    "State": {
      "consu": {
        "ValBalances": null,
        "ValPowers": {
          "alice": 509,
          "bob": 500,
          "carol": 0
        },
        "StakedTokens": null,
        "Params": null,
        "Rewards": null,
        "ConsumerChains": null,
        "AssignedKeys": null,
        "ProviderKeys": null,
        "ConsumerPendingPacketQueueSize": null,
        "RegisteredConsumerRewardDenoms": null,
        "Proposals": null
      },
      "provi": {
        "ValBalances": null,
        "ValPowers": {
          "alice": 509,
          "bob": 500,
          "carol": 0
        },
        "StakedTokens": null,
        "Params": null,
        "Rewards": null,
        "ConsumerChains": null,
        "AssignedKeys": null,
        "ProviderKeys": null,
        "ConsumerPendingPacketQueueSize": null,
        "RegisteredConsumerRewardDenoms": null,
        "Proposals": null
      }
    }
  },
  {
    "ActionType": "main.doublesignSlashAction",
    "Action": {
      "Validator": "bob",
      "Chain": "consu"
    },
    "State": {
      "consu": {
        "ValBalances": null,
        "ValPowers": {
          "alice": 509,
          "bob": 500,
          "carol": 0
        },
        "StakedTokens": null,
        "Params": null,
        "Rewards": null,
        "ConsumerChains": null,
        "AssignedKeys": null,
        "ProviderKeys": null,
        "ConsumerPendingPacketQueueSize": null,
        "RegisteredConsumerRewardDenoms": null,
        "Proposals": null
      },
      "provi": {
        "ValBalances": null,
        "ValPowers": {
          "alice": 509,
          "bob": 500,
          "carol": 0
        },
        "StakedTokens": null,
        "Params": null,
        "Rewards": null,
        "ConsumerChains": null,
        "AssignedKeys": null,
        "ProviderKeys": null,
        "ConsumerPendingPacketQueueSize": null,
        "RegisteredConsumerRewardDenoms": null,
        "Proposals": null
      }
    }
  },
  {
    "ActionType": "main.relayPacketsAction",
    "Action": {
      "ChainA": "provi",
      "ChainB": "consu",
      "Port": "provider",
      "Channel": 0
    },
    "State": {
      "consu": {
        "ValBalances": null,
        "ValPowers": {
          "alice": 509,
          "bob": 500,
          "carol": 0
        },
        "StakedTokens": null,
        "Params": null,
        "Rewards": null,
        "ConsumerChains": null,
        "AssignedKeys": null,
        "ProviderKeys": null,
        "ConsumerPendingPacketQueueSize": null,
        "RegisteredConsumerRewardDenoms": null,
        "Proposals": null
      },
      "provi": {
        "ValBalances": null,
        "ValPowers": {
          "alice": 509,
          "bob": 500,
          "carol": 0
        },
        "StakedTokens": null,
        "Params": null,
        "Rewards": null,
        "ConsumerChains": null,
        "AssignedKeys": null,
        "ProviderKeys": null,
        "ConsumerPendingPacketQueueSize": null,
        "RegisteredConsumerRewardDenoms": null,
        "Proposals": null
      }
    }
  },
  {
    "ActionType": "main.relayPacketsAction",
    "Action": {
      "ChainA": "provi",
      "ChainB": "consu",
      "Port": "provider",
      "Channel": 0
    },
    "State": {
      "consu": {
        "ValBalances": null,
        "ValPowers": {
          "alice": 509,
          "bob": 500,
          "carol": 0
        },
        "StakedTokens": null,
        "Params": null,
        "Rewards": null,
        "ConsumerChains": null,
        "AssignedKeys": null,
        "ProviderKeys": null,
        "ConsumerPendingPacketQueueSize": null,
        "RegisteredConsumerRewardDenoms": null,
        "Proposals": null
      },
      "provi": {
        "ValBalances": null,
        "ValPowers": {
          "alice": 509,
          "bob": 500,
          "carol": 0
        },
        "StakedTokens": null,
        "Params": null,
        "Rewards": null,
        "ConsumerChains": null,
        "AssignedKeys": null,
        "ProviderKeys": null,
        "ConsumerPendingPacketQueueSize": null,
        "RegisteredConsumerRewardDenoms": null,
        "Proposals": null
      }
    }
  },
  {
    "ActionType": "main.submitEquivocationProposalAction",
    "Action": {
      "Chain": "consu",
      "Height": 10,
<<<<<<< HEAD
      "Time": "2023-09-27T10:27:44.186577-07:00",
=======
      "Time": "2023-10-04T12:14:14.883388+02:00",
>>>>>>> 34f43a01
      "Power": 500,
      "Validator": "bob",
      "Deposit": 10000001,
      "From": "bob"
    },
    "State": {
      "consu": {
        "ValBalances": null,
        "ValPowers": {
          "alice": 509,
          "bob": 500,
          "carol": 0
        },
        "StakedTokens": null,
        "Params": null,
        "Rewards": null,
        "ConsumerChains": null,
        "AssignedKeys": null,
        "ProviderKeys": null,
        "ConsumerPendingPacketQueueSize": null,
        "RegisteredConsumerRewardDenoms": null,
        "Proposals": null
      },
      "provi": {
        "ValBalances": {
          "bob": 9489999999
        },
        "ValPowers": {
          "alice": 509,
          "bob": 500,
          "carol": 0
        },
        "StakedTokens": null,
        "Params": null,
        "Rewards": null,
        "ConsumerChains": null,
        "AssignedKeys": null,
        "ProviderKeys": null,
        "ConsumerPendingPacketQueueSize": null,
        "RegisteredConsumerRewardDenoms": null,
        "Proposals": {
          "2": {
            "RawProposal": {
              "Height": 10,
              "Power": 500,
              "ConsensusAddress": "cosmosvalcons1nx7n5uh0ztxsynn4sje6eyq2ud6rc6klc96w39",
              "Deposit": 10000001,
              "Status": "PROPOSAL_STATUS_VOTING_PERIOD"
            },
            "Type": "main.EquivocationProposal"
          }
        }
      }
    }
  },
  {
    "ActionType": "main.voteGovProposalAction",
    "Action": {
      "Chain": "provi",
      "From": [
        "alice",
        "bob",
        "carol"
      ],
      "Vote": [
        "yes",
        "yes",
        "yes"
      ],
      "PropNumber": 2
    },
    "State": {
      "consu": {
        "ValBalances": null,
        "ValPowers": {
          "alice": 509,
          "bob": 500,
          "carol": 0
        },
        "StakedTokens": null,
        "Params": null,
        "Rewards": null,
        "ConsumerChains": null,
        "AssignedKeys": null,
        "ProviderKeys": null,
        "ConsumerPendingPacketQueueSize": null,
        "RegisteredConsumerRewardDenoms": null,
        "Proposals": null
      },
      "provi": {
        "ValBalances": null,
        "ValPowers": {
          "alice": 509,
          "bob": 0,
          "carol": 0
        },
        "StakedTokens": null,
        "Params": null,
        "Rewards": null,
        "ConsumerChains": null,
        "AssignedKeys": null,
        "ProviderKeys": null,
        "ConsumerPendingPacketQueueSize": null,
        "RegisteredConsumerRewardDenoms": null,
        "Proposals": {
          "2": {
            "RawProposal": {
              "Height": 10,
              "Power": 500,
              "ConsensusAddress": "cosmosvalcons1nx7n5uh0ztxsynn4sje6eyq2ud6rc6klc96w39",
              "Deposit": 10000001,
              "Status": "PROPOSAL_STATUS_PASSED"
            },
            "Type": "main.EquivocationProposal"
          }
        }
      }
    }
  },
  {
    "ActionType": "main.relayPacketsAction",
    "Action": {
      "ChainA": "provi",
      "ChainB": "consu",
      "Port": "provider",
      "Channel": 0
    },
    "State": {
      "consu": {
        "ValBalances": null,
        "ValPowers": {
          "alice": 509,
          "bob": 0,
          "carol": 0
        },
        "StakedTokens": null,
        "Params": null,
        "Rewards": null,
        "ConsumerChains": null,
        "AssignedKeys": null,
        "ProviderKeys": null,
        "ConsumerPendingPacketQueueSize": null,
        "RegisteredConsumerRewardDenoms": null,
        "Proposals": null
      },
      "provi": {
        "ValBalances": null,
        "ValPowers": {
          "alice": 509,
          "bob": 0,
          "carol": 0
        },
        "StakedTokens": null,
        "Params": null,
        "Rewards": null,
        "ConsumerChains": null,
        "AssignedKeys": null,
        "ProviderKeys": null,
        "ConsumerPendingPacketQueueSize": null,
        "RegisteredConsumerRewardDenoms": null,
        "Proposals": null
      }
    }
  },
  {
    "ActionType": "main.startRelayerAction",
    "Action": {},
    "State": {}
  },
  {
    "ActionType": "main.submitConsumerRemovalProposalAction",
    "Action": {
      "Chain": "provi",
      "From": "bob",
      "Deposit": 10000001,
      "ConsumerChain": "consu",
      "StopTimeOffset": 0
    },
    "State": {
      "provi": {
        "ValBalances": {
          "bob": 9489999999
        },
        "ValPowers": null,
        "StakedTokens": null,
        "Params": null,
        "Rewards": null,
        "ConsumerChains": {
          "consu": true
        },
        "AssignedKeys": null,
        "ProviderKeys": null,
        "ConsumerPendingPacketQueueSize": null,
        "RegisteredConsumerRewardDenoms": null,
        "Proposals": {
          "3": {
            "RawProposal": {
              "Deposit": 10000001,
              "Chain": "consu",
              "StopTime": 0,
              "Status": "PROPOSAL_STATUS_VOTING_PERIOD"
            },
            "Type": "main.ConsumerRemovalProposal"
          }
        }
      }
    }
  },
  {
    "ActionType": "main.voteGovProposalAction",
    "Action": {
      "Chain": "provi",
      "From": [
        "alice",
        "bob",
        "carol"
      ],
      "Vote": [
        "no",
        "no",
        "no"
      ],
      "PropNumber": 3
    },
    "State": {
      "provi": {
        "ValBalances": {
          "bob": 9500000000
        },
        "ValPowers": null,
        "StakedTokens": null,
        "Params": null,
        "Rewards": null,
        "ConsumerChains": {
          "consu": true
        },
        "AssignedKeys": null,
        "ProviderKeys": null,
        "ConsumerPendingPacketQueueSize": null,
        "RegisteredConsumerRewardDenoms": null,
        "Proposals": {
          "3": {
            "RawProposal": {
              "Deposit": 10000001,
              "Chain": "consu",
              "StopTime": 0,
              "Status": "PROPOSAL_STATUS_REJECTED"
            },
            "Type": "main.ConsumerRemovalProposal"
          }
        }
      }
    }
  },
  {
    "ActionType": "main.submitConsumerRemovalProposalAction",
    "Action": {
      "Chain": "provi",
      "From": "bob",
      "Deposit": 10000001,
      "ConsumerChain": "consu",
      "StopTimeOffset": 0
    },
    "State": {
      "provi": {
        "ValBalances": {
          "bob": 9489999999
        },
        "ValPowers": null,
        "StakedTokens": null,
        "Params": null,
        "Rewards": null,
        "ConsumerChains": {
          "consu": true
        },
        "AssignedKeys": null,
        "ProviderKeys": null,
        "ConsumerPendingPacketQueueSize": null,
        "RegisteredConsumerRewardDenoms": null,
        "Proposals": {
          "4": {
            "RawProposal": {
              "Deposit": 10000001,
              "Chain": "consu",
              "StopTime": 0,
              "Status": "PROPOSAL_STATUS_VOTING_PERIOD"
            },
            "Type": "main.ConsumerRemovalProposal"
          }
        }
      }
    }
  },
  {
    "ActionType": "main.voteGovProposalAction",
    "Action": {
      "Chain": "provi",
      "From": [
        "alice",
        "bob",
        "carol"
      ],
      "Vote": [
        "yes",
        "yes",
        "yes"
      ],
      "PropNumber": 4
    },
    "State": {
      "provi": {
        "ValBalances": {
          "bob": 9500000000
        },
        "ValPowers": null,
        "StakedTokens": null,
        "Params": null,
        "Rewards": null,
        "ConsumerChains": {},
        "AssignedKeys": null,
        "ProviderKeys": null,
        "ConsumerPendingPacketQueueSize": null,
        "RegisteredConsumerRewardDenoms": null,
        "Proposals": {
          "4": {
            "RawProposal": {
              "Deposit": 10000001,
              "Chain": "consu",
              "StopTime": 0,
              "Status": "PROPOSAL_STATUS_PASSED"
            },
            "Type": "main.ConsumerRemovalProposal"
          }
        }
      }
    }
  }
]<|MERGE_RESOLUTION|>--- conflicted
+++ resolved
@@ -901,11 +901,7 @@
     "Action": {
       "Chain": "consu",
       "Height": 10,
-<<<<<<< HEAD
-      "Time": "2023-09-27T10:27:44.18657-07:00",
-=======
       "Time": "2023-10-04T12:14:14.883385+02:00",
->>>>>>> 34f43a01
       "Power": 500,
       "Validator": "bob",
       "Deposit": 10000001,
@@ -1186,11 +1182,7 @@
     "Action": {
       "Chain": "consu",
       "Height": 10,
-<<<<<<< HEAD
-      "Time": "2023-09-27T10:27:44.186577-07:00",
-=======
       "Time": "2023-10-04T12:14:14.883388+02:00",
->>>>>>> 34f43a01
       "Power": 500,
       "Validator": "bob",
       "Deposit": 10000001,
