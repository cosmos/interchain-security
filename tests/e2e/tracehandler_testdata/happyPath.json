--- conflicted
+++ resolved
@@ -1313,11 +1313,7 @@
     "Action": {
       "Chain": "consu",
       "Height": 10,
-<<<<<<< HEAD
-      "Time": "2023-09-27T10:27:44.186491-07:00",
-=======
       "Time": "2023-10-04T12:14:14.883367+02:00",
->>>>>>> 34f43a01
       "Power": 500,
       "Validator": "bob",
       "Deposit": 10000001,
@@ -1598,11 +1594,7 @@
     "Action": {
       "Chain": "consu",
       "Height": 10,
-<<<<<<< HEAD
-      "Time": "2023-09-27T10:27:44.186502-07:00",
-=======
       "Time": "2023-10-04T12:14:14.88337+02:00",
->>>>>>> 34f43a01
       "Power": 500,
       "Validator": "bob",
       "Deposit": 10000001,
