[
  {
    "ActionType": "main.StartChainAction",
    "Action": {
      "Chain": "provi",
      "Validators": [
        {
          "Id": "bob",
          "Allocation": 10000000000,
          "Stake": 500000000
        },
        {
          "Id": "alice",
          "Allocation": 10000000000,
          "Stake": 500000000
        },
        {
          "Id": "carol",
          "Allocation": 10000000000,
          "Stake": 500000000
        }
      ],
      "GenesisChanges": "",
      "IsConsumer": false
    },
    "State": {
      "provi": {
        "ValBalances": {
          "alice": 9500000000,
          "bob": 9500000000,
          "carol": 9500000000
        },
        "ProposedConsumerChains": null,
        "ValPowers": null,
        "StakedTokens": null,
        "Params": null,
        "Rewards": null,
        "ConsumerChains": null,
        "AssignedKeys": null,
        "ProviderKeys": null,
        "ConsumerPendingPacketQueueSize": null,
        "RegisteredConsumerRewardDenoms": null,
        "ClientsFrozenHeights": null,
        "Proposals": null
      }
    }
  },
  {
    "ActionType": "main.SubmitConsumerAdditionProposalAction",
    "Action": {
      "PreCCV": false,
      "Chain": "provi",
      "From": "alice",
      "Deposit": 10000001,
      "ConsumerChain": "consu",
      "SpawnTime": 0,
      "InitialHeight": {
        "revision_height": 1
      },
      "DistributionChannel": ""
    },
    "State": {
      "provi": {
        "ValBalances": {
          "alice": 9489999999,
          "bob": 9500000000
        },
        "ProposedConsumerChains": [
          "consu"
        ],
        "ValPowers": null,
        "StakedTokens": null,
        "Params": null,
        "Rewards": null,
        "ConsumerChains": null,
        "AssignedKeys": null,
        "ProviderKeys": null,
        "ConsumerPendingPacketQueueSize": null,
        "RegisteredConsumerRewardDenoms": null,
        "ClientsFrozenHeights": null,
        "Proposals": {
          "1": {
            "RawProposal": {
              "Deposit": 10000001,
              "Chain": "consu",
              "SpawnTime": 0,
              "InitialHeight": {
                "revision_height": 1
              },
              "Status": "PROPOSAL_STATUS_VOTING_PERIOD"
            },
            "Type": "main.ConsumerAdditionProposal"
          }
        }
      }
    }
  },
  {
    "ActionType": "main.AssignConsumerPubKeyAction",
    "Action": {
      "Chain": "consu",
      "Validator": "carol",
      "ConsumerPubkey": "{\"@type\":\"/cosmos.crypto.ed25519.PubKey\",\"key\":\"Ui5Gf1+mtWUdH8u3xlmzdKID+F3PK0sfXZ73GZ6q6is=\"}",
      "ReconfigureNode": false,
      "ExpectError": false,
      "ExpectedError": ""
    },
    "State": {
      "consu": {
        "ValBalances": null,
        "ProposedConsumerChains": null,
        "ValPowers": null,
        "StakedTokens": null,
        "Params": null,
        "Rewards": null,
        "ConsumerChains": null,
        "AssignedKeys": {
          "carol": "cosmosvalcons1kswr5sq599365kcjmhgufevfps9njf43e4lwdk"
        },
        "ProviderKeys": {
          "carol": "cosmosvalcons1ezyrq65s3gshhx5585w6mpusq3xsj3ayzf4uv6"
        },
        "ConsumerPendingPacketQueueSize": null,
        "RegisteredConsumerRewardDenoms": null,
        "ClientsFrozenHeights": null,
        "Proposals": null
      }
    }
  },
  {
    "ActionType": "main.AssignConsumerPubKeyAction",
    "Action": {
      "Chain": "consu",
      "Validator": "carol",
      "ConsumerPubkey": "{\"@type\":\"/cosmos.crypto.ed25519.PubKey\",\"key\":\"Ui5Gf1+mtWUdH8u3xlmzdKID+F3PK0sfXZ73GZ6q6is=\"}",
      "ReconfigureNode": false,
      "ExpectError": true,
      "ExpectedError": "a validator has assigned the consumer key already: consumer key is already in use by a validator"
    },
    "State": {}
  },
  {
    "ActionType": "main.AssignConsumerPubKeyAction",
    "Action": {
      "Chain": "consu",
      "Validator": "bob",
      "ConsumerPubkey": "{\"@type\":\"/cosmos.crypto.ed25519.PubKey\",\"key\":\"Ui5Gf1+mtWUdH8u3xlmzdKID+F3PK0sfXZ73GZ6q6is=\"}",
      "ReconfigureNode": false,
      "ExpectError": true,
      "ExpectedError": "a validator has assigned the consumer key already: consumer key is already in use by a validator"
    },
    "State": {
      "consu": {
        "ValBalances": null,
        "ProposedConsumerChains": null,
        "ValPowers": null,
        "StakedTokens": null,
        "Params": null,
        "Rewards": null,
        "ConsumerChains": null,
        "AssignedKeys": {
          "bob": "",
          "carol": "cosmosvalcons1kswr5sq599365kcjmhgufevfps9njf43e4lwdk"
        },
        "ProviderKeys": {
          "carol": "cosmosvalcons1ezyrq65s3gshhx5585w6mpusq3xsj3ayzf4uv6"
        },
        "ConsumerPendingPacketQueueSize": null,
        "RegisteredConsumerRewardDenoms": null,
        "ClientsFrozenHeights": null,
        "Proposals": null
      }
    }
  },
  {
    "ActionType": "main.VoteGovProposalAction",
    "Action": {
      "Chain": "provi",
      "From": [
        "alice",
        "bob",
        "carol"
      ],
      "Vote": [
        "yes",
        "yes",
        "yes"
      ],
      "PropNumber": 1
    },
    "State": {
      "provi": {
        "ValBalances": {
          "alice": 9500000000,
          "bob": 9500000000
        },
        "ProposedConsumerChains": null,
        "ValPowers": null,
        "StakedTokens": null,
        "Params": null,
        "Rewards": null,
        "ConsumerChains": null,
        "AssignedKeys": null,
        "ProviderKeys": null,
        "ConsumerPendingPacketQueueSize": null,
        "RegisteredConsumerRewardDenoms": null,
        "ClientsFrozenHeights": null,
        "Proposals": {
          "1": {
            "RawProposal": {
              "Deposit": 10000001,
              "Chain": "consu",
              "SpawnTime": 0,
              "InitialHeight": {
                "revision_height": 1
              },
              "Status": "PROPOSAL_STATUS_PASSED"
            },
            "Type": "main.ConsumerAdditionProposal"
          }
        }
      }
    }
  },
  {
    "ActionType": "main.StartConsumerChainAction",
    "Action": {
      "ConsumerChain": "consu",
      "ProviderChain": "provi",
      "Validators": [
        {
          "Id": "bob",
          "Allocation": 10000000000,
          "Stake": 500000000
        },
        {
          "Id": "alice",
          "Allocation": 10000000000,
          "Stake": 500000000
        },
        {
          "Id": "carol",
          "Allocation": 10000000000,
          "Stake": 500000000
        }
      ],
      "GenesisChanges": ".app_state.ccvconsumer.params.soft_opt_out_threshold = \"0.05\""
    },
    "State": {
      "consu": {
        "ValBalances": {
          "alice": 10000000000,
          "bob": 10000000000,
          "carol": 10000000000
        },
        "ProposedConsumerChains": null,
        "ValPowers": null,
        "StakedTokens": null,
        "Params": null,
        "Rewards": null,
        "ConsumerChains": null,
        "AssignedKeys": null,
        "ProviderKeys": null,
        "ConsumerPendingPacketQueueSize": null,
        "RegisteredConsumerRewardDenoms": null,
        "ClientsFrozenHeights": null,
        "Proposals": null
      },
      "provi": {
        "ValBalances": {
          "alice": 9500000000,
          "bob": 9500000000,
          "carol": 9500000000
        },
        "ProposedConsumerChains": [],
        "ValPowers": null,
        "StakedTokens": null,
        "Params": null,
        "Rewards": null,
        "ConsumerChains": null,
        "AssignedKeys": null,
        "ProviderKeys": null,
        "ConsumerPendingPacketQueueSize": null,
        "RegisteredConsumerRewardDenoms": null,
        "ClientsFrozenHeights": null,
        "Proposals": null
      }
    }
  },
  {
    "ActionType": "main.AddIbcConnectionAction",
    "Action": {
      "ChainA": "consu",
      "ChainB": "provi",
      "ClientA": 0,
      "ClientB": 0
    },
    "State": {}
  },
  {
    "ActionType": "main.AddIbcChannelAction",
    "Action": {
      "ChainA": "consu",
      "ChainB": "provi",
      "ConnectionA": 0,
      "PortA": "consumer",
      "PortB": "provider",
      "Order": "ordered",
      "Version": ""
    },
    "State": {}
  },
  {
    "ActionType": "main.DelegateTokensAction",
    "Action": {
      "Chain": "provi",
      "From": "alice",
      "To": "alice",
      "Amount": 11000000
    },
    "State": {
      "consu": {
        "ValBalances": null,
        "ProposedConsumerChains": null,
        "ValPowers": {
          "alice": 500,
          "bob": 500,
          "carol": 500
        },
        "StakedTokens": null,
        "Params": null,
        "Rewards": null,
        "ConsumerChains": null,
        "AssignedKeys": null,
        "ProviderKeys": null,
        "ConsumerPendingPacketQueueSize": null,
        "RegisteredConsumerRewardDenoms": null,
        "ClientsFrozenHeights": null,
        "Proposals": null
      },
      "provi": {
        "ValBalances": null,
        "ProposedConsumerChains": null,
        "ValPowers": {
          "alice": 511,
          "bob": 500,
          "carol": 500
        },
        "StakedTokens": null,
        "Params": null,
        "Rewards": null,
        "ConsumerChains": null,
        "AssignedKeys": null,
        "ProviderKeys": null,
        "ConsumerPendingPacketQueueSize": null,
        "RegisteredConsumerRewardDenoms": null,
        "ClientsFrozenHeights": null,
        "Proposals": null
      }
    }
  },
  {
    "ActionType": "main.SendTokensAction",
    "Action": {
      "Chain": "consu",
      "From": "alice",
      "To": "bob",
      "Amount": 1
    },
    "State": {
      "consu": {
        "ValBalances": {
          "alice": 10000000000,
          "bob": 10000000000
        },
        "ProposedConsumerChains": null,
        "ValPowers": null,
        "StakedTokens": null,
        "Params": null,
        "Rewards": null,
        "ConsumerChains": null,
        "AssignedKeys": null,
        "ProviderKeys": null,
        "ConsumerPendingPacketQueueSize": null,
        "RegisteredConsumerRewardDenoms": null,
        "ClientsFrozenHeights": null,
        "Proposals": null
      }
    }
  },
  {
    "ActionType": "main.RelayPacketsAction",
    "Action": {
      "ChainA": "provi",
      "ChainB": "consu",
      "Port": "provider",
      "Channel": 0
    },
    "State": {
      "consu": {
        "ValBalances": null,
        "ProposedConsumerChains": null,
        "ValPowers": {
          "alice": 511,
          "bob": 500,
          "carol": 500
        },
        "StakedTokens": null,
        "Params": null,
        "Rewards": null,
        "ConsumerChains": null,
        "AssignedKeys": null,
        "ProviderKeys": null,
        "ConsumerPendingPacketQueueSize": null,
        "RegisteredConsumerRewardDenoms": null,
        "ClientsFrozenHeights": null,
        "Proposals": null
      }
    }
  },
  {
    "ActionType": "main.SendTokensAction",
    "Action": {
      "Chain": "consu",
      "From": "alice",
      "To": "bob",
      "Amount": 1
    },
    "State": {
      "consu": {
        "ValBalances": {
          "alice": 9999999999,
          "bob": 10000000001
        },
        "ProposedConsumerChains": null,
        "ValPowers": null,
        "StakedTokens": null,
        "Params": null,
        "Rewards": null,
        "ConsumerChains": null,
        "AssignedKeys": null,
        "ProviderKeys": null,
        "ConsumerPendingPacketQueueSize": null,
        "RegisteredConsumerRewardDenoms": null,
        "ClientsFrozenHeights": null,
        "Proposals": null
      }
    }
  },
  {
    "ActionType": "main.AssignConsumerPubKeyAction",
    "Action": {
      "Chain": "consu",
      "Validator": "bob",
      "ConsumerPubkey": "{\"@type\":\"/cosmos.crypto.ed25519.PubKey\",\"key\":\"QlG+iYe6AyYpvY1z9RNJKCVlH14Q/qSz4EjGdGCru3o=\"}",
      "ReconfigureNode": true,
      "ExpectError": false,
      "ExpectedError": ""
    },
    "State": {
      "consu": {
        "ValBalances": null,
        "ProposedConsumerChains": null,
        "ValPowers": {
          "alice": 511,
          "bob": 500,
          "carol": 500
        },
        "StakedTokens": null,
        "Params": null,
        "Rewards": null,
        "ConsumerChains": null,
        "AssignedKeys": {
<<<<<<< HEAD
          "bob": "consumervalcons1uuec3cjxajv5te08p220usrjhkfhg9wyref26m",
          "carol": "cosmosvalcons1kswr5sq599365kcjmhgufevfps9njf43e4lwdk"
=======
          "bob": "providervalcons1uuec3cjxajv5te08p220usrjhkfhg9wydlduwz",
          "carol": "providervalcons1kswr5sq599365kcjmhgufevfps9njf43c2pag0"
>>>>>>> 40271580
        },
        "ProviderKeys": {
          "bob": "cosmosvalcons1nx7n5uh0ztxsynn4sje6eyq2ud6rc6klc96w39",
          "carol": "cosmosvalcons1ezyrq65s3gshhx5585w6mpusq3xsj3ayzf4uv6"
        },
        "ConsumerPendingPacketQueueSize": null,
        "RegisteredConsumerRewardDenoms": null,
        "ClientsFrozenHeights": null,
        "Proposals": null
      },
      "provi": {
        "ValBalances": null,
        "ProposedConsumerChains": null,
        "ValPowers": {
          "alice": 511,
          "bob": 500,
          "carol": 500
        },
        "StakedTokens": null,
        "Params": null,
        "Rewards": null,
        "ConsumerChains": null,
        "AssignedKeys": null,
        "ProviderKeys": null,
        "ConsumerPendingPacketQueueSize": null,
        "RegisteredConsumerRewardDenoms": null,
        "ClientsFrozenHeights": null,
        "Proposals": null
      }
    }
  },
  {
    "ActionType": "main.RelayPacketsAction",
    "Action": {
      "ChainA": "provi",
      "ChainB": "consu",
      "Port": "provider",
      "Channel": 0
    },
    "State": {
      "consu": {
        "ValBalances": null,
        "ProposedConsumerChains": null,
        "ValPowers": {
          "alice": 511,
          "bob": 500,
          "carol": 500
        },
        "StakedTokens": null,
        "Params": null,
        "Rewards": null,
        "ConsumerChains": null,
        "AssignedKeys": {
<<<<<<< HEAD
          "bob": "consumervalcons1uuec3cjxajv5te08p220usrjhkfhg9wyref26m",
          "carol": "cosmosvalcons1kswr5sq599365kcjmhgufevfps9njf43e4lwdk"
=======
          "bob": "providervalcons1uuec3cjxajv5te08p220usrjhkfhg9wydlduwz",
          "carol": "providervalcons1kswr5sq599365kcjmhgufevfps9njf43c2pag0"
>>>>>>> 40271580
        },
        "ProviderKeys": {
          "bob": "cosmosvalcons1nx7n5uh0ztxsynn4sje6eyq2ud6rc6klc96w39",
          "carol": "cosmosvalcons1ezyrq65s3gshhx5585w6mpusq3xsj3ayzf4uv6"
        },
        "ConsumerPendingPacketQueueSize": null,
        "RegisteredConsumerRewardDenoms": null,
        "ClientsFrozenHeights": null,
        "Proposals": null
      },
      "provi": {
        "ValBalances": null,
        "ProposedConsumerChains": null,
        "ValPowers": {
          "alice": 511,
          "bob": 500,
          "carol": 500
        },
        "StakedTokens": null,
        "Params": null,
        "Rewards": null,
        "ConsumerChains": null,
        "AssignedKeys": null,
        "ProviderKeys": null,
        "ConsumerPendingPacketQueueSize": null,
        "RegisteredConsumerRewardDenoms": null,
        "ClientsFrozenHeights": null,
        "Proposals": null
      }
    }
  },
  {
    "ActionType": "main.UnbondTokensAction",
    "Action": {
      "Chain": "provi",
      "Sender": "alice",
      "UnbondFrom": "alice",
      "Amount": 1000000
    },
    "State": {
      "consu": {
        "ValBalances": null,
        "ProposedConsumerChains": null,
        "ValPowers": {
          "alice": 511,
          "bob": 500,
          "carol": 500
        },
        "StakedTokens": null,
        "Params": null,
        "Rewards": null,
        "ConsumerChains": null,
        "AssignedKeys": null,
        "ProviderKeys": null,
        "ConsumerPendingPacketQueueSize": null,
        "RegisteredConsumerRewardDenoms": null,
        "ClientsFrozenHeights": null,
        "Proposals": null
      },
      "provi": {
        "ValBalances": null,
        "ProposedConsumerChains": null,
        "ValPowers": {
          "alice": 510,
          "bob": 500,
          "carol": 500
        },
        "StakedTokens": null,
        "Params": null,
        "Rewards": null,
        "ConsumerChains": null,
        "AssignedKeys": null,
        "ProviderKeys": null,
        "ConsumerPendingPacketQueueSize": null,
        "RegisteredConsumerRewardDenoms": null,
        "ClientsFrozenHeights": null,
        "Proposals": null
      }
    }
  },
  {
    "ActionType": "main.RelayPacketsAction",
    "Action": {
      "ChainA": "provi",
      "ChainB": "consu",
      "Port": "provider",
      "Channel": 0
    },
    "State": {
      "consu": {
        "ValBalances": null,
        "ProposedConsumerChains": null,
        "ValPowers": {
          "alice": 510,
          "bob": 500,
          "carol": 500
        },
        "StakedTokens": null,
        "Params": null,
        "Rewards": null,
        "ConsumerChains": null,
        "AssignedKeys": null,
        "ProviderKeys": null,
        "ConsumerPendingPacketQueueSize": null,
        "RegisteredConsumerRewardDenoms": null,
        "ClientsFrozenHeights": null,
        "Proposals": null
      }
    }
  },
  {
    "ActionType": "main.UnbondTokensAction",
    "Action": {
      "Chain": "provi",
      "Sender": "alice",
      "UnbondFrom": "alice",
      "Amount": 1000000
    },
    "State": {
      "consu": {
        "ValBalances": null,
        "ProposedConsumerChains": null,
        "ValPowers": {
          "alice": 510,
          "bob": 500,
          "carol": 500
        },
        "StakedTokens": null,
        "Params": null,
        "Rewards": null,
        "ConsumerChains": null,
        "AssignedKeys": null,
        "ProviderKeys": null,
        "ConsumerPendingPacketQueueSize": null,
        "RegisteredConsumerRewardDenoms": null,
        "ClientsFrozenHeights": null,
        "Proposals": null
      },
      "provi": {
        "ValBalances": null,
        "ProposedConsumerChains": null,
        "ValPowers": {
          "alice": 509,
          "bob": 500,
          "carol": 500
        },
        "StakedTokens": null,
        "Params": null,
        "Rewards": null,
        "ConsumerChains": null,
        "AssignedKeys": null,
        "ProviderKeys": null,
        "ConsumerPendingPacketQueueSize": null,
        "RegisteredConsumerRewardDenoms": null,
        "ClientsFrozenHeights": null,
        "Proposals": null
      }
    }
  },
  {
    "ActionType": "main.RelayPacketsAction",
    "Action": {
      "ChainA": "provi",
      "ChainB": "consu",
      "Port": "provider",
      "Channel": 0
    },
    "State": {
      "consu": {
        "ValBalances": null,
        "ProposedConsumerChains": null,
        "ValPowers": {
          "alice": 509,
          "bob": 500,
          "carol": 500
        },
        "StakedTokens": null,
        "Params": null,
        "Rewards": null,
        "ConsumerChains": null,
        "AssignedKeys": null,
        "ProviderKeys": null,
        "ConsumerPendingPacketQueueSize": null,
        "RegisteredConsumerRewardDenoms": null,
        "ClientsFrozenHeights": null,
        "Proposals": null
      }
    }
  },
  {
    "ActionType": "main.CancelUnbondTokensAction",
    "Action": {
      "Chain": "provi",
      "Delegator": "alice",
      "Validator": "alice",
      "Amount": 1000000
    },
    "State": {
      "consu": {
        "ValBalances": null,
        "ProposedConsumerChains": null,
        "ValPowers": {
          "alice": 509,
          "bob": 500,
          "carol": 500
        },
        "StakedTokens": null,
        "Params": null,
        "Rewards": null,
        "ConsumerChains": null,
        "AssignedKeys": null,
        "ProviderKeys": null,
        "ConsumerPendingPacketQueueSize": null,
        "RegisteredConsumerRewardDenoms": null,
        "ClientsFrozenHeights": null,
        "Proposals": null
      },
      "provi": {
        "ValBalances": null,
        "ProposedConsumerChains": null,
        "ValPowers": {
          "alice": 510,
          "bob": 500,
          "carol": 500
        },
        "StakedTokens": null,
        "Params": null,
        "Rewards": null,
        "ConsumerChains": null,
        "AssignedKeys": null,
        "ProviderKeys": null,
        "ConsumerPendingPacketQueueSize": null,
        "RegisteredConsumerRewardDenoms": null,
        "ClientsFrozenHeights": null,
        "Proposals": null
      }
    }
  },
  {
    "ActionType": "main.RelayPacketsAction",
    "Action": {
      "ChainA": "provi",
      "ChainB": "consu",
      "Port": "provider",
      "Channel": 0
    },
    "State": {
      "consu": {
        "ValBalances": null,
        "ProposedConsumerChains": null,
        "ValPowers": {
          "alice": 510,
          "bob": 500,
          "carol": 500
        },
        "StakedTokens": null,
        "Params": null,
        "Rewards": null,
        "ConsumerChains": null,
        "AssignedKeys": null,
        "ProviderKeys": null,
        "ConsumerPendingPacketQueueSize": null,
        "RegisteredConsumerRewardDenoms": null,
        "ClientsFrozenHeights": null,
        "Proposals": null
      }
    }
  },
  {
    "ActionType": "main.RedelegateTokensAction",
    "Action": {
      "Chain": "provi",
      "Src": "alice",
      "Dst": "carol",
      "TxSender": "alice",
      "Amount": 450000000
    },
    "State": {
      "consu": {
        "ValBalances": null,
        "ProposedConsumerChains": null,
        "ValPowers": {
          "alice": 510,
          "bob": 500,
          "carol": 500
        },
        "StakedTokens": null,
        "Params": null,
        "Rewards": null,
        "ConsumerChains": null,
        "AssignedKeys": null,
        "ProviderKeys": null,
        "ConsumerPendingPacketQueueSize": null,
        "RegisteredConsumerRewardDenoms": null,
        "ClientsFrozenHeights": null,
        "Proposals": null
      },
      "provi": {
        "ValBalances": null,
        "ProposedConsumerChains": null,
        "ValPowers": {
          "alice": 60,
          "bob": 500,
          "carol": 950
        },
        "StakedTokens": null,
        "Params": null,
        "Rewards": null,
        "ConsumerChains": null,
        "AssignedKeys": null,
        "ProviderKeys": null,
        "ConsumerPendingPacketQueueSize": null,
        "RegisteredConsumerRewardDenoms": null,
        "ClientsFrozenHeights": null,
        "Proposals": null
      }
    }
  },
  {
    "ActionType": "main.RelayPacketsAction",
    "Action": {
      "ChainA": "provi",
      "ChainB": "consu",
      "Port": "provider",
      "Channel": 0
    },
    "State": {
      "consu": {
        "ValBalances": null,
        "ProposedConsumerChains": null,
        "ValPowers": {
          "alice": 60,
          "bob": 500,
          "carol": 950
        },
        "StakedTokens": null,
        "Params": null,
        "Rewards": null,
        "ConsumerChains": null,
        "AssignedKeys": null,
        "ProviderKeys": null,
        "ConsumerPendingPacketQueueSize": null,
        "RegisteredConsumerRewardDenoms": null,
        "ClientsFrozenHeights": null,
        "Proposals": null
      }
    }
  },
  {
    "ActionType": "main.DowntimeSlashAction",
    "Action": {
      "Chain": "consu",
      "Validator": "alice"
    },
    "State": {
      "consu": {
        "ValBalances": null,
        "ProposedConsumerChains": null,
        "ValPowers": {
          "alice": 60,
          "bob": 500,
          "carol": 950
        },
        "StakedTokens": null,
        "Params": null,
        "Rewards": null,
        "ConsumerChains": null,
        "AssignedKeys": null,
        "ProviderKeys": null,
        "ConsumerPendingPacketQueueSize": null,
        "RegisteredConsumerRewardDenoms": null,
        "ClientsFrozenHeights": null,
        "Proposals": null
      },
      "provi": {
        "ValBalances": null,
        "ProposedConsumerChains": null,
        "ValPowers": {
          "alice": 60,
          "bob": 500,
          "carol": 950
        },
        "StakedTokens": null,
        "Params": null,
        "Rewards": null,
        "ConsumerChains": null,
        "AssignedKeys": null,
        "ProviderKeys": null,
        "ConsumerPendingPacketQueueSize": null,
        "RegisteredConsumerRewardDenoms": null,
        "ClientsFrozenHeights": null,
        "Proposals": null
      }
    }
  },
  {
    "ActionType": "main.RelayPacketsAction",
    "Action": {
      "ChainA": "provi",
      "ChainB": "consu",
      "Port": "provider",
      "Channel": 0
    },
    "State": {
      "consu": {
        "ValBalances": null,
        "ProposedConsumerChains": null,
        "ValPowers": {
          "alice": 60,
          "bob": 500,
          "carol": 950
        },
        "StakedTokens": null,
        "Params": null,
        "Rewards": null,
        "ConsumerChains": null,
        "AssignedKeys": null,
        "ProviderKeys": null,
        "ConsumerPendingPacketQueueSize": null,
        "RegisteredConsumerRewardDenoms": null,
        "ClientsFrozenHeights": null,
        "Proposals": null
      },
      "provi": {
        "ValBalances": null,
        "ProposedConsumerChains": null,
        "ValPowers": {
          "alice": 60,
          "bob": 500,
          "carol": 950
        },
        "StakedTokens": null,
        "Params": null,
        "Rewards": null,
        "ConsumerChains": null,
        "AssignedKeys": null,
        "ProviderKeys": null,
        "ConsumerPendingPacketQueueSize": null,
        "RegisteredConsumerRewardDenoms": null,
        "ClientsFrozenHeights": null,
        "Proposals": null
      }
    }
  },
  {
    "ActionType": "main.RedelegateTokensAction",
    "Action": {
      "Chain": "provi",
      "Src": "carol",
      "Dst": "alice",
      "TxSender": "carol",
      "Amount": 449000000
    },
    "State": {
      "consu": {
        "ValBalances": null,
        "ProposedConsumerChains": null,
        "ValPowers": {
          "alice": 60,
          "bob": 500,
          "carol": 950
        },
        "StakedTokens": null,
        "Params": null,
        "Rewards": null,
        "ConsumerChains": null,
        "AssignedKeys": null,
        "ProviderKeys": null,
        "ConsumerPendingPacketQueueSize": null,
        "RegisteredConsumerRewardDenoms": null,
        "ClientsFrozenHeights": null,
        "Proposals": null
      },
      "provi": {
        "ValBalances": null,
        "ProposedConsumerChains": null,
        "ValPowers": {
          "alice": 509,
          "bob": 500,
          "carol": 501
        },
        "StakedTokens": null,
        "Params": null,
        "Rewards": null,
        "ConsumerChains": null,
        "AssignedKeys": null,
        "ProviderKeys": null,
        "ConsumerPendingPacketQueueSize": null,
        "RegisteredConsumerRewardDenoms": null,
        "ClientsFrozenHeights": null,
        "Proposals": null
      }
    }
  },
  {
    "ActionType": "main.RelayPacketsAction",
    "Action": {
      "ChainA": "provi",
      "ChainB": "consu",
      "Port": "provider",
      "Channel": 0
    },
    "State": {
      "consu": {
        "ValBalances": null,
        "ProposedConsumerChains": null,
        "ValPowers": {
          "alice": 509,
          "bob": 500,
          "carol": 501
        },
        "StakedTokens": null,
        "Params": null,
        "Rewards": null,
        "ConsumerChains": null,
        "AssignedKeys": null,
        "ProviderKeys": null,
        "ConsumerPendingPacketQueueSize": null,
        "RegisteredConsumerRewardDenoms": null,
        "ClientsFrozenHeights": null,
        "Proposals": null
      }
    }
  },
  {
    "ActionType": "main.DowntimeSlashAction",
    "Action": {
      "Chain": "consu",
      "Validator": "bob"
    },
    "State": {
      "consu": {
        "ValBalances": null,
        "ProposedConsumerChains": null,
        "ValPowers": {
          "alice": 509,
          "bob": 500,
          "carol": 501
        },
        "StakedTokens": null,
        "Params": null,
        "Rewards": null,
        "ConsumerChains": null,
        "AssignedKeys": null,
        "ProviderKeys": null,
        "ConsumerPendingPacketQueueSize": null,
        "RegisteredConsumerRewardDenoms": null,
        "ClientsFrozenHeights": null,
        "Proposals": null
      },
      "provi": {
        "ValBalances": null,
        "ProposedConsumerChains": null,
        "ValPowers": {
          "alice": 509,
          "bob": 500,
          "carol": 501
        },
        "StakedTokens": null,
        "Params": null,
        "Rewards": null,
        "ConsumerChains": null,
        "AssignedKeys": null,
        "ProviderKeys": null,
        "ConsumerPendingPacketQueueSize": null,
        "RegisteredConsumerRewardDenoms": null,
        "ClientsFrozenHeights": null,
        "Proposals": null
      }
    }
  },
  {
    "ActionType": "main.RelayPacketsAction",
    "Action": {
      "ChainA": "provi",
      "ChainB": "consu",
      "Port": "provider",
      "Channel": 0
    },
    "State": {
      "consu": {
        "ValBalances": null,
        "ProposedConsumerChains": null,
        "ValPowers": {
          "alice": 509,
          "carol": 501
        },
        "StakedTokens": null,
        "Params": null,
        "Rewards": null,
        "ConsumerChains": null,
        "AssignedKeys": null,
        "ProviderKeys": null,
        "ConsumerPendingPacketQueueSize": null,
        "RegisteredConsumerRewardDenoms": null,
        "ClientsFrozenHeights": null,
        "Proposals": null
      },
      "provi": {
        "ValBalances": null,
        "ProposedConsumerChains": null,
        "ValPowers": {
          "alice": 509,
          "bob": 0,
          "carol": 501
        },
        "StakedTokens": null,
        "Params": null,
        "Rewards": null,
        "ConsumerChains": null,
        "AssignedKeys": null,
        "ProviderKeys": null,
        "ConsumerPendingPacketQueueSize": null,
        "RegisteredConsumerRewardDenoms": null,
        "ClientsFrozenHeights": null,
        "Proposals": null
      }
    }
  },
  {
    "ActionType": "main.RelayPacketsAction",
    "Action": {
      "ChainA": "provi",
      "ChainB": "consu",
      "Port": "provider",
      "Channel": 0
    },
    "State": {
      "consu": {
        "ValBalances": null,
        "ProposedConsumerChains": null,
        "ValPowers": {
          "alice": 509,
          "bob": 0,
          "carol": 501
        },
        "StakedTokens": null,
        "Params": null,
        "Rewards": null,
        "ConsumerChains": null,
        "AssignedKeys": null,
        "ProviderKeys": null,
        "ConsumerPendingPacketQueueSize": null,
        "RegisteredConsumerRewardDenoms": null,
        "ClientsFrozenHeights": null,
        "Proposals": null
      }
    }
  },
  {
    "ActionType": "main.UnjailValidatorAction",
    "Action": {
      "Provider": "provi",
      "Validator": "bob"
    },
    "State": {
      "consu": {
        "ValBalances": null,
        "ProposedConsumerChains": null,
        "ValPowers": {
          "alice": 509,
          "bob": 0,
          "carol": 501
        },
        "StakedTokens": null,
        "Params": null,
        "Rewards": null,
        "ConsumerChains": null,
        "AssignedKeys": null,
        "ProviderKeys": null,
        "ConsumerPendingPacketQueueSize": null,
        "RegisteredConsumerRewardDenoms": null,
        "ClientsFrozenHeights": null,
        "Proposals": null
      },
      "provi": {
        "ValBalances": null,
        "ProposedConsumerChains": null,
        "ValPowers": {
          "alice": 509,
          "bob": 500,
          "carol": 501
        },
        "StakedTokens": null,
        "Params": null,
        "Rewards": null,
        "ConsumerChains": null,
        "AssignedKeys": null,
        "ProviderKeys": null,
        "ConsumerPendingPacketQueueSize": null,
        "RegisteredConsumerRewardDenoms": null,
        "ClientsFrozenHeights": null,
        "Proposals": null
      }
    }
  },
  {
    "ActionType": "main.RelayPacketsAction",
    "Action": {
      "ChainA": "provi",
      "ChainB": "consu",
      "Port": "provider",
      "Channel": 0
    },
    "State": {
      "consu": {
        "ValBalances": null,
        "ProposedConsumerChains": null,
        "ValPowers": {
          "alice": 509,
          "bob": 500,
          "carol": 501
        },
        "StakedTokens": null,
        "Params": null,
        "Rewards": null,
        "ConsumerChains": null,
        "AssignedKeys": null,
        "ProviderKeys": null,
        "ConsumerPendingPacketQueueSize": null,
        "RegisteredConsumerRewardDenoms": null,
        "ClientsFrozenHeights": null,
        "Proposals": null
      }
    }
  },
  {
    "ActionType": "main.DowntimeSlashAction",
    "Action": {
      "Chain": "provi",
      "Validator": "carol"
    },
    "State": {
      "consu": {
        "ValBalances": null,
        "ProposedConsumerChains": null,
        "ValPowers": {
          "alice": 509,
          "bob": 500,
          "carol": 501
        },
        "StakedTokens": null,
        "Params": null,
        "Rewards": null,
        "ConsumerChains": null,
        "AssignedKeys": null,
        "ProviderKeys": null,
        "ConsumerPendingPacketQueueSize": null,
        "RegisteredConsumerRewardDenoms": null,
        "ClientsFrozenHeights": null,
        "Proposals": null
      },
      "provi": {
        "ValBalances": null,
        "ProposedConsumerChains": null,
        "ValPowers": {
          "alice": 509,
          "bob": 500,
          "carol": 0
        },
        "StakedTokens": null,
        "Params": null,
        "Rewards": null,
        "ConsumerChains": null,
        "AssignedKeys": null,
        "ProviderKeys": null,
        "ConsumerPendingPacketQueueSize": null,
        "RegisteredConsumerRewardDenoms": null,
        "ClientsFrozenHeights": null,
        "Proposals": null
      }
    }
  },
  {
    "ActionType": "main.RelayPacketsAction",
    "Action": {
      "ChainA": "provi",
      "ChainB": "consu",
      "Port": "provider",
      "Channel": 0
    },
    "State": {
      "consu": {
        "ValBalances": null,
        "ProposedConsumerChains": null,
        "ValPowers": {
          "alice": 509,
          "bob": 500,
          "carol": 0
        },
        "StakedTokens": null,
        "Params": null,
        "Rewards": null,
        "ConsumerChains": null,
        "AssignedKeys": null,
        "ProviderKeys": null,
        "ConsumerPendingPacketQueueSize": null,
        "RegisteredConsumerRewardDenoms": null,
        "ClientsFrozenHeights": null,
        "Proposals": null
      }
    }
  },
  {
    "ActionType": "main.UnjailValidatorAction",
    "Action": {
      "Provider": "provi",
      "Validator": "carol"
    },
    "State": {
      "consu": {
        "ValBalances": null,
        "ProposedConsumerChains": null,
        "ValPowers": {
          "alice": 509,
          "bob": 500,
          "carol": 0
        },
        "StakedTokens": null,
        "Params": null,
        "Rewards": null,
        "ConsumerChains": null,
        "AssignedKeys": null,
        "ProviderKeys": null,
        "ConsumerPendingPacketQueueSize": null,
        "RegisteredConsumerRewardDenoms": null,
        "ClientsFrozenHeights": null,
        "Proposals": null
      },
      "provi": {
        "ValBalances": null,
        "ProposedConsumerChains": null,
        "ValPowers": {
          "alice": 509,
          "bob": 500,
          "carol": 495
        },
        "StakedTokens": null,
        "Params": null,
        "Rewards": null,
        "ConsumerChains": null,
        "AssignedKeys": null,
        "ProviderKeys": null,
        "ConsumerPendingPacketQueueSize": null,
        "RegisteredConsumerRewardDenoms": null,
        "ClientsFrozenHeights": null,
        "Proposals": null
      }
    }
  },
  {
    "ActionType": "main.RelayPacketsAction",
    "Action": {
      "ChainA": "provi",
      "ChainB": "consu",
      "Port": "provider",
      "Channel": 0
    },
    "State": {
      "consu": {
        "ValBalances": null,
        "ProposedConsumerChains": null,
        "ValPowers": {
          "alice": 509,
          "bob": 500,
          "carol": 495
        },
        "StakedTokens": null,
        "Params": null,
        "Rewards": null,
        "ConsumerChains": null,
        "AssignedKeys": null,
        "ProviderKeys": null,
        "ConsumerPendingPacketQueueSize": null,
        "RegisteredConsumerRewardDenoms": null,
        "ClientsFrozenHeights": null,
        "Proposals": null
      }
    }
  },
  {
    "ActionType": "main.DoublesignSlashAction",
    "Action": {
      "Validator": "carol",
      "Chain": "provi"
    },
    "State": {
      "consu": {
        "ValBalances": null,
        "ProposedConsumerChains": null,
        "ValPowers": {
          "alice": 509,
          "bob": 500,
          "carol": 495
        },
        "StakedTokens": null,
        "Params": null,
        "Rewards": null,
        "ConsumerChains": null,
        "AssignedKeys": null,
        "ProviderKeys": null,
        "ConsumerPendingPacketQueueSize": null,
        "RegisteredConsumerRewardDenoms": null,
        "ClientsFrozenHeights": null,
        "Proposals": null
      },
      "provi": {
        "ValBalances": null,
        "ProposedConsumerChains": null,
        "ValPowers": {
          "alice": 509,
          "bob": 500,
          "carol": 0
        },
        "StakedTokens": null,
        "Params": null,
        "Rewards": null,
        "ConsumerChains": null,
        "AssignedKeys": null,
        "ProviderKeys": null,
        "ConsumerPendingPacketQueueSize": null,
        "RegisteredConsumerRewardDenoms": null,
        "ClientsFrozenHeights": null,
        "Proposals": null
      }
    }
  },
  {
    "ActionType": "main.RelayPacketsAction",
    "Action": {
      "ChainA": "provi",
      "ChainB": "consu",
      "Port": "provider",
      "Channel": 0
    },
    "State": {
      "consu": {
        "ValBalances": null,
        "ProposedConsumerChains": null,
        "ValPowers": {
          "alice": 509,
          "bob": 500,
          "carol": 0
        },
        "StakedTokens": null,
        "Params": null,
        "Rewards": null,
        "ConsumerChains": null,
        "AssignedKeys": null,
        "ProviderKeys": null,
        "ConsumerPendingPacketQueueSize": null,
        "RegisteredConsumerRewardDenoms": null,
        "ClientsFrozenHeights": null,
        "Proposals": null
      },
      "provi": {
        "ValBalances": null,
        "ProposedConsumerChains": null,
        "ValPowers": {
          "alice": 509,
          "bob": 500,
          "carol": 0
        },
        "StakedTokens": null,
        "Params": null,
        "Rewards": null,
        "ConsumerChains": null,
        "AssignedKeys": null,
        "ProviderKeys": null,
        "ConsumerPendingPacketQueueSize": null,
        "RegisteredConsumerRewardDenoms": null,
        "ClientsFrozenHeights": null,
        "Proposals": null
      }
    }
  },
  {
    "ActionType": "main.StartRelayerAction",
    "Action": {},
    "State": {}
  },
  {
    "ActionType": "main.SubmitConsumerRemovalProposalAction",
    "Action": {
      "Chain": "provi",
      "From": "bob",
      "Deposit": 10000001,
      "ConsumerChain": "consu",
      "StopTimeOffset": 0
    },
    "State": {
      "provi": {
        "ValBalances": {
          "bob": 9489999999
        },
        "ProposedConsumerChains": null,
        "ValPowers": null,
        "StakedTokens": null,
        "Params": null,
        "Rewards": null,
        "ConsumerChains": {
          "consu": true
        },
        "AssignedKeys": null,
        "ProviderKeys": null,
        "ConsumerPendingPacketQueueSize": null,
        "RegisteredConsumerRewardDenoms": null,
        "ClientsFrozenHeights": null,
        "Proposals": {
          "2": {
            "RawProposal": {
              "Deposit": 10000001,
              "Chain": "consu",
              "StopTime": 0,
              "Status": "PROPOSAL_STATUS_VOTING_PERIOD"
            },
            "Type": "main.ConsumerRemovalProposal"
          }
        }
      }
    }
  },
  {
    "ActionType": "main.VoteGovProposalAction",
    "Action": {
      "Chain": "provi",
      "From": [
        "alice",
        "bob",
        "carol"
      ],
      "Vote": [
        "no",
        "no",
        "no"
      ],
      "PropNumber": 2
    },
    "State": {
      "provi": {
        "ValBalances": {
          "bob": 9500000000
        },
        "ProposedConsumerChains": null,
        "ValPowers": null,
        "StakedTokens": null,
        "Params": null,
        "Rewards": null,
        "ConsumerChains": {
          "consu": true
        },
        "AssignedKeys": null,
        "ProviderKeys": null,
        "ConsumerPendingPacketQueueSize": null,
        "RegisteredConsumerRewardDenoms": null,
        "ClientsFrozenHeights": null,
        "Proposals": {
          "2": {
            "RawProposal": {
              "Deposit": 10000001,
              "Chain": "consu",
              "StopTime": 0,
              "Status": "PROPOSAL_STATUS_REJECTED"
            },
            "Type": "main.ConsumerRemovalProposal"
          }
        }
      }
    }
  },
  {
    "ActionType": "main.SubmitConsumerRemovalProposalAction",
    "Action": {
      "Chain": "provi",
      "From": "bob",
      "Deposit": 10000001,
      "ConsumerChain": "consu",
      "StopTimeOffset": 0
    },
    "State": {
      "provi": {
        "ValBalances": {
          "bob": 9489999999
        },
        "ProposedConsumerChains": null,
        "ValPowers": null,
        "StakedTokens": null,
        "Params": null,
        "Rewards": null,
        "ConsumerChains": {
          "consu": true
        },
        "AssignedKeys": null,
        "ProviderKeys": null,
        "ConsumerPendingPacketQueueSize": null,
        "RegisteredConsumerRewardDenoms": null,
        "ClientsFrozenHeights": null,
        "Proposals": {
          "3": {
            "RawProposal": {
              "Deposit": 10000001,
              "Chain": "consu",
              "StopTime": 0,
              "Status": "PROPOSAL_STATUS_VOTING_PERIOD"
            },
            "Type": "main.ConsumerRemovalProposal"
          }
        }
      }
    }
  },
  {
    "ActionType": "main.VoteGovProposalAction",
    "Action": {
      "Chain": "provi",
      "From": [
        "alice",
        "bob",
        "carol"
      ],
      "Vote": [
        "yes",
        "yes",
        "yes"
      ],
      "PropNumber": 3
    },
    "State": {
      "provi": {
        "ValBalances": {
          "bob": 9500000000
        },
        "ProposedConsumerChains": null,
        "ValPowers": null,
        "StakedTokens": null,
        "Params": null,
        "Rewards": null,
        "ConsumerChains": {},
        "AssignedKeys": null,
        "ProviderKeys": null,
        "ConsumerPendingPacketQueueSize": null,
        "RegisteredConsumerRewardDenoms": null,
        "ClientsFrozenHeights": null,
        "Proposals": {
          "3": {
            "RawProposal": {
              "Deposit": 10000001,
              "Chain": "consu",
              "StopTime": 0,
              "Status": "PROPOSAL_STATUS_PASSED"
            },
            "Type": "main.ConsumerRemovalProposal"
          }
        }
      }
    }
  }
]<|MERGE_RESOLUTION|>--- conflicted
+++ resolved
@@ -471,13 +471,8 @@
         "Rewards": null,
         "ConsumerChains": null,
         "AssignedKeys": {
-<<<<<<< HEAD
-          "bob": "consumervalcons1uuec3cjxajv5te08p220usrjhkfhg9wyref26m",
+          "bob": "cosmosvalcons1uuec3cjxajv5te08p220usrjhkfhg9wyvqn0tm",
           "carol": "cosmosvalcons1kswr5sq599365kcjmhgufevfps9njf43e4lwdk"
-=======
-          "bob": "providervalcons1uuec3cjxajv5te08p220usrjhkfhg9wydlduwz",
-          "carol": "providervalcons1kswr5sq599365kcjmhgufevfps9njf43c2pag0"
->>>>>>> 40271580
         },
         "ProviderKeys": {
           "bob": "cosmosvalcons1nx7n5uh0ztxsynn4sje6eyq2ud6rc6klc96w39",
@@ -531,13 +526,8 @@
         "Rewards": null,
         "ConsumerChains": null,
         "AssignedKeys": {
-<<<<<<< HEAD
-          "bob": "consumervalcons1uuec3cjxajv5te08p220usrjhkfhg9wyref26m",
+          "bob": "cosmosvalcons1uuec3cjxajv5te08p220usrjhkfhg9wyvqn0tm",
           "carol": "cosmosvalcons1kswr5sq599365kcjmhgufevfps9njf43e4lwdk"
-=======
-          "bob": "providervalcons1uuec3cjxajv5te08p220usrjhkfhg9wydlduwz",
-          "carol": "providervalcons1kswr5sq599365kcjmhgufevfps9njf43c2pag0"
->>>>>>> 40271580
         },
         "ProviderKeys": {
           "bob": "cosmosvalcons1nx7n5uh0ztxsynn4sje6eyq2ud6rc6klc96w39",
