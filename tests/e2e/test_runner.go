package main

import (
	"fmt"
	"time"
)

const (
	TEST_RESULT_PASS     = "PASSED"
	TEST_RESULT_FAIL     = "FAILED"
	TEST_RESULT_ERROR    = "ERROR"
	TEST_RESULT_SKIP     = "SKIP"
	TEST_STATUS_STARTED  = "STARTED"
	TEST_STATUS_FINISHED = "FINISHED"
	TEST_STATUS_NOTRUN   = "NO RUN"
)

// A test runner drives the execution of test cases
// It sets up the test environment and the test driver to run the tests
type TestRunner struct {
	config     TestConfig
	steps      []Step
	testDriver TestCaseDriver
	target     ExecutionTarget
	verbose    bool
	result     TestResult
}

type TestResult struct {
	StartTime time.Time
	Status    string
	Duration  time.Duration
	Result    string
}

func (res *TestResult) Started() {
	if res.Status != "" {
		return
	}
	res.StartTime = time.Now()
	res.Status = TEST_STATUS_STARTED
}

func (res *TestResult) Failed() {
	if res.Result != "" {
		panic("Test result already set")
	}
	res.Duration = time.Since(res.StartTime)
	res.Result = TEST_RESULT_FAIL
	res.Status = TEST_STATUS_FINISHED
}

func (res *TestResult) Passed() {
	if res.Result != "" {
		panic("Test result already set")
	}
	res.Duration = time.Since(res.StartTime)
	res.Result = TEST_RESULT_PASS
	res.Status = TEST_STATUS_FINISHED
}

func (res *TestResult) Error() {
	if res.Result != "" {
		panic("Test result already set")
	}
	res.Duration = time.Since(res.StartTime)
	res.Result = TEST_RESULT_ERROR
	res.Status = TEST_STATUS_FINISHED
}

// Run will set up the test environment and executes the tests
func (tr *TestRunner) Run() error {
	tr.result = TestResult{}
	tr.result.Started()
	fmt.Printf("\n\n=============== running %s ===============\n", tr.config.name)
	fmt.Println(tr.Info())
	err := tr.checkConfig()
	if err != nil {
		return err
	}

	err = tr.setupEnvironment(tr.target)
	if err != nil {
		tr.result.Error()
		return fmt.Errorf("error setting up test environment: %v", err)
	}

	tr.testDriver = GetTestCaseDriver(tr.config)
	err = tr.testDriver.Run(tr.steps, tr.target, tr.verbose)
	if err != nil {
		tr.result.Failed()
		// not tearing down environment for troubleshooting reasons on container
		return fmt.Errorf("test run '%s' failed: %v", tr.config.name, err)
	}

	tr.result.Passed()
	err = tr.teardownEnvironment()
	fmt.Printf("==========================================\n")
	return err
}

func (tr *TestRunner) checkConfig() error {
	tr.config.validateStringLiterals()
	return nil
}

func (tr *TestRunner) setupEnvironment(target ExecutionTarget) error {
	tr.target = target
	return target.Start()
}

func (tr *TestRunner) teardownEnvironment() error {
	return tr.target.Stop()
}

func (tr *TestRunner) Setup(testCfg TestConfig) error {
	tr.config = testCfg
	return nil
}

<<<<<<< HEAD
func CreateTestRunner(config TestConfig, steps []Step, target ExecutionTarget, verbose bool) (error, TestRunner) {

	switch target.(type) {
	case *DockerContainer:
		target.(*DockerContainer).containerCfg = config.containerConfig
	}
	tr := TestRunner{
=======
func CreateTestRunner(config TestConfig, steps []Step, target ExecutionTarget, verbose bool) TestRunner {
	return TestRunner{
>>>>>>> cd0d0753
		target:  target,
		steps:   steps,
		config:  config,
		verbose: verbose,
		result:  TestResult{Status: TEST_STATUS_NOTRUN},
	}
}

// Info returns a header string containing useful information about the test runner
func (tr *TestRunner) Info() string {
	return fmt.Sprintf(`
------------------------------------------
Test name : %s
Target: %s
------------------------------------------`,
		tr.config.name,
		tr.target.Info(),
	)
}

func (tr *TestRunner) Report() string {
	return fmt.Sprintf(`
------------------------------------------
Test name : %s
Target: %s
- Status: %s
- Result: %s
- Duration: %s
- StartTime: %s
------------------------------------------`,
		tr.config.name,
		tr.target.Info(),
		tr.result.Status,
		tr.result.Result,
		tr.result.Duration,
		tr.result.StartTime,
	)
}<|MERGE_RESOLUTION|>--- conflicted
+++ resolved
@@ -118,18 +118,8 @@
 	return nil
 }
 
-<<<<<<< HEAD
-func CreateTestRunner(config TestConfig, steps []Step, target ExecutionTarget, verbose bool) (error, TestRunner) {
-
-	switch target.(type) {
-	case *DockerContainer:
-		target.(*DockerContainer).containerCfg = config.containerConfig
-	}
-	tr := TestRunner{
-=======
 func CreateTestRunner(config TestConfig, steps []Step, target ExecutionTarget, verbose bool) TestRunner {
 	return TestRunner{
->>>>>>> cd0d0753
 		target:  target,
 		steps:   steps,
 		config:  config,
