--- conflicted
+++ resolved
@@ -222,11 +222,7 @@
 		// and jail alice on the provider
 		{
 			action: detectConsumerEvidenceAction{
-<<<<<<< HEAD
-				chain: chainID("consu"),
-=======
 				chain: chainID(consumerName),
->>>>>>> 98af9c01
 			},
 			state: State{
 				chainID("provi"): ChainState{
@@ -247,11 +243,7 @@
 			// update the fork consumer client to create a light client attack
 			// which should trigger a ICS misbehaviour message
 			action: updateLightClientAction{
-<<<<<<< HEAD
-				chain:         chainID("consu"),
-=======
 				chain:         chainID(consumerName),
->>>>>>> 98af9c01
 				clientID:      consumerClientID,
 				hostChain:     chainID("provi"),
 				relayerConfig: forkRelayerConfig, // this relayer config uses the "forked" consumer
@@ -271,11 +263,7 @@
 						},
 					},
 				},
-<<<<<<< HEAD
-				chainID("consu"): ChainState{
-=======
-				chainID(consumerName): ChainState{
->>>>>>> 98af9c01
+				chainID(consumerName): ChainState{
 					// consumer should not have learned the jailing of alice
 					// since its light client is frozen on the provider
 					ValPowers: &map[validatorID]uint{
