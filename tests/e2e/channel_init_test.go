--- conflicted
+++ resolved
@@ -689,15 +689,8 @@
 	suite.Require().Error(err, "OnChanOpenInit must error on provider chain")
 }
 
-<<<<<<< HEAD
 // TestConsumerChainProposalHandler tests the highest level handler for proposals concerning both
 // creating and stopping consumer chains.
-=======
-// TestConsumerChainProposalHandler tests the highest level handler
-// for both ConsumerAdditionProposals and ConsumerRemovalProposals
-//
-// TODO: Determine if it's possible to make this a unit test
->>>>>>> 3275a54a
 func (suite *ProviderTestSuite) TestConsumerChainProposalHandler() {
 	var (
 		ctx     sdk.Context
@@ -711,11 +704,7 @@
 		expPass  bool
 	}{
 		{
-<<<<<<< HEAD
-			"valid create consumer chain proposal", func(suite *ProviderTestSuite) {
-=======
 			"valid consumer addition proposal", func(suite *ProviderTestSuite) {
->>>>>>> 3275a54a
 				initialHeight := clienttypes.NewHeight(2, 3)
 				// ctx blocktime is after proposal's spawn time
 				ctx = suite.providerChain.GetContext().WithBlockTime(time.Now().Add(time.Hour))
@@ -723,11 +712,7 @@
 			}, true,
 		},
 		{
-<<<<<<< HEAD
-			"valid stop consumer chain proposal", func(suite *ProviderTestSuite) {
-=======
 			"valid consumer removal proposal", func(suite *ProviderTestSuite) {
->>>>>>> 3275a54a
 				ctx = suite.providerChain.GetContext().WithBlockTime(time.Now().Add(time.Hour))
 				content = types.NewConsumerRemovalProposal("title", "description", "chainID", time.Now())
 			}, true,
@@ -793,80 +778,4 @@
 	expectedGenesis.ProviderConsensusState.Root.Hash = []byte{}
 
 	suite.Require().Equal(actualGenesis, expectedGenesis, "consumer chain genesis created incorrectly")
-<<<<<<< HEAD
-=======
-}
-
-func (suite *ProviderKeeperTestSuite) TestHandleConsumerAdditionProposal() {
-	var (
-		ctx      sdk.Context
-		proposal *types.ConsumerAdditionProposal
-		ok       bool
-	)
-
-	chainID := "chainID"
-	initialHeight := clienttypes.NewHeight(2, 3)
-	lockUbdOnTimeout := false
-
-	testCases := []struct {
-		name         string
-		malleate     func(*ProviderKeeperTestSuite)
-		expPass      bool
-		spawnReached bool
-	}{
-		{
-			"valid consumer addition proposal: spawn time reached", func(suite *ProviderKeeperTestSuite) {
-				// ctx blocktime is after proposal's spawn time
-				ctx = suite.providerChain.GetContext().WithBlockTime(time.Now().Add(time.Hour))
-				content := types.NewConsumerAdditionProposal("title", "description", chainID, initialHeight, []byte("gen_hash"), []byte("bin_hash"), time.Now())
-				proposal, ok = content.(*types.ConsumerAdditionProposal)
-				suite.Require().True(ok)
-				proposal.LockUnbondingOnTimeout = lockUbdOnTimeout
-			}, true, true,
-		},
-		{
-			"valid proposal: spawn time has not yet been reached", func(suite *ProviderKeeperTestSuite) {
-				// ctx blocktime is before proposal's spawn time
-				ctx = suite.providerChain.GetContext().WithBlockTime(time.Now())
-				content := types.NewConsumerAdditionProposal("title", "description", chainID, initialHeight, []byte("gen_hash"), []byte("bin_hash"), time.Now().Add(time.Hour))
-				proposal, ok = content.(*types.ConsumerAdditionProposal)
-				suite.Require().True(ok)
-				proposal.LockUnbondingOnTimeout = lockUbdOnTimeout
-			}, true, false,
-		},
-	}
-
-	for _, tc := range testCases {
-		tc := tc
-
-		suite.Run(tc.name, func() {
-			suite.SetupTest()
-
-			tc.malleate(suite)
-
-			err := suite.providerChain.App.(*appProvider.App).ProviderKeeper.HandleConsumerAdditionProposal(ctx, proposal)
-			if tc.expPass {
-				suite.Require().NoError(err, "error returned on valid case")
-				if tc.spawnReached {
-					clientId, found := suite.providerChain.App.(*appProvider.App).ProviderKeeper.GetConsumerClientId(ctx, chainID)
-					suite.Require().True(found, "consumer client not found")
-					consumerGenesis, ok := suite.providerChain.App.(*appProvider.App).ProviderKeeper.GetConsumerGenesis(ctx, chainID)
-					suite.Require().True(ok)
-
-					expectedGenesis, err := suite.providerChain.App.(*appProvider.App).ProviderKeeper.MakeConsumerGenesis(ctx)
-					suite.Require().NoError(err)
-
-					suite.Require().Equal(expectedGenesis, consumerGenesis)
-					suite.Require().NotEqual("", clientId, "consumer client was not created after spawn time reached")
-				} else {
-					gotProposal := suite.providerChain.App.(*appProvider.App).ProviderKeeper.GetPendingConsumerAdditionProp(ctx, proposal.SpawnTime, chainID)
-					suite.Require().Equal(initialHeight, gotProposal.InitialHeight, "unexpected pending proposal (InitialHeight)")
-					suite.Require().Equal(lockUbdOnTimeout, gotProposal.LockUnbondingOnTimeout, "unexpected pending proposal (LockUnbondingOnTimeout)")
-				}
-			} else {
-				suite.Require().Error(err, "did not return error on invalid case")
-			}
-		})
-	}
->>>>>>> 3275a54a
 }