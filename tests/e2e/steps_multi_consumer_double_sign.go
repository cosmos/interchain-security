package main

// simulates double signing on provider and vsc propagation to consumer chains
//
// Note: These steps would be affected by slash packet throttling, since the
// consumer-initiated slash steps are executed after consumer-initiated downtime
// slashes have already occurred. However slash packet throttling is
// pseudo-disabled in this test by setting the slash meter replenish
// fraction to 1.0 in the config file.
//
// only double sign on provider chain will cause slashing and tombstoning
func stepsMultiConsumerDoubleSign(consumer1, consumer2 string) []Step {
	return []Step{
		{
			// provider double sign
			Action: doublesignSlashAction{
				Chain:     ChainID("provi"),
				Validator: ValidatorID("carol"),
			},
			State: State{
				// slash on provider
				ChainID("provi"): ChainState{
					ValPowers: &map[ValidatorID]uint{
						ValidatorID("alice"): 509,
						ValidatorID("bob"):   500,
						ValidatorID("carol"): 0, // from 500 to 0
					},
				},
				ChainID(consumer1): ChainState{
					ValPowers: &map[ValidatorID]uint{
						ValidatorID("alice"): 509,
						ValidatorID("bob"):   500,
						ValidatorID("carol"): 495, // not tombstoned on consumer1 yet
					},
				},
				ChainID(consumer2): ChainState{
					ValPowers: &map[ValidatorID]uint{
						ValidatorID("alice"): 509,
						ValidatorID("bob"):   500,
						ValidatorID("carol"): 495, // not tombstoned on consumer2 yet
					},
				},
			},
		},
		{
			// relay power change to consumer1
<<<<<<< HEAD
			action: relayPacketsAction{
				chainA:  chainID("provi"),
				chainB:  chainID(consumer1),
				port:    "provider",
				channel: 0, // consumer1 channel
=======
			Action: relayPacketsAction{
				ChainA:  ChainID("provi"),
				ChainB:  ChainID(consumer1),
				Port:    "provider",
				Channel: 0, // consumer1 channel
>>>>>>> 811675e2
			},
			State: State{
				ChainID("provi"): ChainState{
					ValPowers: &map[ValidatorID]uint{
						ValidatorID("alice"): 509,
						ValidatorID("bob"):   500,
						ValidatorID("carol"): 0,
					},
				},
				ChainID(consumer1): ChainState{
					ValPowers: &map[ValidatorID]uint{
						ValidatorID("alice"): 509,
						ValidatorID("bob"):   500,
						ValidatorID("carol"): 0, // tombstoning visible on consumer1
					},
				},
				ChainID(consumer2): ChainState{
					ValPowers: &map[ValidatorID]uint{
						ValidatorID("alice"): 509,
						ValidatorID("bob"):   500,
						ValidatorID("carol"): 495, // tombstoning NOT YET visible on consumer2
					},
				},
			},
		},
		{
			// relay power change to consumer2
<<<<<<< HEAD
			action: relayPacketsAction{
				chainA:  chainID("provi"),
				chainB:  chainID(consumer2),
				port:    "provider",
				channel: 1, // consumer2 channel
=======
			Action: relayPacketsAction{
				ChainA:  ChainID("provi"),
				ChainB:  ChainID(consumer2),
				Port:    "provider",
				Channel: 1, // consumer2 channel
>>>>>>> 811675e2
			},
			State: State{
				ChainID("provi"): ChainState{
					ValPowers: &map[ValidatorID]uint{
						ValidatorID("alice"): 509,
						ValidatorID("bob"):   500,
						ValidatorID("carol"): 0,
					},
				},
				ChainID(consumer1): ChainState{
					ValPowers: &map[ValidatorID]uint{
						ValidatorID("alice"): 509,
						ValidatorID("bob"):   500,
						ValidatorID("carol"): 0,
					},
				},
				ChainID(consumer2): ChainState{
					ValPowers: &map[ValidatorID]uint{
						ValidatorID("alice"): 509,
						ValidatorID("bob"):   500,
						ValidatorID("carol"): 0, // tombstoned on consumer2
					},
				},
			},
		},
		{
			// consumer double sign
			// nothing should happen - double sign from consumer is dropped
			Action: doublesignSlashAction{
				Chain:     ChainID("consu"),
				Validator: ValidatorID("bob"),
			},
			State: State{
				ChainID("provi"): ChainState{
					ValPowers: &map[ValidatorID]uint{
						ValidatorID("alice"): 509,
						ValidatorID("bob"):   500,
						ValidatorID("carol"): 0,
					},
				},
				ChainID(consumer1): ChainState{
					ValPowers: &map[ValidatorID]uint{
						ValidatorID("alice"): 509,
						ValidatorID("bob"):   500,
						ValidatorID("carol"): 0,
					},
				},
				ChainID(consumer2): ChainState{
					ValPowers: &map[ValidatorID]uint{
						ValidatorID("alice"): 509,
						ValidatorID("bob"):   500,
						ValidatorID("carol"): 0,
					},
				},
			},
		},
		{
<<<<<<< HEAD
			action: relayPacketsAction{
				chainA:  chainID("provi"),
				chainB:  chainID(consumer1),
				port:    "provider",
				channel: 0, // consumer1 channel
=======
			Action: relayPacketsAction{
				ChainA:  ChainID("provi"),
				ChainB:  ChainID(consumer1),
				Port:    "provider",
				Channel: 0, // consumer1 channel
>>>>>>> 811675e2
			},
			State: State{
				ChainID("provi"): ChainState{
					ValPowers: &map[ValidatorID]uint{
						ValidatorID("alice"): 509,
						ValidatorID("bob"):   500, // not tombstoned
						ValidatorID("carol"): 0,
					},
				},
				ChainID(consumer1): ChainState{
					ValPowers: &map[ValidatorID]uint{
						ValidatorID("alice"): 509,
						ValidatorID("bob"):   500, // not tombstoned
						ValidatorID("carol"): 0,
					},
				},
				ChainID(consumer2): ChainState{
					ValPowers: &map[ValidatorID]uint{
						ValidatorID("alice"): 509,
						ValidatorID("bob"):   500, // not tombstoned
						ValidatorID("carol"): 0,
					},
				},
			},
		},
		{
			// consumer1 learns about the double sign
<<<<<<< HEAD
			action: relayPacketsAction{
				chainA:  chainID("provi"),
				chainB:  chainID(consumer1),
				port:    "provider",
				channel: 0, // consumer1 channel
=======
			Action: relayPacketsAction{
				ChainA:  ChainID("provi"),
				ChainB:  ChainID(consumer1),
				Port:    "provider",
				Channel: 0, // consumer1 channel
>>>>>>> 811675e2
			},
			State: State{
				ChainID("provi"): ChainState{
					ValPowers: &map[ValidatorID]uint{
						ValidatorID("alice"): 509,
						ValidatorID("bob"):   500,
						ValidatorID("carol"): 0,
					},
				},
				ChainID(consumer1): ChainState{
					ValPowers: &map[ValidatorID]uint{
						ValidatorID("alice"): 509,
						ValidatorID("bob"):   500, // not tombstoned
						ValidatorID("carol"): 0,
					},
				},
				ChainID(consumer2): ChainState{
					ValPowers: &map[ValidatorID]uint{
						ValidatorID("alice"): 509,
						ValidatorID("bob"):   500, // not tombstoned
						ValidatorID("carol"): 0,
					},
				},
			},
		},
		{
			// consumer2 learns about the double sign
<<<<<<< HEAD
			action: relayPacketsAction{
				chainA:  chainID("provi"),
				chainB:  chainID(consumer2),
				port:    "provider",
				channel: 1, // consumer2 channel
=======
			Action: relayPacketsAction{
				ChainA:  ChainID("provi"),
				ChainB:  ChainID(consumer2),
				Port:    "provider",
				Channel: 1, // consumer2 channel
>>>>>>> 811675e2
			},
			State: State{
				ChainID(consumer1): ChainState{
					ValPowers: &map[ValidatorID]uint{
						ValidatorID("alice"): 509,
						ValidatorID("bob"):   500,
						ValidatorID("carol"): 0,
					},
				},
				ChainID(consumer2): ChainState{
					ValPowers: &map[ValidatorID]uint{
						ValidatorID("alice"): 509,
						ValidatorID("bob"):   500,
						ValidatorID("carol"): 0,
					},
				},
			},
		},
	}
}<|MERGE_RESOLUTION|>--- conflicted
+++ resolved
@@ -44,19 +44,11 @@
 		},
 		{
 			// relay power change to consumer1
-<<<<<<< HEAD
-			action: relayPacketsAction{
-				chainA:  chainID("provi"),
-				chainB:  chainID(consumer1),
-				port:    "provider",
-				channel: 0, // consumer1 channel
-=======
 			Action: relayPacketsAction{
 				ChainA:  ChainID("provi"),
 				ChainB:  ChainID(consumer1),
 				Port:    "provider",
 				Channel: 0, // consumer1 channel
->>>>>>> 811675e2
 			},
 			State: State{
 				ChainID("provi"): ChainState{
@@ -84,19 +76,11 @@
 		},
 		{
 			// relay power change to consumer2
-<<<<<<< HEAD
-			action: relayPacketsAction{
-				chainA:  chainID("provi"),
-				chainB:  chainID(consumer2),
-				port:    "provider",
-				channel: 1, // consumer2 channel
-=======
 			Action: relayPacketsAction{
 				ChainA:  ChainID("provi"),
 				ChainB:  ChainID(consumer2),
 				Port:    "provider",
 				Channel: 1, // consumer2 channel
->>>>>>> 811675e2
 			},
 			State: State{
 				ChainID("provi"): ChainState{
@@ -154,19 +138,11 @@
 			},
 		},
 		{
-<<<<<<< HEAD
-			action: relayPacketsAction{
-				chainA:  chainID("provi"),
-				chainB:  chainID(consumer1),
-				port:    "provider",
-				channel: 0, // consumer1 channel
-=======
 			Action: relayPacketsAction{
 				ChainA:  ChainID("provi"),
 				ChainB:  ChainID(consumer1),
 				Port:    "provider",
 				Channel: 0, // consumer1 channel
->>>>>>> 811675e2
 			},
 			State: State{
 				ChainID("provi"): ChainState{
@@ -194,19 +170,11 @@
 		},
 		{
 			// consumer1 learns about the double sign
-<<<<<<< HEAD
-			action: relayPacketsAction{
-				chainA:  chainID("provi"),
-				chainB:  chainID(consumer1),
-				port:    "provider",
-				channel: 0, // consumer1 channel
-=======
 			Action: relayPacketsAction{
 				ChainA:  ChainID("provi"),
 				ChainB:  ChainID(consumer1),
 				Port:    "provider",
 				Channel: 0, // consumer1 channel
->>>>>>> 811675e2
 			},
 			State: State{
 				ChainID("provi"): ChainState{
@@ -234,19 +202,11 @@
 		},
 		{
 			// consumer2 learns about the double sign
-<<<<<<< HEAD
-			action: relayPacketsAction{
-				chainA:  chainID("provi"),
-				chainB:  chainID(consumer2),
-				port:    "provider",
-				channel: 1, // consumer2 channel
-=======
 			Action: relayPacketsAction{
 				ChainA:  ChainID("provi"),
 				ChainB:  ChainID(consumer2),
 				Port:    "provider",
 				Channel: 1, // consumer2 channel
->>>>>>> 811675e2
 			},
 			State: State{
 				ChainID(consumer1): ChainState{
