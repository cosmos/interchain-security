--- conflicted
+++ resolved
@@ -80,8 +80,7 @@
 
 		// set VSC timeout period to not trigger the removal of the consumer chain
 		providerUnbondingPeriod := stakingKeeper.UnbondingTime(s.providerCtx())
-		consumerUnbondingPeriod, found := consumerKeeper.GetUnbondingTime(s.consumerCtx())
-		s.Require().True(found)
+		consumerUnbondingPeriod := consumerKeeper.GetUnbondingPeriod(s.consumerCtx())
 		providerKeeper.SetVscTimeoutPeriod(s.providerCtx(), providerUnbondingPeriod+consumerUnbondingPeriod+24*time.Hour)
 
 		// delegate bondAmt and undelegate tc.shareDiv of it
@@ -192,11 +191,7 @@
 		removed                    bool
 	}{
 		{
-<<<<<<< HEAD
-			"channel handshake completes before unbonding period", func(pk *providerkeeper.Keeper, pUnbondingPeriod time.Duration) {
-=======
 			"channel handshake completes after unbonding period", func(pk *providerkeeper.Keeper, pUnbondingPeriod time.Duration) {
->>>>>>> 80b751c1
 				// change the init timeout timestamp for this consumer chain
 				// to make sure the chain is not removed before the unbonding period elapses
 				ts := s.providerCtx().BlockTime().Add(pUnbondingPeriod + 24*time.Hour)
@@ -390,8 +385,7 @@
 
 	// set VSC timeout period to not trigger the removal of the consumer chain
 	providerUnbondingPeriod := stakingKeeper.UnbondingTime(s.providerCtx())
-	consumerUnbondingPeriod, found := consumerKeeper.GetUnbondingTime(s.consumerCtx())
-	s.Require().True(found)
+	consumerUnbondingPeriod := consumerKeeper.GetUnbondingPeriod(s.consumerCtx())
 	providerKeeper.SetVscTimeoutPeriod(s.providerCtx(), providerUnbondingPeriod+consumerUnbondingPeriod+24*time.Hour)
 
 	// Setup delegator, bond amount, and src/dst validators
