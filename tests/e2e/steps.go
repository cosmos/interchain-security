--- conflicted
+++ resolved
@@ -16,18 +16,14 @@
 var happyPathSteps = concatSteps(
 	stepsStartChains([]string{"consu"}, false),
 	stepsDelegate("consu"),
-	// stepsAssignConsumerKeyOnStartedChain("consu", "bob"),
+	stepsAssignConsumerKeyOnStartedChain("consu", "bob"),
 	stepsUnbond("consu"),
 	stepsCancelUnbond("consu"),
 	stepsRedelegateForOptOut("consu"),
 	stepsDowntimeWithOptOut("consu"),
 	stepsRedelegate("consu"),
 	stepsDowntime("consu"),
-<<<<<<< HEAD
-	stepsDoubleSignOnProviderAndConsumer("consu"), // carol double signs on provider, bob double signs on consumer
-=======
 	stepsDoubleSignOnProvider("consu"), // carol double signs on provider
->>>>>>> 48164aac
 	stepsStartRelayer(),
 	stepsConsumerRemovalPropNotPassing("consu", 2), // submit removal prop but vote no on it - chain should stay
 	stepsStopChain("consu", 3),                     // stop chain
@@ -39,11 +35,7 @@
 	stepsUnbond("consu"),
 	stepsRedelegateShort("consu"),
 	stepsDowntime("consu"),
-<<<<<<< HEAD
-	stepsDoubleSignOnProviderAndConsumer("consu"), // carol double signs on provider, bob double signs on consumer
-=======
 	stepsDoubleSignOnProvider("consu"), // carol double signs on provider
->>>>>>> 48164aac
 	stepsStartRelayer(),
 	stepsConsumerRemovalPropNotPassing("consu", 2), // submit removal prop but vote no on it - chain should stay
 	stepsStopChain("consu", 3),                     // stop chain
