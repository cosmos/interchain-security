package main

type Step struct {
	Action interface{}
	State  State
}

func concatSteps(steps ...[]Step) []Step {
	var concat []Step
	for _, s := range steps {
		concat = append(concat, s...)
	}
	return concat
}

var happyPathSteps = concatSteps(
	stepsStartChains([]string{"consu"}, false),
	stepsDelegate("consu"),
	stepsAssignConsumerKeyOnStartedChain("consu", "bob"),
	stepsUnbond("consu"),
	stepsCancelUnbond("consu"),
	stepsRedelegateForOptOut("consu"),
	stepsDowntimeWithOptOut("consu"),
	stepsRedelegate("consu"),
	stepsDowntime("consu"),
	stepsDoubleSignOnProvider("consu"), // carol double signs on provider
<<<<<<< HEAD
=======
	// TODO: add double sign on consumer
>>>>>>> 1fd84094
	stepsStartRelayer(),
	stepsConsumerRemovalPropNotPassing("consu", 2), // submit removal prop but vote no on it - chain should stay
	stepsStopChain("consu", 3),                     // stop chain
)

var shortHappyPathSteps = concatSteps(
	stepsStartChains([]string{"consu"}, false),
	stepsDelegate("consu"),
	stepsUnbond("consu"),
	stepsRedelegateShort("consu"),
	stepsDowntime("consu"),
	stepsDoubleSignOnProvider("consu"), // carol double signs on provider
	// TODO: add double sign on consumer
	stepsStartRelayer(),
	stepsConsumerRemovalPropNotPassing("consu", 2), // submit removal prop but vote no on it - chain should stay
	stepsStopChain("consu", 3),                     // stop chain
)

var lightClientAttackSteps = concatSteps(
	stepsStartChains([]string{"consu"}, false),
	stepsDelegate("consu"),
	stepsUnbond("consu"),
	stepsRedelegateShort("consu"),
	stepsDowntime("consu"),
	stepsLightClientAttackOnProviderAndConsumer("consu"), // carol double signs on provider, bob double signs on consumer
	stepsStartRelayer(),
	stepsConsumerRemovalPropNotPassing("consu", 3), // submit removal prop but vote no on it - chain should stay
	stepsStopChain("consu", 4),                     // stop chain
)

var slashThrottleSteps = concatSteps(
	stepsStartChains([]string{"consu"}, false),
	stepsDelegate("consu"),
	stepsThrottledDowntime("consu"),
	stepsStopChain("consu", 2),
)

var democracyRewardsSteps = concatSteps(
	// democracySteps requires a transfer channel
	stepsStartChains([]string{"democ"}, true),
	// delegation needs to happen so the first VSC packet can be delivered
	stepsDelegate("democ"),
	stepsDemocracy("democ"),
)

var democracySteps = concatSteps(
	// democracySteps requires a transfer channel
	stepsStartChains([]string{"democ"}, true),
	// delegation needs to happen so the first VSC packet can be delivered
	stepsDelegate("democ"),
	stepsRewardDenomConsumer("democ"),
)

var multipleConsumers = concatSteps(
	stepsStartChains([]string{"consu", "densu"}, false),
	stepsMultiConsumerDelegate("consu", "densu"),
	stepsMultiConsumerUnbond("consu", "densu"),
	stepsMultiConsumerRedelegate("consu", "densu"),
	stepsMultiConsumerDowntimeFromConsumer("consu", "densu"),
	stepsMultiConsumerDowntimeFromProvider("consu", "densu"),
	stepsMultiConsumerDoubleSign("consu", "densu"), // double sign on one of the chains
)

var changeoverSteps = concatSteps(
	// start sovereign chain and test delegation operation

	stepRunSovereignChain(),
	stepStartProviderChain(),
	stepsSovereignTransferChan(),

	// the chain will halt once upgrade height is reached
	// after upgrade height is reached, the chain will become a consumer
	stepsUpgradeChain(),
	stepsChangeoverToConsumer("sover"),

	stepsPostChangeoverDelegate("sover"),
)

var consumerMisbehaviourSteps = concatSteps(
	// start provider and consumer chain
	stepsStartChainsWithSoftOptOut("consu"),
	// make a consumer validator to misbehave and get jailed
	stepsCauseConsumerMisbehaviour("consu"),
)

var consumerDoubleSignSteps = concatSteps(
	// start provider and consumer chain
	stepsStartChains([]string{"consu"}, false),

	// make a consumer validator double sign and get jailed
	stepsCauseDoubleSignOnConsumer("consu", "provi"),
)<|MERGE_RESOLUTION|>--- conflicted
+++ resolved
@@ -24,10 +24,7 @@
 	stepsRedelegate("consu"),
 	stepsDowntime("consu"),
 	stepsDoubleSignOnProvider("consu"), // carol double signs on provider
-<<<<<<< HEAD
-=======
 	// TODO: add double sign on consumer
->>>>>>> 1fd84094
 	stepsStartRelayer(),
 	stepsConsumerRemovalPropNotPassing("consu", 2), // submit removal prop but vote no on it - chain should stay
 	stepsStopChain("consu", 3),                     // stop chain
