--- conflicted
+++ resolved
@@ -264,17 +264,14 @@
 		if err == nil {
 			return a, nil
 		}
-	case "main.DetectorConsumerEvidenceAction":
-		var a DetectorConsumerEvidenceAction
-<<<<<<< HEAD
+	case "main.DetectConsumerEvidenceAction":
+		var a DetectConsumerEvidenceAction
 		err := json.Unmarshal(rawAction, &a)
 		if err == nil {
 			return a, nil
 		}
 	case "main.SubmitConsumerMisbehaviourAction":
 		var a SubmitConsumerMisbehaviourAction
-=======
->>>>>>> 804b53b1
 		err := json.Unmarshal(rawAction, &a)
 		if err == nil {
 			return a, nil
