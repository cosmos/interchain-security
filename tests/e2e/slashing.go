--- conflicted
+++ resolved
@@ -69,10 +69,7 @@
 		); found {
 			consAddr = providerAddr
 		}
-<<<<<<< HEAD
-
-=======
->>>>>>> 5cf43f66
+
 		valData, found := providerStakingKeeper.GetValidatorByConsAddr(s.providerCtx(), consAddr)
 		s.Require().True(found)
 		valOldBalance := valData.Tokens
