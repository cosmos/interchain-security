--- conflicted
+++ resolved
@@ -56,9 +56,6 @@
 		tmVal := s.consumerChain.Vals.Validators[0]
 		s.setDefaultValSigningInfo(*tmVal)
 
-<<<<<<< HEAD
-		consAddr := s.getValConsAddr(*tmVal)
-=======
 		val, err := tmVal.ToProto()
 		s.Require().NoError(err)
 		pubkey, err := cryptocodec.FromTmProtoPublicKey(val.GetPubKey())
@@ -72,7 +69,7 @@
 		); found {
 			consAddr = providerAddr
 		}
->>>>>>> 55df41c9
+
 		valData, found := providerStakingKeeper.GetValidatorByConsAddr(s.providerCtx(), consAddr)
 		s.Require().True(found)
 		valOldBalance := valData.Tokens
