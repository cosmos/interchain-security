--- conflicted
+++ resolved
@@ -112,11 +112,7 @@
 // Note: This function advances blocks in-between operations, where validator powers are
 // not checked, since they are checked in integration tests.
 func delegateAndRedelegate(s *CCVTestSuite, delAddr sdk.AccAddress,
-<<<<<<< HEAD
-	srcValAddr sdk.ValAddress, dstValAddr sdk.ValAddress, amount sdk.Int,
-=======
 	srcValAddr, dstValAddr sdk.ValAddress, amount sdk.Int,
->>>>>>> 39fa788e
 ) {
 	// Delegate to src validator
 	srcValTokensBefore := s.getVal(s.providerCtx(), srcValAddr).GetBondedTokens()
@@ -184,11 +180,7 @@
 // Executes a BeginRedelegation (unbonding and redelegation) operation
 // on the provider chain using delegated funds from delAddr
 func redelegate(s *CCVTestSuite, delAddr sdk.AccAddress, valSrcAddr sdk.ValAddress,
-<<<<<<< HEAD
-	ValDstAddr sdk.ValAddress, sharesAmount sdk.Dec,
-=======
 	valDstAddr sdk.ValAddress, sharesAmount sdk.Dec,
->>>>>>> 39fa788e
 ) {
 	stakingKeeper := s.providerApp.GetE2eStakingKeeper()
 	ctx := s.providerCtx()
@@ -389,11 +381,7 @@
 
 // commitSlashPacket returns a commit hash for the given slash packet data
 // Note that it must be called before sending the embedding IBC packet.
-<<<<<<< HEAD
-func (suite *CCVTestSuite) commitSlashPacket(ctx sdk.Context, packetData ccv.SlashPacketData) []byte {
-=======
 func (s *CCVTestSuite) commitSlashPacket(ctx sdk.Context, packetData ccv.SlashPacketData) []byte {
->>>>>>> 39fa788e
 	consumerPacket := ccv.ConsumerPacketData{
 		Type: ccv.SlashPacket,
 		Data: &ccv.ConsumerPacketData_SlashPacketData{
@@ -418,17 +406,10 @@
 
 // constructSlashPacketFromConsumer constructs an IBC packet embedding
 // slash packet data to be sent from consumer to provider
-<<<<<<< HEAD
-func (s *CCVTestSuite) constructSlashPacketFromConsumer(bundle icstestingutils.ConsumerBundle,
-	tmVal tmtypes.Validator, infractionType stakingtypes.InfractionType, ibcSeqNum uint64,
-) channeltypes.Packet {
-	valsetUpdateId := bundle.GetKeeper().GetHeightValsetUpdateID(
-=======
 func (*CCVTestSuite) constructSlashPacketFromConsumer(bundle icstestingutils.ConsumerBundle,
 	tmVal tmtypes.Validator, infractionType stakingtypes.InfractionType, ibcSeqNum uint64,
 ) channeltypes.Packet {
 	valsetUpdateID := bundle.GetKeeper().GetHeightValsetUpdateID(
->>>>>>> 39fa788e
 		bundle.GetCtx(), uint64(bundle.GetCtx().BlockHeight()))
 
 	data := ccv.ConsumerPacketData{
@@ -458,17 +439,10 @@
 
 // constructVSCMaturedPacketFromConsumer constructs an IBC packet embedding
 // VSC Matured packet data to be sent from consumer to provider
-<<<<<<< HEAD
-func (s *CCVTestSuite) constructVSCMaturedPacketFromConsumer(bundle icstestingutils.ConsumerBundle,
-	ibcSeqNum uint64,
-) channeltypes.Packet {
-	valsetUpdateId := bundle.GetKeeper().GetHeightValsetUpdateID(
-=======
 func (*CCVTestSuite) constructVSCMaturedPacketFromConsumer(bundle icstestingutils.ConsumerBundle,
 	ibcSeqNum uint64,
 ) channeltypes.Packet {
 	valsetUpdateID := bundle.GetKeeper().GetHeightValsetUpdateID(
->>>>>>> 39fa788e
 		bundle.GetCtx(), uint64(bundle.GetCtx().BlockHeight()))
 
 	data := ccv.ConsumerPacketData{
@@ -600,11 +574,7 @@
 
 // GetConsumerEndpointClientAndConsState returns the client and consensus state
 // for a particular consumer endpoint, as specified by the consumer's bundle.
-<<<<<<< HEAD
-func (suite *CCVTestSuite) GetConsumerEndpointClientAndConsState(
-=======
 func (s *CCVTestSuite) GetConsumerEndpointClientAndConsState(
->>>>>>> 39fa788e
 	consumerBundle icstestingutils.ConsumerBundle,
 ) (exported.ClientState, exported.ConsensusState) {
 	ctx := consumerBundle.GetCtx()
