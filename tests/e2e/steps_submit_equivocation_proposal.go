package main

import "time"

// submits an invalid equivocation proposal which should be rejected
func stepsRejectEquivocationProposal(consumerName string, propNumber uint) []Step {
	return []Step{
		{
			// bob submits a proposal to slash himself
			Action: submitEquivocationProposalAction{
				Chain:     ChainID("consu"),
				From:      ValidatorID("bob"),
				Deposit:   10000001,
				Height:    10,
				Time:      time.Now(),
				Power:     500,
				Validator: ValidatorID("bob"),
			},
			State: State{
				ChainID("provi"): ChainState{
					ValPowers: &map[ValidatorID]uint{
						ValidatorID("alice"): 509,
						ValidatorID("bob"):   500,
						ValidatorID("carol"): 495,
					},
					ValBalances: &map[ValidatorID]uint{
						ValidatorID("bob"): 9500000000,
					},
					Proposals: &map[uint]Proposal{
						// proposal does not exist
						propNumber: TextProposal{},
					},
				},
				ChainID(consumerName): ChainState{
					ValPowers: &map[ValidatorID]uint{
						ValidatorID("alice"): 509,
						ValidatorID("bob"):   500,
						ValidatorID("carol"): 495,
					},
				},
			},
		},
	}
}

// submits an equivocation proposal, votes on it, and tomstones the equivocating validator
func stepsSubmitEquivocationProposal(consumerName string, propNumber uint) []Step {
	s := []Step{
		{
			// bob submits a proposal to slash himself
			Action: submitEquivocationProposalAction{
				Chain:     ChainID("consu"),
				From:      ValidatorID("bob"),
				Deposit:   10000001,
				Height:    10,
				Time:      time.Now(), // not sure what time in equivocations means
				Power:     500,
				Validator: ValidatorID("bob"),
			},
			State: State{
				ChainID("provi"): ChainState{
					ValPowers: &map[ValidatorID]uint{
						ValidatorID("alice"): 509,
						ValidatorID("bob"):   500,
						ValidatorID("carol"): 0,
					},
					ValBalances: &map[ValidatorID]uint{
						ValidatorID("bob"): 9489999999,
					},
					Proposals: &map[uint]Proposal{
						propNumber: EquivocationProposal{
							Deposit:          10000001,
							Status:           "PROPOSAL_STATUS_VOTING_PERIOD",
							ConsensusAddress: "cosmosvalcons1nx7n5uh0ztxsynn4sje6eyq2ud6rc6klc96w39",
							Power:            500,
							Height:           10,
						},
					},
				},
				ChainID(consumerName): ChainState{
					ValPowers: &map[ValidatorID]uint{
						ValidatorID("alice"): 509,
						ValidatorID("bob"):   500,
						ValidatorID("carol"): 0,
					},
				},
			},
		},
		{
			Action: voteGovProposalAction{
				Chain:      ChainID("provi"),
				From:       []ValidatorID{ValidatorID("alice"), ValidatorID("bob"), ValidatorID("carol")},
				Vote:       []string{"yes", "yes", "yes"},
				PropNumber: propNumber,
			},
			State: State{
				ChainID("provi"): ChainState{
					ValPowers: &map[ValidatorID]uint{
						ValidatorID("alice"): 509,
						ValidatorID("bob"):   0, // bob is tombstoned after proposal passes
						ValidatorID("carol"): 0,
					},
					Proposals: &map[uint]Proposal{
						propNumber: EquivocationProposal{
							Deposit:          10000001,
							Status:           "PROPOSAL_STATUS_PASSED",
							ConsensusAddress: "cosmosvalcons1nx7n5uh0ztxsynn4sje6eyq2ud6rc6klc96w39",
							Power:            500,
							Height:           10,
						},
					},
				},
				ChainID(consumerName): ChainState{
					ValPowers: &map[ValidatorID]uint{
						ValidatorID("alice"): 509,
						ValidatorID("bob"):   500, // slash not reflected in consumer chain
						ValidatorID("carol"): 0,
					},
				},
			},
		},
		{
			// relay power change to consumer1
<<<<<<< HEAD
			action: relayPacketsAction{
				chainA:  chainID("provi"),
				chainB:  chainID(consumerName),
				port:    "provider",
				channel: 0,
=======
			Action: relayPacketsAction{
				ChainA:  ChainID("provi"),
				ChainB:  ChainID(consumerName),
				Port:    "provider",
				Channel: 0,
>>>>>>> 811675e2
			},
			State: State{
				ChainID("provi"): ChainState{
					ValPowers: &map[ValidatorID]uint{
						ValidatorID("alice"): 509,
						ValidatorID("bob"):   0,
						ValidatorID("carol"): 0,
					},
				},
				ChainID(consumerName): ChainState{
					ValPowers: &map[ValidatorID]uint{
						ValidatorID("alice"): 509,
						ValidatorID("bob"):   0, // slash relayed to consumer chain
						ValidatorID("carol"): 0,
					},
				},
			},
		},
	}

	return s
}<|MERGE_RESOLUTION|>--- conflicted
+++ resolved
@@ -121,19 +121,11 @@
 		},
 		{
 			// relay power change to consumer1
-<<<<<<< HEAD
-			action: relayPacketsAction{
-				chainA:  chainID("provi"),
-				chainB:  chainID(consumerName),
-				port:    "provider",
-				channel: 0,
-=======
 			Action: relayPacketsAction{
 				ChainA:  ChainID("provi"),
 				ChainB:  ChainID(consumerName),
 				Port:    "provider",
 				Channel: 0,
->>>>>>> 811675e2
 			},
 			State: State{
 				ChainID("provi"): ChainState{
