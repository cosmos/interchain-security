--- conflicted
+++ resolved
@@ -95,12 +95,8 @@
 	s.checkConsumerChainIsRemoved(consumerChainID, false)
 }
 
-<<<<<<< HEAD
-// REMOVE
-func (s *ProviderTestSuite) TestStopConsumerChainProposal() {
-=======
+// TODO REMOVE after migrating to unit test
 func (s *ProviderTestSuite) TestConsumerRemovalProposal() {
->>>>>>> 3275a54a
 	var (
 		ctx      sdk.Context
 		proposal *providertypes.ConsumerRemovalProposal
@@ -160,11 +156,7 @@
 
 			tc.malleate(s)
 
-<<<<<<< HEAD
-			err := s.providerChain.App.(*appProvider.App).ProviderKeeper.HandleStopConsumerChainProposal(ctx, proposal)
-=======
 			err := s.providerChain.App.(*appProvider.App).ProviderKeeper.HandleConsumerRemovalProposal(ctx, proposal)
->>>>>>> 3275a54a
 			if tc.expPass {
 				s.Require().NoError(err, "error returned on valid case")
 				if tc.stopReached {
