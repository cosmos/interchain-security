--- conflicted
+++ resolved
@@ -397,21 +397,19 @@
 	// their channel, and are ready for anything to happen.
 	s.consumerKeeper(consumerChainId).SetProviderChannel(s.ctx(consumerChainId), consumerEndPoint.ChannelID)
 
-<<<<<<< HEAD
+	// TODO: remove if not needed
 	// Commit a block on both chains, giving us two committed headers from
 	// the same time and height. This is the starting point for all our
 	// data driven testing.
-	lastConsumerHeader, _ := simibc.FinalizeBlock(consumerChain, 5)
-	lastProviderHeader, _ := simibc.FinalizeBlock(providerChain, 5)
-
-	// Update clients to the latest header.
-	err = simibc.UpdateReceiverClient(consumerEndPoint, providerEndPoint, lastConsumerHeader, false)
-	require.NoError(s.t, err, "Error updating client on consumer for chain %v", consumerChain.ChainID)
-	err = simibc.UpdateReceiverClient(providerEndPoint, consumerEndPoint, lastProviderHeader, false)
-	require.NoError(s.t, err, "Error updating client on provider for chain %v", consumerChain.ChainID)
-
-=======
->>>>>>> f2c80975
+	// lastConsumerHeader, _ := simibc.FinalizeBlock(consumerChain, 5)
+	// lastProviderHeader, _ := simibc.FinalizeBlock(providerChain, 5)
+
+	// // Update clients to the latest header.
+	// err = simibc.UpdateReceiverClient(consumerEndPoint, providerEndPoint, lastConsumerHeader, false)
+	// require.NoError(s.t, err, "Error updating client on consumer for chain %v", consumerChain.ChainID)
+	// err = simibc.UpdateReceiverClient(providerEndPoint, consumerEndPoint, lastProviderHeader, false)
+	// require.NoError(s.t, err, "Error updating client on provider for chain %v", consumerChain.ChainID)
+
 	// path is ready to go
 	return path
 }
