--- conflicted
+++ resolved
@@ -127,13 +127,10 @@
 	_, _, consumerPrivVals, err := integration.CreateValidators(len(consumerAddressesExpr))
 	require.NoError(t, err, "Error creating consumer signers")
 
-<<<<<<< HEAD
-=======
 	// consumerAddrNames are the human readable names of consumer addresses in the model
 	// "realAddrs" are the addresses of the consumer keys on chain
 	// these maps relate the consumerAddrNames to the priv validators (from which one can get the real address)
 	// and from the real ddresses to the consumerAddrNames to allow converting between the two easily
->>>>>>> e0491ed8
 	consumerAddrNamesToPrivVals := make(map[string]cmttypes.PrivValidator, len(consumerAddressesExpr))
 	realAddrsToModelConsAddrs := make(map[string]string, len(consumerAddressesExpr))
 	i := 0
@@ -370,17 +367,10 @@
 			consumerChain := lastAction["consumerChain"].Value.(string)
 			node := lastAction["validator"].Value.(string)
 			consumerAddr := lastAction["consumerAddr"].Value.(string)
-<<<<<<< HEAD
 
 			t.Log("KeyAssignment", consumerChain, node, consumerAddr)
 			stats.numKeyAssignments++
 
-=======
-
-			t.Log("KeyAssignment", consumerChain, node, consumerAddr)
-			stats.numKeyAssignments++
-
->>>>>>> e0491ed8
 			valIndex := getIndexOfString(node, valNames)
 			assignedPrivVal := consumerAddrNamesToPrivVals[consumerAddr]
 			assignedKey, err := assignedPrivVal.GetPubKey()
