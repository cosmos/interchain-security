// -*- mode: Bluespec; -*-
// This file contains utility functions for ccv.qnt
// that are not part of the API/core logic of ccv, but still relevant
// for the functional logic of the protocol.
module ccv_utils {
    import ccv_types.* from "./ccv"
    import extraSpells.* from "./libraries/extraSpells"
    import Time.* from "./libraries/Time"


    // Takes the current provider state and validator set and returns 
    // the validator set under the current key assignments for the given consumer, as stored in the provider state.
    pure def applyKeyAssignmentToValSet(
        providerState: ProviderState,
        consumer: Chain,
        valSet: ValidatorSet
    ): ValidatorSet = {
        // map each validator to a tuple of (consumer address, voting power)
        valSet.keys().map(
            (node) => 
            pure val power = valSet.get(node)
            // check if the validator has a key assigned
            pure val validatorToConsumerAddr = providerState.validatorToConsumerAddr.getOrElse(consumer, Map())
            if (validatorToConsumerAddr.keys().contains(node)) {
                // the validator has a key assigned
                pure val consAddr = validatorToConsumerAddr.get(node)
                (consAddr, power)
            } else {
                // the validator has no key assigned
                // use the default key
                (node, power)
            }
        ).fold( // fold the (addr,pow) tuples into a map addr -> pow
            Map(),
            (acc, pair) => acc.put(pair._1, pair._2)
        )
    }

    // Takes a validator set, to which a key assignment has been applied, and reverts it,
    // i.e. returns the original validator set.
    // This also filters out validators that are assigned 0 power.
    pure def revertKeyAssignment(
        keyAssignment: Node -> ConsumerAddr,
        valSetWithAssignment: ValidatorSet
    ): ValidatorSet = {
        // get an assignment from consumer addr to nodes
        pure val reverseAssignment = keyAssignment.keys().map(
            (consAddr) => 
            (keyAssignment.get(consAddr), consAddr)
        ).fold(
            Map(),
            (acc, pair) => acc.put(pair._1, pair._2)
        )

        // for each node in the valset, reverse its key assignment
        valSetWithAssignment.keys().map(
            (addr) => 
            pure val power = valSetWithAssignment.get(addr)
            // if the addr has a key assigned, use that. otherwise, the addr doesn't have a key assigned,
            // and therefore *is* the key that should be used. 
            pure val consAddr = reverseAssignment.getOrElse(addr, addr)
            (consAddr, power)
        ).filter(
            pair => pair._2 > 0
        ).fold(
            Map(),
            (acc, pair) => acc.put(pair._1, pair._2)
        )
    }

    // Appends the key assignment for the given oldConsAddr on the consumer by a validator
    // to be pruned when a VscMaturedPacket for the current runningVscId is received from the consumer.
    pure def AppendConsumerAddrToPrune(currentState: ProtocolState, oldConsAddr: ConsumerAddr, consumer: Chain): ProtocolState = {
        pure val vscId = currentState.providerState.runningVscId
        pure val consumerAddrsToPrune = currentState.providerState.consumerAddrsToPrune.getOrElse(consumer, Map())
        pure val prevConsAddrs = consumerAddrsToPrune.getOrElse(vscId, [])

        pure val newConsAddrsToPrune = consumerAddrsToPrune.put(vscId, prevConsAddrs.append(oldConsAddr))

        currentState.with(
            "providerState", 
            currentState.providerState.with(
                "consumerAddrsToPrune",
                currentState.providerState.consumerAddrsToPrune.put(consumer, newConsAddrsToPrune)
            )
        )
    }

    // Returns the new ConsumerStatusMap according to the consumers to stop
    // and the consumers to time out.
    // If a consumer is both stopped and timed out, it will be timed out.
    // The second return is an error string: If it is not equal to "",
    // it contains an error message, and the first return should be ignored.
    pure def stopConsumers(
        currentConsumerStatusMap: Chain -> str,
        consumersToStop: Set[Chain],
        consumersToTimeout: Set[Chain]): (Chain -> str, str) = {
            val runningConsumers = currentConsumerStatusMap.keys().filter(
                chain => currentConsumerStatusMap.get(chain) == RUNNING
            )
            // all consumers to stop must be running right now, else we have an error
            if (consumersToStop.exclude(runningConsumers).size() > 0) {
                (currentConsumerStatusMap, "Cannot stop a consumer that is not running")
            } else {
                val newConsumerStatusMap = currentConsumerStatusMap.keys().mapBy(
                    (chain) => 
                    if (consumersToTimeout.contains(chain)) {
                        TIMEDOUT
                    } else if (consumersToStop.contains(chain)) {
                        STOPPED
                    } else {
                        currentConsumerStatusMap.get(chain)
                    }
                )
                (newConsumerStatusMap, "")
            }
        }
        
    // Returns the new ConsumerStatusMap according to the consumers to start.
    // The second return is an error string: If it is not equal to "",
    // it contains an error message, and the first return should be ignored.
    pure def startConsumers(
        currentConsumerStatusMap: Chain -> str,
        consumersToStart: Set[Chain]): (Chain -> str, str) = {
            val nonConsumers = currentConsumerStatusMap.keys().filter(
                chain => currentConsumerStatusMap.get(chain) == NOT_CONSUMER
            )
            // all consumers to start must be nonConsumers right now, otherwise we have an error
            if (consumersToStart.exclude(nonConsumers).size() > 0) {
                (currentConsumerStatusMap, "cannot start a consumer that is stopped or already a consumer")
            } else {
                val newConsumerStatusMap = currentConsumerStatusMap.keys().mapBy(
                    (chain) => 
                    if (consumersToStart.contains(chain)) {
                        RUNNING
                    } else {
                        currentConsumerStatusMap.get(chain)
                    }
                )
                (newConsumerStatusMap, "")
            }
        }

    pure def StartStopConsumers(
        currentProviderState: ProviderState,
        consumersToStart: Set[ConsumerAdditionMsg],
        consumersToStop: Set[Chain],
        consumersToTimeout: Set[Chain]
    ): (ProviderState, str) = {
        val consumerAdditions = consumersToStart.map(
                msg => msg.chain
        )
        // check if any consumer is both started and stopped
        if (consumerAdditions.intersect(consumersToStop).size() > 0) {
            (currentProviderState, "Cannot start and stop a consumer at the same time")
        } else {
            val res1 = currentProviderState.consumerStatus.startConsumers(consumerAdditions)
            val newConsumerStatus = res1._1
            val err1 = res1._2
            val res2 = newConsumerStatus.stopConsumers(consumersToStop, consumersToTimeout)
            val err2 = res2._2
            // set the top N values in the provider correctly

            if (err1 != "") {
                (currentProviderState, err1)
            } else if (err2 != "") {
                (currentProviderState, err2)
            } else {
                (currentProviderState
                    .with("consumerStatus", res2._1)
                    .SetTopNValues(consumersToStart), "")
            }
        }
    }


    // Takes the currentValidatorPowers and puts it as the newest set of the voting history,
    // omitting any validators that are jailed.
    pure def enterCurValSetIntoBlock(chainState: ChainState): ChainState = {
        chainState.with(
            "votingPowerHistory", chainState.votingPowerHistory.prepend(
<<<<<<< HEAD
                removeZeroPowers(chainState.currentValidatorSet)
=======
                chainState.currentValidatorPowers.filterJailedVals(
                    chainState.jailedUntil.keys()
                )
>>>>>>> ec9b4851
            )
        )
    }

    pure def filterJailedVals(
        valSet: ValidatorSet,
        jailedValidators: Set[Node]
    ): ValidatorSet = {
        valSet.mapRemoveAll(jailedValidators)
    }

    // Advances the timestamp in the chainState by timeAdvancement
    pure def advanceTime(chainState: ChainState, timeAdvancement: Time): ChainState = 
    {
        ...chainState,
        lastTimestamp: chainState.runningTimestamp,
        runningTimestamp: chainState.runningTimestamp + timeAdvancement,
    }

    pure def incrementBlockHeight(chainState: ChainState): ChainState = 
    {
        chainState.with(
            "currentBlockHeight", chainState.currentBlockHeight + 1
        )
    }

    // common logic to update the chain state, used by both provider and consumers.
    pure def endAndBeginBlockShared(chainState: ChainState, timeAdvancement: Time): ChainState = {
        chainState.enterCurValSetIntoBlock().advanceTime(timeAdvancement).incrementBlockHeight()
    }

    // returns the providerState with the following modifications:
    // * sends VscPackets to all running consumers, using the provided timestamp as sending time
    // * increments the runningVscId
    // This should only be called when the provider chain is ending a block.
    // If no vsc packets need to be sent, this will be a noop.
    // the ccv timeout should be the ccv timeout for the provider chain.
    pure def sendVscPackets(
        providerState: ProviderState,
        sendingTimestamp: Time,
        ccvTimeout: Time): ProviderState = {
        val newSentPacketsPerConsumer = providerState.getConsumers().mapBy( // compute, for each consumer, a list of new packets to be sent
            (consumer) => 
            // if validator set changed or the key assignments for this chain changed, and the consumer is running, send a packet
            if ((providerState.consumersWithPowerChangesInThisEpoch.contains(consumer) or 
                providerState.consumersWithAddrAssignmentChangesInThisEpoch.contains(consumer))
                and 
                isRunningConsumer(consumer, providerState)) {
                    // send a packet, i.e. use a list with one element (the packet to be sent)
                List({
                        id: providerState.runningVscId,
                        // apply key assignment to the current validator set
                        validatorSet: providerState.applyKeyAssignmentToValSet(
                            consumer, 
                            providerState.chainState.votingPowerHistory.head()
                        ),
                        sendingTime: sendingTimestamp,
                        timeoutTime: sendingTimestamp + ccvTimeout,
                        downtimeSlashAcks: providerState.downtimeSlashRequests.getOrElse(consumer, [])
                })
            } else {
                // no packet to be sent, so empty list
                List()
            }
        )
        val newOutstandingPacketsToConsumer = providerState.getConsumers().mapBy(
                (consumer) => 
                providerState.outstandingPacketsToConsumer.getOrElse(consumer, List()).concat(
                    newSentPacketsPerConsumer.get(consumer).VscPacketListToPacketList()
                )
            )
        val newSentVscPackets = providerState.getConsumers().mapBy(
                    (consumer) => 
                    providerState.sentVscPacketsToConsumer.getOrElse(consumer, List()).concat(
                        newSentPacketsPerConsumer.get(consumer)
                    )
                )
        {
            ...providerState,
            outstandingPacketsToConsumer: newOutstandingPacketsToConsumer,
            sentVscPacketsToConsumer: newSentVscPackets,
            runningVscId: providerState.runningVscId + 1,
            // we ended the block and processed that the valset or key assignments changed,
            // so reset the flags
            consumersWithPowerChangesInThisEpoch: Set(),
            consumersWithAddrAssignmentChangesInThisEpoch: Set(),
            // remember the key assignments that were applied to send the packets
            keyAssignmentsForVSCPackets: providerState.keyAssignmentsForVSCPackets.put(
                providerState.runningVscId,
                providerState.validatorToConsumerAddr
            )
        }
    }

    pure def recvPacketOnConsumer(
        currentState: ProtocolState,
        sender: Chain,
        packet: Packet,
        receiverUnbondingPeriod: Time): Result = {
        if (not(isRunningConsumer(sender, currentState.providerState))) {
            Err("Sender is not currently a consumer - must have 'running' status!")
        } else {
            match packet {
                | Vsc(p) => recvVscPacketOnConsumer(currentState, sender, p, receiverUnbondingPeriod)
                | _ => Err("Do not know how to handle this packet type")
            }
        }
    }

    // receives a given packet (sent by the provider) on the consumer. The arguments are the consumer chain that is receiving the packet, and the packet itself,
    // as well as the unbonding period for the consumer chain.
    // To receive a packet, modify the running validator set (not the one entered into the block yet,
    // but the candidate that would be put into the block if it ended now)
    // and store the maturation time for the packet.
    pure def recvVscPacketOnConsumer(
        currentState: ProtocolState,
        receiver: Chain,
        packet: VscPacket,
        receiverUnbondingPeriod: Time): Result = {
        if(not(isRunningConsumer(receiver, currentState.providerState))) {
            Err("Receiver is not currently a consumer - must have 'running' status!")
        } else {
            // update the running validator set, but not the history yet,
            // as that only happens when the next block is started
            val currentConsumerState: ConsumerState = currentState.consumerStates.get(receiver)
            val newConsumerState: ConsumerState = 
                {
                    ...currentConsumerState,
                    chainState: currentConsumerState.chainState.with(
                        "currentValidatorPowers", packet.validatorSet
                    ),
                    maturationTimes: currentConsumerState.maturationTimes.append(
                        (
                            packet, 
                            currentConsumerState.chainState.runningTimestamp + receiverUnbondingPeriod
                        )
                    ),
                    receivedVscPackets: currentConsumerState.receivedVscPackets.prepend(packet),
                    outstandingDowntime: currentConsumerState.outstandingDowntime.filter(
                        validator => not(packet.downtimeSlashAcks.toSet().contains(validator))
                    )
                }
            val newConsumerStates = currentState.consumerStates.set(receiver, newConsumerState)
            val newState = currentState.with(
                "consumerStates", newConsumerStates
            )
            Ok(newState)
        }
    }

    // removes the oldest outstanding packet from the consumer. on-chain, this would happen when the packet is acknowledged.
    // only the oldest packet can be removed, since we model ordered channels.
    pure def removeOutstandingPacketFromConsumer(currentState: ProtocolState, sender: Chain): ProtocolState = {
        val currentOutstandingPackets = currentState.consumerStates.get(sender).outstandingPacketsToProvider
        val newOutstandingPackets = currentOutstandingPackets.tail()
        val newConsumerState = currentState.consumerStates.get(sender).with(
            "outstandingPacketsToProvider", newOutstandingPackets
        )
        val newConsumerStates = currentState.consumerStates.set(sender, newConsumerState)
        val newState = currentState.with(
            "consumerStates", newConsumerStates
        )
        newState
    }

    // removes the oldest outstanding packet (to the given consumer) from the provider.
    // on-chain, this would happen when the packet is acknowledged.
    // only the oldest packet can be removed, since we model ordered channels.
    pure def removeOutstandingPacketFromProvider(currentState: ProtocolState, receiver: Chain): ProtocolState = {
        val currentOutstandingPackets = currentState.providerState.outstandingPacketsToConsumer.get(receiver)
        val newOutstandingPackets = currentOutstandingPackets.tail()
        val newProviderState = currentState.providerState.with(
            "outstandingPacketsToConsumer", 
            currentState.providerState.outstandingPacketsToConsumer.set(receiver, newOutstandingPackets)
        )
        val newState = currentState.with(
            "providerState", newProviderState
        )
        newState
    }

    // Returns a ProtocolState where the current validator set on the provider is set to 
    // newValidatorSet.
    pure def setProviderValidatorSet(currentState: ProtocolState, newValidatorSet: ValidatorSet): ProtocolState = {
        pure val newChainState = currentState.providerState.chainState.with(
            "currentValidatorPowers", newValidatorSet
        )
        currentState.with(
            "providerState", 
                currentState.providerState.with(
                    "chainState", newChainState
            )
        )
    }

    // Returns true if the given chain is currently a running consumer, false otherwise.
    pure def isRunningConsumer(chain: Chain, providerState: ProviderState): bool = {
        val status = providerState.consumerStatus.get(chain)
        status == RUNNING
    }

    // Returns the set of all consumer chains.
    pure def getConsumers(providerState: ProviderState): Set[Chain] = providerState.consumerStatus.keys()

    // Returns the set of all consumer chains that currently have the status RUNNING.
    pure def getRunningConsumers(providerState: ProviderState): Set[Chain] = {
        providerState.consumerStatus.keys().filter(
            chain => providerState.consumerStatus.get(chain) == RUNNING
        )
    }

    // Returns the set of all consumer chains that currently have the status NOT_CONSUMER.
    pure def getNonConsumers(providerState: ProviderState): Set[Chain] = {
        providerState.consumerStatus.keys().filter(
            chain => providerState.consumerStatus.get(chain) == NOT_CONSUMER
        )
    }

    // Returns whether the consumer has timed out due to the vscTimeout, and an error message.
    // If the second return is not equal to "", the first return should be ignored.
    // If it is equal to "", the first return will be true if the consumer has timed out and should be dropped,
    // or false otherwise.
    pure def TimeoutDueToVscTimeout(currentState: ProtocolState, consumer: Chain, vscTimeout: Time): (bool, str) =
        // check for errors: the consumer is not running
        if (not(isRunningConsumer(consumer, currentState.providerState))) {
            (false, "Consumer is not currently a consumer - must have 'running' status!")
        } else {
            val providerState = currentState.providerState
            val consumerState: ConsumerState = currentState.consumerStates.get(consumer)

            // has a packet been sent on the provider more than vscTimeout ago, but we have not received an answer since then?
            val sentVscPacketsToConsumer = providerState.sentVscPacketsToConsumer.getOrElse(consumer, List())
            if(sentVscPacketsToConsumer.length() > 0) {
                val oldestSentVscPacket = sentVscPacketsToConsumer.head() // if length is 0, this is undefined, but we check for this before we use it
                if(oldestSentVscPacket.sendingTime + vscTimeout < providerState.chainState.runningTimestamp) {
                    (true, "")
                } else {
                    // no timeout yet, it has not been vscTimeout since that packet was sent
                    (false, "")
                }
            } else {
                // no packet has been sent yet, so no timeout
                (false, "")
            }
        }

<<<<<<< HEAD
    // Sets the top N values on the provider chain for the given consumer chains,
    // taken as consumerAdditionMsgs = chains with the top N values.
    // If a chain in the set is already present, the old value will be overwritten.
    pure def SetTopNValues(providerState: ProviderState, consumers: Set[ConsumerAdditionMsg]): ProviderState =
        providerState.with(
            "topNByConsumer",
            consumers.fold(
                providerState.topNByConsumer,
                (acc, consumer) => acc.put(consumer.chain, consumer.topN)
            )
        ) 

    // From a validator set, removes all validators with zero power.
    pure def removeZeroPowers(valSet: ValidatorSet): ValidatorSet =
        valSet.keys().fold(
            Map(),
            (acc, node) => 
                if (valSet.get(node) == 0) {
                    acc
                } else {
                    acc.put(node, valSet.get(node))
                }
        )
=======
    // Transforms a list of VscPackets into a list of the generic
    // "packet" type.
    pure def VscPacketListToPacketList(original: List[VscPacket]): List[Packet] =
        original.listMap(
            elem => Vsc(elem)
        )

    pure def GetPacketTimeout(packet: Packet): Time = {
        match packet {
            | Vsc(p) => p.timeoutTime
            | Slash(p) => p.timeoutTime
            | VscMatured(p) => p.timeoutTime
            | _ => 0
        }
    }

    pure def GetPacketSendingTime(packet: Packet): Time = {
        match packet {
            | Vsc(p) => p.sendingTime
            | Slash(p) => p.sendingTime
            | VscMatured(p) => p.sendingTime
            | _ => 0
        }
    }

    pure def IsVscPacket(packet: Packet): bool = {
        match packet {
            | Vsc(_) => true
            | _ => false
        }
    }

    pure def IsSlashPacket(packet: Packet): bool = {
        match packet {
            | Slash(_) => true
            | _ => false
        }
    }

    pure def IsVscMaturedPacket(packet: Packet): bool = {
        match packet {
            | VscMatured(_) => true
            | _ => false
        }
    }

    // Commits a packet on the consumer, which will then be sent when a block is ended.
    // Internally, prepends the packet to the senders packetsToSendOnEndBlock list.
    pure def commitPacketOnConsumer(senderState: ConsumerState, packet: Packet): ConsumerState = {
        senderState.with(
            "queuedPackets", senderState.queuedPackets.append(packet)
        )
    }

    // Jails a validator until the given time.
    // Note that they are not automatically unjailed afterwards,
    // this must be done by another action. (TODO: currently not implemented)
    pure def jailUntil(
        providerState: ProviderState,
        validator: Node,
        jailEndTime: Time
    ): ProviderState = {
        val newChainState = providerState.chainState.with(
            "jailedUntil", providerState.chainState.jailedUntil.put(validator, jailEndTime)
        )
        providerState.with(
            "chainState", newChainState
        )
    }

    // Slahes a given validator by the given percentage of the given power.
    // The provided power is typically the power of the validator
    // at the time of the infraction for which this slashes.
    // The slash percentage should be a number between 0 and 100.
    // Note that nodes cannot end up with negative power,
    // so if their voting power is smaller than power * slashPercentage / 100,
    // they will be set to 0.
    pure def slash(
        providerState: ProviderState,
        validator: Node,
        power: int,
        slashPercentage: int
    ): ProviderState = {
        val slashAmount = power * slashPercentage / 100
        val newChainState = providerState.chainState.with(
            "currentValidatorPowers",
            providerState.chainState.currentValidatorPowers.keys().mapBy(
                node =>
                val oldPower = providerState.chainState.currentValidatorPowers.get(node) 
                if (node == validator) {
                    max(0, oldPower - slashAmount)
                } else {
                    oldPower
                }
            )
        )
        providerState.with(
            "chainState", newChainState
        )
    }

    // Returns the set of all nodes that are not currently jailed on the provider.
    pure def nonJailedNodes(
        providerState: ProviderState
    ): Set[Node] = {
        providerState.chainState.currentValidatorPowers.keys().filter(
            node => not(providerState.chainState.jailedUntil.keys().contains(node))
        )
    }

    pure def IsEmptyValSet(valSet: ValidatorSet): bool = {
        valSet.keys().filter(
            node => valSet.get(node) > 0
        ).size() == 0
    }

    pure def ProviderBlockTime(currentState: ProtocolState): Time = {
        currentState.providerState.chainState.runningTimestamp
    }


>>>>>>> ec9b4851
}<|MERGE_RESOLUTION|>--- conflicted
+++ resolved
@@ -179,13 +179,9 @@
     pure def enterCurValSetIntoBlock(chainState: ChainState): ChainState = {
         chainState.with(
             "votingPowerHistory", chainState.votingPowerHistory.prepend(
-<<<<<<< HEAD
-                removeZeroPowers(chainState.currentValidatorSet)
-=======
                 chainState.currentValidatorPowers.filterJailedVals(
                     chainState.jailedUntil.keys()
                 )
->>>>>>> ec9b4851
             )
         )
     }
@@ -432,7 +428,6 @@
             }
         }
 
-<<<<<<< HEAD
     // Sets the top N values on the provider chain for the given consumer chains,
     // taken as consumerAdditionMsgs = chains with the top N values.
     // If a chain in the set is already present, the old value will be overwritten.
@@ -456,7 +451,6 @@
                     acc.put(node, valSet.get(node))
                 }
         )
-=======
     // Transforms a list of VscPackets into a list of the generic
     // "packet" type.
     pure def VscPacketListToPacketList(original: List[VscPacket]): List[Packet] =
@@ -578,5 +572,4 @@
     }
 
 
->>>>>>> ec9b4851
 }