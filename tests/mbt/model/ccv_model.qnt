--- conflicted
+++ resolved
@@ -13,15 +13,12 @@
     pure val unbondingPeriods = chains.mapBy(chain => defUnbondingPeriod)
     pure val trustingPeriods = chains.mapBy(chain => defUnbondingPeriod - 1 * Hour)
     pure val ccvTimeouts = chains.mapBy(chain => 3 * Week)
-<<<<<<< HEAD
     pure val downtimeJailTime = 5 * Day
     
     // taken from the sdk, jail time ends at maximum of a certain datatype
     // see https://github.com/cosmos/cosmos-sdk/blob/03d578b9de5136ffc658f2b0c07434373b07b7da/x/evidence/types/params.go#L11 
     pure val doubleSignJailEndTime = 253402300799
-=======
     pure val epochLength = 3
->>>>>>> f783ebd2
 
     pure val nodes = Set("node1", "node2", "node3", "node4", "node5", "node6", "node7", "node8", "node9", "node10")
     // possible consumer addresses that nodes can assign their key to
@@ -34,14 +31,11 @@
         UnbondingPeriodPerChain = unbondingPeriods,
         ConsumerChains = consumerChains,
         TrustingPeriodPerChain = trustingPeriods,
-<<<<<<< HEAD
         DowntimeJailTime = downtimeJailTime,
         DoubleSignJailEndTime = doubleSignJailEndTime,
         DowntimeSlashPercentage = 5,
-        DoubleSignSlashPercentage = 10
-=======
+        DoubleSignSlashPercentage = 10,
         BlocksPerEpoch = epochLength
->>>>>>> f783ebd2
     ).* from "./ccv"
 
     type Parameters = {
@@ -53,13 +47,10 @@
         Nodes: Set[Node],
         ConsumerAddresses: Set[ConsumerAddr],
         InitialValidatorSet: Node -> int,
-<<<<<<< HEAD
         DowntimeSlashPercentage: int,
         DoubleSignSlashPercentage: int,
         DowntimeJailDuration: Time,
-=======
         BlocksPerEpoch: int,
->>>>>>> f783ebd2
     }
 
     // The params variable is never actually changed, and
@@ -159,13 +150,10 @@
             InitialValidatorSet: InitialValidatorSet,
             TrustingPeriodPerChain: TrustingPeriodPerChain,
             ConsumerAddresses: consumerAddresses,
-<<<<<<< HEAD
             DowntimeSlashPercentage: DowntimeSlashPercentage,
             DoubleSignSlashPercentage: DoubleSignSlashPercentage,
             DowntimeJailDuration: DowntimeJailTime,
-=======
             BlocksPerEpoch: epochLength,
->>>>>>> f783ebd2
         }
     }
 
@@ -1084,7 +1072,7 @@
             VotingPowerChange("node1", 50)
         ).then(
             // end a block on the provider
-            EndAndBeginBlockForProvider(1 * Second, Set(), Set())
+            EndProviderEpoch(3 * Second, Set(), Set())
         ).then(
             val vscId = currentState.providerState.sentVscPacketsToConsumer.get("consumer1").head().id
             // deliver the vsc packet to consumer1
@@ -1124,7 +1112,7 @@
         )
         .then(
             // start consumer 2
-            EndAndBeginBlockForProvider(1 * Second, Set("consumer2"), Set())
+            EndProviderEpoch(3 * Second, Set("consumer2"), Set())
         )
         .then(
             // deliver a vsc packet to consumer 3
@@ -1132,7 +1120,7 @@
         )
         .then(
             // consumer 3 slashes validator 1
-            ConsumerInitiatedSlashDet("consumer3", "node3", 1, true )
+            ConsumerInitiatedSlashDet("consumer3", "node3", 0, true )
         )
         .then(
             // end and begin a block for consumer 3
@@ -1166,7 +1154,7 @@
         )
         .then(
             // end and begin a block on the provider
-            EndAndBeginBlockForProvider(1 * Second, Set(), Set())
+            EndProviderEpoch(3 * Second, Set(), Set())
         )
         .then(
             // deliver the vsc packet to consumer 2
@@ -1174,7 +1162,7 @@
         )
         .then(
             // consumer 2 slashes validator 9
-            ConsumerInitiatedSlashDet("consumer2", "node9", 1, true )
+            ConsumerInitiatedSlashDet("consumer2", "node9", 0, true )
         )
         .then(
             // end and begin a block for consumer 2
@@ -1209,7 +1197,7 @@
         )
         .then(
             // end and begin a block on the provider
-            EndAndBeginBlockForProvider(1 * Second, Set(), Set())
+            EndProviderEpoch(3 * Second, Set(), Set())
         )
         .then(
             // deliver the vsc packet to consumer 1
@@ -1217,7 +1205,7 @@
         )
         .then(
             // initiate a slash for downtime
-            ConsumerInitiatedSlashDet("consumer1", "node1", 1, true)
+            ConsumerInitiatedSlashDet("consumer1", "node1", 0, true)
         )
         .then(
             // end and begin a block for consumer 1 to send the packet
@@ -1231,21 +1219,4 @@
                 DeliverPacketToProvider("consumer1")
             }
         )
-        // .then(
-        //     // ensure that the provider will send a slash ack to consumer 1 on endblock
-        //     all {
-        //         assert(currentState.providerState.acksToSendOnEndBlock.get("consumer1").length() == 1),
-        //         // end a block on the provider, which should send the ack
-        //         EndAndBeginBlockForProvider(1 * Second, Set(), Set())
-        //     }
-        // )
-        // .then(
-        //     all {
-        //         // the ack should have been received by the consumer
-        //         assert(currentState.consumerStates.get("consumer1").waitingForSlashPacketAck.size() == 0),
-        //         // action does not matter
-        //         VotingPowerChange("node1", 50)
-        //     }
-        // )
-        
 }