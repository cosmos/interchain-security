// -*- mode: Bluespec; -*-

// This module is just a library with utility functions (sometimes called spells in Quint).
module extraSpells {

  pure def prepend(__list: List[a], __elem: a): List[a] = {
    List(__elem).concat(__list)
  }

  run prependTest = all {
    assert(List(2,3,4).prepend(1) == List(1,2,3,4)),
    assert(List().prepend(1) == List(1)),
  }

    /// An annotation for writing preconditions.
  /// - @param __cond condition to check
  /// - @returns true if and only if __cond evaluates to true
  pure def require(__cond: bool): bool = __cond

  run requireTest = all {
    assert(require(4 > 3)),
    assert(not(require(false))),
  }

  /// A convenience operator that returns a string error code,
  ///  if the condition does not hold true.
  ///
  /// - @param __cond condition to check
  /// - @param __error a non-empty error message
  /// - @returns "", when __cond holds true; otherwise __error
  pure def requires(__cond: bool, __error: str): str = {
    if (__cond) "" else __error
  }

  run requiresTest = all {
    assert(requires(4 > 3, "4 > 3") == ""),
    assert(requires(4 < 3, "false: 4 < 3") == "false: 4 < 3"),
  }

  /// Compute the absolute value of an integer
  ///
  /// - @param __i : an integer whose absolute value we are interested in
  /// - @returns |__i|, the absolute value of __i
  pure def abs(__i: int): int = {
    if (__i < 0) -__i else __i
  }

  run absTest = all {
    assert(abs(3) == 3),
    assert(abs(-3) == 3),
    assert(abs(0) == 0),
  }

  /// Remove a set element.
  ///
  /// - @param __set a set to remove an element from
  /// - @param __elem an element to remove
  /// - @returns a new set that contains all elements of __set but __elem
  pure def setRemove(__set: Set[a], __elem: a): Set[a] = {
    __set.exclude(Set(__elem))
  }

  run setRemoveTest = all {
    assert(Set(2, 4) == Set(2, 3, 4).setRemove(3)),
    assert(Set() == Set().setRemove(3)),
  }

  /// Test whether a key is present in a map
  ///
  /// - @param __map a map to query
  /// - @param __key the key to look for
  /// - @returns true if and only __map has an entry associated with __key
  pure def has(__map: a -> b, __key: a): bool = {
    __map.keys().contains(__key)
  }

  run hasTest = all {
    assert(Map(2 -> 3, 4 -> 5).has(2)),
    assert(not(Map(2 -> 3, 4 -> 5).has(6))),
  }

  /// Get the map value associated with a key, or the default,
  /// if the key is not present.
  ///
  /// - @param __map the map to query
  /// - @param __key the key to search for
  /// - @returns the value associated with the key, if __key is
  ///   present in the map, and __default otherwise
  pure def getOrElse(__map: a -> b, __key: a, __default: b): b = {
    if (__map.has(__key)) {
      __map.get(__key)
    } else {
      __default
    }
  }

  run getOrElseTest = all {
    assert(Map(2 -> 3, 4 -> 5).getOrElse(2, 0) == 3),
    assert(Map(2 -> 3, 4 -> 5).getOrElse(7, 11) == 11),
  }

  /// Remove a map entry.
  ///
  /// - @param __map a map to remove an entry from
  /// - @param __key the key of an entry to remove
  /// - @returns a new map that contains all entries of __map
  ///          that do not have the key __key
  pure def mapRemove(__map: a -> b, __key: a): a -> b = {
    __map.keys().setRemove(__key).mapBy(__k => __map.get(__k))
  }

  run mapRemoveTest = all {
    assert(Map(3 -> 4, 7 -> 8) == Map(3 -> 4, 5 -> 6, 7 -> 8).mapRemove(5)),
    assert(Map() == Map().mapRemove(3)),
  }

    /// Removes a set of map entry.
    ///
    /// - @param __map a map to remove an entry from
    /// - @param __keys a set of keys to remove from the map
    /// - @returns a new map that contains all entries of __map
    ///          that do not have a key in __keys
    pure def mapRemoveAll(__map: a -> b, __keys: Set[a]): a -> b = {
        __map.keys().exclude(__keys).mapBy(__k => __map.get(__k))
    }

    run mapRemoveAllTest =
        val m = Map(3 -> 4, 5 -> 6, 7 -> 8)
        all {
            assert(m.mapRemoveAll(Set(5, 7)) == Map(3 -> 4)),
            assert(m.mapRemoveAll(Set(5, 99999)) == Map(3 -> 4, 7 -> 8)),
        }

    //// Returns a list of all elements of a set.
    ////
    //// - @param __set a set
    //// - @returns a list of all elements of __set
    pure def toList(__set: Set[a]): List[a] = {
        __set.fold(List(), (__l, __e) => __l.append(__e))
    }

  /// The type of orderings between comparable things
  // Follows https://hackage.haskell.org/package/base-4.19.0.0/docs/Data-Ord.html#t:Ordering
  // and we think there are likely benefits to using 3 constant values rather than the more
  // common integer range in Apalache.
  type Ordering =
    | EQ
    | LT
    | GT

  /// Comparison of integers
  pure def intCompare(__a: int, __b:int): Ordering = {
    if (__a < __b)
      { LT }
    else if (__a > __b)
      { GT }
    else
      { EQ }
  }

  /// Assuming `__l` is sorted according to `__cmp`, returns a list with the element `__x`
  /// inserted in order.
  ///
  /// If `__l` is not sorted, `__x` will be inserted after the first element less than
  /// or equal to it.
  ///
  /// - @param __l a sorted list
  /// - @param __x an element to be inserted
  /// - @param __cmp an operator defining an `Ordering` of the elemnts of type `a`
  /// - @returns a sorted list that includes `__x`
  pure def sortedListInsert(__l: List[a], __x: a, __cmp: (a, a) => Ordering): List[a] = {
    // We need to track whether __x has been inserted, and the accumulator for the new list
    val __init = { is_inserted: false, acc: List() }

    val __result = __l.foldl(__init, (__state, __y) =>
      if (__state.is_inserted)
        { ...__state, acc: __state.acc.append(__y) }
      else
        match __cmp(__x, __y) {
          | GT => { ...__state, acc: __state.acc.append(__y) }
          | _  => { is_inserted: true, acc: __state.acc.append(__x).append(__y)  }
        })

    if (not(__result.is_inserted))
      // If __x was not inserted, it was GT than every other element, so it goes at the end
      __result.acc.append(__x)
    else
      __result.acc
  }

  run sortedListInsertTest = all {
    assert(List().sortedListInsert(3, intCompare) == List(3)),
    assert(List(1,2,4).sortedListInsert(3, intCompare) == List(1,2,3,4)),
    assert(List(4,1,2).sortedListInsert(3, intCompare) == List(3,4,1,2)),
    assert(List(1,2,3).sortedListInsert(4, intCompare) == List(1,2,3,4)),
  }

  //// Returns a list of all elements of a set.
  //// The ordering will be arbitrary.
  ////
  //// - @param __set a set
  //// - @param  __cmp an operator defining an `Ordering` of the elemnts of type `a`
  //// - @returns a sorted list of all elements of __set
  pure def toSortedList(__set: Set[a], __cmp: (a, a) => Ordering): List[a] = {
      __set.fold(List(), (__l, __e) => __l.sortedListInsert(__e, __cmp))
  }

    //// Returns a set of the elements in the list.
    ////
    //// - @param __list a list
    //// - @returns a set of the elements in __list
    pure def toSet(__list: List[a]): Set[a] = {
        __list.foldl(Set(), (__s, __e) => __s.union(Set(__e)))
    }

    run toListAndSetTest =
    all {
        assert(Set(3, 2, 1).toList().toSet() == Set(1, 2, 3)),
        assert(List(2,3,1).toSet() == Set(1, 2, 3)),
        assert(List(2,3,1).toSet() == List(3,2,1).toSet()),
        assert(toList(Set()) == List()),
        assert(toSet(List()) == Set())
    }

    pure def add(__set: Set[a], elem: a): Set[a] = {
        __set.union(Set(elem))
    }

    pure def values(__map: a -> b): Set[b] = {
        __map.keys().fold(Set(), (__s, __k) => __s.add(__map.get(__k)))
    }
    run valuesTest =
    all {
        assert(values(Map(1 -> 2, 3 -> 4)) == Set(2, 4)),
        assert(values(Map()) == Set())
    }

    //// Returns a new list l, where l[i] = __f(__list[i])
    ////
    //// - @param __list a list
    //// - @param __f a function that is applied to each element of __list
    ////
    //// - @returns a set of the elements in __list
    pure def transform(__list: List[a], __f: a => b): List[b] = {
        __list.foldl(List(), (__l, __e) => __l.append(__f(__e)))
    }

    run transformTest =
    all {
        assert(transform(List(1, 2, 3), __x => __x + 1) == List(2, 3, 4)),
        assert(transform(List(), __x => __x + 1) == List()),
        assert(transform(List(1, 2, 3), __x => __x * 2) == List(2, 4, 6)),
        assert(transform(List(1, 2, 3), __x => __x) == List(1, 2, 3)),
    }


    // listForAll returns true if the given predicate function returns true for all elements in the given list,
    // and false otherwise.
    //
    // Parameters:
    // - __list: The list to check.
    // - __f: The predicate function to apply to each element in the list.
    //
    // Returns:
    // - true if the predicate function returns true for all elements in the list, and false otherwise.
    pure def listForAll(__list: List[a], __f: a => bool): bool = {
        __list.foldl(true, (__b, __e) => __b and __f(__e))
    }

    run listForAllTest =
    all {
        assert(listForAll(List(1, 2, 3), __x => __x > 0)),
        assert(not(listForAll(List(1, 2, 3), __x => __x > 1))),
        assert(listForAll(List(), __x => __x > 0)),
    }

<<<<<<< HEAD
  /// Compute the sum of the values over all entries in a map.
  ///
  /// - @param myMap a map from keys to integers
  /// - @returns the sum; when the map is empty, the sum is 0.
  pure def mapValuesSum(myMap: a -> int): int = {
    myMap.keys().fold(0, ((sum, i) => sum + myMap.get(i)))
  }

  run mapValuesSumTest = all {
    assert(Map().mapValuesSum() == 0),
    assert(2.to(5).mapBy(i => i * 2).mapValuesSum() == 28),
    assert(Map(2 -> -4, 4 -> 2).mapValuesSum() == -2),
  }

  /// Returns a map of a subset of keys and values from a map,
  // where only those keys are included for which the given __f
  // returns true.
  pure def mapFilter(__map: a -> b, __f: a => bool): a -> b = {
    __map.keys().filter(e => __f(e)).mapBy(__k => __map.get(__k))
  }

  /// Compute the maximum of two integers.
  ///
  /// - @param __i first integer
  /// - @param __j second integer
  /// - @returns the maximum of __i and __j
  pure def max(__i: int, __j: int): int = {
    if (__i > __j) __i else __j
  }

  run maxTest = all {
    assert(max(3, 4) == 4),
    assert(max(6, 3) == 6),
    assert(max(10, 10) == 10),
    assert(max(-3, -5) == -3),
    assert(max(-5, -3) == -3),
  }

  /// Compute the minimum of two integers.
  ///
  /// - @param __i first integer
  /// - @param __j second integer
  /// - @returns the minimum of __i and __j
  pure def min(__i: int, __j: int): int = {
    if (__i < __j) __i else __j
  }

  run minTest = all {
    assert(min(3, 4) == 3),
    assert(min(6, 3) == 3),
    assert(min(10, 10) == 10),
    assert(min(-3, -5) == -5),
    assert(min(-5, -3) == -5),
  }
=======
    /// listMap takes a list __list and a function __f returns a new list R, where
    /// R.length() == __list.length() and
    /// R[i] == __f(__list[i]) for all 0 <= i < __list.length()
    ///
    /// Parameters:
    /// - __list: The list to check.
    /// - __f: The transformation function to apply to each element in the list.
    ///
    /// Returns:
    /// - the resulting list R
    pure def listMap(__list: List[a], __f: a => b): List[b] = {
      __list.foldl(List(), (acc, x) => acc.append(__f(x)))
    }

    run listMapTest = 
    all {
      assert(listMap(List(1, 2, 3), __x => __x + 1) == List(2, 3, 4)),
      assert(listMap(List(5, 2, 3), __x => __x * __x) == List(25, 4, 9)),
      assert(listMap(List(1, 2, 3), __x => "a") == List("a", "a", "a")),
      assert(listMap(List("a", "b", "c"), __x => __x) == List("a", "b", "c")),
      assert(listMap(List(), __x => __x * __x) == List()),
    }

    /// Compute the maximum of two integers.
    ///
    /// - @param __i first integer
    /// - @param __j second integer
    /// - @returns the maximum of __i and __j
    pure def max(__i: int, __j: int): int = {
      if (__i > __j) __i else __j
    }

    run maxTest = all {
      assert(max(3, 4) == 4),
      assert(max(6, 3) == 6),
      assert(max(10, 10) == 10),
      assert(max(-3, -5) == -3),
      assert(max(-5, -3) == -3),
    }

    /// Finds the index of the first element that satisfies the given predicate function.
    ///
    /// Parameters:
    /// - __list: The list to search.
    /// - __f: The predicate function to apply to each element in the list.
    ///
    /// Returns:
    /// - The index of the first element that satisfies the predicate function, or -1 if no such element exists.
    pure def firstIndex(__list: List[a], __f: a => bool): int = {
        __list.indices().fold(
            -1,
            (acc, i) => if (acc == -1 and __f(__list[i])) i else acc
        )
    }

    run firstIndexTest = all {
        assert(firstIndex(List(1, 2, 3), __x => __x > 1) == 1),
        assert(firstIndex(List(1, 2, 3), __x => __x > 3) == -1),
        assert(firstIndex(List(1, 2, 3), __x => __x > 0) == 0),
        assert(firstIndex(List(), __x => __x > 0) == -1),
    }

    /// Splits a list right after the first occurrence of an element that satisfies the given predicate function.
    ///
    /// Parameters:
    /// - __list: The list to split.
    /// - __f: The predicate function to apply to each element in the list.
    ///
    /// Returns:
    /// - A pair of lists (l1, l2) such that l1 ++ l2 == __list and
    ///   l1.length() == firstIndex(__list, __f) + 1 and
    ///   l2.length() == __list.length() - l1.length()
    pure def splitAfterFirst(__list: List[a], __f: a => bool): (List[a], List[a]) = {
        val i = firstIndex(__list, __f)
        if (i == -1) {
            (__list, List())
        } else {
            (__list.slice(0, i + 1), __list.slice(i + 1, __list.length()))
        }
    }

    run splitAfterFirstTest = all {
        assert(splitAfterFirst(List(1, 2, 3), __x => __x > 1) == (List(1, 2), List(3))),
        assert(splitAfterFirst(List(1, 2, 3), __x => __x > 3) == (List(1, 2, 3), List())),
        assert(splitAfterFirst(List(1, 2, 3), __x => __x < -1) == (List(1, 2, 3), List())),
        assert(splitAfterFirst(List(1, 2, 3), __x => __x > 0) == (List(1), List(2, 3))),
        assert(splitAfterFirst(List(), __x => __x > 0) == (List(), List())),
    }
      
>>>>>>> ec9b4851
}<|MERGE_RESOLUTION|>--- conflicted
+++ resolved
@@ -274,7 +274,6 @@
         assert(listForAll(List(), __x => __x > 0)),
     }
 
-<<<<<<< HEAD
   /// Compute the sum of the values over all entries in a map.
   ///
   /// - @param myMap a map from keys to integers
@@ -295,24 +294,7 @@
   pure def mapFilter(__map: a -> b, __f: a => bool): a -> b = {
     __map.keys().filter(e => __f(e)).mapBy(__k => __map.get(__k))
   }
-
-  /// Compute the maximum of two integers.
-  ///
-  /// - @param __i first integer
-  /// - @param __j second integer
-  /// - @returns the maximum of __i and __j
-  pure def max(__i: int, __j: int): int = {
-    if (__i > __j) __i else __j
-  }
-
-  run maxTest = all {
-    assert(max(3, 4) == 4),
-    assert(max(6, 3) == 6),
-    assert(max(10, 10) == 10),
-    assert(max(-3, -5) == -3),
-    assert(max(-5, -3) == -3),
-  }
-
+  
   /// Compute the minimum of two integers.
   ///
   /// - @param __i first integer
@@ -329,7 +311,7 @@
     assert(min(-3, -5) == -5),
     assert(min(-5, -3) == -5),
   }
-=======
+
     /// listMap takes a list __list and a function __f returns a new list R, where
     /// R.length() == __list.length() and
     /// R[i] == __f(__list[i]) for all 0 <= i < __list.length()
@@ -419,5 +401,4 @@
         assert(splitAfterFirst(List(), __x => __x > 0) == (List(), List())),
     }
       
->>>>>>> ec9b4851
 }