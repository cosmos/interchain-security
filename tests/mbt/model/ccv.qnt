// -*- mode: Bluespec; -*-
module ccv_types {
    import Time.* from "./libraries/Time"
    import extraSpells.* from "./libraries/extraSpells"

    type Node = str
    type Chain = str
    type Power = int
    type VscId = int
    type ValidatorSet = Node -> Power
    type Height = int
    // a list of validator sets per blocks, ordered by recency
    type VotingPowerHistory = List[ValidatorSet]

    // For key assignment, to differentiate Nodes
    // (on the provider) from the assigned
    // keys/addresses on consumers
    type ConsumerAddr = str

    type VscPacket =
        {   
            // the identifier for this packet
            id: VscId,
            // the new validator set. in the implementation, this would be a list of validator updates
            validatorSet: ValidatorSet,
            // the time at which the packet was sent.
            sendingTime: Time,
            // the time (on the receiver) at which the packet will time out
            timeoutTime: Time

        }

    type VscMaturedPacket = 
        {
            // the id of the VscPacket that matured
            id: VscId,
            // the time at which the packet was sent.
            sendingTime: Time,
            // the time (on the receiver) at which the packet will time out
            timeoutTime: Time
        }


    // state that each chain needs to store, whether consumer or provider.
    type ChainState = {
        // Stores the list of voting powers that corresponded to voting powers 
        // at blocks over the chains entire existence.
        // Voting powers should be ordered by recency in descending order.
        votingPowerHistory: VotingPowerHistory,

        // the current validator set on each chain.
        // this will be included in the next block, but might not be final yet,
        // e.g. there may be more modifications in the current block.
        currentValidatorSet: ValidatorSet,

        // the latest timestamp that was committed on chain
        lastTimestamp: Time,

        // the running timestamp of the current block (that will be put on chain when the block is ended)
        runningTimestamp: Time,
    }

    // utility function: returns a chain state that is initialized minimally.
    pure def GetEmptyChainState(): ChainState = 
        {
            votingPowerHistory: List(),
            currentValidatorSet: Map(),
            lastTimestamp: -1, // last timestamp -1 means that in the model, there was no block committed on chain yet.
            runningTimestamp: 0,
        }

    // Defines the current state of the provider chain. Essentially, all information here is stored by the provider on-chain (or could be derived purely by information that is on-chain).
    type ProviderState =
        {
            // the state that each chain needs to store
            chainState: ChainState,

            // Stores, for each consumer chain, the list of packets that have been sent to the consumer chain
            // and *have not been received yet*.
            // In the implementation, this would roughly be the unacknowledged packets on an ibc channel.
            outstandingPacketsToConsumer: Chain -> List[VscPacket],

            // the set of received VscMaturedPackets
            receivedMaturations: Set[VscMaturedPacket],

            // Stores VscPackets which have been sent but where the provider has *not received a response yet*.
            sentVscPacketsToConsumer: Chain -> List[VscPacket],

            // stores whether, in this block, the validator set has changed.
            // this is needed because the validator set might be considered to have changed, even though
            // it is still technically identical at our level of abstraction, e.g. a validator power change on the provider
            // might leave the validator set the same because a delegation and undelegation cancel each other out.
            providerValidatorSetChangedInThisBlock: bool,

            // stores, for each consumer chain, its current status -
            // not consumer, running, or stopped
            consumerStatus: Chain -> str,

            // a monotonic strictly increasing and positive ID that is used
            // to uniquely identify the Vscs sent to the consumer chains.
            runningVscId: int,

            // For every consumer chain, stores the consumer address assigned by each validator.
            validatorToConsumerAddr: Chain -> (Node -> ConsumerAddr),

            // For every consumer chain, holds the provider validator for each assigned consumer address.
            // Note that this is *not* precisely the reverse of validatorToConsumerAddr,
            // because when a validator changes their consumer addr,
            // the old one stays in this map until pruned.
            consumerAddrToValidator: Chain -> (ConsumerAddr -> Node),

            // For every consumer chain, stores whether the key assignment for the consumer chain has changed in this block.
            consumersWithAddrAssignmentChangesInThisBlock: Set[Chain],

            // the history of validator sets on the provider, but with the key assignments applied.
            // This is needed to check invariants about the validator set when key assignments are in play.
            keyAssignedValSetHistory: Chain -> VotingPowerHistory,

            // Stores the mapping from VSC ids to consumer validators addresses. Needed for pruning consumerAddrToValidator.
            consumerAddrsToPrune: Chain -> VscId -> List[ConsumerAddr],

            // For every sent VSCPacket, stores the key assignments that were applied to send it.
            keyAssignmentsForVSCPackets: VscId -> (Chain -> (Node -> ConsumerAddr)),

            // For each consumer chain,
            // stores the set of validators that are opted into running the chain.
            optedInVals: Chain -> Set[Node],

            // for each consumer, stores the top N for that consumer.
            // The top N% of the validator set by voting power
            // is obliged to run a topN chain.
            // If the chain is a pure opt-in chain (where noone is forced to run it),
            // this is 0.
            topNByConsumer: Chain -> int,
        }

    // utility function: returns a provider state that is initialized minimally.
    pure def GetEmptyProviderState(): ProviderState = 
        {
            chainState: GetEmptyChainState,
            outstandingPacketsToConsumer: Map(),
            receivedMaturations: Set(),
            sentVscPacketsToConsumer: Map(),
            providerValidatorSetChangedInThisBlock: false,
            consumerStatus: Map(),
            runningVscId: 0,
            validatorToConsumerAddr: Map(),
            keyAssignedValSetHistory: Map(),
            consumerAddrToValidator: Map(),
            consumerAddrsToPrune: Map(),
            keyAssignmentsForVSCPackets: Map(),
<<<<<<< HEAD
            optedInVals: Map(),
            topNByConsumer: Map(),
=======
            consumersWithAddrAssignmentChangesInThisBlock: Set()
>>>>>>> 5aec1023
        }
        

    // Defines the current state of a consumer chain. This information is accessible to that consumer on-chain.
    type ConsumerState = {
        // the state that each chain needs to store
        chainState: ChainState,

        // stores the received vscpackets in descending order of recency,
        // i.e. newest first.
        receivedVscPackets: List[VscPacket],

        // Stores the maturation times for VscPackets received by this consumer
        // in the same order as they are in the receivedVscPackets.
        maturationTimes: List[(VscPacket, Time)],

        // Stores the list of packets that have been sent to the provider chain by this consumer
        // and have not been received yet.
        // ordered by recency, so the head is the oldest packet.
        // In the implementation, essentially unacknowledged IBC packets.
        outstandingPacketsToProvider: List[VscMaturedPacket],
    }

    // utility function: returns a consumer state that is initialized minimally.
    pure def GetEmptyConsumerState(): ConsumerState = 
        {
            chainState: GetEmptyChainState,
            maturationTimes: List(),
            outstandingPacketsToProvider: List(),
            receivedVscPackets: List(),
        }

    // the state of the protocol consists of the composition of the state of one provider chain with potentially many consumer chains.
    type ProtocolState = {
        providerState: ProviderState,
        // the state of each consumer chain.
        // note that we assume that this contains all consumer chains that may ever exist,
        // and consumer chains that are currently not running will have providerState.consumerStatus == NOT_CONSUMER or STOPPED.
        consumerStates: Chain -> ConsumerState
    }

    // gets a protocol state that is initialized minimally.
    pure def GetEmptyProtocolState(): ProtocolState = 
        {
            providerState: GetEmptyProviderState,
            consumerStates: Map(),
        }

    type Error = str

    // we return either a result or an error.
    // if hasError() is true, newState may be arbitrary, but the error will be meaningful.
    // if hasError() is false, error may be arbitrary, but newState will be meaningful.
    type Result = {
        newState: ProtocolState,
        error: Error
    }

    pure def Ok(newState: ProtocolState): Result = {
        {
            newState: newState,
            error: ""
        }
    }

    pure def Err(msg: str): Result = {
        {
            newState: {
                GetEmptyProtocolState
            },
            error: msg
        }
    }

    pure def hasError(result: Result): bool = result.error != ""

    // possible consumer statuses
    pure val STOPPED = "stopped" // the chain was once a consumer chain, but has been voluntarily dropped by the provider.
    pure val TIMEDOUT = "timedout" // the chain has timed out and was dropped by the provider. This is only used for involuntary drops.
    pure val RUNNING = "running" // the chain is currently a consumer chain. Running chains are those that get sent VscPackets.
    pure val NOT_CONSUMER = "not consumer" // the chain has never been a consumer chain, and is available to become one.
    // When a chain is dropped, it cannot become a consumer again - we assume that would be done by another consumer becoming running.

    // the provider chain.
    // given as a pure val so that we can switch cases based on
    // whether a chain is the provider or not
    pure val PROVIDER_CHAIN = "provider"

    // ===================
    // UTILITY FUNCTIONS
    // which do not hold the core logic of the protocol, but are invoked by it
    // ===================


    // Takes the current provider state and validator set and returns 
    // the validator set under the current key assignments for the given consumer, as stored in the provider state.
    pure def applyKeyAssignmentToValSet(
        providerState: ProviderState,
        consumer: Chain,
        valSet: ValidatorSet
    ): ValidatorSet = {
        // map each validator to a tuple of (consumer address, voting power)
        valSet.keys().map(
            (node) => 
            pure val power = valSet.get(node)
            // check if the validator has a key assigned
            pure val validatorToConsumerAddr = providerState.validatorToConsumerAddr.getOrElse(consumer, Map())
            if (validatorToConsumerAddr.keys().contains(node)) {
                // the validator has a key assigned
                pure val consAddr = validatorToConsumerAddr.get(node)
                (consAddr, power)
            } else {
                // the validator has no key assigned
                // use the default key
                (node, power)
            }
        ).fold( // fold the (addr,pow) tuples into a map addr -> pow
            Map(),
            (acc, pair) => acc.put(pair._1, pair._2)
        )
    }

    // Takes a validator set, to which a key assignment has been applied, and reverts it,
    // i.e. returns the original validator set.
    // This also filters out validators that are assigned 0 power.
    pure def revertKeyAssignment(
        keyAssignment: Node -> ConsumerAddr,
        valSetWithAssignment: ValidatorSet
    ): ValidatorSet = {
        // get an assignment from consumer addr to nodes
        pure val reverseAssignment = keyAssignment.keys().map(
            (consAddr) => 
            (keyAssignment.get(consAddr), consAddr)
        ).fold(
            Map(),
            (acc, pair) => acc.put(pair._1, pair._2)
        )

        // for each node in the valset, reverse its key assignment
        valSetWithAssignment.keys().map(
            (addr) => 
            pure val power = valSetWithAssignment.get(addr)
            // if the addr has a key assigned, use that. otherwise, the addr doesn't have a key assigned,
            // and therefore *is* the key that should be used. 
            pure val consAddr = reverseAssignment.getOrElse(addr, addr)
            (consAddr, power)
        ).filter(
            pair => pair._2 > 0
        ).fold(
            Map(),
            (acc, pair) => acc.put(pair._1, pair._2)
        )
    }

    // Appends the key assignment for the given oldConsAddr on the consumer by a validator
    // to be pruned when a VscMaturedPacket for the current runningVscId is received from the consumer.
    pure def AppendConsumerAddrToPrune(currentState: ProtocolState, oldConsAddr: ConsumerAddr, consumer: Chain): ProtocolState = {
        pure val vscId = currentState.providerState.runningVscId
        pure val consumerAddrsToPrune = currentState.providerState.consumerAddrsToPrune.getOrElse(consumer, Map())
        pure val prevConsAddrs = consumerAddrsToPrune.getOrElse(oldConsAddr, Map()).getOrElse(vscId, [])

        pure val newConsAddrsToPrune = consumerAddrsToPrune.put(vscId, prevConsAddrs.append(oldConsAddr))

        currentState.with(
            "providerState", 
            currentState.providerState.with(
                "consumerAddrsToPrune",
                currentState.providerState.consumerAddrsToPrune.put(consumer, newConsAddrsToPrune)
            )
        )
    }

    // Returns the new ConsumerStatusMap according to the consumers to stop
    // and the consumers to time out.
    // If a consumer is both stopped and timed out, it will be timed out.
    // The second return is an error string: If it is not equal to "",
    // it contains an error message, and the first return should be ignored.
    pure def stopConsumers(
        currentConsumerStatusMap: Chain -> str,
        consumersToStop: Set[Chain],
        consumersToTimeout: Set[Chain]): (Chain -> str, str) = {
            val runningConsumers = currentConsumerStatusMap.keys().filter(
                chain => currentConsumerStatusMap.get(chain) == RUNNING
            )
            // all consumers to stop must be running right now, else we have an error
            if (consumersToStop.exclude(runningConsumers).size() > 0) {
                (currentConsumerStatusMap, "Cannot stop a consumer that is not running")
            } else {
                val newConsumerStatusMap = currentConsumerStatusMap.keys().mapBy(
                    (chain) => 
                    if (consumersToTimeout.contains(chain)) {
                        TIMEDOUT
                    } else if (consumersToStop.contains(chain)) {
                        STOPPED
                    } else {
                        currentConsumerStatusMap.get(chain)
                    }
                )
                (newConsumerStatusMap, "")
            }
        }
        
    // Returns the new ConsumerStatusMap according to the consumers to start.
    // The second return is an error string: If it is not equal to "",
    // it contains an error message, and the first return should be ignored.
    pure def startConsumers(
        currentConsumerStatusMap: Chain -> str,
        consumersToStart: Set[Chain]): (Chain -> str, str) = {
            val nonConsumers = currentConsumerStatusMap.keys().filter(
                chain => currentConsumerStatusMap.get(chain) == NOT_CONSUMER
            )
            // all consumers to start must be nonConsumers right now, otherwise we have an error
            if (consumersToStart.exclude(nonConsumers).size() > 0) {
                (currentConsumerStatusMap, "cannot start a consumer that is stopped or already a consumer")
            } else {
                val newConsumerStatusMap = currentConsumerStatusMap.keys().mapBy(
                    (chain) => 
                    if (consumersToStart.contains(chain)) {
                        RUNNING
                    } else {
                        currentConsumerStatusMap.get(chain)
                    }
                )
                (newConsumerStatusMap, "")
            }
        }

    pure def StartStopConsumers(
        currentConsumerStatusMap: Chain -> str,
        consumersToStart: Set[Chain],
        consumersToStop: Set[Chain],
        consumersToTimeout: Set[Chain]
    ): (Chain -> str, str) = {
        // check if any consumer is both started and stopped
        if (consumersToStart.intersect(consumersToStop).size() > 0) {
            (currentConsumerStatusMap, "Cannot start and stop a consumer at the same time")
        } else {
            val res1 = currentConsumerStatusMap.startConsumers(consumersToStart)
            val newConsumerStatus = res1._1
            val err1 = res1._2
            val res2 = newConsumerStatus.stopConsumers(consumersToStop, consumersToTimeout)
            val err2 = res2._2
            if (err1 != "") {
                (currentConsumerStatusMap, err1)
            } else if (err2 != "") {
                (currentConsumerStatusMap, err2)
            } else {
                (res2._1, "")
            }
        }
    }


    // Takes the currentValidatorSet and puts it as the newest set of the voting history
    pure def enterCurValSetIntoBlock(chainState: ChainState): ChainState = {
        chainState.with(
            "votingPowerHistory", chainState.votingPowerHistory.prepend(
                chainState.currentValidatorSet
            )
        )
    }

    // Advances the timestamp in the chainState by timeAdvancement
    pure def advanceTime(chainState: ChainState, timeAdvancement: Time): ChainState = 
    {
        ...chainState,
        lastTimestamp: chainState.runningTimestamp,
        runningTimestamp: chainState.runningTimestamp + timeAdvancement,
    }

    // common logic to update the chain state, used by both provider and consumers.
    pure def endAndBeginBlockShared(chainState: ChainState, timeAdvancement: Time): ChainState = {
        chainState.enterCurValSetIntoBlock().advanceTime(timeAdvancement)
    }

    // returns the providerState with the following modifications:
    // * sends VscPackets to all running consumers, using the provided timestamp as sending time
    // * increments the runningVscId
    // This should only be called when the provider chain is ending a block.
    // If no vsc packets need to be sent, this will be a noop.
    // the ccv timeout should be the ccv timeout for the provider chain.
    pure def sendVscPackets(
        providerState: ProviderState,
        sendingTimestamp: Time,
        ccvTimeout: Time): ProviderState = {
        val newSentPacketsPerConsumer = providerState.getRunningConsumers().mapBy( // compute, for each consumer, a list of new packets to be sent
            (consumer) => 
            // if validator set changed or the key assignments for this chain changed, and the consumer is running, send a packet
            if ((providerState.providerValidatorSetChangedInThisBlock or 
                providerState.consumersWithAddrAssignmentChangesInThisBlock.contains(consumer))
                and 
                isRunningConsumer(consumer, providerState)) {
                    // send a packet, i.e. use a list with one element (the packet to be sent)
                List({
                        id: providerState.runningVscId,
                        // apply key assignment to the current validator set
                        validatorSet: providerState.applyKeyAssignmentToValSet(
                            consumer, 
                            providerState.chainState.currentValidatorSet
                        ),
                        sendingTime: sendingTimestamp,
                        timeoutTime: sendingTimestamp + ccvTimeout
                })
            } else {
                // no packet to be sent, so empty list
                List()
            }
        )
        val newOutstandingPacketsToConsumer = providerState.getRunningConsumers().mapBy(
                (consumer) => 
                providerState.outstandingPacketsToConsumer.getOrElse(consumer, List()).concat(
                    newSentPacketsPerConsumer.get(consumer)
                )
            )
        val newSentVscPackets = providerState.getRunningConsumers().mapBy(
                    (consumer) => 
                    providerState.sentVscPacketsToConsumer.getOrElse(consumer, List()).concat(
                        newSentPacketsPerConsumer.get(consumer)
                    )
                )
        {
            ...providerState,
            outstandingPacketsToConsumer: newOutstandingPacketsToConsumer,
            sentVscPacketsToConsumer: newSentVscPackets,
            runningVscId: providerState.runningVscId + 1,
            // we ended the block and processed that the valset or key assignments changed,
            // so reset the flags
            providerValidatorSetChangedInThisBlock: false,
            consumersWithAddrAssignmentChangesInThisBlock: Set(),
            // remember the key assignments that were applied to send the packets
            keyAssignmentsForVSCPackets: providerState.keyAssignmentsForVSCPackets.put(
                providerState.runningVscId,
                providerState.validatorToConsumerAddr
            )
        }
    }

    // receives a given packet (sent by the provider) on the consumer. The arguments are the consumer chain that is receiving the packet, and the packet itself,
    // as well as the unbonding period for the consumer chain.
    // To receive a packet, modify the running validator set (not the one entered into the block yet,
    // but the candidate that would be put into the block if it ended now)
    // and store the maturation time for the packet.
    pure def recvPacketOnConsumer(
        currentState: ProtocolState,
        receiver: Chain,
        packet: VscPacket,
        receiverUnbondingPeriod: Time): Result = {
        if(not(isRunningConsumer(receiver, currentState.providerState))) {
            Err("Receiver is not currently a consumer - must have 'running' status!")
        } else {
            // update the running validator set, but not the history yet,
            // as that only happens when the next block is started
            val currentConsumerState: ConsumerState = currentState.consumerStates.get(receiver)
            val newConsumerState: ConsumerState = 
                {
                    ...currentConsumerState,
                    chainState: currentConsumerState.chainState.with(
                        "currentValidatorSet", packet.validatorSet
                    ),
                    maturationTimes: currentConsumerState.maturationTimes.append(
                        (
                            packet, 
                            currentConsumerState.chainState.runningTimestamp + receiverUnbondingPeriod
                        )
                    ),
                    receivedVscPackets: currentConsumerState.receivedVscPackets.prepend(packet)
                }
            val newConsumerStates = currentState.consumerStates.set(receiver, newConsumerState)
            val newState = currentState.with(
                "consumerStates", newConsumerStates
            )
            Ok(newState)
        }
    }

    // receives a given packet on the provider. The arguments are the consumer chain that sent the packet, and the packet itself.
    // To receive a packet, add it to the list of received maturations.
    pure def recvPacketOnProvider(currentState: ProtocolState, sender: Chain, packet: VscMaturedPacket): Result = {
        if (not(isRunningConsumer(sender, currentState.providerState))) {
            Err("Sender is not currently a consumer - must have 'running' status!")
        } else if (currentState.providerState.sentVscPacketsToConsumer.get(sender).head().id != packet.id) {
            // the packet is not the oldest sentVscPacket, something went wrong
            Err("Received maturation is not for the oldest sentVscPacket")
        } else {
            val currentReceivedMaturations = currentState.providerState.receivedMaturations
            val newReceivedMaturations = currentReceivedMaturations.union(Set(packet))
            val newProviderState = currentState.providerState.with(
                "receivedMaturations", newReceivedMaturations
            )
            // prune the sentVscPacket
            val newSentVscPacket = currentState.providerState.sentVscPacketsToConsumer.get(sender).tail()
            val newState = currentState.with(
                "providerState", 
                    {...newProviderState,
                    sentVscPacketsToConsumer: currentState.providerState.sentVscPacketsToConsumer.set(sender, newSentVscPacket)
                    }
            )

            // prune assigned keys that are no longer needed

            // get the keys that should be pruned
            pure val consumerAddrsToPrune = 
                currentState.providerState.consumerAddrsToPrune
                    .getOrElse(sender, Map())
                    .getOrElse(packet.id, List()).toSet()

            // actually do the pruning
            pure val senderValByConsAddr = 
                // for the sender chain, get the consAddrToValidator mapping
                newState.providerState.consumerAddrToValidator.getOrElse(sender, Map())
            pure val newSenderValByConsAddr =
                senderValByConsAddr.keys().filter(
                    // filter out the assigned keys that should be pruned
                    consAddr => not(consumerAddrsToPrune.contains(consAddr))
                ).mapBy(
                    // rebuild the map with the pruned keys removed
                    consAddr => senderValByConsAddr.get(consAddr)
                )

            // update the provider state
            pure val newProviderState2 = newState.providerState.with(
                // update the consumerAddrToValidator map to remove the pruned keys
                "consumerAddrToValidator", 
                newState.providerState.consumerAddrToValidator.put(sender, newSenderValByConsAddr)
            ).with(
                // delete the consumer addresses to prune, since they are pruned now
                "consumerAddrsToPrune", 
                newState.providerState.consumerAddrsToPrune.put(
                    sender, 
                    newState.providerState.consumerAddrsToPrune.getOrElse(sender, Map()).put(
                        packet.id, 
                        List()
                    )
                )
            )

            // update the state
            pure val newState2 = newState.with(
                "providerState", newProviderState2
            )

            Ok(newState2)
        }
    }

    // removes the oldest outstanding packet from the consumer. on-chain, this would happen when the packet is acknowledged.
    // only the oldest packet can be removed, since we model ordered channels.
    pure def removeOutstandingPacketFromConsumer(currentState: ProtocolState, sender: Chain): ProtocolState = {
        val currentOutstandingPackets = currentState.consumerStates.get(sender).outstandingPacketsToProvider
        val newOutstandingPackets = currentOutstandingPackets.tail()
        val newConsumerState = currentState.consumerStates.get(sender).with(
            "outstandingPacketsToProvider", newOutstandingPackets
        )
        val newConsumerStates = currentState.consumerStates.set(sender, newConsumerState)
        val newState = currentState.with(
            "consumerStates", newConsumerStates
        )
        newState
    }

<<<<<<< HEAD

    /// Ends a block on the provider. This means that the current validator set is committed on chain,
    /// packets are queued, and the next block is started. Also, consumers that have passed
    /// the VscTimeout without responding to a pending vscpacket are dropped.
    pure def endAndBeginBlockForProvider(
        currentState: ProtocolState,
        // by how much the timestamp should be advanced,
        // i.e. the timestamp for the next block is oldTimestamp + timeAdvancement
        timeAdvancement: Time,
        // a set of consumers that were not consumers before, but should be set to running now.
        consumersToStart: Set[Chain],
        // a set of consumers that were running before, but should be set to stopped now.
        // This argument only needs to contain "voluntary" stops -
        // forced stops, e.g. because a consumer timed out,
        // will be added automatically. 
        consumersToStop: Set[Chain]): Result = {
        val currentProviderState = currentState.providerState
        val curValSet = currentProviderState.chainState.currentValidatorSet
        
        // check for vsc timeouts
        val timedOutConsumers = getRunningConsumers(currentProviderState).filter(
            consumer => 
            val res = TimeoutDueToVscTimeout(currentState, consumer)
            res._1
        )
        
        // store the valSet under the current key assignments
        val currentValSets = ConsumerChains.mapBy(
            (consumer) => 
            currentProviderState.applyKeyAssignmentToValSet(
                consumer,
                GetTopNValidatorSet(currentState, curValSet, consumer)
            )
=======
    // removes the oldest outstanding packet (to the given consumer) from the provider.
    // on-chain, this would happen when the packet is acknowledged.
    // only the oldest packet can be removed, since we model ordered channels.
    pure def removeOutstandingPacketFromProvider(currentState: ProtocolState, receiver: Chain): ProtocolState = {
        val currentOutstandingPackets = currentState.providerState.outstandingPacketsToConsumer.get(receiver)
        val newOutstandingPackets = currentOutstandingPackets.tail()
        val newProviderState = currentState.providerState.with(
            "outstandingPacketsToConsumer", 
            currentState.providerState.outstandingPacketsToConsumer.set(receiver, newOutstandingPackets)
        )
        val newState = currentState.with(
            "providerState", newProviderState
>>>>>>> 5aec1023
        )
        newState
    }

    // Returns a ProtocolState where the current validator set on the provider is set to 
    // newValidatorSet.
    pure def setProviderValidatorSet(currentState: ProtocolState, newValidatorSet: ValidatorSet): ProtocolState = {
        pure val newChainState = currentState.providerState.chainState.with(
            "currentValidatorSet", newValidatorSet
        )
        currentState.with(
            "providerState", 
                currentState.providerState.with(
                    "chainState", newChainState
            )
        )
    }

    // Returns true if the given chain is currently a running consumer, false otherwise.
    pure def isRunningConsumer(chain: Chain, providerState: ProviderState): bool = {
        val status = providerState.consumerStatus.get(chain)
        status == RUNNING
    }

    // Returns the set of all consumer chains that currently have the status RUNNING.
    pure def getRunningConsumers(providerState: ProviderState): Set[Chain] = {
        providerState.consumerStatus.keys().filter(
            chain => providerState.consumerStatus.get(chain) == RUNNING
        )
    }

    // Returns the set of all consumer chains that currently have the status NOT_CONSUMER.
    pure def getNonConsumers(providerState: ProviderState): Set[Chain] = {
        providerState.consumerStatus.keys().filter(
            chain => providerState.consumerStatus.get(chain) == NOT_CONSUMER
        )
    }

    // Returns whether the consumer has timed out due to the vscTimeout, and an error message.
    // If the second return is not equal to "", the first return should be ignored.
    // If it is equal to "", the first return will be true if the consumer has timed out and should be dropped,
    // or false otherwise.
    pure def TimeoutDueToVscTimeout(currentState: ProtocolState, consumer: Chain, vscTimeout: Time): (bool, str) =
        // check for errors: the consumer is not running
        if (not(isRunningConsumer(consumer, currentState.providerState))) {
            (false, "Consumer is not currently a consumer - must have 'running' status!")
        } else {
            val providerState = currentState.providerState
            val consumerState: ConsumerState = currentState.consumerStates.get(consumer)

            // has a packet been sent on the provider more than vscTimeout ago, but we have not received an answer since then?
            val sentVscPacketsToConsumer = providerState.sentVscPacketsToConsumer.get(consumer)
            if(sentVscPacketsToConsumer.length() > 0) {
                val oldestSentVscPacket = sentVscPacketsToConsumer.head() // if length is 0, this is undefined, but we check for this before we use it
                if(oldestSentVscPacket.sendingTime + vscTimeout < providerState.chainState.runningTimestamp) {
                    (true, "")
                } else {
                    // no timeout yet, it has not been vscTimeout since that packet was sent
                    (false, "")
                }
            } else {
                // no packet has been sent yet, so no timeout
                (false, "")
            }
        }

    
}

module ccv {
    // Implements the core logic of the cross-chain validation protocol.

    // Things that are not modelled:
    // * Reward distribution
    // * Slashes

    // Things that explicitly are modelled:
    // * Validator set changes are propagated from provider to consumers
    // * Vsc packets mature

    // We assume that packet receive + ack happen synchronously, 
    // i.e. when the packet is delivered, the ack is delivered right afterwards.
    // This is because it is nontrivial in practice to get a relayer to relay a packet, but not its ack.
    
    import Time.* from "./libraries/Time"
    import extraSpells.* from "./libraries/extraSpells"
    import ccv_types.*
  

    // ===================
    // PROTOCOL PARAMETERS
    // ===================

    // the set of all possible consumer chains.
    const ConsumerChains: Set[Chain]

    // For each chain, this defines the time between the initiation of an unbonding and its maturation.
    const UnbondingPeriodPerChain: Chain -> int

    // The maximum time duration between sending any VscPacket to any consumer chain and receiving the
    // corresponding VscMaturedPacket, without timing out the consumer chain and consequently removing it.
    const VscTimeout: int

    // The timeoutTimestamp for sent packets. Can differ by chain.
    const CcvTimeout: Chain -> int

    // The trusting period on each chain.
    // If headers on a channel between two chains are not updated within this period,
    // they expire and the channel will be closed.
    const TrustingPeriodPerChain: Chain -> int

    // ===================
    // PROTOCOL LOGIC contains the meat of the protocol
    // functions here roughly correspond to API calls that can be triggered from external sources
    // ===================
    
    // the power of a validator on the provider chain is changed by the given amount. We do not care how this happens,
    // e.g. via undelegations, or delegations, ...
    pure def votingPowerChange(currentState: ProtocolState, validator: Node, amount: int): Result = {
            pure val currentValidatorSet = currentState.providerState.chainState.currentValidatorSet
            pure val oldVotingPower = if (currentValidatorSet.keys().contains(validator)) currentValidatorSet.get(validator) else 0
            if (amount == 0) {
                Err("Voting power cannot change by zero!")
            } else if (oldVotingPower == 0) {
                Err("Voting power cannot be changed for a validator that is not in the current validator set!")
            } else {
                pure val newVotingPower = oldVotingPower + amount
                pure val newValidatorSet = currentValidatorSet.put(validator, if(newVotingPower >= 0) newVotingPower else 0)
                // if the new validator set contains no validators with positive voting power, the validator set is invalid
                if (newValidatorSet.values().filter(votingPower => votingPower > 0).size() == 0) {
                    Err("Voting power change resulted in empty validator set!")
                } else {
                    // set the validator set changed flag
                    val newProviderState = currentState.providerState.with(
                        "providerValidatorSetChangedInThisBlock", true
                    )
                    pure val tmpState = currentState.with(
                        "providerState", newProviderState
                    )
                    pure val newState = setProviderValidatorSet(tmpState, newValidatorSet)
                    Ok(newState)
                }
            }
    }

    // Delivers the next queued VscMaturedPacket from a consumer chain to the provider chain.
    // Arguments are the currentState and the the consumer chain, from which the packet will be delivered.
    // If this packet will time out on the provider on delivery,
    // the consumer will be dropped.
    // The first return is the result of the operation, the second result is a boolean
    // that indicates whether the consumer timed out or not.
    // If the result has an error, the second return should be ignored.
    pure def deliverPacketToProvider(currentState: ProtocolState, sender: Chain): (Result, bool) = {
        if (not(isRunningConsumer(sender, currentState.providerState))) {
            (Err("Sender is not currently a consumer - must have 'running' status!"), false)
        } else if (length(currentState.consumerStates.get(sender).outstandingPacketsToProvider) == 0) {
            (Err("No outstanding packets to deliver"), false)
        } else {
            val packet = currentState.consumerStates.get(sender).outstandingPacketsToProvider.head()
            if(packet.timeoutTime <= currentState.providerState.chainState.runningTimestamp) {
                // drop consumer
                val result = stopConsumers(
                    currentState.providerState.consumerStatus,
                    Set(),
                    Set(sender)
                )

                val newConsumerStatus = result._1
                val err = result._2
                if (err != "") {
                    (Err(err), false)
                } else {
                    val newProviderState = currentState.providerState.with(
                        "consumerStatus", newConsumerStatus
                    )
                    val newState: ProtocolState = currentState.with(
                        "providerState", newProviderState
                    )
                    (Ok(newState), true) // true because the packet timed out
                }
            } else {
                // the packet has not timed out, so receive it on the provider
                val result = recvPacketOnProvider(currentState, sender, packet)
                val tmpState = result.newState
                if (result.hasError()) {
                    (result, false)
                } else {
                    (Ok(removeOutstandingPacketFromConsumer(tmpState, sender)), false) // false because the packet did not time out
                }
            }
        }
    }   

    // Delivers the next queued VscPacket from the provider chain to a consumer chain.
    // Arguments are the current state and the consumer chain, to which the packet will be delivered.
    // If this packet will time out on the consumer on delivery,
    // the consumer will be dropped.
    // The first return is the result of the operation, the second result is a boolean
    // that indicates whether the consumer timed out or not.
    // If the result has an error, the second return should be ignored.
    pure def deliverPacketToConsumer(currentState: ProtocolState, receiver: Chain): (Result, bool) = {
        if (not(isRunningConsumer(receiver, currentState.providerState))) {
            (Err("Receiver is not currently a consumer - must have 'running' status!"), false)
        } else if (length(currentState.providerState.outstandingPacketsToConsumer.get(receiver)) == 0) {
            (Err("No outstanding packets to deliver"), false)
        } else {
            val packet = currentState.providerState.outstandingPacketsToConsumer.get(receiver).head()
            // check if the consumer timed out
            if (packet.timeoutTime <= currentState.consumerStates.get(receiver).chainState.runningTimestamp) {
                // drop consumer
                val result = stopConsumers(
                    currentState.providerState.consumerStatus,
                    Set(),
                    Set(receiver)
                )

                val newConsumerStatus = result._1
                val err = result._2
                if (err != "") {
                    (Err(err), false)
                } else {
                    val newProviderState = currentState.providerState.with(
                        "consumerStatus", newConsumerStatus
                    )
                    val newState: ProtocolState = currentState.with(
                        "providerState", newProviderState
                    )
                    (Ok(newState), true) // true because the packet timed out
                }
            } else {
                // the packet has not timed out, so receive it on the consumer
                val result = recvPacketOnConsumer(currentState, receiver, packet, UnbondingPeriodPerChain.get(receiver))
                val tmpState = result.newState
                if (result.hasError()) {
                    (result, false)
                } else {
                    (Ok(removeOutstandingPacketFromProvider(tmpState, receiver)), false) // false because the packet did not time out
                }
            }
        }
    }



    /// Ends a block on the provider. This means that the current validator set is committed on chain,
    /// packets are queued, and the next block is started. Also, consumers that have passed
    /// the VscTimeout without responding to a pending vscpacket are dropped.
    pure def endAndBeginBlockForProvider(
        currentState: ProtocolState,
        // by how much the timestamp should be advanced,
        // i.e. the timestamp for the next block is oldTimestamp + timeAdvancement
        timeAdvancement: Time,
        // a set of consumers that were not consumers before, but should be set to running now.
        consumersToStart: Set[Chain],
        // a set of consumers that were running before, but should be set to stopped now.
        // This argument only needs to contain "voluntary" stops -
        // forced stops, e.g. because a consumer timed out,
        // will be added automatically. 
        consumersToStop: Set[Chain]): Result = {
        val currentProviderState = currentState.providerState
        
        // check for vsc timeouts
        val timedOutConsumers = getRunningConsumers(currentProviderState).filter(
            consumer => 
            val res = TimeoutDueToVscTimeout(currentState, consumer, VscTimeout)
            res._1
        )
        
        // for each consumer chain, apply the key assignment to the current validator set
        val currentValSets = ConsumerChains.mapBy(
            (consumer) => 
            currentProviderState.applyKeyAssignmentToValSet(
                consumer, 
                currentProviderState.chainState.currentValidatorSet
            )
        )
        // store the current validator set with the key assignments applied in the history
        val newKeyAssignedValSetHistory = currentValSets.keys().mapBy(
            (consumer) => 
            currentProviderState.keyAssignedValSetHistory
                .getOrElse(consumer, List()) // get the existing history (empty list if no history yet)
                .prepend(currentValSets.get(consumer)) // prepend the current validator set with key assignments applied
        )

        // run the shared core chainState logic
        val newChainState = currentProviderState.chainState.endAndBeginBlockShared(timeAdvancement)
        val providerStateAfterTimeAdvancement = 
            {...currentProviderState, chainState: newChainState, keyAssignedValSetHistory: newKeyAssignedValSetHistory}
        val tmpState = currentState.with(
            "providerState", providerStateAfterTimeAdvancement
        )
        

        // send vsc packets (will be a noop if no sends are necessary)
        val providerStateAfterSending =
            providerStateAfterTimeAdvancement.sendVscPackets(
                currentProviderState.chainState.runningTimestamp,
                CcvTimeout.get(PROVIDER_CHAIN)
            )


        // start/stop chains
        val res = providerStateAfterSending.consumerStatus.StartStopConsumers(
            consumersToStart,
            consumersToStop,
            timedOutConsumers
        )
        val newConsumerStatus = res._1
        val err = res._2
        val providerStateAfterConsumerAdvancement = providerStateAfterSending.with(
            "consumerStatus", newConsumerStatus
        ).with(
            "providerValidatorSetChangedInThisBlock", false
        )

        if (err != "") {
            Err(err)
        } else {
            // for each consumer we just set to running, set its initial validator set to be the current one on the provider...
            val valSet = providerStateAfterConsumerAdvancement.chainState.currentValidatorSet
            val newConsumerStateMap =
                tmpState.consumerStates.keys().mapBy(
                    (consumer) => 
                    if (consumersToStart.contains(consumer)) {
                        // ...modified by the key assignments for the consumer
                        val consValSet = applyKeyAssignmentToValSet(providerStateAfterConsumerAdvancement, consumer, valSet)
                        val currentConsumerState: ConsumerState = tmpState.consumerStates.get(consumer)
                        val newConsumerState: ConsumerState = currentConsumerState.with(
                            "chainState", currentConsumerState.chainState.with(
                                "currentValidatorSet", consValSet
                            ).with(
                                "votingPowerHistory",
                                List(consValSet)
                            ).with(
                                "lastTimestamp", 
                                providerStateAfterConsumerAdvancement.chainState.lastTimestamp
                            ).with(
                                "runningTimestamp", 
                                providerStateAfterConsumerAdvancement.chainState.runningTimestamp
                            )
                        )
                        newConsumerState
                    } else {
                        currentState.consumerStates.get(consumer)
                    }
                )
            val newState = tmpState.with(
                "providerState", providerStateAfterConsumerAdvancement
            ).with(
                "consumerStates", newConsumerStateMap
            )

            Ok(newState)
        }
    }

    pure def endAndBeginBlockForConsumer(
        currentState: ProtocolState,
        chain: Chain,
        // by how much the timestamp of the chain should be advanced for the next block
        timeAdvancement: Time): Result = {
            if (not(currentState.consumerStates.keys().contains(chain))) {
                // if the chain is not a consumer, return an error
                Err("chain is not a consumer")
            } else {
                val currentConsumerState: ConsumerState = currentState.consumerStates.get(chain)
                val oldChainState: ChainState = currentConsumerState.chainState
                val newChainState: ChainState = currentConsumerState.chainState.endAndBeginBlockShared(timeAdvancement)
                val newConsumerState: ConsumerState = currentConsumerState.with(
                    "chainState", newChainState
                )
                val maturedPackets = newConsumerState.maturationTimes.select(
                    pair =>
                    val packet = pair._1 
                    val maturationTime: Time = pair._2
                    // important: this uses the last committed timestamp, not the running timestamp!
                    maturationTime <= newChainState.lastTimestamp
                ).transform(pair => pair._1)
                val newMaturationTimes = newConsumerState.maturationTimes.select(
                    pair =>
                    val packet = pair._1 
                    val maturationTime: Time = pair._2
                    // important: this uses the last committed timestamp, not the running timestamp!

                    maturationTime > newChainState.lastTimestamp
                )
                val newOutstandingPackets = newConsumerState.outstandingPacketsToProvider.concat(
                    maturedPackets.transform(
                        packet => {
                            id: packet.id, 
                            // it is important to use the oldChainState here, since this happens during EndBlock
                            sendingTime: oldChainState.runningTimestamp,
                            timeoutTime: oldChainState.runningTimestamp + CcvTimeout.get(chain)
                        }
                    )
                )
                val newConsumerState2: ConsumerState = newConsumerState.with(
                    "maturationTimes", newMaturationTimes
                ).with(
                    "outstandingPacketsToProvider", newOutstandingPackets
                )
                val newConsumerStates = currentState.consumerStates.set(chain, newConsumerState2)
                val newState: ProtocolState = currentState.with(
                    "consumerStates", newConsumerStates
                )
                Ok(newState)
            }
    }

    // Validator providerNode assigns their address for the consumer to be the consumerAddress.
    pure def assignConsumerKey(currentState: ProtocolState, consumer: Chain, providerNode: Node, consumerAddr: ConsumerAddr): Result = {
        // rule 1: validator A cannot assign consumer key K to consumer chain X
        // if there is already a validator B (B!=A) using K on the provider
        pure val provCurValSet = currentState.providerState.chainState.currentValidatorSet
        if (provCurValSet.keys().exists(node => node != providerNode and node == consumerAddr)) {
            Err("validator A cannot assign consumer key K to consumer chain X
            if there is already a validator B (B!=A) using K on the provider")
        } else {
            // rule 2: validator A cannot assign consumer key K to consumer chain X if
            // there is already a validator B using K on X
            pure val valByConsAddr = currentState.providerState.consumerAddrToValidator.getOrElse(consumer, Map())
            if (valByConsAddr.keys().contains(consumerAddr)) {
                Err("consumer key is already in use on the consumer chain")
            } else {
                // this key can be assigned
                
                // get the old assigned key
                pure val consKeyByVal = currentState.providerState.validatorToConsumerAddr.getOrElse(consumer, Map())
                pure val p = if (consKeyByVal.keys().contains(providerNode)) {
                    // providerNode had previously assigned a consumer key
                    (consKeyByVal.get(providerNode), true)
                } else {
                    (providerNode, false)
                }
                // the consumer address that was previously associated with the node
                pure val oldConsAddr = p._1
                // whether the old address was explicitly assigned, or the default key
                pure val prevAssigned = p._2
                
                // set the old address for pruning, if it was assigned
                pure val tmpState = if (prevAssigned) {
                    AppendConsumerAddrToPrune(currentState, oldConsAddr, consumer)
                } else {
                    currentState
                }

                // check whether the validator has positive power
                pure val provValSet = currentState.providerState.chainState.currentValidatorSet
                pure val provValPower = if (provValSet.keys().contains(providerNode)) provValSet.get(providerNode) else 0
                pure val consumersWithAddrAssignmentChangesInThisBlock = 
                    if (provValPower > 0) {
                        // if the consumer has positive power, the relevant key assignment for the consumer changed
                        currentState.providerState.consumersWithAddrAssignmentChangesInThisBlock.union(Set(consumer))
                    } else {
                        // otherwise, the consumer doesn't need to know about the change, so no change
                        currentState.providerState.consumersWithAddrAssignmentChangesInThisBlock
                    }
                pure val tmpStateAfterKeyAssignmentReplacement = tmpState.with(
                    "providerState", tmpState.providerState.with(
                        "consumersWithAddrAssignmentChangesInThisBlock", consumersWithAddrAssignmentChangesInThisBlock
                    )
                )
                
                pure val newvalidatorToConsumerAddr = currentState.providerState.validatorToConsumerAddr.put(
                    consumer,
                    currentState.providerState.validatorToConsumerAddr.getOrElse(consumer, Map()).put(
                        providerNode,
                        consumerAddr
                    )
                )

                pure val newconsumerAddrToValidator = currentState.providerState.consumerAddrToValidator.put(
                    consumer,
                    currentState.providerState.consumerAddrToValidator.getOrElse(consumer, Map()).put(
                        consumerAddr,
                        providerNode
                    )
                )

                pure val newProviderState = tmpStateAfterKeyAssignmentReplacement.providerState.with(
                    "validatorToConsumerAddr", newvalidatorToConsumerAddr
                ).with(
                    "consumerAddrToValidator", newconsumerAddrToValidator
                )

                Ok(
                    tmpStateAfterKeyAssignmentReplacement.with(
                        "providerState", newProviderState
                    )
                )
            }
        }
    }

    // ===================
    // ASSUMPTIONS ON MODEL PARAMETERS
    // ===================

    run UnbondingPeriodPositiveTest =
        UnbondingPeriodPerChain.keys().forall(chain => UnbondingPeriodPerChain.get(chain) > 0)

    run VscTimeoutPositiveTest =
        VscTimeout > 0

    run CcvTimeoutPositiveTest =
        CcvTimeout.keys().forall(chain => CcvTimeout.get(chain) > 0)

    run CcvTimeoutLargerThanUnbondingPeriodTest =
        UnbondingPeriodPerChain.values().forall(
            value => CcvTimeout.get(PROVIDER_CHAIN) > value
        )

    run ProviderIsNotAConsumerTest =
        not(ConsumerChains.contains(PROVIDER_CHAIN))

    // ccv timeout contains exactly consumers and provider, no other chains
    run CcvTimeoutKeysTest =
        CcvTimeout.keys() == ConsumerChains.union(Set(PROVIDER_CHAIN))

    // unbonding period contains exactly consumers and provider, no other chains
    run UnbondingPeriodKeysTest =
        UnbondingPeriodPerChain.keys() == ConsumerChains.union(Set(PROVIDER_CHAIN))
}<|MERGE_RESOLUTION|>--- conflicted
+++ resolved
@@ -149,12 +149,9 @@
             consumerAddrToValidator: Map(),
             consumerAddrsToPrune: Map(),
             keyAssignmentsForVSCPackets: Map(),
-<<<<<<< HEAD
             optedInVals: Map(),
             topNByConsumer: Map(),
-=======
             consumersWithAddrAssignmentChangesInThisBlock: Set()
->>>>>>> 5aec1023
         }
         
 
@@ -615,41 +612,6 @@
         newState
     }
 
-<<<<<<< HEAD
-
-    /// Ends a block on the provider. This means that the current validator set is committed on chain,
-    /// packets are queued, and the next block is started. Also, consumers that have passed
-    /// the VscTimeout without responding to a pending vscpacket are dropped.
-    pure def endAndBeginBlockForProvider(
-        currentState: ProtocolState,
-        // by how much the timestamp should be advanced,
-        // i.e. the timestamp for the next block is oldTimestamp + timeAdvancement
-        timeAdvancement: Time,
-        // a set of consumers that were not consumers before, but should be set to running now.
-        consumersToStart: Set[Chain],
-        // a set of consumers that were running before, but should be set to stopped now.
-        // This argument only needs to contain "voluntary" stops -
-        // forced stops, e.g. because a consumer timed out,
-        // will be added automatically. 
-        consumersToStop: Set[Chain]): Result = {
-        val currentProviderState = currentState.providerState
-        val curValSet = currentProviderState.chainState.currentValidatorSet
-        
-        // check for vsc timeouts
-        val timedOutConsumers = getRunningConsumers(currentProviderState).filter(
-            consumer => 
-            val res = TimeoutDueToVscTimeout(currentState, consumer)
-            res._1
-        )
-        
-        // store the valSet under the current key assignments
-        val currentValSets = ConsumerChains.mapBy(
-            (consumer) => 
-            currentProviderState.applyKeyAssignmentToValSet(
-                consumer,
-                GetTopNValidatorSet(currentState, curValSet, consumer)
-            )
-=======
     // removes the oldest outstanding packet (to the given consumer) from the provider.
     // on-chain, this would happen when the packet is acknowledged.
     // only the oldest packet can be removed, since we model ordered channels.
@@ -662,7 +624,6 @@
         )
         val newState = currentState.with(
             "providerState", newProviderState
->>>>>>> 5aec1023
         )
         newState
     }
@@ -750,7 +711,7 @@
     import Time.* from "./libraries/Time"
     import extraSpells.* from "./libraries/extraSpells"
     import ccv_types.*
-  
+    import ccv_pss.* from "./ccv_pss"
 
     // ===================
     // PROTOCOL PARAMETERS
@@ -923,6 +884,7 @@
         // will be added automatically. 
         consumersToStop: Set[Chain]): Result = {
         val currentProviderState = currentState.providerState
+        val curValSet = currentProviderState.chainState.currentValidatorSet
         
         // check for vsc timeouts
         val timedOutConsumers = getRunningConsumers(currentProviderState).filter(
@@ -935,8 +897,8 @@
         val currentValSets = ConsumerChains.mapBy(
             (consumer) => 
             currentProviderState.applyKeyAssignmentToValSet(
-                consumer, 
-                currentProviderState.chainState.currentValidatorSet
+                consumer,
+                GetTopNValidatorSet(currentState, curValSet, consumer)
             )
         )
         // store the current validator set with the key assignments applied in the history
