// -*- mode: Bluespec; -*-
module ccv_types {
    import Time.* from "./libraries/Time"
    import extraSpells.* from "./libraries/extraSpells"

    type Node = str
    type Chain = str
    type Power = int
    type VscId = int
    type ValidatorSet = Node -> Power
    type Height = int
    // a list of validator sets per blocks, ordered by recency
    type VotingPowerHistory = List[ValidatorSet]

    // For key assignment, to differentiate Nodes
    // (on the provider) from the assigned
    // keys/addresses on consumers
    type ConsumerAddr = str

    type VscPacket =
        {   
            // the identifier for this packet
            id: VscId,
            // the new validator set. in the implementation, this would be a list of validator updates
            validatorSet: ValidatorSet,
            // the time at which the packet was sent.
            sendingTime: Time,
            // the time (on the receiver) at which the packet will time out
            timeoutTime: Time,
            // acknowledged downtime slashes, i.e. validators that
            // the provider was requested to slash for downtime, and has
            // slashed since the last VscPacket.
            downtimeSlashAcks: List[ConsumerAddr]
        }

    type VscMaturedPacket = 
        {
            // the id of the VscPacket that matured
            id: VscId,
            // the time at which the packet was sent.
            sendingTime: Time,
            // the time (on the receiver) at which the packet will time out
            timeoutTime: Time
        }

    type SlashPacket = {
            // the validator that performed the infraction
            validator: Node,
            // the id of the vsc update at the time the infraction was performed
            id: VscId,
            // true if the packet is a downtime slash, false if it is a different type (e.g. double sign)
            downtime: bool,
            // how much power the validator had at the time of the infraction
            valPower: Power,
            // the time at which the packet was sent.
            sendingTime: Time,
            // the time (on the receiver) at which the packet will time out
            timeoutTime: Time
        }

    // A sum type containing all types of packets that can be sent between
    // provider and consumers.
    type Packet =
        | Vsc(VscPacket) 
        | VscMatured(VscMaturedPacket)
        | Slash(SlashPacket) 

    // state that each chain needs to store, whether consumer or provider.
    type ChainState = {
        // Stores the list of voting powers that corresponded to voting powers 
        // at blocks over the chains entire existence.
        // Voting powers should be ordered by recency in descending order.
        votingPowerHistory: VotingPowerHistory,

        // the current validator powers on each chain.
        // this will typically become the next validator set
        // that is entered on chain, but some validators
        // might be excluded, i.e. because they are jailed.
        currentValidatorPowers: ValidatorSet,

        // the latest timestamp that was committed on chain
        lastTimestamp: Time,

        // the running timestamp of the current block (that will be put on chain when the block is ended)
        runningTimestamp: Time,

        // Stores the times at which nodes can earliest be unjailed.
        // If a node has no entry here, it is not jailed.
        // If a node has a time in the past, it can be unjailed.
        // If the time is in the future, it cannot be unjailed until that time.
        jailedUntil: Node -> Time,
        
        currentBlockHeight: int,
    }

    // utility function: returns a chain state that is initialized minimally.
    pure def GetEmptyChainState(): ChainState = 
        {
            votingPowerHistory: List(),
            currentValidatorPowers: Map(),
            lastTimestamp: -1, // last timestamp -1 means that in the model, there was no block committed on chain yet.
            runningTimestamp: 0,
            jailedUntil: Map(),
            currentBlockHeight: 0
        }

    // Defines the current state of the provider chain. Essentially, all information here is stored by the provider on-chain (or could be derived purely by information that is on-chain).
    type ProviderState =
        {
            // the state that each chain needs to store
            chainState: ChainState,

            // Stores, for each consumer chain, the list of packets that have been sent to the consumer chain
            // and *have not been received yet*.
            // In the implementation, this would roughly be the unacknowledged packets on an ibc channel.
            outstandingPacketsToConsumer: Chain -> List[Packet],

            // Stores the packets that the provider will send an ack for when it ends the current block.
            acksToSendOnEndBlock: Chain -> List[Packet],

            // the set of received VscMaturedPackets
            receivedMaturations: Set[VscMaturedPacket],

            // Stores VscPackets which have been sent but where the provider has *not received a response yet*.
            sentVscPacketsToConsumer: Chain -> List[VscPacket],

            // stores for which consumer chains, in this epoch, the validator set is considered to have changed and we thus need to send a VscPacket to the consumer chains.
            consumersWithPowerChangesInThisEpoch: Set[Chain],

            // stores, for each consumer chain, its current status -
            // not consumer, running, or stopped
            consumerStatus: Chain -> str,

            // a monotonic strictly increasing and positive ID that is used
            // to uniquely identify the Vscs sent to the consumer chains.
            runningVscId: int,

            // For every consumer chain, stores the consumer address assigned by each validator.
            validatorToConsumerAddr: Chain -> (Node -> ConsumerAddr),

            // For every consumer chain, holds the provider validator for each assigned consumer address.
            // Note that this is *not* precisely the reverse of validatorToConsumerAddr,
            // because when a validator changes their consumer addr,
            // the old one stays in this map until pruned.
            consumerAddrToValidator: Chain -> (ConsumerAddr -> Node),

            // For every consumer chain, stores whether the key assignment for the consumer chain has changed in this block.
            consumersWithAddrAssignmentChangesInThisEpoch: Set[Chain],

            // the history of validator sets on the provider, but with the key assignments applied.
            // This is needed to check invariants about the validator set when key assignments are in play.
            keyAssignedValSetHistory: Chain -> VotingPowerHistory,

            // Stores the mapping from VSC ids to consumer validators addresses. Needed for pruning consumerAddrToValidator.
            consumerAddrsToPrune: Chain -> VscId -> List[ConsumerAddr],

            // For every sent VSCPacket, stores the key assignments that were applied to send it.
            keyAssignmentsForVSCPackets: VscId -> (Chain -> (Node -> ConsumerAddr)),

<<<<<<< HEAD
            // For each consumer chain,
            // stores the set of validators that are opted into running the chain.
            optedInVals: Chain -> Set[Node],

            // for each consumer, stores the top N for that consumer.
            // The top N% of the validator set by voting power
            // is obliged to run a topN chain.
            // If the chain is a pure opt-in chain (where noone is forced to run it),
            // this is 0.
            topNByConsumer: Chain -> int,
=======
            // downtimeSlashRequests[chainId] contains all the validator addresses for which the provider chain
            // received slash requests for downtime from the consumer chain with chainId
            // in this block. used to acknowledge slash requests upon EndBlock.
            downtimeSlashRequests: Chain -> List[ConsumerAddr]
>>>>>>> ec9b4851
        }

    // utility function: returns a provider state that is initialized minimally.
    pure def GetEmptyProviderState(): ProviderState = 
        {
            chainState: GetEmptyChainState,
            outstandingPacketsToConsumer: Map(),
            receivedMaturations: Set(),
            sentVscPacketsToConsumer: Map(),
            consumersWithPowerChangesInThisEpoch: Set(),
            consumerStatus: Map(),
            runningVscId: 0,
            validatorToConsumerAddr: Map(),
            keyAssignedValSetHistory: Map(),
            consumerAddrToValidator: Map(),
            consumerAddrsToPrune: Map(),
            keyAssignmentsForVSCPackets: Map(),
<<<<<<< HEAD
            optedInVals: Map(),
            topNByConsumer: Map(),
=======
            downtimeSlashRequests: Map(),
            acksToSendOnEndBlock: Map(),
>>>>>>> ec9b4851
            consumersWithAddrAssignmentChangesInThisEpoch: Set()
        }
        

    // Defines the current state of a consumer chain. This information is accessible to that consumer on-chain.
    type ConsumerState = {
        // the state that each chain needs to store
        chainState: ChainState,

        // stores the received vscpackets in descending order of recency,
        // i.e. newest first.
        receivedVscPackets: List[VscPacket],

        // Stores the maturation times for VscPackets received by this consumer
        // in the same order as they are in the receivedVscPackets.
        maturationTimes: List[(VscPacket, Time)],

        // Stores the list of packets that have been sent to the provider chain by this consumer
        // and have not been received yet.
        // ordered by recency, so the head is the oldest packet.
        // In the implementation, essentially unacknowledged IBC packets.
        outstandingPacketsToProvider: List[Packet],

        // a list of packets that are waiting to be sent.
        // these are usually sent at the end of the next block, but some may be delayed due to slash throttling.
        // in more detail:
        // Slash packets will always be sent to the provider once they're at the head of the queue.
        // However, once sent, the consumer will not send any subsequent VSCMaturedPackets from the queue
        // until the packet is delivered to the provider.
        // That is, SlashPackets block the sending of subsequent VSCMaturedPackets in the consumer queue.
        // If two SlashPackets are at the head of the queue, the consumer will:
        // 1. Send the first SlashPacket.
        // 2. Wait for the packet to be delivered.
        // 3. Only then send the second SlashPacket.
        //
        // VSCMaturedPackets at the head of the queue (i.e., NOT following a SlashPacket) can be sent immediately, 
        // and do not block any other packets in the queue, since the provider always handles them immediately.
        queuedPackets: List[Packet],

        // Stores the validators on the consumer that the consumer has sent a downtime slash request for.
        // These are cleared when the provider acknowledges the downtime slashes.
        // We keep this set to disallow sending multiple downtime slashes for the same validator
        // before the first downtime slash is acknowledged.
        outstandingDowntime: Set[ConsumerAddr],

        // Stores the slash packets that the consumer has sent to the provider but has not received an ack for yet.
        // This is used to implement slash throttling, i.e. the consumer will not send any more packets
        // while waiting for the slash packet to be acknowledged.
        // We use a set here to implement an option, i.e. the set can either be empty, or contain a single element.
        waitingForSlashPacketAck: Set[SlashPacket]
    }

    // utility function: returns a consumer state that is initialized minimally.
    pure def GetEmptyConsumerState(): ConsumerState = 
        {
            chainState: GetEmptyChainState,
            maturationTimes: List(),
            outstandingPacketsToProvider: List(),
            receivedVscPackets: List(),
            queuedPackets: List(),
            outstandingDowntime: Set(),
            waitingForSlashPacketAck: Set(),
        }

    // the state of the protocol consists of the composition of the state of one provider chain with potentially many consumer chains.
    type ProtocolState = {
        providerState: ProviderState,
        // the state of each consumer chain.
        // note that we assume that this contains all consumer chains that may ever exist,
        // and consumer chains that are currently not running will have providerState.consumerStatus == NOT_CONSUMER or STOPPED.
        consumerStates: Chain -> ConsumerState
    }

    // gets a protocol state that is initialized minimally.
    pure def GetEmptyProtocolState(): ProtocolState = 
        {
            providerState: GetEmptyProviderState,
            consumerStates: Map(),
        }

    type Error = str

    // we return either a result or an error.
    // if hasError() is true, newState may be arbitrary, but the error will be meaningful.
    // if hasError() is false, error may be arbitrary, but newState will be meaningful.
    type Result = {
        newState: ProtocolState,
        error: Error
    }

    pure def Ok(newState: ProtocolState): Result = {
        {
            newState: newState,
            error: ""
        }
    }

    pure def Err(msg: str): Result = {
        {
            newState: {
                GetEmptyProtocolState
            },
            error: msg
        }
    }

    pure def hasError(result: Result): bool = result.error != ""

    // possible consumer statuses
    pure val STOPPED = "stopped" // the chain was once a consumer chain, but has been voluntarily dropped by the provider.
    pure val TIMEDOUT = "timedout" // the chain has timed out and was dropped by the provider. This is only used for involuntary drops.
    pure val RUNNING = "running" // the chain is currently a consumer chain. Running chains are those that get sent VscPackets.
    pure val NOT_CONSUMER = "not consumer" // the chain has never been a consumer chain, and is available to become one.
    // When a chain is dropped, it cannot become a consumer again - we assume that would be done by another consumer becoming running.

    // the provider chain.
    // given as a pure val so that we can switch cases based on
    // whether a chain is the provider or not
    pure val PROVIDER_CHAIN = "provider"

    // A record that keeps the information needed to add a new consumer.
    // In particular, holds:
    // the chain name/identifier,
    // and the top N factor for the chain.
    type ConsumerAdditionMsg = {
        chain: Chain,
        topN: int
    }

    // Creates a new ConsumerAdditionMsg with a given top N.
    pure def NewTopNConsumer(chain: Chain, topN: int): ConsumerAdditionMsg = {
        {
            chain: chain,
            topN: topN
        }
    }

    // Creates a new ConsumerAdditionMsg with topN = 0.
    pure def NewOptInConsumer(chain: Chain): ConsumerAdditionMsg = {
        NewTopNConsumer(chain, 0)
    }

    // Creates a new ConsumerAdditionMsg with top N = 100%.
    pure def NewFullConsumer(chain: Chain): ConsumerAdditionMsg = {
        NewTopNConsumer(chain, 100)
    }
}

module ccv {
    // Implements the core logic of the cross-chain validation protocol.

    // Things that are not modelled:
    // * Reward distribution
    // * Slashes

    // Things that explicitly are modelled:
    // * Validator set changes are propagated from provider to consumers
    // * Vsc packets mature

    // We assume that packet receive + ack happen synchronously, 
    // i.e. when the packet is delivered, the ack is delivered right afterwards.
    // This is because it is nontrivial in practice to get a relayer to relay a packet, but not its ack.
    
    import Time.* from "./libraries/Time"
    import extraSpells.* from "./libraries/extraSpells"
    import ccv_types.*
    import ccv_pss.* from "./ccv_pss"
    import ccv_utils.* from "./ccv_utils"
  

    // ===================
    // PROTOCOL PARAMETERS
    // ===================

    // the set of all possible consumer chains.
    const ConsumerChains: Set[Chain]

    // For each chain, this defines the time between the initiation of an unbonding and its maturation.
    const UnbondingPeriodPerChain: Chain -> int

    // The maximum time duration between sending any VscPacket to any consumer chain and receiving the
    // corresponding VscMaturedPacket, without timing out the consumer chain and consequently removing it.
    const VscTimeout: int

    // The timeoutTimestamp for sent packets. Can differ by chain.
    const CcvTimeout: Chain -> int

    // The trusting period on each chain.
    // If headers on a channel between two chains are not updated within this period,
    // they expire and the channel will be closed.
    const TrustingPeriodPerChain: Chain -> int

    // The jail time for a downtime infraction.
    const DowntimeJailTime: int

    // The *end time* for double sign infractions.
    // Note this is *not* the jail duration, but the *end time*.
    // (This is because essentially double signs should jail forever.)
    const DoubleSignJailEndTime: int

    // The slash factors for downtime and double sign infractions,
    // given as a percentage value between 0 and 100.
    const DowntimeSlashPercentage: int
    const DoubleSignSlashPercentage: int
    
    // The number of blocks in an epoch.
    // VscPackets are only sent to consumer chains at the end of every epoch.
    const BlocksPerEpoch: int

    // ===================
    // PROTOCOL LOGIC contains the meat of the protocol
    // functions here roughly correspond to API calls that can be triggered from external sources
    // ===================
    
    // the power of a validator on the provider chain is changed by the given amount. We do not care how this happens,
    // e.g. via undelegations, or delegations, ...
    pure def votingPowerChange(currentState: ProtocolState, validator: Node, amount: int): Result = {
            pure val currentValidatorPowers = currentState.providerState.chainState.currentValidatorPowers
            pure val oldVotingPower = if (currentValidatorPowers.keys().contains(validator)) currentValidatorPowers.get(validator) else 0
            if (amount == 0) {
                Err("Voting power cannot change by zero!")
            } else if (oldVotingPower == 0) {
                Err("Voting power cannot be changed for a validator that is not in the current validator set!")
            } else {
                pure val newVotingPower = oldVotingPower + amount
                pure val newValidatorSet = currentValidatorPowers.put(validator, if(newVotingPower >= 0) newVotingPower else 0)
                // if the new validator set contains no validators with positive voting power, the validator set is invalid
                if (newValidatorSet.values().filter(votingPower => votingPower > 0).size() == 0) {
                    Err("Voting power change resulted in empty validator set!")
                } else {
                    // set the validator set changed flag
                    val newProviderState = currentState.providerState.with(
                        "consumersWithPowerChangesInThisEpoch", getRunningConsumers(currentState.providerState)
                    )
                    pure val tmpState = currentState.with(
                        "providerState", newProviderState
                    )
                    pure val newState = setProviderValidatorSet(tmpState, newValidatorSet)
                    Ok(newState)
                }
            }
    }

    // Delivers the next queued VscMaturedPacket from a consumer chain to the provider chain.
    // Arguments are the currentState and the the consumer chain, from which the packet will be delivered.
    // If this packet will time out on the provider on delivery,
    // the consumer will be dropped.
    // The first return is the result of the operation, the second result is a boolean
    // that indicates whether the consumer timed out or not.
    // If the result has an error, the second return should be ignored.
    pure def deliverPacketToProvider(currentState: ProtocolState, sender: Chain): (Result, bool) = {
        if (not(isRunningConsumer(sender, currentState.providerState))) {
            (Err("Sender is not currently a consumer - must have 'running' status!"), false)
        } else if (length(currentState.consumerStates.get(sender).outstandingPacketsToProvider) == 0) {
            (Err("No outstanding packets to deliver"), false)
        } else {
            val packet = currentState.consumerStates.get(sender).outstandingPacketsToProvider.head()
            if(packet.GetPacketTimeout() <= currentState.providerState.chainState.runningTimestamp) {
                // drop consumer
                val result = stopConsumers(
                    currentState.providerState.consumerStatus,
                    Set(),
                    Set(sender)
                )

                val newConsumerStatus = result._1
                val err = result._2
                if (err != "") {
                    (Err(err), false)
                } else {
                    val newProviderState = currentState.providerState.with(
                        "consumerStatus", newConsumerStatus
                    )
                    val newState: ProtocolState = currentState.with(
                        "providerState", newProviderState
                    )
                    (Ok(newState), true) // true because the packet timed out
                }
            } else {
                // the packet has not timed out, so receive it on the provider
                
                // store the packet, so it will be acknowledged on block end
                val newProviderState = currentState.providerState.with(
                    "acksToSendOnEndBlock", currentState.providerState.acksToSendOnEndBlock.put(
                        sender,
                        currentState.providerState.acksToSendOnEndBlock.getOrElse(sender, List()).prepend(packet)
                    )
                )
                val newState: ProtocolState = currentState.with(
                    "providerState", newProviderState
                )
                val result = recvPacketOnProvider(newState, sender, packet)
                val tmpState = result.newState
                if (result.hasError()) {
                    (result, false)
                } else {
                    (Ok(removeOutstandingPacketFromConsumer(tmpState, sender)), false) // false because the packet did not time out
                }
            }
        }
    }   

    // Delivers the next queued VscPacket from the provider chain to a consumer chain.
    // Arguments are the current state and the consumer chain, to which the packet will be delivered.
    // If this packet will time out on the consumer on delivery,
    // the consumer will be dropped.
    // The first return is the result of the operation, the second result is a boolean
    // that indicates whether the consumer timed out or not.
    // If the result has an error, the second return should be ignored.
    pure def deliverPacketToConsumer(currentState: ProtocolState, receiver: Chain): (Result, bool) = {
        if (not(isRunningConsumer(receiver, currentState.providerState))) {
            (Err("Receiver is not currently a consumer - must have 'running' status!"), false)
        } else if (length(currentState.providerState.outstandingPacketsToConsumer.get(receiver)) == 0) {
            (Err("No outstanding packets to deliver"), false)
        } else {
            val packet = currentState.providerState.outstandingPacketsToConsumer.get(receiver).head()
            // check if the consumer timed out
            if (packet.GetPacketTimeout() <= currentState.consumerStates.get(receiver).chainState.runningTimestamp) {
                // drop consumer
                val result = stopConsumers(
                    currentState.providerState.consumerStatus,
                    Set(),
                    Set(receiver)
                )

                val newConsumerStatus = result._1
                val err = result._2
                if (err != "") {
                    (Err(err), false)
                } else {
                    val newProviderState = currentState.providerState.with(
                        "consumerStatus", newConsumerStatus
                    )
                    val newState: ProtocolState = currentState.with(
                        "providerState", newProviderState
                    )
                    (Ok(newState), true) // true because the packet timed out
                }
            } else {
                // the packet has not timed out, so receive it on the consumer
                val result = recvPacketOnConsumer(currentState, receiver, packet, UnbondingPeriodPerChain.get(receiver))
                val tmpState = result.newState
                if (result.hasError()) {
                    (result, false)
                } else {
                    (Ok(removeOutstandingPacketFromProvider(tmpState, receiver)), false) // false because the packet did not time out
                }
            }
        }
    }


    pure def deliverAck(receiverCurrentState: ConsumerState, packet: Packet): ConsumerState = {
        match packet {
            Slash(p) => 
                // remove the packet from the waiting for ack set
                receiverCurrentState.with(
                    "waitingForSlashPacketAck", receiverCurrentState.waitingForSlashPacketAck.exclude(Set(p))
                )
            | _ => receiverCurrentState
        }
    }


    /// Ends a block on the provider. This means that the current validator set is committed on chain,
    /// packets are queued, and the next block is started. Also, consumers that have passed
    /// the VscTimeout without responding to a pending vscpacket are dropped.
    pure def endAndBeginBlockForProvider(
        currentState: ProtocolState,
        // by how much the timestamp should be advanced,
        // i.e. the timestamp for the next block is oldTimestamp + timeAdvancement
        timeAdvancement: Time,
        // a set of consumers that were not consumers before, but should be set to running now.
        consumersToStart: Set[ConsumerAdditionMsg],
        // a set of consumers that were running before, but should be set to stopped now.
        // This argument only needs to contain "voluntary" stops -
        // forced stops, e.g. because a consumer timed out,
        // will be added automatically. 
        consumersToStop: Set[Chain]): Result = {
        val currentProviderState = currentState.providerState
        val curValSet = currentProviderState.chainState.currentValidatorSet
        
        // check for vsc timeouts
        val timedOutConsumers = getRunningConsumers(currentProviderState).filter(
            consumer => 
            val res = TimeoutDueToVscTimeout(currentState, consumer, VscTimeout)
            res._1
        )
<<<<<<< HEAD
=======

        // run the shared core chainState logic
        val newChainState = currentProviderState.chainState.endAndBeginBlockShared(timeAdvancement)

        // for each consumer chain, apply the key assignment to the current validator set
        val currentValSets = ConsumerChains.mapBy(
            (consumer) => 
            currentProviderState.applyKeyAssignmentToValSet(
                consumer, 
                newChainState.votingPowerHistory.head()
            )
        )
        // store the current validator set with the key assignments applied in the history
        val newKeyAssignedValSetHistory = currentValSets.keys().mapBy(
            (consumer) => 
            currentProviderState.keyAssignedValSetHistory
                .getOrElse(consumer, List()) // get the existing history (empty list if no history yet)
                .prepend(currentValSets.get(consumer)) // prepend the current validator set with key assignments applied
        )
>>>>>>> ec9b4851

        val providerStateAfterTimeAdvancement = 
            {...currentProviderState, chainState: newChainState}
        val tmpState = currentState.with(
            "providerState", providerStateAfterTimeAdvancement
        )
        

        // send vsc packets (will be a noop if no sends are necessary)
        val providerStateAfterSending =
            // if currentBlockHeight is a multiple of BlocksPerEpoch, send VscPackets
            if (providerStateAfterTimeAdvancement.chainState.currentBlockHeight % BlocksPerEpoch == 0) {
                providerStateAfterTimeAdvancement.sendVscPackets(
                    currentProviderState.chainState.runningTimestamp,
                    CcvTimeout.get(PROVIDER_CHAIN)
                )
            } else {
                // otherwise, just do a noop
                providerStateAfterTimeAdvancement
            }

        // acknowledge the packets to be acknowledged on endblock
        val newConsumerStates = currentState.consumerStates.keys().mapBy(
            (consumer) =>
            val consumerState = currentState.consumerStates.get(consumer) 
            val packetsToAck = currentProviderState.acksToSendOnEndBlock.getOrElse(consumer, List())
            val newConsumerState = packetsToAck.foldl(consumerState,
                (state, packet) => deliverAck(state, packet)
            )
            newConsumerState
        )


        // start/stop chains
        val res = providerStateAfterSending.StartStopConsumers(
            consumersToStart,
            consumersToStop,
            timedOutConsumers
        )
        val providerStateAfterConsumerAdvancement = res._1
        val err = res._2
<<<<<<< HEAD

        val consumerAdditions = consumersToStart.map(consumer => consumer.chain)

        // for each running consumer chain, opt in validators that are in the top N
        val providerStateAfterPSS = providerStateAfterConsumerAdvancement.endBlockPSS()
=======
        val providerStateAfterConsumerAdvancement = providerStateAfterSending.with(
            "consumerStatus", newConsumerStatus
        ).with(
            "downtimeSlashRequests", Map()
        ).with(
            "acksToSendOnEndBlock", Map()
        )

        val tmpState2 = tmpState.with(
            "providerState", providerStateAfterConsumerAdvancement
        ).with(
            "consumerStates", newConsumerStates
        )
>>>>>>> ec9b4851

        if (err != "") {
            Err(err)
        } else if (providerStateAfterConsumerAdvancement.chainState.votingPowerHistory.head().IsEmptyValSet()) {
            Err("Validator set would be empty after ending this block!")
        } else {
<<<<<<< HEAD
            // for each consumer chain, apply the key assignment to the current validator set
            val currentValSets = getRunningConsumers(providerStateAfterPSS).mapBy(
                (consumer) => 
                providerStateAfterPSS.applyKeyAssignmentToValSet(
                    consumer,
                    // get the validator set after partial set security has been applied
                    GetPSSValidatorSet(providerStateAfterPSS, curValSet, consumer)
                )
            )

            // store the current validator set with the key assignments applied in the history
            val newKeyAssignedValSetHistory = currentValSets.keys().mapBy(
                (consumer) => 
                providerStateAfterPSS.keyAssignedValSetHistory
                    .getOrElse(consumer, List()) // get the existing history (empty list if no history yet)
                    .prepend(currentValSets.get(consumer)) // prepend the current validator set with key assignments applied
            )

            val providerStateAfterStoringValSets = providerStateAfterPSS.with(
                "keyAssignedValSetHistory", newKeyAssignedValSetHistory
            )

=======
            // for each consumer we just set to running, set its initial validator set to be the current one on the provider...
            val valSet = providerStateAfterConsumerAdvancement.chainState.votingPowerHistory.head()
>>>>>>> ec9b4851
            val newConsumerStateMap =
                tmpState2.consumerStates.keys().mapBy(
                    (consumer) => 
<<<<<<< HEAD
                    if (consumerAdditions.contains(consumer)) {
                        val currentConsumerState: ConsumerState = tmpState.consumerStates.get(consumer)
                        // correctly set the state for the new consumer
                        val newConsumerState: ConsumerState = currentConsumerState.with(
                            "chainState", currentConsumerState.chainState.with(
                                "currentValidatorSet", currentValSets.get(consumer)
=======
                    if (consumersToStart.contains(consumer)) {
                        // ...modified by the key assignments for the consumer
                        val consValSet = applyKeyAssignmentToValSet(providerStateAfterConsumerAdvancement, consumer, valSet)
                        val currentConsumerState: ConsumerState = tmpState2.consumerStates.get(consumer)
                        val newConsumerState: ConsumerState = currentConsumerState.with(
                            "chainState", currentConsumerState.chainState.with(
                                "currentValidatorPowers", consValSet
>>>>>>> ec9b4851
                            ).with(
                                "votingPowerHistory",
                                List(currentValSets.get(consumer))
                            ).with(
                                "lastTimestamp", 
                                providerStateAfterStoringValSets.chainState.lastTimestamp
                            ).with(
                                "runningTimestamp", 
                                providerStateAfterStoringValSets.chainState.runningTimestamp
                            )
                        )
                        newConsumerState
                    } else {
                        tmpState2.consumerStates.get(consumer)
                    }
                )
<<<<<<< HEAD
            val newState = tmpState.with(
                "providerState", providerStateAfterStoringValSets
=======
            val newState = tmpState2.with(
                "providerState", providerStateAfterConsumerAdvancement
>>>>>>> ec9b4851
            ).with(
                "consumerStates", newConsumerStateMap
            )

            Ok(newState)
        }
    }

    pure def endAndBeginBlockForConsumer(
        currentState: ProtocolState,
        chain: Chain,
        // by how much the timestamp of the chain should be advanced for the next block
        timeAdvancement: Time): Result = {
            if (not(currentState.consumerStates.keys().contains(chain))) {
                // if the chain is not a consumer, return an error
                Err("chain is not a consumer")
            } else {
                val currentConsumerState: ConsumerState = currentState.consumerStates.get(chain)
                val oldChainState: ChainState = currentConsumerState.chainState
                val newChainState: ChainState = currentConsumerState.chainState.endAndBeginBlockShared(timeAdvancement)
                val newConsumerState: ConsumerState = currentConsumerState.with(
                    "chainState", newChainState
                )
                val maturedPackets = newConsumerState.maturationTimes.select(
                    pair =>
                    val packet = pair._1 
                    val maturationTime: Time = pair._2
                    // important: this uses the last committed timestamp, not the running timestamp!
                    maturationTime <= newChainState.lastTimestamp
                ).transform(pair => pair._1)
                val newMaturationTimes = newConsumerState.maturationTimes.select(
                    pair =>
                    val packet = pair._1 
                    val maturationTime: Time = pair._2
                    // important: this uses the last committed timestamp, not the running timestamp!

                    maturationTime > newChainState.lastTimestamp
                )
                val newQueuedPackets = newConsumerState.queuedPackets.concat(
                    maturedPackets.transform(
                        packet => VscMatured({
                            id: packet.id, 
                            // it is important to use the oldChainState here, since this happens during EndBlock
                            sendingTime: oldChainState.runningTimestamp,
                            timeoutTime: oldChainState.runningTimestamp + CcvTimeout.get(chain)
                        })
                    )
                )
                // for each queued packet, update its sending time and timeout time to the current time (in case we send them in this block)
                val newQueuedPackets2 = newQueuedPackets.transform(
                    packet =>
                    match packet {
                        | VscMatured(p) => VscMatured({
                            id: p.id,
                            sendingTime: oldChainState.runningTimestamp,
                            timeoutTime: oldChainState.runningTimestamp + CcvTimeout.get(chain)
                        })
                        | Slash(p) => Slash({
                            validator: p.validator,
                            id: p.id,
                            downtime: p.downtime,
                            valPower: p.valPower,
                            sendingTime: oldChainState.runningTimestamp,
                            timeoutTime: oldChainState.runningTimestamp + CcvTimeout.get(chain)
                        })
                        | _ => packet
                    }
                )
                // check if there is a slash packet that has not yet been acknowledged
                val haveOutstandingSlash = newConsumerState.waitingForSlashPacketAck.size() > 0
                
                val tmp = if (haveOutstandingSlash) {
                    // if we have an outstanding slash, send nothing and keep everything queued
                    (List(), newQueuedPackets2)
                } else {
                    // otherwise, add all packets from the queue before the first slash packet
                    newQueuedPackets2.splitAfterFirst(
                        packet => packet.IsSlashPacket()
                    )
                }
                val packetsToSend = tmp._1
                val packetsToKeepQueued = tmp._2

                // update the "waiting for ack" set
                val newWaitingForSlashPacketAck = if (packetsToSend.length() > 0) {
                    val packet = packetsToSend[packetsToSend.length() - 1]
                    match packet {
                        // if the last packet we send is a slash packet, we need to remember to wait for an ack for this packet
                        | Slash(p) => Set(p)
                        // if the last packet is not a slash packet, no packet we sent can be a slash packet, so we don't wait for any acks now
                        | _ => Set()
                    }
                } else {
                    // if we don't send a packet, no need to update
                    newConsumerState.waitingForSlashPacketAck
                }

                val newConsumerState2: ConsumerState = newConsumerState.with(
                    "maturationTimes", newMaturationTimes
                ).with(
                    "outstandingPacketsToProvider", newConsumerState.outstandingPacketsToProvider.concat(packetsToSend)
                ).with(
                    "queuedPackets", packetsToKeepQueued
                ).with(
                    "waitingForSlashPacketAck", newWaitingForSlashPacketAck
                )
                
                val newConsumerStates = currentState.consumerStates.set(chain, newConsumerState2)
                val newState: ProtocolState = currentState.with(
                    "consumerStates", newConsumerStates
                )
                Ok(newState)
            }
    }

    // Validator providerNode assigns their address for the consumer to be the consumerAddress.
    pure def assignConsumerKey(currentState: ProtocolState, consumer: Chain, providerNode: Node, consumerAddr: ConsumerAddr): Result = {
        // rule 1: validator A cannot assign consumer key K to consumer chain X
        // if there is already a validator B (B!=A) using K on the provider
        pure val provCurValSet = currentState.providerState.chainState.currentValidatorPowers
        if (provCurValSet.keys().exists(node => node != providerNode and node == consumerAddr)) {
            Err("validator A cannot assign consumer key K to consumer chain X
            if there is already a validator B (B!=A) using K on the provider")
        } else {
            // rule 2: validator A cannot assign consumer key K to consumer chain X if
            // there is already a validator B using K on X
            pure val valByConsAddr = currentState.providerState.consumerAddrToValidator.getOrElse(consumer, Map())
            if (valByConsAddr.keys().contains(consumerAddr)) {
                Err("consumer key is already in use on the consumer chain")
            } else {
                // this key can be assigned
                
                // get the old assigned key
                pure val consKeyByVal = currentState.providerState.validatorToConsumerAddr.getOrElse(consumer, Map())
                pure val p = if (consKeyByVal.keys().contains(providerNode)) {
                    // providerNode had previously assigned a consumer key
                    (consKeyByVal.get(providerNode), true)
                } else {
                    (providerNode, false)
                }
                // the consumer address that was previously associated with the node
                pure val oldConsAddr = p._1
                // whether the old address was explicitly assigned, or the default key
                pure val prevAssigned = p._2
                
                // set the old address for pruning, if it was assigned
                pure val tmpState = if (prevAssigned) {
                    AppendConsumerAddrToPrune(currentState, oldConsAddr, consumer)
                } else {
                    currentState
                }

                // check whether the validator has positive power
                pure val provValSet = currentState.providerState.chainState.currentValidatorPowers
                pure val provValPower = if (provValSet.keys().contains(providerNode)) provValSet.get(providerNode) else 0
                pure val consumersWithAddrAssignmentChangesInThisEpoch = 
                    if (provValPower > 0 and providerNode.in(nonJailedNodes(currentState.providerState))) {
                        // if the validator has positive power and is not jailed, the relevant key assignment for the consumer changed
                        currentState.providerState.consumersWithAddrAssignmentChangesInThisEpoch.union(Set(consumer))
                    } else {
                        // otherwise, the consumer doesn't need to know about the change, so no change
                        currentState.providerState.consumersWithAddrAssignmentChangesInThisEpoch
                    }
                pure val tmpStateAfterKeyAssignmentReplacement = tmpState.with(
                    "providerState", tmpState.providerState.with(
                        "consumersWithAddrAssignmentChangesInThisEpoch", consumersWithAddrAssignmentChangesInThisEpoch
                    )
                )
                
                pure val newvalidatorToConsumerAddr = currentState.providerState.validatorToConsumerAddr.put(
                    consumer,
                    currentState.providerState.validatorToConsumerAddr.getOrElse(consumer, Map()).put(
                        providerNode,
                        consumerAddr
                    )
                )

                pure val newconsumerAddrToValidator = currentState.providerState.consumerAddrToValidator.put(
                    consumer,
                    currentState.providerState.consumerAddrToValidator.getOrElse(consumer, Map()).put(
                        consumerAddr,
                        providerNode
                    )
                )

                pure val newProviderState = tmpStateAfterKeyAssignmentReplacement.providerState.with(
                    "validatorToConsumerAddr", newvalidatorToConsumerAddr
                ).with(
                    "consumerAddrToValidator", newconsumerAddrToValidator
                )

                Ok(
                    tmpStateAfterKeyAssignmentReplacement.with(
                        "providerState", newProviderState
                    )
                )
            }
        }
    }

    // Makes the given consumer slash the given validator for an infraction that happened while
    // the provided vscId was in effect.
    // Note that the model does not model the infractions themselves yet,
    // e.g. we do not model validators actually double-signing or going down.
    pure def sendSlashRequest(
        currentState: ProtocolState,
        consumer: Chain,
        consumerNode: Node,
        vscId: VscId,
        downtime: bool): Result = {
        val consumerState = currentState.consumerStates.get(consumer)
        if (not(isRunningConsumer(consumer, currentState.providerState))) {
            Err("Consumer is not currently a consumer - must have 'running' status!")
        } else if (downtime and consumerState.outstandingDowntime.contains(consumerNode)) {
            // consumer already has outstanding downtime - this should be a noop, i.e. no change in state
            Ok(currentState)
        } else {
            val vscPacket = consumerState.receivedVscPackets.select(packet => packet.id == vscId)[0]
            val packet = Slash({
                validator: consumerNode,
                id: vscId,
                downtime: downtime,
                sendingTime: consumerState.chainState.runningTimestamp,
                timeoutTime: consumerState.chainState.runningTimestamp + CcvTimeout.get(consumer),
                valPower: vscPacket.validatorSet.get(consumerNode)

            })
            val newConsumerState = 
                commitPacketOnConsumer(consumerState, packet)
                // add the consumer address to the list of outstanding downtime if the packet is a downtime slash
                .with("outstandingDowntime", if (downtime) consumerState.outstandingDowntime.add(consumerNode) else consumerState.outstandingDowntime)
            Ok(currentState.with("consumerStates", currentState.consumerStates.set(consumer, newConsumerState)))
        }
    }

    // receives a given packet on the provider. The arguments are the consumer chain that sent the packet, and the packet itself.
    pure def recvPacketOnProvider(currentState: ProtocolState, sender: Chain, packet: Packet): Result = {
        match packet {
            | VscMatured(p) => recvVscMaturedPacketOnProvider(currentState, sender, p)
            | Slash(p) => recvSlashPacketOnProvider(currentState, sender, p)
            | _ => Err("Do not know how to handle this packet type")
        }
    }

    pure def recvSlashPacketOnProvider(currentState: ProtocolState, sender: Chain, packet: SlashPacket): Result = {
        val providerVal = currentState.providerState.consumerAddrToValidator
            .getOrElse(sender, Map())
            // if there is no entry for that validator, there is no key assignment
            .getOrElse(packet.validator, packet.validator)
        // if the packet is for double-sign, drop it without changing states
        if (not(packet.downtime) or 
        // same if the validator is already jailed: no double-jailing!
            not(providerVal.in(nonJailedNodes(currentState.providerState)))) {
            Ok(currentState)
        } else {
            val jailEndTime = ProviderBlockTime(currentState) + DowntimeJailTime
            // map the validator to its address on the provider
            // (in general, the validator is a consumer address and could be an assigned one)

            val slashFactor = DowntimeSlashPercentage
            
            val newProviderState = currentState.providerState
                .jailUntil(providerVal, jailEndTime)
                // // slashing is currently not enabled in ICS 
                // .slash(packet.validator, packet.valPower, slashFactor)

            // if the validator did not have voting power of 0 or was already jailed before, the validator set will change due to the slash
            val valSetChanged = currentState.providerState.chainState.currentValidatorPowers.get(providerVal) != 0 

            // add the consumer address to the list of acknowledged slashes
            // for the sender chain of this slash packet and indicate that we need to send a packet at endblock
            val newDowntimeSlashRequests = newProviderState.downtimeSlashRequests
                .getOrElse(sender, List())
                .append(packet.validator)
            val newProviderState2 = newProviderState.with(
                "downtimeSlashRequests", newProviderState.downtimeSlashRequests.put(sender, newDowntimeSlashRequests)
            ).with(
                "consumersWithPowerChangesInThisEpoch", 
                if (valSetChanged) {
                    // valSet changes for all consumers, not only the sender because the validator will be jailed for everyone
                    newProviderState.consumersWithPowerChangesInThisEpoch.union(getRunningConsumers(newProviderState))
                } else {
                    newProviderState.consumersWithPowerChangesInThisEpoch
                }
            )
            Ok(currentState.with("providerState", newProviderState2))
        }
    }

    pure def recvVscMaturedPacketOnProvider(currentState: ProtocolState, sender: Chain, packet: VscMaturedPacket): Result = {
        if (currentState.providerState.sentVscPacketsToConsumer.get(sender).head().id != packet.id) {
            // the packet is not the oldest sentVscPacket, something went wrong
            Err("Received maturation is not for the oldest sentVscPacket")
        } else {
            // add the packet to the list of received maturations.
            val currentReceivedMaturations = currentState.providerState.receivedMaturations
            val newReceivedMaturations = currentReceivedMaturations.union(Set(packet))
            val newProviderState = currentState.providerState.with(
                "receivedMaturations", newReceivedMaturations
            )
            // prune the sentVscPacket
            val newSentVscPacket = currentState.providerState.sentVscPacketsToConsumer.get(sender).tail()
            val newState = currentState.with(
                "providerState", 
                    {...newProviderState,
                    sentVscPacketsToConsumer: currentState.providerState.sentVscPacketsToConsumer.set(sender, newSentVscPacket)
                    }
            )

            // prune assigned keys that are no longer needed

            // get the keys that should be pruned
            pure val consumerAddrsToPrune = 
                currentState.providerState.consumerAddrsToPrune
                    .getOrElse(sender, Map())
                    .getOrElse(packet.id, List()).toSet()

            // actually do the pruning
            pure val senderValByConsAddr = 
                // for the sender chain, get the consAddrToValidator mapping
                newState.providerState.consumerAddrToValidator.getOrElse(sender, Map())
            pure val newSenderValByConsAddr =
                senderValByConsAddr.keys().filter(
                    // filter out the assigned keys that should be pruned
                    consAddr => not(consumerAddrsToPrune.contains(consAddr))
                ).mapBy(
                    // rebuild the map with the pruned keys removed
                    consAddr => senderValByConsAddr.get(consAddr)
                )

            // update the provider state
            pure val newProviderState2 = newState.providerState.with(
                // update the consumerAddrToValidator map to remove the pruned keys
                "consumerAddrToValidator", 
                newState.providerState.consumerAddrToValidator.put(sender, newSenderValByConsAddr)
            ).with(
                // delete the consumer addresses to prune, since they are pruned now
                "consumerAddrsToPrune", 
                newState.providerState.consumerAddrsToPrune.put(
                    sender, 
                    newState.providerState.consumerAddrsToPrune.getOrElse(sender, Map()).put(
                        packet.id, 
                        List()
                    )
                )
            )
            // update the state
            pure val newState2 = newState.with(
                "providerState", newProviderState2
            )

            Ok(newState2)
        }
    }

    // ===================
    // ASSUMPTIONS ON MODEL PARAMETERS
    // ===================

    run UnbondingPeriodPositiveTest =
        UnbondingPeriodPerChain.keys().forall(chain => UnbondingPeriodPerChain.get(chain) > 0)

    run VscTimeoutPositiveTest =
        VscTimeout > 0

    run CcvTimeoutPositiveTest =
        CcvTimeout.keys().forall(chain => CcvTimeout.get(chain) > 0)

    run CcvTimeoutLargerThanUnbondingPeriodTest =
        UnbondingPeriodPerChain.values().forall(
            value => CcvTimeout.get(PROVIDER_CHAIN) > value
        )

    run ProviderIsNotAConsumerTest =
        not(ConsumerChains.contains(PROVIDER_CHAIN))

    // ccv timeout contains exactly consumers and provider, no other chains
    run CcvTimeoutKeysTest =
        CcvTimeout.keys() == ConsumerChains.union(Set(PROVIDER_CHAIN))

    // unbonding period contains exactly consumers and provider, no other chains
    run UnbondingPeriodKeysTest =
        UnbondingPeriodPerChain.keys() == ConsumerChains.union(Set(PROVIDER_CHAIN))
}<|MERGE_RESOLUTION|>--- conflicted
+++ resolved
@@ -157,7 +157,6 @@
             // For every sent VSCPacket, stores the key assignments that were applied to send it.
             keyAssignmentsForVSCPackets: VscId -> (Chain -> (Node -> ConsumerAddr)),
 
-<<<<<<< HEAD
             // For each consumer chain,
             // stores the set of validators that are opted into running the chain.
             optedInVals: Chain -> Set[Node],
@@ -168,12 +167,10 @@
             // If the chain is a pure opt-in chain (where noone is forced to run it),
             // this is 0.
             topNByConsumer: Chain -> int,
-=======
             // downtimeSlashRequests[chainId] contains all the validator addresses for which the provider chain
             // received slash requests for downtime from the consumer chain with chainId
             // in this block. used to acknowledge slash requests upon EndBlock.
             downtimeSlashRequests: Chain -> List[ConsumerAddr]
->>>>>>> ec9b4851
         }
 
     // utility function: returns a provider state that is initialized minimally.
@@ -191,13 +188,10 @@
             consumerAddrToValidator: Map(),
             consumerAddrsToPrune: Map(),
             keyAssignmentsForVSCPackets: Map(),
-<<<<<<< HEAD
             optedInVals: Map(),
             topNByConsumer: Map(),
-=======
             downtimeSlashRequests: Map(),
             acksToSendOnEndBlock: Map(),
->>>>>>> ec9b4851
             consumersWithAddrAssignmentChangesInThisEpoch: Set()
         }
         
@@ -578,7 +572,7 @@
         // will be added automatically. 
         consumersToStop: Set[Chain]): Result = {
         val currentProviderState = currentState.providerState
-        val curValSet = currentProviderState.chainState.currentValidatorSet
+        val curValSet = currentProviderState.chainState.currentValidatorPowers
         
         // check for vsc timeouts
         val timedOutConsumers = getRunningConsumers(currentProviderState).filter(
@@ -586,28 +580,9 @@
             val res = TimeoutDueToVscTimeout(currentState, consumer, VscTimeout)
             res._1
         )
-<<<<<<< HEAD
-=======
 
         // run the shared core chainState logic
         val newChainState = currentProviderState.chainState.endAndBeginBlockShared(timeAdvancement)
-
-        // for each consumer chain, apply the key assignment to the current validator set
-        val currentValSets = ConsumerChains.mapBy(
-            (consumer) => 
-            currentProviderState.applyKeyAssignmentToValSet(
-                consumer, 
-                newChainState.votingPowerHistory.head()
-            )
-        )
-        // store the current validator set with the key assignments applied in the history
-        val newKeyAssignedValSetHistory = currentValSets.keys().mapBy(
-            (consumer) => 
-            currentProviderState.keyAssignedValSetHistory
-                .getOrElse(consumer, List()) // get the existing history (empty list if no history yet)
-                .prepend(currentValSets.get(consumer)) // prepend the current validator set with key assignments applied
-        )
->>>>>>> ec9b4851
 
         val providerStateAfterTimeAdvancement = 
             {...currentProviderState, chainState: newChainState}
@@ -649,34 +624,17 @@
         )
         val providerStateAfterConsumerAdvancement = res._1
         val err = res._2
-<<<<<<< HEAD
 
         val consumerAdditions = consumersToStart.map(consumer => consumer.chain)
 
         // for each running consumer chain, opt in validators that are in the top N
         val providerStateAfterPSS = providerStateAfterConsumerAdvancement.endBlockPSS()
-=======
-        val providerStateAfterConsumerAdvancement = providerStateAfterSending.with(
-            "consumerStatus", newConsumerStatus
-        ).with(
-            "downtimeSlashRequests", Map()
-        ).with(
-            "acksToSendOnEndBlock", Map()
-        )
-
-        val tmpState2 = tmpState.with(
-            "providerState", providerStateAfterConsumerAdvancement
-        ).with(
-            "consumerStates", newConsumerStates
-        )
->>>>>>> ec9b4851
 
         if (err != "") {
             Err(err)
         } else if (providerStateAfterConsumerAdvancement.chainState.votingPowerHistory.head().IsEmptyValSet()) {
             Err("Validator set would be empty after ending this block!")
         } else {
-<<<<<<< HEAD
             // for each consumer chain, apply the key assignment to the current validator set
             val currentValSets = getRunningConsumers(providerStateAfterPSS).mapBy(
                 (consumer) => 
@@ -699,29 +657,15 @@
                 "keyAssignedValSetHistory", newKeyAssignedValSetHistory
             )
 
-=======
-            // for each consumer we just set to running, set its initial validator set to be the current one on the provider...
-            val valSet = providerStateAfterConsumerAdvancement.chainState.votingPowerHistory.head()
->>>>>>> ec9b4851
             val newConsumerStateMap =
-                tmpState2.consumerStates.keys().mapBy(
+                tmpState.consumerStates.keys().mapBy(
                     (consumer) => 
-<<<<<<< HEAD
                     if (consumerAdditions.contains(consumer)) {
                         val currentConsumerState: ConsumerState = tmpState.consumerStates.get(consumer)
                         // correctly set the state for the new consumer
                         val newConsumerState: ConsumerState = currentConsumerState.with(
                             "chainState", currentConsumerState.chainState.with(
-                                "currentValidatorSet", currentValSets.get(consumer)
-=======
-                    if (consumersToStart.contains(consumer)) {
-                        // ...modified by the key assignments for the consumer
-                        val consValSet = applyKeyAssignmentToValSet(providerStateAfterConsumerAdvancement, consumer, valSet)
-                        val currentConsumerState: ConsumerState = tmpState2.consumerStates.get(consumer)
-                        val newConsumerState: ConsumerState = currentConsumerState.with(
-                            "chainState", currentConsumerState.chainState.with(
-                                "currentValidatorPowers", consValSet
->>>>>>> ec9b4851
+                                "currentValidatorPowers", currentValSets.get(consumer)
                             ).with(
                                 "votingPowerHistory",
                                 List(currentValSets.get(consumer))
@@ -735,16 +679,11 @@
                         )
                         newConsumerState
                     } else {
-                        tmpState2.consumerStates.get(consumer)
+                        tmpState.consumerStates.get(consumer)
                     }
                 )
-<<<<<<< HEAD
             val newState = tmpState.with(
                 "providerState", providerStateAfterStoringValSets
-=======
-            val newState = tmpState2.with(
-                "providerState", providerStateAfterConsumerAdvancement
->>>>>>> ec9b4851
             ).with(
                 "consumerStates", newConsumerStateMap
             )
