--- conflicted
+++ resolved
@@ -14,7 +14,6 @@
     pure val trustingPeriods = chains.mapBy(chain => 2 * Week - 1 * Hour)
     pure val epochLength = 3
 
-<<<<<<< HEAD
     import ccv(
         VscTimeout = 5 * Week,
         CcvTimeout = ccvTimeouts,
@@ -24,11 +23,9 @@
         DowntimeJailTime=4*Day,
         DoubleSignJailEndTime=9999 * 50 * Week,
         DowntimeSlashPercentage = 5,
-        DoubleSignSlashPercentage = 10    
+        DoubleSignSlashPercentage = 10,
+        BlocksPerEpoch=epochLength
     ).* from "./ccv"
-=======
-    import ccv(VscTimeout = 5 * Week, CcvTimeout = ccvTimeouts, UnbondingPeriodPerChain = unbondingPeriods, ConsumerChains = consumerChains, TrustingPeriodPerChain=trustingPeriods, BlocksPerEpoch=epochLength).* from "./ccv"
->>>>>>> f783ebd2
 
     val votingPowerTestInitState = 
             GetEmptyProtocolState.with(
