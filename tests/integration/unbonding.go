--- conflicted
+++ resolved
@@ -476,14 +476,6 @@
 	sk := s.providerApp.GetTestStakingKeeper()
 	pk := s.providerApp.GetProviderKeeper()
 
-<<<<<<< HEAD
-	// get current staking params
-	p := sk.GetParams(s.providerCtx())
-
-	// get validators, which are all active at the moment
-	vals := sk.GetAllValidators(s.providerCtx())
-	s.Require().Equal(len(vals), len(pk.GetLastBondedValidators(s.providerCtx())))
-=======
 	getLastValsFn := func(ctx sdk.Context) []stakingtypes.Validator {
 		lastVals, err := pk.GetLastBondedValidators(s.providerCtx())
 		s.Require().NoError(err)
@@ -499,7 +491,6 @@
 	s.Require().NoError(err)
 
 	s.Require().Equal(len(vals), len(getLastValsFn(s.providerCtx())))
->>>>>>> 135c4d9f
 
 	// jail a validator
 	val := vals[0]
@@ -508,19 +499,6 @@
 	sk.Jail(s.providerCtx(), consAddr)
 
 	// save the current number of bonded vals
-<<<<<<< HEAD
-	lastVals := pk.GetLastBondedValidators(s.providerCtx())
-
-	// pass one block to apply the validator set changes
-	// (calls ApplyAndReturnValidatorSetUpdates in the staking module EndBlock)
-	s.providerChain.NextBlock()
-
-	// verify that the number of bonded validators is decreased by one
-	s.Require().Equal(len(lastVals)-1, len(pk.GetLastBondedValidators(s.providerCtx())))
-
-	// update maximum validator to equal the number of bonded validators
-	p.MaxValidators = uint32(len(pk.GetLastBondedValidators(s.providerCtx())))
-=======
 	lastVals := getLastValsFn(s.providerCtx())
 
 	// pass one block to apply the validator set changes
@@ -532,7 +510,6 @@
 
 	// update maximum validator to equal the number of bonded validators
 	p.MaxValidators = uint32(len(getLastValsFn(s.providerCtx())))
->>>>>>> 135c4d9f
 	sk.SetParams(s.providerCtx(), p)
 
 	// pass one block to apply validator set changes
@@ -548,9 +525,5 @@
 	// ApplyAndReturnValidatorSetUpdates where the staking module has a inconsistent state
 	s.Require().NotPanics(s.providerChain.NextBlock)
 	s.Require().NotPanics(func() { sk.ApplyAndReturnValidatorSetUpdates(s.providerCtx()) })
-<<<<<<< HEAD
-	s.Require().NotPanics(func() { pk.GetLastBondedValidators(s.providerCtx()) })
-=======
 	s.Require().NotPanics(func() { getLastValsFn(s.providerCtx()) })
->>>>>>> 135c4d9f
 }