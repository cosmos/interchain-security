package integration

import (
	"github.com/cosmos/ibc-go/v8/testing/mock"

	"cosmossdk.io/math"

	stakingtypes "github.com/cosmos/cosmos-sdk/x/staking/types"

	tmencoding "github.com/cometbft/cometbft/crypto/encoding"
	tmprotocrypto "github.com/cometbft/cometbft/proto/tendermint/crypto"

<<<<<<< HEAD
	providerkeeper "github.com/cosmos/interchain-security/v5/x/ccv/provider/keeper"
	"github.com/cosmos/interchain-security/v5/x/ccv/provider/types"
	ccv "github.com/cosmos/interchain-security/v5/x/ccv/types"
=======
	providerkeeper "github.com/cosmos/interchain-security/v6/x/ccv/provider/keeper"
	ccv "github.com/cosmos/interchain-security/v6/x/ccv/types"
>>>>>>> 0600f7f0
)

// TestKeyAssignment tests key assignments relayed from the provider chain to the consumer chain at different times in the protocol lifecycle.
// @Long Description@
// Each test scenario sets up a provider chain and then assigns a key for a validator.
// However, the assignment comes at different times in the protocol lifecycle.
// The test covers the following scenarios:
// * successfully assign the key before the CCV channel initialization is complete, then check that a VSCPacket is indeed queued
// * successfully assign the key after the CCV channel initialization is complete
// * successfully assign the key during an same epoch where the validator power changes
// * get an error when assigning the same key twice in the same block by different validators
// * get an error when assigning the same key twice in the same block by the same validator
// * successfully assign two different keys in the same block by one validator
// * get an error when assigning the same key twice in different blocks by different validators
// * get an error when assigning the same key twice in different blocks by the same validator
// For each scenario where the key assignment does not produce an error,
// the test also checks that VSCPackets are relayed to the consumer chain and that the clients on
// the provider and consumer chain can be updated.
func (s *CCVTestSuite) TestKeyAssignment() {
	testCases := []struct {
		name           string
		assignFunc     func(*providerkeeper.Keeper) error
		expError       bool
		expPacketCount int
	}{
		{
			"assignment during channel init", func(pk *providerkeeper.Keeper) error {
				// key assignment
				validator, consumerKey := generateNewConsumerKey(s, 0)
				err := pk.AssignConsumerKey(s.providerCtx(), s.getFirstBundle().ConsumerId, validator, consumerKey)
				if err != nil {
					return err
				}

				// check that the key was assigned correctly
				s.CheckKeyAssignment(validator, consumerKey)

				// check that a VSCPacket is queued
				s.nextEpoch()
				pendingPackets := pk.GetPendingVSCPackets(s.providerCtx(), s.getFirstBundle().ConsumerId)
				s.Require().Len(pendingPackets, 1)

				// establish CCV channel
				s.SetupCCVChannel(s.path)

				return nil
			}, false, 2,
		},
		{
			"assignment after channel init", func(pk *providerkeeper.Keeper) error {
				// establish CCV channel
				s.SetupCCVChannel(s.path)

				// key assignment
				validator, consumerKey := generateNewConsumerKey(s, 0)
				err := pk.AssignConsumerKey(s.providerCtx(), s.getFirstBundle().ConsumerId, validator, consumerKey)
				if err != nil {
					return err
				}

				// check that the key was assigned correctly
				s.CheckKeyAssignment(validator, consumerKey)

				s.nextEpoch()

				return nil
			}, false, 2,
		},
		{
			"assignment with power change", func(pk *providerkeeper.Keeper) error {
				// establish CCV channel
				s.SetupCCVChannel(s.path)

				// key assignment
				validator, consumerKey := generateNewConsumerKey(s, 0)
				err := pk.AssignConsumerKey(s.providerCtx(), s.getFirstBundle().ConsumerId, validator, consumerKey)
				if err != nil {
					return err
				}

				// Bond some tokens on provider to change validator powers
				bondAmt := math.NewInt(1000000)
				delAddr := s.providerChain.SenderAccount.GetAddress()
				delegate(s, delAddr, bondAmt)

				// check that the key was assigned correctly
				s.CheckKeyAssignment(validator, consumerKey)

				s.nextEpoch()

				return nil
			}, false, 2,
		},
		{
			"double same-key assignment in same block by different vals", func(pk *providerkeeper.Keeper) error {
				// establish CCV channel
				s.SetupCCVChannel(s.path)

				// key assignment
				validator, consumerKey := generateNewConsumerKey(s, 0)
				err := pk.AssignConsumerKey(s.providerCtx(), s.getFirstBundle().ConsumerId, validator, consumerKey)
				if err != nil {
					return err
				}

				// check that the key was assigned correctly
				s.CheckKeyAssignment(validator, consumerKey)

				// same key assignment, but different validator
				validator2, _ := generateNewConsumerKey(s, 1)
<<<<<<< HEAD
				err = pk.AssignConsumerKey(s.providerCtx(), s.consumerChain.ChainID, validator2, consumerKey)

				// check that the key was not assigned to the second validator
				valConsAddr2, getConsAddrErr := validator2.GetConsAddr() // make sure we don't override err, which we are saving for below
				s.Require().NoError(getConsAddrErr)
				actualConsumerKey2, found := pk.GetValidatorConsumerPubKey(s.providerCtx(), s.consumerChain.ChainID, types.NewProviderConsAddress(valConsAddr2))
				s.Require().True(found)
				// the key for the second validator should *not* be the one we just assigned to the first validator
				s.Require().NotEqual(consumerKey, actualConsumerKey2)

=======
				err = pk.AssignConsumerKey(s.providerCtx(), s.getFirstBundle().ConsumerId, validator2, consumerKey)
>>>>>>> 0600f7f0
				if err != nil {
					return err
				}

				s.nextEpoch()

				return nil
			}, true, 2,
		},
		{
			"double same-key assignment in same block by same val", func(pk *providerkeeper.Keeper) error {
				// establish CCV channel
				s.SetupCCVChannel(s.path)

				// key assignment
				validator, consumerKey := generateNewConsumerKey(s, 0)
				err := pk.AssignConsumerKey(s.providerCtx(), s.getFirstBundle().ConsumerId, validator, consumerKey)
				if err != nil {
					return err
				}

<<<<<<< HEAD
				// check that the key was assigned correctly
				s.CheckKeyAssignment(validator, consumerKey)

				// same key assignment, same validator
				err = pk.AssignConsumerKey(s.providerCtx(), s.consumerChain.ChainID, validator, consumerKey)
=======
				// same key assignment, but different validator
				err = pk.AssignConsumerKey(s.providerCtx(), s.getFirstBundle().ConsumerId, validator, consumerKey)
>>>>>>> 0600f7f0
				if err != nil {
					return err
				}
				s.nextEpoch()

				return nil
			}, true, 2,
		},
		{
			"double key assignment in same block by same val", func(pk *providerkeeper.Keeper) error {
				// establish CCV channel
				s.SetupCCVChannel(s.path)

				// key assignment
				validator, consumerKey := generateNewConsumerKey(s, 0)
				err := pk.AssignConsumerKey(s.providerCtx(), s.getFirstBundle().ConsumerId, validator, consumerKey)
				if err != nil {
					return err
				}

				// check that the key was assigned correctly
				s.CheckKeyAssignment(validator, consumerKey)

				// same key assignment
				validator, consumerKey = generateNewConsumerKey(s, 0)
				err = pk.AssignConsumerKey(s.providerCtx(), s.getFirstBundle().ConsumerId, validator, consumerKey)
				if err != nil {
					return err
				}

				// check that the second key was also assigned correctly
				s.CheckKeyAssignment(validator, consumerKey)

				s.nextEpoch()

				return nil
			}, false, 2,
		},
		{
			"double same-key assignment in different blocks by different vals", func(pk *providerkeeper.Keeper) error {
				// establish CCV channel
				s.SetupCCVChannel(s.path)

				// key assignment
				validator, consumerKey := generateNewConsumerKey(s, 0)
				err := pk.AssignConsumerKey(s.providerCtx(), s.getFirstBundle().ConsumerId, validator, consumerKey)
				if err != nil {
					return err
				}

				// check that the key was assigned correctly
				s.CheckKeyAssignment(validator, consumerKey)

				s.nextEpoch()

				// same key assignment
				validator2, _ := generateNewConsumerKey(s, 1)
				err = pk.AssignConsumerKey(s.providerCtx(), s.getFirstBundle().ConsumerId, validator2, consumerKey)
				if err != nil {
					return err
				}

				// check that the key was not assigned to the second validator
				valConsAddr2, getConsAddrErr := validator2.GetConsAddr() // make sure we don't override err, which we are saving for below
				s.Require().NoError(getConsAddrErr)
				actualConsumerKey2, found := pk.GetValidatorConsumerPubKey(s.providerCtx(), s.consumerChain.ChainID, types.NewProviderConsAddress(valConsAddr2))
				s.Require().True(found)
				// the key for the second validator should *not* be the one we just assigned to the first validator
				s.Require().NotEqual(consumerKey, actualConsumerKey2)

				s.nextEpoch()

				return nil
			}, true, 2,
		},
		{
			"double same-key assignment in different blocks by same val", func(pk *providerkeeper.Keeper) error {
				// establish CCV channel
				s.SetupCCVChannel(s.path)

				// key assignment
				validator, consumerKey := generateNewConsumerKey(s, 0)
				err := pk.AssignConsumerKey(s.providerCtx(), s.getFirstBundle().ConsumerId, validator, consumerKey)
				if err != nil {
					return err
				}

				// check that the key was assigned correctly
				s.CheckKeyAssignment(validator, consumerKey)

				s.nextEpoch()

				// same key assignment
				err = pk.AssignConsumerKey(s.providerCtx(), s.getFirstBundle().ConsumerId, validator, consumerKey)
				if err != nil {
					return err
				}
				s.nextEpoch()

				return nil
			}, true, 2,
		},
		{
			"double key assignment in different blocks by same val", func(pk *providerkeeper.Keeper) error {
				// establish CCV channel
				s.SetupCCVChannel(s.path)

				// key assignment
				validator, consumerKey := generateNewConsumerKey(s, 0)
				err := pk.AssignConsumerKey(s.providerCtx(), s.getFirstBundle().ConsumerId, validator, consumerKey)
				if err != nil {
					return err
				}

				// check that the key was assigned correctly
				s.CheckKeyAssignment(validator, consumerKey)

				s.nextEpoch()

				// same key assignment
				validator, consumerKey = generateNewConsumerKey(s, 0)
				err = pk.AssignConsumerKey(s.providerCtx(), s.getFirstBundle().ConsumerId, validator, consumerKey)
				if err != nil {
					return err
				}

				s.nextEpoch()

				return nil
			}, false, 3,
		},
		// TODO: this test should pass if we manage to change the client update mode to sequential
		// {
		// 	"key assignment for all validators in the same block", func(pk *providerkeeper.Keeper) error {
		// 		// establish CCV channel
		// 		s.SetupCCVChannel(s.path)

		// 		// key assignment
		// 		for i, _ := range s.providerChain.Vals.Validators {
		// 			validator, consumerKey := generateNewConsumerKey(s, i)
		// 			err := pk.AssignConsumerKey(s.providerCtx(), s.consumerChain.ChainID, validator, consumerKey)
		// 			if err != nil {
		// 				return err
		// 			}
		// 		}
		// 		// vscPakcketData := pk.GetPendingPackets(s.providerCtx(), s.consumerChain.ChainID)
		// 		// s.Require().Len(vscPakcketData, 1)
		// 		// s.Require().Len(vscPakcketData[0].ValidatorUpdates, 2*len(s.providerChain.Vals.Validators))

		// 		s.providerChain.NextBlock()

		// 		return nil
		// 	}, false, 2,
		// },
	}
	for i, tc := range testCases {
		providerKeeper := s.providerApp.GetProviderKeeper()

		err := tc.assignFunc(&providerKeeper)
		if tc.expError {
			s.Require().Error(err, "test: "+tc.name)
		} else {
			s.Require().NoError(err, "test: "+tc.name)
		}

		if !tc.expError {
			// Bond some tokens on provider to change validator powers
			bondAmt := math.NewInt(1000000)
			delAddr := s.providerChain.SenderAccount.GetAddress()
			delegate(s, delAddr, bondAmt)

			// Send CCV packet to consumer
			// s.providerChain.NextBlock()
			s.nextEpoch()

			// Relay all VSC packets from provider to consumer
			relayAllCommittedPackets(
				s,
				s.providerChain,
				s.path,
				ccv.ProviderPortID,
				s.path.EndpointB.ChannelID,
				tc.expPacketCount,
				"test: "+tc.name,
			)

			// update clients
			err := s.path.EndpointA.UpdateClient()
			s.Require().NoError(err)
			err = s.path.EndpointB.UpdateClient()
			s.Require().NoError(err)
		}

		if i+1 < len(testCases) {
			// reset suite to reset provider client
			s.SetupTest()
		}
	}
}

// CheckKeyAssignmentCorrectly checks if the key was assigned correctly.
func (s *CCVTestSuite) CheckKeyAssignment(validator stakingtypes.Validator, consumerKey tmprotocrypto.PublicKey) {
	valConsAddr, err := validator.GetConsAddr()
	s.Require().NoError(err)
	actualConsumerKey, found := s.providerApp.GetProviderKeeper().GetValidatorConsumerPubKey(s.providerCtx(), s.consumerChain.ChainID, types.NewProviderConsAddress(valConsAddr))
	s.Require().True(found)
	s.Require().Equal(consumerKey, actualConsumerKey)
}

// generateNewConsumerKey generate new consumer key for the validator with valIndex
func generateNewConsumerKey(s *CCVTestSuite, valIndex int) (stakingtypes.Validator, tmprotocrypto.PublicKey) {
	// get validator
	s.Require().Less(valIndex, len(s.providerChain.Vals.Validators))
	_, valAddr := s.getValByIdx(valIndex)
	validator := s.getVal(s.providerCtx(), valAddr)

	// generate new PrivValidator
	privVal := mock.NewPV()
	tmPubKey, err := privVal.GetPubKey()
	s.Require().NoError(err)
	pubKey, err := tmencoding.PubKeyToProto(tmPubKey)
	s.Require().NoError(err)

	// add Signer to the consumer chain
	s.consumerChain.Signers[tmPubKey.Address().String()] = privVal

	return validator, pubKey
}<|MERGE_RESOLUTION|>--- conflicted
+++ resolved
@@ -10,14 +10,9 @@
 	tmencoding "github.com/cometbft/cometbft/crypto/encoding"
 	tmprotocrypto "github.com/cometbft/cometbft/proto/tendermint/crypto"
 
-<<<<<<< HEAD
-	providerkeeper "github.com/cosmos/interchain-security/v5/x/ccv/provider/keeper"
-	"github.com/cosmos/interchain-security/v5/x/ccv/provider/types"
-	ccv "github.com/cosmos/interchain-security/v5/x/ccv/types"
-=======
 	providerkeeper "github.com/cosmos/interchain-security/v6/x/ccv/provider/keeper"
+	"github.com/cosmos/interchain-security/v6/x/ccv/provider/types"
 	ccv "github.com/cosmos/interchain-security/v6/x/ccv/types"
->>>>>>> 0600f7f0
 )
 
 // TestKeyAssignment tests key assignments relayed from the provider chain to the consumer chain at different times in the protocol lifecycle.
@@ -128,8 +123,7 @@
 
 				// same key assignment, but different validator
 				validator2, _ := generateNewConsumerKey(s, 1)
-<<<<<<< HEAD
-				err = pk.AssignConsumerKey(s.providerCtx(), s.consumerChain.ChainID, validator2, consumerKey)
+				err = pk.AssignConsumerKey(s.providerCtx(), s.getFirstBundle().ConsumerId, validator2, consumerKey)
 
 				// check that the key was not assigned to the second validator
 				valConsAddr2, getConsAddrErr := validator2.GetConsAddr() // make sure we don't override err, which we are saving for below
@@ -139,9 +133,6 @@
 				// the key for the second validator should *not* be the one we just assigned to the first validator
 				s.Require().NotEqual(consumerKey, actualConsumerKey2)
 
-=======
-				err = pk.AssignConsumerKey(s.providerCtx(), s.getFirstBundle().ConsumerId, validator2, consumerKey)
->>>>>>> 0600f7f0
 				if err != nil {
 					return err
 				}
@@ -163,16 +154,8 @@
 					return err
 				}
 
-<<<<<<< HEAD
-				// check that the key was assigned correctly
-				s.CheckKeyAssignment(validator, consumerKey)
-
-				// same key assignment, same validator
-				err = pk.AssignConsumerKey(s.providerCtx(), s.consumerChain.ChainID, validator, consumerKey)
-=======
 				// same key assignment, but different validator
 				err = pk.AssignConsumerKey(s.providerCtx(), s.getFirstBundle().ConsumerId, validator, consumerKey)
->>>>>>> 0600f7f0
 				if err != nil {
 					return err
 				}
