--- conflicted
+++ resolved
@@ -35,10 +35,7 @@
 			},
 			state: State{
 				chainID(consumerName): ChainState{
-<<<<<<< HEAD
-=======
 					// Check that delegators on gov-consumer chain can change representative powers
->>>>>>> 6755fc02
 					RepresentativePowers: &map[validatorID]uint{
 						validatorID("alice"): 100500000,
 						validatorID("bob"):   40000000,
@@ -49,11 +46,7 @@
 						validatorID("bob"):   500,
 						validatorID("carol"): 500,
 					},
-<<<<<<< HEAD
-
-=======
 					// Check that tokens are minted and distributed to representatives and their delegators
->>>>>>> 6755fc02
 					Rewards: &Rewards{
 						IsRewarded: map[validatorID]bool{
 							validatorID("alice"): true,
@@ -94,10 +87,7 @@
 			},
 		},
 		{
-<<<<<<< HEAD
-=======
 			// Have accounts vote on something on the gov-consumer chain
->>>>>>> 6755fc02
 			action: voteGovProposalAction{
 				chain:      chainID(consumerName),
 				from:       []validatorID{validatorID("alice"), validatorID("bob")},
@@ -110,11 +100,7 @@
 						validatorID("alice"): 9899999999,
 						validatorID("bob"):   9960000001,
 					},
-<<<<<<< HEAD
-
-=======
 					// Check that the parameter is changed on gov-consumer chain
->>>>>>> 6755fc02
 					Params: &([]Param{{Subspace: "staking", Key: "MaxValidators", Value: "105"}}),
 				},
 			},
@@ -128,10 +114,7 @@
 			},
 			state: State{
 				chainID("provi"): ChainState{
-<<<<<<< HEAD
-=======
 					// Check that tokens are minted and sent to provider chain and distributed to validators and their delegators on provider chain
->>>>>>> 6755fc02
 					Rewards: &Rewards{
 						IsRewarded: map[validatorID]bool{
 							validatorID("alice"): true,
@@ -245,11 +228,7 @@
 						validatorID("bob"):   500,
 						validatorID("carol"): 500,
 					},
-<<<<<<< HEAD
-
-=======
 					// Check that slashing on the gov-consumer chain does not result in slashing for the representatives or their delegators
->>>>>>> 6755fc02
 					RepresentativePowers: &map[validatorID]uint{
 						validatorID("alice"): 100500000,
 						validatorID("bob"):   40000000,
