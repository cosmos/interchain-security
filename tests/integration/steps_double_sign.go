--- conflicted
+++ resolved
@@ -1,20 +1,7 @@
 package main
 
-<<<<<<< HEAD
-// simulates double signing on provider and vsc propagation to consumer chains
-//
-// Note: These steps would be affected by slash packet throttling, since the
-// consumer-initiated slash steps are executed after consumer-initiated downtime
-// slashes have already occurred. However slash packet throttling is
-// pseudo-disabled in this test by setting the slash meter replenish
-// fraction to 1.0 in the config file.
-//
-// TODO: test throttling logic directly, https://github.com/cosmos/interchain-security/issues/509
-func stepsDoubleSign(consumer1, consumer2 string) []Step {
-=======
 // Steps that make carol double sign on the provider, and bob double sign on a single consumer
 func stepsDoubleSignOnProviderAndConsumer(consumerName string) []Step {
->>>>>>> 45062374
 	return []Step{
 		{
 			// provider double sign
