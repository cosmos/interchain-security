--- conflicted
+++ resolved
@@ -113,11 +113,7 @@
 // Note: This function advances blocks in-between operations, where validator powers are
 // not checked, since they are checked in integration tests.
 func delegateAndRedelegate(s *CCVTestSuite, delAddr sdk.AccAddress,
-<<<<<<< HEAD
 	srcValAddr, dstValAddr sdk.ValAddress, amount math.Int,
-=======
-	srcValAddr sdk.ValAddress, dstValAddr sdk.ValAddress, amount sdk.Int,
->>>>>>> 4933a7f9
 ) {
 	// Delegate to src validator
 	srcValTokensBefore := s.getVal(s.providerCtx(), srcValAddr).GetBondedTokens()
@@ -185,11 +181,7 @@
 // Executes a BeginRedelegation (unbonding and redelegation) operation
 // on the provider chain using delegated funds from delAddr
 func redelegate(s *CCVTestSuite, delAddr sdk.AccAddress, valSrcAddr sdk.ValAddress,
-<<<<<<< HEAD
-	ValDstAddr sdk.ValAddress, sharesAmount sdk.Dec,
-=======
 	valDstAddr sdk.ValAddress, sharesAmount sdk.Dec,
->>>>>>> 4933a7f9
 ) {
 	stakingKeeper := s.providerApp.GetTestStakingKeeper()
 	ctx := s.providerCtx()
@@ -390,11 +382,7 @@
 
 // commitSlashPacket returns a commit hash for the given slash packet data
 // Note that it must be called before sending the embedding IBC packet.
-<<<<<<< HEAD
 func (s *CCVTestSuite) commitSlashPacket(ctx sdk.Context, packetData ccv.SlashPacketData) []byte {
-=======
-func (suite *CCVTestSuite) commitSlashPacket(ctx sdk.Context, packetData ccv.SlashPacketData) []byte {
->>>>>>> 4933a7f9
 	consumerPacket := ccv.ConsumerPacketData{
 		Type: ccv.SlashPacket,
 		Data: &ccv.ConsumerPacketData_SlashPacketData{
@@ -419,17 +407,10 @@
 
 // constructSlashPacketFromConsumer constructs an IBC packet embedding
 // slash packet data to be sent from consumer to provider
-<<<<<<< HEAD
 func (*CCVTestSuite) constructSlashPacketFromConsumer(bundle icstestingutils.ConsumerBundle,
 	tmVal tmtypes.Validator, infractionType stakingtypes.Infraction, ibcSeqNum uint64,
 ) channeltypes.Packet {
 	valsetUpdateID := bundle.GetKeeper().GetHeightValsetUpdateID(
-=======
-func (s *CCVTestSuite) constructSlashPacketFromConsumer(bundle icstestingutils.ConsumerBundle,
-	tmVal tmtypes.Validator, infractionType stakingtypes.InfractionType, ibcSeqNum uint64,
-) channeltypes.Packet {
-	valsetUpdateId := bundle.GetKeeper().GetHeightValsetUpdateID(
->>>>>>> 4933a7f9
 		bundle.GetCtx(), uint64(bundle.GetCtx().BlockHeight()))
 
 	data := ccv.ConsumerPacketData{
@@ -459,17 +440,10 @@
 
 // constructVSCMaturedPacketFromConsumer constructs an IBC packet embedding
 // VSC Matured packet data to be sent from consumer to provider
-<<<<<<< HEAD
 func (*CCVTestSuite) constructVSCMaturedPacketFromConsumer(bundle icstestingutils.ConsumerBundle,
 	ibcSeqNum uint64,
 ) channeltypes.Packet {
 	valsetUpdateID := bundle.GetKeeper().GetHeightValsetUpdateID(
-=======
-func (s *CCVTestSuite) constructVSCMaturedPacketFromConsumer(bundle icstestingutils.ConsumerBundle,
-	ibcSeqNum uint64,
-) channeltypes.Packet {
-	valsetUpdateId := bundle.GetKeeper().GetHeightValsetUpdateID(
->>>>>>> 4933a7f9
 		bundle.GetCtx(), uint64(bundle.GetCtx().BlockHeight()))
 
 	data := ccv.ConsumerPacketData{
@@ -601,11 +575,7 @@
 
 // GetConsumerEndpointClientAndConsState returns the client and consensus state
 // for a particular consumer endpoint, as specified by the consumer's bundle.
-<<<<<<< HEAD
 func (s *CCVTestSuite) GetConsumerEndpointClientAndConsState(
-=======
-func (suite *CCVTestSuite) GetConsumerEndpointClientAndConsState(
->>>>>>> 4933a7f9
 	consumerBundle icstestingutils.ConsumerBundle,
 ) (exported.ClientState, exported.ConsensusState) {
 	ctx := consumerBundle.GetCtx()
