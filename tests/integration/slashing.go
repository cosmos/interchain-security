package integration

import (
	"context"
	"fmt"
	"time"

	clienttypes "github.com/cosmos/ibc-go/v8/modules/core/02-client/types"
	channeltypes "github.com/cosmos/ibc-go/v8/modules/core/04-channel/types"

	"cosmossdk.io/core/comet"
	"cosmossdk.io/math"
	"cosmossdk.io/x/evidence/types"
	evidencetypes "cosmossdk.io/x/evidence/types"
	cryptocodec "github.com/cosmos/cosmos-sdk/crypto/codec"
	sdk "github.com/cosmos/cosmos-sdk/types"
	sdkaddress "github.com/cosmos/cosmos-sdk/types/address"
	slashingkeeper "github.com/cosmos/cosmos-sdk/x/slashing/keeper"
	slashingtypes "github.com/cosmos/cosmos-sdk/x/slashing/types"
	stakingtypes "github.com/cosmos/cosmos-sdk/x/staking/types"

	abci "github.com/cometbft/cometbft/abci/types"
	"github.com/cometbft/cometbft/crypto/ed25519"
	tmtypes "github.com/cometbft/cometbft/types"

	"github.com/cosmos/interchain-security/v5/testutil/integration"
	keepertestutil "github.com/cosmos/interchain-security/v5/testutil/keeper"
	providertypes "github.com/cosmos/interchain-security/v5/x/ccv/provider/types"
	ccv "github.com/cosmos/interchain-security/v5/x/ccv/types"
)

// TestRelayAndApplyDowntimePacket tests that downtime slash packets can be properly relayed
// from consumer to provider, handled by provider, with a VSC and jailing
// eventually effective on consumer and provider.
//
// Note: This method does not test the actual slash packet sending logic for downtime
// and double-signing, see TestValidatorDowntime and TestValidatorDoubleSigning for
// those types of tests.
func (s *CCVTestSuite) TestRelayAndApplyDowntimePacket() {
	// Setup CCV channel for all instantiated consumers
	s.SetupAllCCVChannels()

	validatorsPerChain := len(s.consumerChain.Vals.Validators)

	providerStakingKeeper := s.providerApp.GetTestStakingKeeper()
	providerSlashingKeeper := s.providerApp.GetTestSlashingKeeper()
	providerKeeper := s.providerApp.GetProviderKeeper()
	firstConsumerKeeper := s.getFirstBundle().GetKeeper()

	// pick first consumer validator
	tmVal := s.consumerChain.Vals.Validators[0]
	val, err := tmVal.ToProto()
	s.Require().NoError(err)
	pubkey, err := cryptocodec.FromTmProtoPublicKey(val.GetPubKey())
	s.Require().Nil(err)
	consumerConsAddr := providertypes.NewConsumerConsAddress(sdk.GetConsAddress(pubkey))
	// map consumer consensus address to provider consensus address
	providerConsAddr, found := providerKeeper.GetValidatorByConsumerAddr(
		s.providerCtx(),
		s.consumerChain.ChainID,
		consumerConsAddr,
	)
	s.Require().True(found)

	stakingVal, err := providerStakingKeeper.GetValidatorByConsAddr(s.providerCtx(), providerConsAddr.ToSdkConsAddr())
	s.Require().NoError(err)
	valOldBalance := stakingVal.Tokens

	// Setup first val with mapped consensus address to be jailed on provider by setting signing info
	// convert validator to TM type
	pk, err := stakingVal.ConsPubKey()
	s.Require().NoError(err)
	tmPk, err := cryptocodec.ToCmtPubKeyInterface(pk)
	s.Require().NoError(err)
	s.setDefaultValSigningInfo(*tmtypes.NewValidator(tmPk, stakingVal.ConsensusPower(sdk.DefaultPowerReduction)))

	// Send slash packet from the first consumer chain
	var (
		timeoutHeight    = clienttypes.Height{}
		timeoutTimestamp = uint64(s.getFirstBundle().GetCtx().BlockTime().Add(ccv.DefaultCCVTimeoutPeriod).UnixNano())
	)
	slashPacket := s.constructSlashPacketFromConsumer(s.getFirstBundle(), *tmVal, stakingtypes.Infraction_INFRACTION_DOWNTIME, 1)
	sequence, err := s.getFirstBundle().Path.EndpointA.SendPacket(timeoutHeight, timeoutTimestamp, slashPacket.GetData())
	s.Require().NoError(err)

	// Set outstanding slashing flag for first consumer, it's important to use the consumer's cons addr here
	firstConsumerKeeper.SetOutstandingDowntime(s.consumerCtx(), consumerConsAddr.ToSdkConsAddr())

	// Note: RecvPacket advances two blocks. Let's say the provider is currently at height N.
	// The received slash packet will be handled during N. The staking module will then register
	// a validator update from that packet during the endblocker of N. Then the ccv module sends
	// VSC packets to each consumer during the endblocker of N (note ccv endblocker runs after staking).
	// The new validator set will be committed to in block N+1, and will be in effect
	// for the provider during block N+2.

	valsetUpdateIdN := providerKeeper.GetValidatorSetUpdateId(s.providerCtx())

	// receive the slash packet on the provider chain. RecvPacket() calls the provider endblocker twice
	packet := s.newPacketFromConsumer(slashPacket.GetData(), sequence, s.getFirstBundle().Path, timeoutHeight, timeoutTimestamp)
	heightBefore := s.providerCtx().BlockHeight()
	err = s.path.EndpointB.RecvPacket(packet)
	heightAfter := s.providerCtx().BlockHeight()
	s.Require().NoError(err)
	s.Require().Equal(heightBefore+2, heightAfter)

<<<<<<< HEAD
	// We've now advanced two blocks.
=======
	// this call was added starging cosmos-sdk v0.50.x
	s.nextEpoch()

	// VSC packets should have been sent from provider during block N to each consumer
	expectedSentValsetUpdateId := valsetUpdateIdN
	for _, bundle := range s.consumerBundles {
		_, found := providerKeeper.GetVscSendTimestamp(s.providerCtx(),
			bundle.Chain.ChainID, expectedSentValsetUpdateId)
		s.Require().True(found)
	}

>>>>>>> c453e202
	s.nextEpoch()

	// Confirm the valset update Id was incremented twice on provider,
	// since an epoch has passed.
	s.Require().Equal(valsetUpdateIdN+2,
		providerKeeper.GetValidatorSetUpdateId(s.providerCtx()))

	// check that the validator was removed from the provider validator set by N + 2
	s.Require().Len(s.providerChain.Vals.Validators, validatorsPerChain-1)

	// VSC packets should have been sent from provider during block N to each consumer
	expectedSentValsetUpdateId := valsetUpdateIdN
	for _, bundle := range s.consumerBundles {
		// Relay VSC packets from provider to each consumer
		relayAllCommittedPackets(s, s.providerChain, bundle.Path,
			ccv.ProviderPortID, bundle.Path.EndpointB.ChannelID, 1)

		// check that each consumer updated its VSC ID for the subsequent not commited block ctx.BlockHeight()
		consumerKeeper := bundle.GetKeeper()
		ctx := bundle.GetCtx()
		actualValsetUpdateID := consumerKeeper.GetHeightValsetUpdateID(
			ctx, uint64(ctx.BlockHeight()))
		s.Require().Equal(expectedSentValsetUpdateId, actualValsetUpdateID)

		// check that jailed validator was removed from each consumer validator set
		s.Require().Len(bundle.Chain.Vals.Validators, validatorsPerChain-1)
	}

	// Get staking keeper's validator obj after the relayed slash packet
	stakingValAfter, err := providerStakingKeeper.GetValidatorByConsAddr(s.providerCtx(), providerConsAddr.ToSdkConsAddr())
	s.Require().NoError(err)

	// check that the validator's tokens were NOT slashed on provider
	valNewBalance := stakingValAfter.GetTokens()
	s.Require().Equal(valOldBalance, valNewBalance)

	// Get signing info for the validator
	valSignInfo, err := providerSlashingKeeper.GetValidatorSigningInfo(s.providerCtx(), providerConsAddr.ToSdkConsAddr())
	s.Require().NoError(err)

	// check that the validator is successfully jailed on provider
	s.Require().True(stakingValAfter.Jailed)
	s.Require().Equal(stakingValAfter.Status, stakingtypes.Unbonding)

	// check that the validator's unjailing time is updated on provider
	s.Require().True(valSignInfo.JailedUntil.After(s.providerCtx().BlockHeader().Time))

	// check that the outstanding slashing flag is reset on first consumer,
	// since that consumer originally sent the slash packet.
	// It's important to use the consumer's cons addr here.
	pFlag := firstConsumerKeeper.OutstandingDowntime(s.consumerCtx(), consumerConsAddr.ToSdkConsAddr())
	s.Require().False(pFlag)

	// Check that first consumer can recv ack from provider.
	// Provider has returned SlashPacketHandledResult.
	ack := channeltypes.NewResultAcknowledgement(ccv.SlashPacketHandledResult)
	err = s.getFirstBundle().Path.EndpointA.AcknowledgePacket(packet, ack.Acknowledgement())
	s.Require().NoError(err)
}

// Similar setup to TestRelayAndApplyDowntimePacket, but with a double sign slash packet.
// Note that double-sign slash packets should not affect the provider validator set.
func (s *CCVTestSuite) TestRelayAndApplyDoubleSignPacket() {
	// Setup CCV channel for all instantiated consumers
	s.SetupAllCCVChannels()

	providerStakingKeeper := s.providerApp.GetTestStakingKeeper()
	providerKeeper := s.providerApp.GetProviderKeeper()
	providerSlashingKeeper := s.providerApp.GetTestSlashingKeeper()

	validatorsPerChain := len(s.consumerChain.Vals.Validators)

	// pick first consumer validator
	tmVal := s.consumerChain.Vals.Validators[0]
	val, err := tmVal.ToProto()
	s.Require().NoError(err)
	pubkey, err := cryptocodec.FromCmtProtoPublicKey(val.GetPubKey())
	s.Require().Nil(err)
	consumerConsAddr := providertypes.NewConsumerConsAddress(sdk.GetConsAddress(pubkey))
	// map consumer consensus address to provider consensus address
	providerConsAddr, found := providerKeeper.GetValidatorByConsumerAddr(
		s.providerCtx(),
		s.consumerChain.ChainID,
		consumerConsAddr)
	s.Require().True(found)

	stakingVal, err := providerStakingKeeper.GetValidatorByConsAddr(s.providerCtx(), providerConsAddr.ToSdkConsAddr())
	s.Require().NoError(err)
	valOldBalance := stakingVal.Tokens

	// Setup first val with mapped consensus address to be jailed on provider by setting signing info
	// convert validator to TM type
	pk, err := stakingVal.ConsPubKey()
	s.Require().NoError(err)
	tmPk, err := cryptocodec.ToCmtPubKeyInterface(pk)
	s.Require().NoError(err)
	s.setDefaultValSigningInfo(*tmtypes.NewValidator(tmPk, stakingVal.ConsensusPower(sdk.DefaultPowerReduction)))

	// Send slash packet from the first consumer chain
	var (
		timeoutHeight    = clienttypes.Height{}
		timeoutTimestamp = uint64(s.getFirstBundle().GetCtx().BlockTime().Add(ccv.DefaultCCVTimeoutPeriod).UnixNano())
	)
	slashPacket := s.constructSlashPacketFromConsumer(s.getFirstBundle(), *tmVal, stakingtypes.Infraction_INFRACTION_DOUBLE_SIGN, 1)
	packet := sendOnConsumerRecvOnProvider(s, s.getFirstBundle().Path, timeoutHeight, timeoutTimestamp, slashPacket.GetData())

	// Advance a few more blocks to make sure any voting power changes would be reflected
	s.providerChain.NextBlock()
	s.providerChain.NextBlock()
	s.providerChain.NextBlock()

	// Confirm validator was NOT removed from provider validator set
	s.Require().Len(s.providerChain.Vals.Validators, validatorsPerChain)

	// Get staking keeper's validator obj after the relayed slash packet
	stakingValAfter, err := providerStakingKeeper.GetValidatorByConsAddr(s.providerCtx(), providerConsAddr.ToSdkConsAddr())
	s.Require().NoError(err)

	// check that the validator's tokens were NOT slashed on provider
	valNewBalance := stakingValAfter.GetTokens()
	s.Require().Equal(valOldBalance, valNewBalance)

	// Get signing info for the validator
	valSignInfo, err := providerSlashingKeeper.GetValidatorSigningInfo(s.providerCtx(), providerConsAddr.ToSdkConsAddr())
	s.Require().NoError(err)

	// check that the validator's unjailing time is NOT updated on provider
	s.Require().Zero(valSignInfo.JailedUntil)

	// check that the validator is not jailed and still bonded on provider
	s.Require().False(stakingValAfter.Jailed)
	s.Require().Equal(stakingValAfter.Status, stakingtypes.Bonded)

	// check that validator was NOT tombstoned on provider
	s.Require().False(valSignInfo.Tombstoned)

	// check that slashing packet gets acknowledged successfully,
	// provider returns V1Result acks for double sign packets
	ack := channeltypes.NewResultAcknowledgement(ccv.V1Result)
	err = s.path.EndpointA.AcknowledgePacket(packet, ack.Acknowledgement())
	s.Require().NoError(err)
}

func (s *CCVTestSuite) TestSlashPacketAcknowledgement() {
	providerKeeper := s.providerApp.GetProviderKeeper()
	consumerKeeper := s.consumerApp.GetConsumerKeeper()

	s.SetupCCVChannel(s.path)
	s.SetupTransferChannel()

	// Mock a proper slash packet from consumer
	spd := keepertestutil.GetNewSlashPacketData()

	// We don't want truly randomized fields, infraction needs to be specified
	if spd.Infraction == stakingtypes.Infraction_INFRACTION_UNSPECIFIED {
		spd.Infraction = stakingtypes.Infraction_INFRACTION_DOUBLE_SIGN
	}
	cpd := ccv.NewConsumerPacketData(ccv.SlashPacket,
		&ccv.ConsumerPacketData_SlashPacketData{
			SlashPacketData: &spd,
		},
	)
	packet := s.newPacketFromConsumer(cpd.GetBytes(), // Consumer always sends v1 packet data
		1, s.path, clienttypes.Height{}, 0)

	// Map infraction height on provider so validation passes and provider returns valid ack result
	providerKeeper.SetValsetUpdateBlockHeight(s.providerCtx(), spd.ValsetUpdateId, 47923)

	ackResult, err := providerKeeper.OnRecvSlashPacket(s.providerCtx(), packet, spd)
	s.Require().NotNil(ackResult)
	s.Require().NoError(err)
	exportedAck := channeltypes.NewResultAcknowledgement(ackResult)

	// Unmarshal ack to struct that's compatible with consumer. IBC does this automatically
	ack := channeltypes.Acknowledgement{}
	err = channeltypes.SubModuleCdc.UnmarshalJSON(exportedAck.Acknowledgement(), &ack)
	s.Require().NoError(err)

	err = consumerKeeper.OnAcknowledgementPacket(s.consumerCtx(), packet, ack)
	s.Require().NoError(err)

	err = consumerKeeper.OnAcknowledgementPacket(s.consumerCtx(), packet, ccv.NewErrorAcknowledgementWithLog(s.consumerCtx(), fmt.Errorf("another error")))
	s.Require().Error(err)
}

// TestHandleSlashPacketDowntime tests the handling of a downtime related slash packet, with integration tests.
// Note that only downtime slash packets are processed by HandleSlashPacket.
func (suite *CCVTestSuite) TestHandleSlashPacketDowntime() {
	providerKeeper := suite.providerApp.GetProviderKeeper()
	providerSlashingKeeper := suite.providerApp.GetTestSlashingKeeper()
	providerStakingKeeper := suite.providerApp.GetTestStakingKeeper()

	tmVal := suite.providerChain.Vals.Validators[0]
	consAddr := sdk.ConsAddress(tmVal.Address)

	// check that validator bonded status
	validator, err := providerStakingKeeper.GetValidatorByConsAddr(suite.providerCtx(), consAddr)
	suite.Require().NoError(err)
	suite.Require().Equal(stakingtypes.Bonded, validator.GetStatus())

	// set init VSC id for chain0
	providerKeeper.SetInitChainHeight(suite.providerCtx(), suite.consumerChain.ChainID, uint64(suite.providerCtx().BlockHeight()))

	// set validator signing-info
	providerSlashingKeeper.SetValidatorSigningInfo(
		suite.providerCtx(),
		consAddr,
		slashingtypes.ValidatorSigningInfo{Address: consAddr.String()},
	)

	providerKeeper.HandleSlashPacket(suite.providerCtx(), suite.consumerChain.ChainID,
		*ccv.NewSlashPacketData(
			abci.Validator{Address: tmVal.Address, Power: 0},
			uint64(0),
			stakingtypes.Infraction_INFRACTION_DOWNTIME,
		),
	)

	// verify that validator is jailed in the staking and slashing modules' states
	suite.Require().True(providerStakingKeeper.IsValidatorJailed(suite.providerCtx(), consAddr))

	signingInfo, _ := providerSlashingKeeper.GetValidatorSigningInfo(suite.providerCtx(), consAddr)
	jailDuration, err := providerSlashingKeeper.DowntimeJailDuration(suite.providerCtx())
	suite.Require().NoError(err)
	suite.Require().Equal(suite.providerCtx().BlockTime().Add(jailDuration), signingInfo.JailedUntil)
}

// TestOnRecvSlashPacketErrors tests errors for the OnRecvSlashPacket method in an integration testing setting
func (suite *CCVTestSuite) TestOnRecvSlashPacketErrors() {
	providerKeeper := suite.providerApp.GetProviderKeeper()
	firstBundle := suite.getFirstBundle()

	suite.SetupAllCCVChannels()

	// sync contexts block height
	ctx := suite.providerCtx()

	// Expect panic if ccv channel is not established via dest channel of packet
	suite.Panics(func() {
		_, _ = providerKeeper.OnRecvSlashPacket(ctx, channeltypes.Packet{}, ccv.SlashPacketData{})
	})

	// Add correct channelID to packet. Now we will not panic anymore.
	packet := channeltypes.Packet{DestinationChannel: firstBundle.Path.EndpointB.ChannelID}
	suite.NotPanics(func() {
		_, _ = providerKeeper.OnRecvSlashPacket(ctx, packet, ccv.SlashPacketData{})
	})

	// Check Validate for SlashPacket data
	validAddress := ed25519.GenPrivKey().PubKey().Address()
	slashPacketData := ccv.NewSlashPacketData(
		abci.Validator{
			Address: validAddress,
			Power:   int64(1),
		}, uint64(0), stakingtypes.Infraction_INFRACTION_DOWNTIME,
	)

	// Expect an error if validator address is too long
	slashPacketData.Validator.Address = make([]byte, sdkaddress.MaxAddrLen+1)
	_, err := providerKeeper.OnRecvSlashPacket(ctx, packet, *slashPacketData)
	suite.Require().Error(err, "validating SlashPacket data should fail - invalid validator address")

	// Expect an error if validator power is zero
	slashPacketData.Validator.Address = validAddress
	slashPacketData.Validator.Power = 0
	_, err = providerKeeper.OnRecvSlashPacket(ctx, packet, *slashPacketData)
	suite.Require().Error(err, "validating SlashPacket data should fail - invalid validator power")

	// Expect an error if the infraction type is unspecified
	slashPacketData.Validator.Power = 1
	slashPacketData.Infraction = stakingtypes.Infraction_INFRACTION_UNSPECIFIED
	_, err = providerKeeper.OnRecvSlashPacket(ctx, packet, *slashPacketData)
	suite.Require().Error(err, "validating SlashPacket data should fail - invalid infraction type")

	// Restore slashPacketData to be valid
	slashPacketData.Infraction = stakingtypes.Infraction_INFRACTION_DOWNTIME

	// Check ValidateSlashPacket
	// Expect an error if a mapping of the infraction height cannot be found;
	// just set the vscID of the slash packet to the latest mapped vscID +1
	valsetUpdateBlockHeights := providerKeeper.GetAllValsetUpdateBlockHeights(ctx)
	latestMappedValsetUpdateId := valsetUpdateBlockHeights[len(valsetUpdateBlockHeights)-1].ValsetUpdateId
	slashPacketData.ValsetUpdateId = latestMappedValsetUpdateId + 1
	_, err = providerKeeper.OnRecvSlashPacket(ctx, packet, *slashPacketData)
	suite.Require().Error(err, "ValidateSlashPacket should fail - no infraction height mapping")

	// Restore slashPacketData to be valid
	slashPacketData.ValsetUpdateId = latestMappedValsetUpdateId

	// Expect no error if validator does not exist
	_, err = providerKeeper.OnRecvSlashPacket(ctx, packet, *slashPacketData)
	suite.Require().NoError(err, "no error expected")

	// Check expected behavior for handling SlashPackets for double signing infractions
	slashPacketData.Infraction = stakingtypes.Infraction_INFRACTION_DOUBLE_SIGN
	ackResult, err := providerKeeper.OnRecvSlashPacket(ctx, packet, *slashPacketData)
	suite.Require().NoError(err, "no error expected")
	suite.Require().Equal(ccv.V1Result, ackResult, "expected successful ack")

	// Check expected behavior for handling SlashPackets for downtime infractions
	slashPacketData.Infraction = stakingtypes.Infraction_INFRACTION_DOWNTIME

	// Expect packet to be handled if the validator didn't opt in
	ackResult, err = providerKeeper.OnRecvSlashPacket(ctx, packet, *slashPacketData)
	suite.Require().NoError(err, "no error expected")
	suite.Require().Equal(ccv.SlashPacketHandledResult, ackResult, "expected successful ack")

	providerKeeper.SetConsumerValidator(ctx, firstBundle.Chain.ChainID, providertypes.ConsumerValidator{
		ProviderConsAddr: validAddress,
	})

	// Expect the packet to bounce if the slash meter is negative
	providerKeeper.SetSlashMeter(ctx, math.NewInt(-1))
	ackResult, err = providerKeeper.OnRecvSlashPacket(ctx, packet, *slashPacketData)
	suite.Require().NoError(err, "no error expected")
	suite.Require().Equal(ccv.SlashPacketBouncedResult, ackResult, "expected successful ack")

	// Expect the packet to be handled if the slash meter is positive
	providerKeeper.SetSlashMeter(ctx, math.NewInt(0))
	ackResult, err = providerKeeper.OnRecvSlashPacket(ctx, packet, *slashPacketData)
	suite.Require().NoError(err, "no error expected")
	suite.Require().Equal(ccv.SlashPacketHandledResult, ackResult, "expected successful ack")
}

// TestValidatorDowntime tests if a slash packet is sent
// and if the outstanding slashing flag is switched
// when a validator has downtime on the slashing module
func (suite *CCVTestSuite) TestValidatorDowntime() {
	// initial setup
	suite.SetupCCVChannel(suite.path)
	suite.SendEmptyVSCPacket()

	consumerKeeper := suite.consumerApp.GetConsumerKeeper()
	consumerSlashingKeeper := suite.consumerApp.GetTestSlashingKeeper()
	consumerIBCKeeper := suite.consumerApp.GetIBCKeeper()

	// sync suite context after CCV channel is established
	ctx := suite.consumerCtx()

	channelID := suite.path.EndpointA.ChannelID

	// pick a cross-chain validator
	vals := consumerKeeper.GetAllCCValidator(ctx)
	consAddr := sdk.ConsAddress(vals[0].Address)

	// save next sequence before sending a slash packet
	seq, ok := consumerIBCKeeper.ChannelKeeper.GetNextSequenceSend(
		ctx, ccv.ConsumerPortID, channelID)
	suite.Require().True(ok)

	// Sign 100 blocks (default value for slashing.SignedBlocksWindow param).
	valPower := int64(1)
	height := int64(0)
	signedBlocksWindow, err := consumerSlashingKeeper.SignedBlocksWindow(ctx)
	suite.Require().NoError(err)
	for ; height < signedBlocksWindow; height++ {
		ctx = ctx.WithBlockHeight(height)
		consumerSlashingKeeper.HandleValidatorSignature(ctx, vals[0].Address, valPower, comet.BlockIDFlagCommit)
	}

	minSigned, err := consumerSlashingKeeper.MinSignedPerWindow(ctx)
	suite.Require().NoError(err)
	missedBlockThreshold := (2 * signedBlocksWindow) - minSigned
	ctx = suite.consumerCtx()

	// construct slash packet to be sent and get its commit
	packetData := ccv.NewSlashPacketData(
		abci.Validator{Address: vals[0].Address, Power: valPower},
		// get the VSC ID mapping the infraction height
		consumerKeeper.GetHeightValsetUpdateID(ctx, uint64(missedBlockThreshold-sdk.ValidatorUpdateDelay-1)),
		stakingtypes.Infraction_INFRACTION_DOWNTIME,
	)
	expCommit := suite.commitSlashPacket(ctx, *packetData)

	// Miss 50 blocks and expect a slash packet to be sent
	for ; height <= missedBlockThreshold; height++ {
		ctx = ctx.WithBlockHeight(height)
		consumerSlashingKeeper.HandleValidatorSignature(ctx, vals[0].Address, valPower, comet.BlockIDFlagAbsent)
	}

	ctx = suite.consumerCtx()

	// check validator signing info
	res, _ := consumerSlashingKeeper.GetValidatorSigningInfo(ctx, consAddr)
	// expect increased jail time
	jailDuration, err := consumerSlashingKeeper.DowntimeJailDuration(ctx)
	suite.Require().NoError(err)
	suite.Require().True(res.JailedUntil.Equal(ctx.BlockTime().Add(jailDuration)), "did not update validator jailed until signing info")
	// expect missed block counters reset
	suite.Require().Zero(res.MissedBlocksCounter, "did not reset validator missed block counter")
	suite.Require().Zero(res.IndexOffset)
	consumerSlashingKeeper.IterateMissedBlockBitmap(ctx, consAddr, func(_ int64, missed bool) bool {
		suite.Require().True(missed)
		return false
	})

	// check that slash packet is queued
	pendingPackets := consumerKeeper.GetPendingPackets(ctx)
	suite.Require().NotEmpty(pendingPackets, "pending packets empty")
	suite.Require().Len(pendingPackets, 1, "pending packets len should be 1 is %d", len(pendingPackets))

	// clear queue, commit packets
	suite.consumerApp.GetConsumerKeeper().SendPackets(ctx)

	// Check slash record is created
	slashRecord, found := suite.consumerApp.GetConsumerKeeper().GetSlashRecord(suite.consumerCtx())
	suite.Require().True(found, "slash record not found")
	suite.Require().True(slashRecord.WaitingOnReply)
	suite.Require().Equal(slashRecord.SendTime, suite.consumerCtx().BlockTime())

	// check queue is not cleared, since no ack has been received from provider
	pendingPackets = suite.consumerApp.GetConsumerKeeper().GetPendingPackets(ctx)
	suite.Require().Len(pendingPackets, 1, "pending packets len should be 1 is %d", len(pendingPackets))

	// verify that the slash packet was sent
	gotCommit := consumerIBCKeeper.ChannelKeeper.GetPacketCommitment(ctx, ccv.ConsumerPortID, channelID, seq)
	suite.Require().NotNil(gotCommit, "did not found slash packet commitment")
	suite.Require().EqualValues(expCommit, gotCommit, "invalid slash packet commitment")

	// verify that the slash packet was sent
	suite.Require().True(consumerKeeper.OutstandingDowntime(ctx, consAddr))

	// check that the outstanding slashing flag prevents the jailed validator to keep missing block
	for ; height < missedBlockThreshold+signedBlocksWindow; height++ {
		ctx = ctx.WithBlockHeight(height)
		consumerSlashingKeeper.HandleValidatorSignature(ctx, vals[0].Address, valPower, comet.BlockIDFlagAbsent)
	}

	res, _ = consumerSlashingKeeper.GetValidatorSigningInfo(ctx, consAddr)

	suite.Require().Zero(res.MissedBlocksCounter, "did not reset validator missed block counter")
	suite.Require().Zero(res.IndexOffset)
	consumerSlashingKeeper.IterateMissedBlockBitmap(ctx, consAddr, func(_ int64, missed bool) bool {
		suite.Require().True(missed, "did not reset validator missed block bit array")
		return false
	})
}

// TestValidatorDoubleSigning tests if a slash packet is sent
// when a double-signing evidence is handled by the evidence module
func (suite *CCVTestSuite) TestValidatorDoubleSigning() {
	// initial setup
	suite.SetupCCVChannel(suite.path)
	suite.SendEmptyVSCPacket()

	// sync suite context after CCV channel is established
	ctx := suite.consumerCtx()

	channelID := suite.path.EndpointA.ChannelID

	// create a validator pubkey and address
	// note that the validator won't necessarily be in valset to due the TM delay
	pubkey := ed25519.GenPrivKey().PubKey()
	consAddr := sdk.ConsAddress(pubkey.Address())

	// set an arbitrary infraction height
	infractionHeight := ctx.BlockHeight() - 1
	power := int64(100)

	// create evidence
	e := &evidencetypes.Equivocation{
		Height:           infractionHeight,
		Power:            power,
		Time:             time.Now().UTC(),
		ConsensusAddress: consAddr.String(),
	}

	// add validator signing-info to the store
	suite.consumerApp.GetTestSlashingKeeper().SetValidatorSigningInfo(ctx, consAddr, slashingtypes.ValidatorSigningInfo{
		Address:    consAddr.String(),
		Tombstoned: false,
	})

	// save next sequence before sending a slash packet
	seq, ok := suite.consumerApp.GetIBCKeeper().ChannelKeeper.GetNextSequenceSend(ctx, ccv.ConsumerPortID, channelID)
	suite.Require().True(ok)

	// construct slash packet data and get the expected commit hash
	packetData := ccv.NewSlashPacketData(
		abci.Validator{Address: consAddr.Bytes(), Power: power},
		// get VSC ID mapping to the infraction height with the TM delay subtracted
		suite.consumerApp.GetConsumerKeeper().GetHeightValsetUpdateID(ctx, uint64(infractionHeight-sdk.ValidatorUpdateDelay)),
		stakingtypes.Infraction_INFRACTION_DOUBLE_SIGN,
	)
	expCommit := suite.commitSlashPacket(ctx, *packetData)

	suite.consumerChain.NextBlock()
	// // expect to send slash packet when handling double-sign evidence
	// // NOTE: using IBCKeeper Authority as msg submitter (equal to gov module addr)
	addr, err := sdk.AccAddressFromBech32(suite.consumerApp.GetIBCKeeper().GetAuthority())
	suite.Require().NoError(err)
	evidenceMsg, err := evidencetypes.NewMsgSubmitEvidence(addr, e)
	suite.Require().NoError(err)
	suite.Require().NotEmpty(evidenceMsg)

	// this was previously done using suite.consumerApp.GetTestEvidenceKeeper().HandleEquivocationEvidence(ctx, e)
	// HandleEquivocationEvidence is not exposed in the evidencekeeper interface starting cosmos-sdk v0.50.x
	// suite.consumerApp.GetTestEvidenceKeeper().SubmitEvidence(ctx, e)
	handleEquivocationEvidence(ctx, suite.consumerApp, e)

	// check slash packet is queued
	pendingPackets := suite.consumerApp.GetConsumerKeeper().GetPendingPackets(ctx)
	suite.Require().NotEmpty(pendingPackets, "pending packets empty")
	suite.Require().Len(pendingPackets, 1, "pending packets len should be 1 is %d", len(pendingPackets))

	// clear queue, commit packets
	suite.consumerApp.GetConsumerKeeper().SendPackets(ctx)

	// Check slash record is created
	slashRecord, found := suite.consumerApp.GetConsumerKeeper().GetSlashRecord(suite.consumerCtx())
	suite.Require().True(found, "slash record not found")
	suite.Require().True(slashRecord.WaitingOnReply)
	suite.Require().Equal(slashRecord.SendTime, suite.consumerCtx().BlockTime())

	// check queue is not cleared, since no ack has been received from provider
	pendingPackets = suite.consumerApp.GetConsumerKeeper().GetPendingPackets(ctx)
	suite.Require().Len(pendingPackets, 1, "pending packets len should be 1 is %d", len(pendingPackets))

	// check slash packet is sent
	gotCommit := suite.consumerApp.GetIBCKeeper().ChannelKeeper.GetPacketCommitment(ctx, ccv.ConsumerPortID, channelID, seq)
	suite.NotNil(gotCommit)

	suite.Require().EqualValues(expCommit, gotCommit)
}

// TestQueueAndSendSlashPacket tests the integration of QueueSlashPacket with SendPackets.
// In normal operation slash packets are queued in BeginBlock and sent in EndBlock.
func (suite *CCVTestSuite) TestQueueAndSendSlashPacket() {
	suite.SetupCCVChannel(suite.path)

	consumerKeeper := suite.consumerApp.GetConsumerKeeper()
	consumerIBCKeeper := suite.consumerApp.GetIBCKeeper()

	ctx := suite.consumerChain.GetContext()
	channelID := suite.path.EndpointA.ChannelID

	// check that CCV channel isn't established
	_, ok := consumerKeeper.GetProviderChannel(ctx)
	suite.Require().False(ok)

	// expect to store 4 slash requests for downtime
	// and 4 slash request for double-signing
	type slashedVal struct {
		validator  abci.Validator
		infraction stakingtypes.Infraction
	}
	slashedVals := []slashedVal{}

	infraction := stakingtypes.Infraction_INFRACTION_DOWNTIME
	for j := 0; j < 2; j++ {
		for i := 0; i < 4; i++ {
			addr := ed25519.GenPrivKey().PubKey().Address()
			val := abci.Validator{
				Address: addr,
				Power:   int64(1),
			}
			consumerKeeper.QueueSlashPacket(ctx, val, 0, infraction)
			slashedVals = append(slashedVals, slashedVal{validator: val, infraction: infraction})
		}
		infraction = stakingtypes.Infraction_INFRACTION_DOUBLE_SIGN
	}

	// expect to store a duplicate for each slash request
	// in order to test the outstanding downtime logic
	for _, sv := range slashedVals {
		consumerKeeper.QueueSlashPacket(ctx, sv.validator, 0, sv.infraction)
	}

	// verify that all requests are stored except for
	// the downtime slash request duplicates
	dataPackets := consumerKeeper.GetPendingPackets(ctx)
	suite.Require().NotEmpty(dataPackets)
	suite.Require().Len(dataPackets, 12)

	// save consumer next sequence
	seq, _ := consumerIBCKeeper.ChannelKeeper.GetNextSequenceSend(ctx, ccv.ConsumerPortID, channelID)

	// establish ccv channel by sending an empty VSC packet to consumer endpoint
	suite.SendEmptyVSCPacket()

	// check that each pending data packet is sent once, as long as the prev slash packet was relayed/acked.
	// Note that consumer throttling blocks packet sending until a slash packet is successfully acked by the provider.
	for i := 0; i < 12; i++ {
		commit := consumerIBCKeeper.ChannelKeeper.GetPacketCommitment(ctx, ccv.ConsumerPortID, channelID, seq+uint64(i))
		suite.Require().NotNil(commit)
		relayAllCommittedPackets(suite, suite.consumerChain, suite.path, ccv.ConsumerPortID, channelID, 1)
	}

	// check that outstanding downtime flags
	// are all set to true for validators slashed for downtime requests
	for i := 0; i < 4; i++ {
		consAddr := sdk.ConsAddress(slashedVals[i].validator.Address)
		suite.Require().True(consumerKeeper.OutstandingDowntime(ctx, consAddr))
	}

	// SendPackets method should have already been called during
	// endblockers in relayAllCommittedPackets above

	// check that pending data packets got cleared
	dataPackets = consumerKeeper.GetPendingPackets(ctx)
	suite.Require().Empty(dataPackets)
	suite.Require().Len(dataPackets, 0)
}

// TestCISBeforeCCVEstablished tests that the consumer chain doesn't panic or
// have any undesired behavior when a slash packet is queued before the CCV channel is established.
// Then once the CCV channel is established, the slash packet should be sent soon after.
func (suite *CCVTestSuite) TestCISBeforeCCVEstablished() {
	consumerKeeper := suite.consumerApp.GetConsumerKeeper()

	// Check pending packets is empty
	pendingPackets := consumerKeeper.GetPendingPackets(suite.consumerCtx())
	suite.Require().Len(pendingPackets, 0)

	// No slash record found (no slash sent)
	_, found := consumerKeeper.GetSlashRecord(suite.consumerCtx())
	suite.Require().False(found)

	consumerKeeper.SlashWithInfractionReason(suite.consumerCtx(), []byte{0x01, 0x02, 0x3},
		66, 4324, math.LegacyMustNewDecFromStr("0.05"), stakingtypes.Infraction_INFRACTION_DOWNTIME)

	// Check slash packet was queued
	pendingPackets = consumerKeeper.GetPendingPackets(suite.consumerCtx())
	suite.Require().Len(pendingPackets, 1)

	// but slash packet is not yet sent
	_, found = consumerKeeper.GetSlashRecord(suite.consumerCtx())
	suite.Require().False(found)

	// Pass 5 blocks, confirming the consumer doesn't panic
	for i := 0; i < 5; i++ {
		suite.consumerChain.NextBlock()
	}

	// Check packet is still queued
	pendingPackets = consumerKeeper.GetPendingPackets(suite.consumerCtx())
	suite.Require().Len(pendingPackets, 1)

	// establish ccv channel
	suite.SetupCCVChannel(suite.path)
	suite.SendEmptyVSCPacket()

	// Pass one more block, and confirm the packet is sent now that ccv channel is established
	suite.consumerChain.NextBlock()

	// Slash record should now be found (slash sent)
	_, found = consumerKeeper.GetSlashRecord(suite.consumerCtx())
	suite.Require().True(found)
}

// copy of the function from slashing/keeper.go
// in cosmos-sdk v0.50.x the function HandleEquivocationEvidence is not exposed (it was exposed for versions <= v0.47.x)
// https://github.com/cosmos/cosmos-sdk/blob/v0.50.4/x/evidence/keeper/infraction.go#L27
func handleEquivocationEvidence(ctx context.Context, k integration.ConsumerApp, evidence *types.Equivocation) error {
	sdkCtx := sdk.UnwrapSDKContext(ctx)
	slashingKeeper := k.GetTestSlashingKeeper().(slashingkeeper.Keeper)
	evidenceKeeper := k.GetTestEvidenceKeeper()
	consAddr := evidence.GetConsensusAddress(k.GetConsumerKeeper().ConsensusAddressCodec())

	validator, err := k.GetConsumerKeeper().ValidatorByConsAddr(ctx, consAddr)
	if err != nil {
		return err
	}
	if validator == nil || validator.IsUnbonded() {
		return nil
	}

	if len(validator.GetOperator()) != 0 {
		if _, err := slashingKeeper.GetPubkey(ctx, consAddr.Bytes()); err != nil {
			return nil
		}
	}

	// calculate the age of the evidence
	infractionHeight := evidence.GetHeight()
	infractionTime := evidence.GetTime()
	ageDuration := sdkCtx.BlockHeader().Time.Sub(infractionTime)
	ageBlocks := sdkCtx.BlockHeader().Height - infractionHeight

	// Reject evidence if the double-sign is too old. Evidence is considered stale
	// if the difference in time and number of blocks is greater than the allowed
	// parameters defined.
	cp := sdkCtx.ConsensusParams()
	if cp.Evidence != nil {
		if ageDuration > cp.Evidence.MaxAgeDuration && ageBlocks > cp.Evidence.MaxAgeNumBlocks {
			return nil
		}
	}

	if ok := slashingKeeper.HasValidatorSigningInfo(ctx, consAddr); !ok {
		panic(fmt.Sprintf("expected signing info for validator %s but not found", consAddr))
	}

	// ignore if the validator is already tombstoned
	if slashingKeeper.IsTombstoned(ctx, consAddr) {
		return nil
	}

	distributionHeight := infractionHeight - sdk.ValidatorUpdateDelay
	slashFractionDoubleSign, err := slashingKeeper.SlashFractionDoubleSign(ctx)
	if err != nil {
		return err
	}

	err = slashingKeeper.SlashWithInfractionReason(
		ctx,
		consAddr,
		slashFractionDoubleSign,
		evidence.GetValidatorPower(), distributionHeight,
		stakingtypes.Infraction_INFRACTION_DOUBLE_SIGN,
	)
	if err != nil {
		return err
	}

	// Jail the validator if not already jailed. This will begin unbonding the
	// validator if not already unbonding (tombstoned).
	if !validator.IsJailed() {
		err = slashingKeeper.Jail(ctx, consAddr)
		if err != nil {
			return err
		}
	}

	err = slashingKeeper.JailUntil(ctx, consAddr, types.DoubleSignJailEndTime)
	if err != nil {
		return err
	}

	err = slashingKeeper.Tombstone(ctx, consAddr)
	if err != nil {
		return err
	}
	return evidenceKeeper.Evidences.Set(ctx, evidence.Hash(), evidence)
}<|MERGE_RESOLUTION|>--- conflicted
+++ resolved
@@ -103,21 +103,7 @@
 	s.Require().NoError(err)
 	s.Require().Equal(heightBefore+2, heightAfter)
 
-<<<<<<< HEAD
 	// We've now advanced two blocks.
-=======
-	// this call was added starging cosmos-sdk v0.50.x
-	s.nextEpoch()
-
-	// VSC packets should have been sent from provider during block N to each consumer
-	expectedSentValsetUpdateId := valsetUpdateIdN
-	for _, bundle := range s.consumerBundles {
-		_, found := providerKeeper.GetVscSendTimestamp(s.providerCtx(),
-			bundle.Chain.ChainID, expectedSentValsetUpdateId)
-		s.Require().True(found)
-	}
-
->>>>>>> c453e202
 	s.nextEpoch()
 
 	// Confirm the valset update Id was incremented twice on provider,
