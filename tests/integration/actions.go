--- conflicted
+++ resolved
@@ -1030,11 +1030,7 @@
 }
 
 // Sets validator downtime by setting the virtual ethernet interface of a node to "up" or "down"
-<<<<<<< HEAD
-func (tr TestRun) setValidatorDowntime(chain chainID, validator validatorID, down bool, verbose bool) {
-=======
 func (tr TestRun) setValidatorDowntime(chain chainID, validator validatorID, down, verbose bool) {
->>>>>>> 39fa788e
 	var lastArg string
 	if down {
 		lastArg = "down"
@@ -1182,11 +1178,7 @@
 	//#nosec G204 -- Bypass linter warning for spawning subprocess with cmd arguments.
 	bz, err := exec.Command("docker", "exec", tr.containerConfig.instanceName, "/bin/bash",
 		"/testnet-scripts/cause-doublesign.sh", chainConfig.binaryName, string(action.validator),
-<<<<<<< HEAD
-		string(chainConfig.chainId), chainConfig.ipPrefix).CombinedOutput()
-=======
 		string(chainConfig.chainID), chainConfig.ipPrefix).CombinedOutput()
->>>>>>> 39fa788e
 	if err != nil {
 		log.Fatal(err, "\n", string(bz))
 	}
