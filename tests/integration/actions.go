package main

import (
	"bufio"
	"encoding/json"
	"fmt"
	"log"
	"os/exec"
	"strconv"
	"strings"
	"sync"
	"time"

	evidencetypes "github.com/cosmos/cosmos-sdk/x/evidence/types"
	clienttypes "github.com/cosmos/ibc-go/v4/modules/core/02-client/types"
	consumertypes "github.com/cosmos/interchain-security/x/ccv/consumer/types"

	"github.com/cosmos/interchain-security/x/ccv/provider/client"
	"github.com/cosmos/interchain-security/x/ccv/provider/types"
	"github.com/tidwall/gjson"
)

type SendTokensAction struct {
	chain  chainID
	from   validatorID
	to     validatorID
	amount uint
}

func (tr TestRun) sendTokens(
	action SendTokensAction,
	verbose bool,
) {
	binaryName := tr.chainConfigs[action.chain].binaryName
	//#nosec G204 -- Bypass linter warning for spawning subprocess with cmd arguments.
	cmd := exec.Command("docker", "exec", tr.containerConfig.instanceName, binaryName,

		"tx", "bank", "send",
		tr.validatorConfigs[action.from].delAddress,
		tr.validatorConfigs[action.to].delAddress,
		fmt.Sprint(action.amount)+`stake`,

		`--chain-id`, string(tr.chainConfigs[action.chain].chainId),
		`--home`, tr.getValidatorHome(action.chain, action.from),
		`--node`, tr.getValidatorNode(action.chain, action.from),
		`--keyring-backend`, `test`,
		`-b`, `block`,
		`-y`,
	)
	if verbose {
		fmt.Println("sendTokens cmd:", cmd.String())
	}
	bz, err := cmd.CombinedOutput()
	if err != nil {
		log.Fatal(err, "\n", string(bz))
	}
}

type StartChainAction struct {
	chain      chainID
	validators []StartChainValidator
	// Genesis changes specific to this action, appended to genesis changes defined in chain config
	genesisChanges string
	skipGentx      bool
}

type StartChainValidator struct {
	id         validatorID
	allocation uint
	stake      uint
}

func (tr TestRun) startChain(
	action StartChainAction,
	verbose bool,
) {
	chainConfig := tr.chainConfigs[action.chain]
	type jsonValAttrs struct {
		Mnemonic         string `json:"mnemonic"`
		Allocation       string `json:"allocation"`
		Stake            string `json:"stake"`
		ValId            string `json:"val_id"`
		PrivValidatorKey string `json:"priv_validator_key"`
		NodeKey          string `json:"node_key"`
		IpSuffix         string `json:"ip_suffix"`

		ConsumerMnemonic         string `json:"consumer_mnemonic"`
		ConsumerPrivValidatorKey string `json:"consumer_priv_validator_key"`
		StartWithConsumerKey     bool   `json:"start_with_consumer_key"`
	}

	var validators []jsonValAttrs
	for _, val := range action.validators {
		validators = append(validators, jsonValAttrs{
			Mnemonic:         tr.validatorConfigs[val.id].mnemonic,
			NodeKey:          tr.validatorConfigs[val.id].nodeKey,
			ValId:            fmt.Sprint(val.id),
			PrivValidatorKey: tr.validatorConfigs[val.id].privValidatorKey,
			Allocation:       fmt.Sprint(val.allocation) + "stake",
			Stake:            fmt.Sprint(val.stake) + "stake",
			IpSuffix:         tr.validatorConfigs[val.id].ipSuffix,

			ConsumerMnemonic:         tr.validatorConfigs[val.id].consumerMnemonic,
			ConsumerPrivValidatorKey: tr.validatorConfigs[val.id].consumerPrivValidatorKey,
			// if true node will be started with consumer key for each consumer chain
			StartWithConsumerKey: tr.validatorConfigs[val.id].useConsumerKey,
		})
	}

	vals, err := json.Marshal(validators)
	if err != nil {
		log.Fatal(err)
	}

	// Concat genesis changes defined in chain config, with any custom genesis changes for this chain instantiation
	var genesisChanges string
	if action.genesisChanges != "" {
		genesisChanges = chainConfig.genesisChanges + " | " + action.genesisChanges
	} else {
		genesisChanges = chainConfig.genesisChanges
	}

	//#nosec G204 -- Bypass linter warning for spawning subprocess with cmd arguments.
	cmd := exec.Command("docker", "exec", tr.containerConfig.instanceName, "/bin/bash",
		"/testnet-scripts/start-chain.sh", chainConfig.binaryName, string(vals),
		string(chainConfig.chainId), chainConfig.ipPrefix, genesisChanges,
		fmt.Sprint(action.skipGentx),
		// override config/config.toml for each node on chain
		// usually timeout_commit and peer_gossip_sleep_duration are changed to vary the test run duration
		// lower timeout_commit means the blocks are produced faster making the test run shorter
		// with short timeout_commit (eg. timeout_commit = 1s) some nodes may miss blocks causing the test run to fail
		tr.tendermintConfigOverride,
	)

	cmdReader, err := cmd.StdoutPipe()
	if err != nil {
		log.Fatal(err)
	}
	cmd.Stderr = cmd.Stdout

	if err := cmd.Start(); err != nil {
		log.Fatal(err)
	}

	scanner := bufio.NewScanner(cmdReader)

	for scanner.Scan() {
		out := scanner.Text()
		if verbose {
			fmt.Println("startChain: " + out)
		}
		if out == "done!!!!!!!!" {
			break
		}
	}
	if err := scanner.Err(); err != nil {
		log.Fatal(err)
	}

	tr.addChainToRelayer(addChainToRelayerAction{
		chain:     action.chain,
		validator: action.validators[0].id,
	}, verbose)
}

type submitTextProposalAction struct {
	chain       chainID
	from        validatorID
	deposit     uint
	propType    string
	title       string
	description string
}

func (tr TestRun) submitTextProposal(
	action submitTextProposalAction,
	verbose bool,
) {
	//#nosec G204 -- Bypass linter warning for spawning subprocess with cmd arguments.
	bz, err := exec.Command("docker", "exec", tr.containerConfig.instanceName, tr.chainConfigs[action.chain].binaryName,

		"tx", "gov", "submit-proposal",
		`--title`, action.title,
		`--description`, action.description,
		`--type`, action.propType,
		`--deposit`, fmt.Sprint(action.deposit)+`stake`,

		`--from`, `validator`+fmt.Sprint(action.from),
		`--chain-id`, string(tr.chainConfigs[action.chain].chainId),
		`--home`, tr.getValidatorHome(action.chain, action.from),
		`--node`, tr.getValidatorNode(action.chain, action.from),
		`--keyring-backend`, `test`,
		`-b`, `block`,
		`-y`,
	).CombinedOutput()
	if err != nil {
		log.Fatal(err, "\n", string(bz))
	}
}

type submitConsumerAdditionProposalAction struct {
	chain         chainID
	from          validatorID
	deposit       uint
	consumerChain chainID
	spawnTime     uint
	initialHeight clienttypes.Height
}

func (tr TestRun) submitConsumerAdditionProposal(
	action submitConsumerAdditionProposalAction,
	verbose bool,
) {
	spawnTime := tr.containerConfig.now.Add(time.Duration(action.spawnTime) * time.Millisecond)
	params := consumertypes.DefaultParams()
	prop := client.ConsumerAdditionProposalJSON{
		Title:                             "Propose the addition of a new chain",
		Description:                       "Gonna be a great chain",
		ChainId:                           string(tr.chainConfigs[action.consumerChain].chainId),
		InitialHeight:                     action.initialHeight,
		GenesisHash:                       []byte("gen_hash"),
		BinaryHash:                        []byte("bin_hash"),
		SpawnTime:                         spawnTime,
		ConsumerRedistributionFraction:    params.ConsumerRedistributionFraction,
		BlocksPerDistributionTransmission: params.BlocksPerDistributionTransmission,
		HistoricalEntries:                 params.HistoricalEntries,
		CcvTimeoutPeriod:                  params.CcvTimeoutPeriod,
		TransferTimeoutPeriod:             params.TransferTimeoutPeriod,
		UnbondingPeriod:                   params.UnbondingPeriod,
		Deposit:                           fmt.Sprint(action.deposit) + `stake`,
	}

	bz, err := json.Marshal(prop)
	if err != nil {
		log.Fatal(err)
	}

	jsonStr := string(bz)
	if strings.Contains(jsonStr, "'") {
		log.Fatal("prop json contains single quote")
	}

	//#nosec G204 -- Bypass linter warning for spawning subprocess with cmd arguments.
	bz, err = exec.Command("docker", "exec", tr.containerConfig.instanceName,
		"/bin/bash", "-c", fmt.Sprintf(`echo '%s' > %s`, jsonStr, "/temp-proposal.json")).CombinedOutput()

	if err != nil {
		log.Fatal(err, "\n", string(bz))
	}

	//#nosec G204 -- Bypass linter warning for spawning subprocess with cmd arguments.
	bz, err = exec.Command("docker", "exec", tr.containerConfig.instanceName, tr.chainConfigs[action.chain].binaryName,

		"tx", "gov", "submit-proposal", "consumer-addition",
		"/temp-proposal.json",

		`--from`, `validator`+fmt.Sprint(action.from),
		`--chain-id`, string(tr.chainConfigs[action.chain].chainId),
		`--home`, tr.getValidatorHome(action.chain, action.from),
		`--gas`, `900000`,
		`--node`, tr.getValidatorNode(action.chain, action.from),
		`--keyring-backend`, `test`,
		`-b`, `block`,
		`-y`,
	).CombinedOutput()

	if err != nil {
		log.Fatal(err, "\n", string(bz))
	}
}

type submitConsumerRemovalProposalAction struct {
	chain          chainID
	from           validatorID
	deposit        uint
	consumerChain  chainID
	stopTimeOffset time.Duration // offset from time.Now()
}

func (tr TestRun) submitConsumerRemovalProposal(
	action submitConsumerRemovalProposalAction,
	verbose bool,
) {
	stopTime := tr.containerConfig.now.Add(action.stopTimeOffset)
	prop := client.ConsumerRemovalProposalJSON{
		Title:       fmt.Sprintf("Stop the %v chain", action.consumerChain),
		Description: "It was a great chain",
		ChainId:     string(tr.chainConfigs[action.consumerChain].chainId),
		StopTime:    stopTime,
		Deposit:     fmt.Sprint(action.deposit) + `stake`,
	}

	bz, err := json.Marshal(prop)
	if err != nil {
		log.Fatal(err)
	}

	jsonStr := string(bz)
	if strings.Contains(jsonStr, "'") {
		log.Fatal("prop json contains single quote")
	}

	//#nosec G204 -- Bypass linter warning for spawning subprocess with cmd arguments.
	bz, err = exec.Command("docker", "exec", tr.containerConfig.instanceName,
		"/bin/bash", "-c", fmt.Sprintf(`echo '%s' > %s`, jsonStr, "/temp-proposal.json")).CombinedOutput()

	if err != nil {
		log.Fatal(err, "\n", string(bz))
	}

	//#nosec G204 -- Bypass linter warning for spawning subprocess with cmd arguments.
	bz, err = exec.Command("docker", "exec", tr.containerConfig.instanceName, tr.chainConfigs[action.chain].binaryName,

		"tx", "gov", "submit-proposal", "consumer-removal",
		"/temp-proposal.json",

		`--from`, `validator`+fmt.Sprint(action.from),
		`--chain-id`, string(tr.chainConfigs[action.chain].chainId),
		`--home`, tr.getValidatorHome(action.chain, action.from),
		`--node`, tr.getValidatorNode(action.chain, action.from),
		`--keyring-backend`, `test`,
		`-b`, `block`,
		`-y`,
	).CombinedOutput()

	if err != nil {
		log.Fatal(err, "\n", string(bz))
	}
}

type submitParamChangeProposalAction struct {
	chain    chainID
	from     validatorID
	deposit  uint
	subspace string
	key      string
	value    interface{}
}

type paramChangeProposalJSON struct {
	Title       string            `json:"title"`
	Description string            `json:"description"`
	Changes     []paramChangeJSON `json:"changes"`
	Deposit     string            `json:"deposit"`
}

type paramChangeJSON struct {
	Subspace string      `json:"subspace"`
	Key      string      `json:"key"`
	Value    interface{} `json:"value"`
}

func (tr TestRun) submitParamChangeProposal(
	action submitParamChangeProposalAction,
	verbose bool,
) {
	prop := paramChangeProposalJSON{
		Title:       "Param change",
		Description: "Changing module params",
		Changes:     []paramChangeJSON{{Subspace: action.subspace, Key: action.key, Value: action.value}},
		Deposit:     fmt.Sprint(action.deposit) + `stake`,
	}

	bz, err := json.Marshal(prop)
	if err != nil {
		log.Fatal(err)
	}

	jsonStr := string(bz)
	if strings.Contains(jsonStr, "'") {
		log.Fatal("prop json contains single quote")
	}

	//#nosec G204 -- Bypass linter warning for spawning subprocess with cmd arguments.
	bz, err = exec.Command("docker", "exec", tr.containerConfig.instanceName,
		"/bin/bash", "-c", fmt.Sprintf(`echo '%s' > %s`, jsonStr, "/params-proposal.json")).CombinedOutput()

	if err != nil {
		log.Fatal(err, "\n", string(bz))
	}

	//#nosec G204 -- Bypass linter warning for spawning subprocess with cmd arguments.
	bz, err = exec.Command("docker", "exec", tr.containerConfig.instanceName, tr.chainConfigs[action.chain].binaryName,

		"tx", "gov", "submit-proposal", "param-change",
		"/params-proposal.json",

		`--from`, `validator`+fmt.Sprint(action.from),
		`--chain-id`, string(tr.chainConfigs[action.chain].chainId),
		`--home`, tr.getValidatorHome(action.chain, action.from),
		`--node`, tr.getValidatorNode(action.chain, action.from),
		`--gas`, "900000",
		`--keyring-backend`, `test`,
		`-b`, `block`,
		`-y`,
	).CombinedOutput()

	if err != nil {
		log.Fatal(err, "\n", string(bz))
	}
}

type submitEquivocationProposalAction struct {
	chain     chainID
	height    int64
	time      time.Time
	power     int64
	validator validatorID
	deposit   uint
	from      validatorID
}

func (tr TestRun) submitEquivocationProposal(action submitEquivocationProposalAction, verbose bool) {
	val := tr.validatorConfigs[action.validator]
	providerChain := tr.chainConfigs[chainID("provi")]

	prop := client.EquivocationProposalJSON{
		EquivocationProposal: types.EquivocationProposal{
			Title:       "Validator equivocation!",
			Description: fmt.Sprintf("Validator: %s has committed an equivocation infraction on chainID: %s", action.validator, action.chain),
			Equivocations: []*evidencetypes.Equivocation{
				{
					Height:           action.height,
					Time:             action.time,
					Power:            action.power,
					ConsensusAddress: val.valconsAddress,
				},
			},
		},
		Deposit: fmt.Sprint(action.deposit) + `stake`,
	}

	bz, err := json.Marshal(prop)
	if err != nil {
		log.Fatal(err)
	}

	jsonStr := string(bz)
	if strings.Contains(jsonStr, "'") {
		log.Fatal("prop json contains single quote")
	}

	//#nosec G204 -- Bypass linter warning for spawning subprocess with cmd arguments.
	bz, err = exec.Command("docker", "exec", tr.containerConfig.instanceName,
		"/bin/bash", "-c", fmt.Sprintf(`echo '%s' > %s`, jsonStr, "/equivocation-proposal.json")).CombinedOutput()

	if err != nil {
		log.Fatal(err, "\n", string(bz))
	}

	//#nosec G204 -- Bypass linter warning for spawning subprocess with cmd arguments.
	bz, err = exec.Command("docker", "exec", tr.containerConfig.instanceName, providerChain.binaryName,

		"tx", "gov", "submit-proposal", "equivocation",
		"/equivocation-proposal.json",

		`--from`, `validator`+fmt.Sprint(action.from),
		`--chain-id`, string(providerChain.chainId),
		`--home`, tr.getValidatorHome(providerChain.chainId, action.from),
		`--node`, tr.getValidatorNode(providerChain.chainId, action.from),
		`--gas`, "9000000",
		`--keyring-backend`, `test`,
		`-b`, `block`,
		`-y`,
	).CombinedOutput()

	if err != nil {
		log.Fatal(err, "\n", string(bz))
	}
}

type voteGovProposalAction struct {
	chain      chainID
	from       []validatorID
	vote       []string
	propNumber uint
}

func (tr TestRun) voteGovProposal(
	action voteGovProposalAction,
	verbose bool,
) {
	var wg sync.WaitGroup
	for i, val := range action.from {
		wg.Add(1)
		vote := action.vote[i]
		go func(val validatorID, vote string) {
			defer wg.Done()
			//#nosec G204 -- Bypass linter warning for spawning subprocess with cmd arguments.
			bz, err := exec.Command("docker", "exec", tr.containerConfig.instanceName, tr.chainConfigs[action.chain].binaryName,

				"tx", "gov", "vote",
				fmt.Sprint(action.propNumber), vote,

				`--from`, `validator`+fmt.Sprint(val),
				`--chain-id`, string(tr.chainConfigs[action.chain].chainId),
				`--home`, tr.getValidatorHome(action.chain, val),
				`--node`, tr.getValidatorNode(action.chain, val),
				`--keyring-backend`, `test`,
				`--gas`, "900000",
				`-b`, `block`,
				`-y`,
			).CombinedOutput()
			if err != nil {
				log.Fatal(err, "\n", string(bz))
			}
		}(val, vote)
	}

	wg.Wait()
	time.Sleep(time.Duration(tr.chainConfigs[action.chain].votingWaitTime) * time.Second)
}

type startConsumerChainAction struct {
	consumerChain chainID
	providerChain chainID
	validators    []StartChainValidator
}

func (tr TestRun) startConsumerChain(
	action startConsumerChainAction,
	verbose bool,
) {
	//#nosec G204 -- Bypass linter warning for spawning subprocess with cmd arguments.
	cmd := exec.Command("docker", "exec", tr.containerConfig.instanceName, tr.chainConfigs[action.providerChain].binaryName,

		"query", "provider", "consumer-genesis",
		string(tr.chainConfigs[action.consumerChain].chainId),

		`--node`, tr.getQueryNode(action.providerChain),
		`-o`, `json`,
	)

	if verbose {
		log.Println("startConsumerChain cmd: ", cmd.String())
	}

	bz, err := cmd.CombinedOutput()
	if err != nil {
		log.Fatal(err, "\n", string(bz))
	}

	consumerGenesis := ".app_state.ccvconsumer = " + string(bz)
	consumerGenesisChanges := tr.chainConfigs[action.consumerChain].genesisChanges
	if consumerGenesisChanges != "" {
		consumerGenesis = consumerGenesis + " | " + consumerGenesisChanges
	}

	tr.startChain(StartChainAction{
		chain:          action.consumerChain,
		validators:     action.validators,
		genesisChanges: consumerGenesis,
		skipGentx:      true,
	}, verbose)
}

type addChainToRelayerAction struct {
	chain     chainID
	validator validatorID
}

const hermesChainConfigTemplate = `

[[chains]]
account_prefix = "cosmos"
clock_drift = "5s"
gas_multiplier = 1.1
grpc_addr = "%s"
id = "%s"
key_name = "%s"
max_gas = 20000000
rpc_addr = "%s"
rpc_timeout = "10s"
store_prefix = "ibc"
trusting_period = "14days"
websocket_addr = "%s"

[chains.gas_price]
	denom = "stake"
	price = 0.00

[chains.trust_threshold]
	denominator = "3"
	numerator = "1"
`

func (tr TestRun) addChainToRelayer(
	action addChainToRelayerAction,
	verbose bool,
) {
	queryNodeIP := tr.getQueryNodeIP(action.chain)
	chainId := tr.chainConfigs[action.chain].chainId
	keyName := "query"
	rpcAddr := "http://" + queryNodeIP + ":26658"
	grpcAddr := "tcp://" + queryNodeIP + ":9091"
	wsAddr := "ws://" + queryNodeIP + ":26657/websocket"

	chainConfig := fmt.Sprintf(hermesChainConfigTemplate,
		grpcAddr,
		chainId,
		keyName,
		rpcAddr,
		wsAddr,
	)

	bashCommand := fmt.Sprintf(`echo '%s' >> %s`, chainConfig, "/root/.hermes/config.toml")

	//#nosec G204 -- Bypass linter warning for spawning subprocess with cmd arguments.
	bz, err := exec.Command("docker", "exec", tr.containerConfig.instanceName, "bash", "-c",
		bashCommand,
	).CombinedOutput()
	if err != nil {
		log.Fatal(err, "\n", string(bz))
	}

	// Save mnemonic to file within container
	saveMnemonicCommand := fmt.Sprintf(`echo '%s' > %s`, tr.validatorConfigs[action.validator].mnemonic, "/root/.hermes/mnemonic.txt")
	//#nosec G204 -- Bypass linter warning for spawning subprocess with cmd arguments.
	bz, err = exec.Command("docker", "exec", tr.containerConfig.instanceName, "bash", "-c",
		saveMnemonicCommand,
	).CombinedOutput()
	if err != nil {
		log.Fatal(err, "\n", string(bz))
	}

	//#nosec G204 -- Bypass linter warning for spawning subprocess with cmd arguments.
	bz, err = exec.Command("docker", "exec", tr.containerConfig.instanceName, "hermes",
		"keys", "add",
		"--chain", string(tr.chainConfigs[action.chain].chainId),
		"--mnemonic-file", "/root/.hermes/mnemonic.txt",
	).CombinedOutput()

	if err != nil {
		log.Fatal(err, "\n", string(bz))
	}
}

type addIbcConnectionAction struct {
	chainA  chainID
	chainB  chainID
	clientA uint
	clientB uint
}

func (tr TestRun) addIbcConnection(
	action addIbcConnectionAction,
	verbose bool,
) {
	//#nosec G204 -- Bypass linter warning for spawning subprocess with cmd arguments.
	cmd := exec.Command("docker", "exec", tr.containerConfig.instanceName, "hermes",
		"create", "connection",
		"--a-chain", string(tr.chainConfigs[action.chainA].chainId),
		"--a-client", "07-tendermint-"+fmt.Sprint(action.clientA),
		"--b-client", "07-tendermint-"+fmt.Sprint(action.clientB),
	)

	cmdReader, err := cmd.StdoutPipe()
	if err != nil {
		log.Fatal(err)
	}
	cmd.Stderr = cmd.Stdout

	if err := cmd.Start(); err != nil {
		log.Fatal(err)
	}

	scanner := bufio.NewScanner(cmdReader)

	for scanner.Scan() {
		out := scanner.Text()
		if verbose {
			fmt.Println("addIbcConnection: " + out)
		}
		if out == "done!!!!!!!!" {
			break
		}
	}
	if err := scanner.Err(); err != nil {
		log.Fatal(err)
	}
}

type addIbcChannelAction struct {
	chainA      chainID
	chainB      chainID
	connectionA uint
	portA       string
	portB       string
	order       string
}

func (tr TestRun) addIbcChannel(
	action addIbcChannelAction,
	verbose bool,
) {
	//#nosec G204 -- Bypass linter warning for spawning subprocess with cmd arguments.
	cmd := exec.Command("docker", "exec", tr.containerConfig.instanceName, "hermes",
		"create", "channel",
		"--a-chain", string(tr.chainConfigs[action.chainA].chainId),
		"--a-connection", "connection-"+fmt.Sprint(action.connectionA),
		"--a-port", action.portA,
		"--b-port", action.portB,
		"--channel-version", tr.containerConfig.ccvVersion,
		"--order", action.order,
	)

	if verbose {
		fmt.Println("addIbcChannel cmd:", cmd.String())
	}

	cmdReader, err := cmd.StdoutPipe()
	if err != nil {
		log.Fatal(err)
	}
	cmd.Stderr = cmd.Stdout

	if err := cmd.Start(); err != nil {
		log.Fatal(err)
	}

	scanner := bufio.NewScanner(cmdReader)

	for scanner.Scan() {
		out := scanner.Text()
		if verbose {
			fmt.Println("addIBCChannel: " + out)
		}
		if out == "done!!!!!!!!" {
			break
		}
	}
	if err := scanner.Err(); err != nil {
		log.Fatal(err)
	}
}

type transferChannelCompleteAction struct {
	chainA      chainID
	chainB      chainID
	connectionA uint
	portA       string
	portB       string
	order       string
	channelA    uint
	channelB    uint
}

func (tr TestRun) transferChannelComplete(
	action transferChannelCompleteAction,
	verbose bool,
) {
	//#nosec G204 -- Bypass linter warning for spawning subprocess with chanOpenTryCmd arguments.
	chanOpenTryCmd := exec.Command("docker", "exec", tr.containerConfig.instanceName, "hermes",
		"tx", "chan-open-try",
		"--dst-chain", string(tr.chainConfigs[action.chainB].chainId),
		"--src-chain", string(tr.chainConfigs[action.chainA].chainId),
		"--dst-connection", "connection-"+fmt.Sprint(action.connectionA),
		"--dst-port", action.portB,
		"--src-port", action.portA,
		"--src-channel", "channel-"+fmt.Sprint(action.channelA),
	)
	executeCommand(chanOpenTryCmd, "transferChanOpenTry")

	//#nosec G204 -- Bypass linter warning for spawning subprocess with chanOpenAckCmd arguments.
	chanOpenAckCmd := exec.Command("docker", "exec", tr.containerConfig.instanceName, "hermes",
		"tx", "chan-open-ack",
		"--dst-chain", string(tr.chainConfigs[action.chainA].chainId),
		"--src-chain", string(tr.chainConfigs[action.chainB].chainId),
		"--dst-connection", "connection-"+fmt.Sprint(action.connectionA),
		"--dst-port", action.portA,
		"--src-port", action.portB,
		"--dst-channel", "channel-"+fmt.Sprint(action.channelA),
		"--src-channel", "channel-"+fmt.Sprint(action.channelB),
	)
	executeCommand(chanOpenAckCmd, "transferChanOpenAck")

	//#nosec G204 -- Bypass linter warning for spawning subprocess with chanOpenConfirmCmd arguments.
	chanOpenConfirmCmd := exec.Command("docker", "exec", tr.containerConfig.instanceName, "hermes",
		"tx", "chan-open-confirm",
		"--dst-chain", string(tr.chainConfigs[action.chainB].chainId),
		"--src-chain", string(tr.chainConfigs[action.chainA].chainId),
		"--dst-connection", "connection-"+fmt.Sprint(action.connectionA),
		"--dst-port", action.portB,
		"--src-port", action.portA,
		"--dst-channel", "channel-"+fmt.Sprint(action.channelB),
		"--src-channel", "channel-"+fmt.Sprint(action.channelA),
	)
	executeCommand(chanOpenConfirmCmd, "transferChanOpenConfirm")
}

func executeCommand(cmd *exec.Cmd, cmdName string) {
	if verbose != nil && *verbose {
		fmt.Println(cmdName+" cmd:", cmd.String())
	}

	cmdReader, err := cmd.StdoutPipe()
	if err != nil {
		log.Fatal(err)
	}
	cmd.Stderr = cmd.Stdout

	if err := cmd.Start(); err != nil {
		log.Fatal(err)
	}

	scanner := bufio.NewScanner(cmdReader)

	for scanner.Scan() {
		out := scanner.Text()
		if verbose != nil && *verbose {
			fmt.Println(cmdName + ": " + out)
		}
	}
	if err := scanner.Err(); err != nil {
		log.Fatal(err)
	}
}

type relayPacketsAction struct {
	chain   chainID
	port    string
	channel uint
}

func (tr TestRun) relayPackets(
	action relayPacketsAction,
	verbose bool,
) {
	// hermes clear packets ibc0 transfer channel-13
	//#nosec G204 -- Bypass linter warning for spawning subprocess with cmd arguments.
	cmd := exec.Command("docker", "exec", tr.containerConfig.instanceName, "hermes", "clear", "packets",
		"--chain", string(tr.chainConfigs[action.chain].chainId),
		"--port", action.port,
		"--channel", "channel-"+fmt.Sprint(action.channel),
	)
	if verbose {
		log.Println("relayPackets cmd:", cmd.String())
	}
	bz, err := cmd.CombinedOutput()
	if err != nil {
		log.Fatal(err, "\n", string(bz))
	}
}

type relayRewardPacketsToProviderAction struct {
	consumerChain chainID
	providerChain chainID
	port          string
	channel       uint
}

func (tr TestRun) relayRewardPacketsToProvider(
	action relayRewardPacketsToProviderAction,
	verbose bool,
) {
	blockPerDistribution, _ := strconv.ParseUint(strings.Trim(tr.getParam(action.consumerChain, Param{Subspace: "ccvconsumer", Key: "BlocksPerDistributionTransmission"}), "\""), 10, 64)
	currentBlock := uint64(tr.getBlockHeight(action.consumerChain))
	if currentBlock <= blockPerDistribution {
		tr.waitBlocks(action.consumerChain, uint(blockPerDistribution-currentBlock+1), 60*time.Second)
	}

	tr.relayPackets(relayPacketsAction{chain: action.consumerChain, port: action.port, channel: action.channel}, verbose)
	tr.waitBlocks(action.providerChain, 1, 10*time.Second)
}

type delegateTokensAction struct {
	chain  chainID
	from   validatorID
	to     validatorID
	amount uint
}

func (tr TestRun) delegateTokens(
	action delegateTokensAction,
	verbose bool,
) {
	toValCfg := tr.validatorConfigs[action.to]
	delegateAddr := toValCfg.valoperAddress
	if action.chain != chainID("provi") && toValCfg.useConsumerKey {
		delegateAddr = toValCfg.consumerValoperAddress
	}
	//#nosec G204 -- Bypass linter warning for spawning subprocess with cmd arguments.
	cmd := exec.Command("docker", "exec", tr.containerConfig.instanceName, tr.chainConfigs[action.chain].binaryName,

		"tx", "staking", "delegate",
		delegateAddr,
		fmt.Sprint(action.amount)+`stake`,

		`--from`, `validator`+fmt.Sprint(action.from),
		`--chain-id`, string(tr.chainConfigs[action.chain].chainId),
		`--home`, tr.getValidatorHome(action.chain, action.from),
		`--node`, tr.getValidatorNode(action.chain, action.from),
		`--keyring-backend`, `test`,
		`-b`, `block`,
		`-y`,
	)
	if verbose {
		fmt.Println("delegate cmd:", cmd.String())
	}

	bz, err := cmd.CombinedOutput()
	if err != nil {
		log.Fatal(err, "\n", string(bz))
	}
}

type unbondTokensAction struct {
	chain      chainID
	sender     validatorID
	unbondFrom validatorID
	amount     uint
}

func (tr TestRun) unbondTokens(
	action unbondTokensAction,
	verbose bool,
) {
	unbondFrom := tr.validatorConfigs[action.unbondFrom].valoperAddress
	if tr.validatorConfigs[action.unbondFrom].useConsumerKey {
		unbondFrom = tr.validatorConfigs[action.unbondFrom].consumerValoperAddress
	}

	//#nosec G204 -- Bypass linter warning for spawning subprocess with cmd arguments.
	cmd := exec.Command("docker", "exec", tr.containerConfig.instanceName, tr.chainConfigs[action.chain].binaryName,

		"tx", "staking", "unbond",
		unbondFrom,
		fmt.Sprint(action.amount)+`stake`,

		`--from`, `validator`+fmt.Sprint(action.sender),
		`--chain-id`, string(tr.chainConfigs[action.chain].chainId),
		`--home`, tr.getValidatorHome(action.chain, action.sender),
		`--node`, tr.getValidatorNode(action.chain, action.sender),
		`--gas`, "900000",
		`--keyring-backend`, `test`,
		`-b`, `block`,
		`-y`,
	)
	if verbose {
		fmt.Println("unbond cmd:", cmd.String())
	}

	bz, err := cmd.CombinedOutput()
	if err != nil {
		log.Fatal(err, "\n", string(bz))
	}
}

type redelegateTokensAction struct {
	chain    chainID
	src      validatorID
	dst      validatorID
	txSender validatorID
	amount   uint
}

func (tr TestRun) redelegateTokens(action redelegateTokensAction, verbose bool) {
	srcCfg := tr.validatorConfigs[action.src]
	dstCfg := tr.validatorConfigs[action.dst]

	redelegateSrc := srcCfg.valoperAddress
	if action.chain != chainID("provi") && srcCfg.useConsumerKey {
		redelegateSrc = srcCfg.consumerValoperAddress
	}

	redelegateDst := dstCfg.valoperAddress
	if action.chain != chainID("provi") && dstCfg.useConsumerKey {
		redelegateDst = dstCfg.consumerValoperAddress
	}
	//#nosec G204 -- Bypass linter warning for spawning subprocess with cmd arguments.
	cmd := exec.Command("docker", "exec",
		tr.containerConfig.instanceName,
		tr.chainConfigs[action.chain].binaryName,

		"tx", "staking", "redelegate",
		redelegateSrc,
		redelegateDst,
		fmt.Sprint(action.amount)+`stake`,
		`--from`, `validator`+fmt.Sprint(action.txSender),
		`--chain-id`, string(tr.chainConfigs[action.chain].chainId),
		`--home`, tr.getValidatorHome(action.chain, action.txSender),
		`--node`, tr.getValidatorNode(action.chain, action.txSender),
		// Need to manually set gas limit past default (200000), since redelegate has a lot of operations
		`--gas`, "900000",
		`--keyring-backend`, `test`,
		`-b`, `block`,
		`-y`,
	)

	if verbose {
		fmt.Println("redelegate cmd:", cmd.String())
	}

	bz, err := cmd.CombinedOutput()
	if err != nil {
		log.Fatal(err, "\n", string(bz))
	}
}

type downtimeSlashAction struct {
	chain     chainID
	validator validatorID
}

func (tr TestRun) invokeDowntimeSlash(action downtimeSlashAction, verbose bool) {
	// Bring validator down
	tr.setValidatorDowntime(action.chain, action.validator, true, verbose)
	// Wait appropriate amount of blocks for validator to be slashed
	tr.waitBlocks(action.chain, 12, 2*time.Minute)
	// Bring validator back up
	tr.setValidatorDowntime(action.chain, action.validator, false, verbose)
}

// Sets validator downtime by setting the virtual ethernet interface of a node to "up" or "down"
func (tr TestRun) setValidatorDowntime(chain chainID, validator validatorID, down bool, verbose bool) {
	var lastArg string
	if down {
		lastArg = "down"
	} else {
		lastArg = "up"
	}

	//#nosec G204 -- Bypass linter warning for spawning subprocess with cmd arguments.
	cmd := exec.Command(
		"docker",
		"exec",
		tr.containerConfig.instanceName,
		"ip",
		"link",
		"set",
		string(chain)+"-"+string(validator)+"-out",
		lastArg,
	)

	if verbose {
		fmt.Println("toggle downtime cmd:", cmd.String())
	}

	bz, err := cmd.CombinedOutput()
	if err != nil {
		log.Fatal(err, "\n", string(bz))
	}
}

type unjailValidatorAction struct {
	provider  chainID
	validator validatorID
}

// Sends an unjail transaction to the provider chain
func (tr TestRun) unjailValidator(action unjailValidatorAction, verbose bool) {
<<<<<<< HEAD
	// Wait just past the downtime_jail_duration set in config.go
	time.Sleep(3 * time.Second)
=======

	// wait a block to be sure downtime_jail_duration has elapsed
	tr.waitBlocks(action.provider, 1, time.Minute)
>>>>>>> 45062374

	//#nosec G204 -- Bypass linter warning for spawning subprocess with cmd arguments.
	cmd := exec.Command("docker", "exec",
		tr.containerConfig.instanceName,
		tr.chainConfigs[action.provider].binaryName,
		"tx", "slashing", "unjail",
		// Validator is sender here
		`--from`, `validator`+fmt.Sprint(action.validator),
		`--chain-id`, string(tr.chainConfigs[action.provider].chainId),
		`--home`, tr.getValidatorHome(action.provider, action.validator),
		`--node`, tr.getValidatorNode(action.provider, action.validator),
		`--gas`, "900000",
		`--keyring-backend`, `test`,
		`-b`, `block`,
		`-y`,
	)
	if verbose {
		fmt.Println("unjail cmd:", cmd.String())
	}

	bz, err := cmd.CombinedOutput()
	if err != nil {
		log.Fatal(err, "\n", string(bz))
	}

	// wait for 1 blocks to make sure that tx got included
	// in a block and packets commited before proceeding
	tr.waitBlocks(action.provider, 1, time.Minute)
}

type registerRepresentativeAction struct {
	chain           chainID
	representatives []validatorID
	stakes          []uint
}

func (tr TestRun) registerRepresentative(
	action registerRepresentativeAction,
	verbose bool,
) {
	var wg sync.WaitGroup
	for i, val := range action.representatives {
		wg.Add(1)
		stake := action.stakes[i]
		go func(val validatorID, stake uint) {
			defer wg.Done()

			//#nosec G204 -- Bypass linter warning for spawning subprocess with pubKeycmd arguments.
			pubKeycmd := exec.Command("docker", "exec", tr.containerConfig.instanceName, tr.chainConfigs[action.chain].binaryName,
				"tendermint", "show-validator",
				`--home`, tr.getValidatorHome(action.chain, val),
			)

			bzPubKey, err := pubKeycmd.CombinedOutput()
			if err != nil {
				log.Fatal(err, "\n", string(bzPubKey))
			}

			//#nosec G204 -- Bypass linter warning for spawning subprocess with cmd arguments.
			bz, err := exec.Command("docker", "exec", tr.containerConfig.instanceName, tr.chainConfigs[action.chain].binaryName,
				"tx", "staking", "create-validator",
				`--amount`, fmt.Sprint(stake)+"stake",
				`--pubkey`, string(bzPubKey),
				`--moniker`, fmt.Sprint(val),
				`--commission-rate`, "0.1",
				`--commission-max-rate`, "0.2",
				`--commission-max-change-rate`, "0.01",
				`--min-self-delegation`, "1",
				`--from`, `validator`+fmt.Sprint(val),
				`--chain-id`, string(tr.chainConfigs[action.chain].chainId),
				`--home`, tr.getValidatorHome(action.chain, val),
				`--node`, tr.getValidatorNode(action.chain, val),
				`--keyring-backend`, `test`,
				`-b`, `block`,
				`-y`,
			).CombinedOutput()
			if err != nil {
				log.Fatal(err, "\n", string(bz))
			}
		}(val, stake)
	}

	wg.Wait()
}

// Creates an additional node on selected chain
// by copying an existing validator's home folder
//
// Steps needed to double sign:
// - copy existing validator's state and configs
// - use existing priv_validator_key.json
// - use new node_key.json (otherwise node gets rejected)
// - reset priv_validator_state.json to initial values
// - start the new node
// Double sign should be registered within couple blocks.
type doublesignSlashAction struct {
	// start another node for this validator
	validator validatorID
	chain     chainID
}

func (tr TestRun) invokeDoublesignSlash(
	action doublesignSlashAction,
	verbose bool,
) {
	chainConfig := tr.chainConfigs[action.chain]
	//#nosec G204 -- Bypass linter warning for spawning subprocess with cmd arguments.
	bz, err := exec.Command("docker", "exec", tr.containerConfig.instanceName, "/bin/bash",
		"/testnet-scripts/cause-doublesign.sh", chainConfig.binaryName, string(action.validator),
		string(chainConfig.chainId), chainConfig.ipPrefix).CombinedOutput()
	if err != nil {
		log.Fatal(err, "\n", string(bz))
	}
	tr.waitBlocks("provi", 10, 2*time.Minute)
}

type assignConsumerPubKeyAction struct {
	chain          chainID
	validator      validatorID
	consumerPubkey string
	// reconfigureNode will change keys the node uses and restart
	reconfigureNode bool
	// executing the action should raise an error
	expectError bool
}

func (tr TestRun) assignConsumerPubKey(action assignConsumerPubKeyAction, verbose bool) {
	valCfg := tr.validatorConfigs[action.validator]

	assignKey := fmt.Sprintf(
		`%s tx provider assign-consensus-key %s '%s' --from validator%s --chain-id %s --home %s --node %s --gas 900000 --keyring-backend test -b block -y -o json`,
		tr.chainConfigs[chainID("provi")].binaryName,
		string(tr.chainConfigs[action.chain].chainId),
		action.consumerPubkey,
		action.validator,
		tr.chainConfigs[chainID("provi")].chainId,
		tr.getValidatorHome(chainID("provi"), action.validator),
		tr.getValidatorNode(chainID("provi"), action.validator),
	)
	//#nosec G204 -- Bypass linter warning for spawning subprocess with cmd arguments.
	cmd := exec.Command("docker", "exec",
		tr.containerConfig.instanceName,
		"/bin/bash", "-c",
		assignKey,
	)

	if verbose {
		fmt.Println("assignConsumerPubKey cmd:", cmd.String())
	}

	bz, err := cmd.CombinedOutput()
	if err != nil {
		log.Fatal(err, "\n", string(bz))
	}

	jsonStr := string(bz)
	code := gjson.Get(jsonStr, "code")
	rawLog := gjson.Get(jsonStr, "raw_log")
	if !action.expectError && code.Int() != 0 {
		log.Fatalf("unexpected error during key assignment - code: %s, output: %s", code, jsonStr)
	}

	if action.expectError {
		if code.Int() == 0 {
		} else if verbose {
			fmt.Printf("got expected error during key assignment | code: %v | log: %s\n", code, rawLog)
		}
	}

	// node was started with provider key
	// we swap the nodes's keys for consumer keys and restart it
	if action.reconfigureNode {
		//#nosec G204 -- Bypass linter warning for spawning subprocess with cmd arguments.
		configureNodeCmd := exec.Command("docker", "exec", tr.containerConfig.instanceName, "/bin/bash",
			"/testnet-scripts/reconfigure-node.sh", tr.chainConfigs[action.chain].binaryName,
			string(action.validator), string(action.chain),
			tr.chainConfigs[action.chain].ipPrefix, valCfg.ipSuffix,
			valCfg.consumerMnemonic, valCfg.consumerPrivValidatorKey,
			valCfg.consumerNodeKey,
		)

		if verbose {
			fmt.Println("assignConsumerPubKey - reconfigure node cmd:", configureNodeCmd.String())
		}

		cmdReader, err := configureNodeCmd.StdoutPipe()
		if err != nil {
			log.Fatal(err)
		}
		configureNodeCmd.Stderr = configureNodeCmd.Stdout

		if err := configureNodeCmd.Start(); err != nil {
			log.Fatal(err)
		}

		scanner := bufio.NewScanner(cmdReader)

		for scanner.Scan() {
			out := scanner.Text()
			if verbose {
				fmt.Println("assign key - reconfigure: " + out)
			}
			if out == "done!!!!!!!!" {
				break
			}
		}
		if err := scanner.Err(); err != nil {
			log.Fatal(err)
		}

		// TODO: @MSalopek refactor this so test config is not changed at runtime
		// make the validator use consumer key
		valCfg.useConsumerKey = true
		tr.validatorConfigs[action.validator] = valCfg
	}
}

// slashThrottleDequeue polls slash queue sizes until nextQueueSize is achieved
type slashThrottleDequeue struct {
	chain            chainID
	currentQueueSize int
	nextQueueSize    int
	// panic if timeout is exceeded
	timeout time.Duration
}

func (tr TestRun) waitForSlashThrottleDequeue(
	action slashThrottleDequeue,
	verbose bool,
) {
	timeout := time.Now().Add(action.timeout)
	initialGlobalQueueSize := int(tr.getGlobalSlashQueueSize())

	if initialGlobalQueueSize != action.currentQueueSize {
		panic(fmt.Sprintf("wrong initial queue size: %d - expected global queue: %d\n", initialGlobalQueueSize, action.currentQueueSize))
	}
	for {
		globalQueueSize := int(tr.getGlobalSlashQueueSize())
		chainQueueSize := int(tr.getConsumerChainPacketQueueSize(action.chain))
		if verbose {
			fmt.Printf("waiting for packed queue size to reach: %d - current: %d\n", action.nextQueueSize, globalQueueSize)
		}

		if globalQueueSize == chainQueueSize && globalQueueSize == action.nextQueueSize {
			break
		}

		if time.Now().After(timeout) {
			panic(fmt.Sprintf("\n\n\nwaitForSlashThrottleDequeuemethod has timed out after: %s\n\n", action.timeout))
		}

		time.Sleep(500 * time.Millisecond)
	}
	// wair for 2 blocks to be created
	// allowing the jailing to be incorporated into voting power
	tr.waitBlocks(action.chain, 2, time.Minute)
}

func uintPointer(i uint) *uint {
	return &i
}<|MERGE_RESOLUTION|>--- conflicted
+++ resolved
@@ -1049,14 +1049,9 @@
 
 // Sends an unjail transaction to the provider chain
 func (tr TestRun) unjailValidator(action unjailValidatorAction, verbose bool) {
-<<<<<<< HEAD
-	// Wait just past the downtime_jail_duration set in config.go
-	time.Sleep(3 * time.Second)
-=======
 
 	// wait a block to be sure downtime_jail_duration has elapsed
 	tr.waitBlocks(action.provider, 1, time.Minute)
->>>>>>> 45062374
 
 	//#nosec G204 -- Bypass linter warning for spawning subprocess with cmd arguments.
 	cmd := exec.Command("docker", "exec",
