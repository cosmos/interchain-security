--- conflicted
+++ resolved
@@ -23,17 +23,10 @@
 	localSdkPath         = flag.String("local-sdk-path", "",
 		"path of a local sdk version to build and reference in integration tests")
 )
-<<<<<<< HEAD
 
 var (
 	useGaia = flag.Bool("use-gaia", false, "use gaia instead of ICS provider app")
 	gaiaTag = flag.String("gaia-tag", "", "gaia tag to use - default is latest")
-=======
-var (
-	useGaia    = flag.Bool("use-gaia", false, "use gaia instead of ICS provider app")
-	gaiaTag    = flag.String("gaia-tag", "", "gaia tag to use - default is latest")
-	dockerPath = flag.String("docker-path", "", "path to Dockerfile to use for tests")
->>>>>>> 6755fc02
 )
 
 // runs integration tests
@@ -88,7 +81,7 @@
 	tr.SetDockerConfig(localSdkPath, useGaia, gaiaTag)
 
 	tr.validateStringLiterals()
-	tr.startDocker(*dockerPath)
+	//	tr.startDocker(*dockerPath)
 	tr.executeSteps(steps)
 	tr.teardownDocker()
 }
