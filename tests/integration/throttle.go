--- conflicted
+++ resolved
@@ -165,27 +165,6 @@
 
 	providerStakingKeeper := s.providerApp.GetTestStakingKeeper()
 
-<<<<<<< HEAD
-=======
-	// First confirm that VSC matured packets are handled immediately (not queued)
-	// when no slash packets are sent.
-
-	// Send 2 VSC matured packets from every consumer to provider
-	var (
-		timeoutHeight    = clienttypes.Height{}
-		timeoutTimestamp = uint64(s.getFirstBundle().GetCtx().BlockTime().Add(ccvtypes.DefaultCCVTimeoutPeriod).UnixNano())
-	)
-	for consumerChainID, bundle := range s.consumerBundles {
-		slashPacket := s.constructVSCMaturedPacketFromConsumer(*bundle)
-		sendOnConsumerRecvOnProvider(s, bundle.Path, timeoutHeight, timeoutTimestamp, slashPacket.GetBytes())
-		slashPacket = s.constructVSCMaturedPacketFromConsumer(*bundle)
-		sendOnConsumerRecvOnProvider(s, bundle.Path, timeoutHeight, timeoutTimestamp, slashPacket.GetBytes())
-		// Confirm packets were not queued on provider for this consumer
-		s.Require().Equal(uint64(0),
-			providerKeeper.GetThrottledPacketDataSize(s.providerCtx(), consumerChainID))
-	}
-
->>>>>>> 99a171f4
 	// Choose 3 consumer bundles. It doesn't matter which ones.
 	idx := 0
 	senderBundles := []*icstestingutils.ConsumerBundle{}
@@ -213,22 +192,10 @@
 			*bundle,
 			*tmVal,
 			stakingtypes.Infraction_INFRACTION_DOWNTIME,
-<<<<<<< HEAD
 			1, // all consumers use 1 seq num
-=======
->>>>>>> 99a171f4
 		)
 		sendOnConsumerRecvOnProvider(s, bundle.Path, timeoutHeight, timeoutTimestamp, slashPacket.GetBytes())
 
-<<<<<<< HEAD
-=======
-		// Send two trailing VSC matured packets from consumer to provider
-		slashPacket = s.constructVSCMaturedPacketFromConsumer(*bundle)
-		sendOnConsumerRecvOnProvider(s, bundle.Path, timeoutHeight, timeoutTimestamp, slashPacket.GetBytes())
-		slashPacket = s.constructVSCMaturedPacketFromConsumer(*bundle)
-		sendOnConsumerRecvOnProvider(s, bundle.Path, timeoutHeight, timeoutTimestamp, slashPacket.GetBytes())
-
->>>>>>> 99a171f4
 		idx++
 	}
 
@@ -449,165 +416,6 @@
 	}
 }
 
-<<<<<<< HEAD
-=======
-// TestQueueOrdering validates that the ordering of slash packet entries
-// in the global queue (relevant to a single chain) matches the ordering of slash packet
-// data in the chain specific queues, even in the presence of packet spam.
-//
-// Note: The global queue is ordered by: time, then IBC sequence number, see GlobalSlashEntryKey.
-// The chain specific queue is ordered by: IBC sequence number, see ThrottledPacketDataKey.
-func (s *CCVTestSuite) TestQueueOrdering() {
-	// Setup ccv channels to all consumers
-	s.SetupAllCCVChannels()
-
-	// Setup validator powers to be 25%, 25%, 25%, 25%
-	s.setupValidatorPowers()
-
-	// Explicitly set params, initialize slash meter
-	providerKeeper := s.providerApp.GetProviderKeeper()
-	params := providerKeeper.GetParams(s.providerCtx())
-	params.SlashMeterReplenishFraction = "0.05" // 5% total power can be jailed
-	providerKeeper.SetParams(s.providerCtx(), params)
-	providerKeeper.InitializeSlashMeter(s.providerCtx())
-
-	// The packets to be recv in a single block, ordered as they will be recv.
-	var packetsData [][]byte
-
-	firstBundle := s.getFirstBundle()
-
-	// Slash first 3 but not 4th validator
-	s.setDefaultValSigningInfo(*s.providerChain.Vals.Validators[0])
-	s.setDefaultValSigningInfo(*s.providerChain.Vals.Validators[1])
-	s.setDefaultValSigningInfo(*s.providerChain.Vals.Validators[2])
-
-	// Track and increment ibc seq num for each packet, since these need to be unique.
-	var (
-		ibcSeqNum = uint64(4)
-		ibcSeqs   []uint64
-	)
-
-	for ibcSeqNum < 504 {
-		// Increment ibc seq num for each packet (starting at 5)
-		ibcSeqNum++
-		ibcSeqs = append(ibcSeqs, ibcSeqNum)
-
-		// Instantiate a vsc matured packet every 10th packet
-		if ibcSeqNum%10 == 0 {
-			packetsData = append(packetsData, s.constructVSCMaturedPacketFromConsumer(firstBundle).GetBytes())
-			continue
-		}
-		// Else instantiate a slash packet
-
-		valToJail := s.providerChain.Vals.Validators[ibcSeqNum%3]
-		packetsData = append(packetsData, s.constructSlashPacketFromConsumer(firstBundle, *valToJail, stakingtypes.Infraction_INFRACTION_DOWNTIME).GetBytes())
-	}
-
-	// Recv 500 packets from consumer to provider in same block
-	var (
-		timeoutHeight    = clienttypes.Height{}
-		timeoutTimestamp = uint64(firstBundle.GetCtx().BlockTime().Add(ccvtypes.DefaultCCVTimeoutPeriod).UnixNano())
-	)
-	for i, data := range packetsData {
-		consumerPacketData, err := provider.UnmarshalConsumerPacketData(data) // Same func used by provider's OnRecvPacket
-		s.Require().NoError(err)
-		packet := s.newPacketFromConsumer(data, ibcSeqs[i], firstBundle.Path, timeoutHeight, timeoutTimestamp)
-		// Type depends on index packets were appended from above
-		if (i+5)%10 == 0 {
-			vscMaturedPacketData := consumerPacketData.GetVscMaturedPacketData()
-			vscMaturedPacketData.ValsetUpdateId = uint64(i + 1000)
-			providerKeeper.OnRecvVSCMaturedPacket(s.providerCtx(), packet, *vscMaturedPacketData)
-		} else {
-			// Set valset update id to be 2000 + index to assert ordering
-			slashPacketData := consumerPacketData.GetSlashPacketData()
-			slashPacketData.ValsetUpdateId = uint64(i + 2000)
-			// Set block height mapping so packet is not dropped
-			providerKeeper.SetValsetUpdateBlockHeight(s.providerCtx(),
-				slashPacketData.ValsetUpdateId, uint64(firstBundle.GetCtx().BlockHeight()))
-			providerKeeper.OnRecvSlashPacket(s.providerCtx(), packet, *slashPacketData)
-		}
-	}
-
-	// Confirm that global queue has 450 packet entries (500 * 0.9)
-	allGlobalEntries := providerKeeper.GetAllGlobalSlashEntries(s.providerCtx())
-	s.Require().Equal(450, len(allGlobalEntries))
-
-	// Confirm that the chain specific queue has 450 slash packet data instances, and 50 vsc matured
-	slashPacketData, vscMaturedPacketData, _, _ := providerKeeper.GetAllThrottledPacketData(
-		s.providerCtx(), firstBundle.Chain.ChainID)
-	s.Require().Equal(450, len(slashPacketData))
-	s.Require().Equal(50, len(vscMaturedPacketData))
-
-	// IBC seq numbers of recv slash packets range from 5 to 504.
-	// Confirm expected global queue ordering.
-	expectedSeqNum := uint64(5)
-	for _, globalEntry := range allGlobalEntries {
-		// entries should be ordered by ibc seq num starting at 5
-		s.Require().Equal(expectedSeqNum, globalEntry.IbcSeqNum)
-		expectedSeqNum++
-		if expectedSeqNum%10 == 0 {
-			// Skip over vsc matured packets
-			expectedSeqNum++
-		}
-	}
-
-	// Confirm expected chain specific queue ordering.
-	expectedVscId := uint64(2000)
-	for _, slashPacket := range slashPacketData {
-		// entries should be ordered by valset update id starting at 2000
-		s.Require().Equal(expectedVscId, slashPacket.ValsetUpdateId)
-		expectedVscId++
-		if (expectedVscId+5)%10 == 0 {
-			// Skip over vsc matured packets
-			expectedVscId++
-		}
-	}
-	for idx, vscMaturedPacket := range vscMaturedPacketData {
-		// entries should be ordered by valset update id starting at 1005
-		// and show up every 10 packets
-		expectedVscId = uint64(1005) + 10*uint64(idx)
-		s.Require().Equal(expectedVscId, vscMaturedPacket.ValsetUpdateId)
-	}
-
-	// Execute endblock to handle packets in throttled manner
-	s.providerChain.NextBlock()
-
-	// Confirm that only the first packet was handled
-	allGlobalEntries = providerKeeper.GetAllGlobalSlashEntries(s.providerCtx())
-	s.Require().Equal(449, len(allGlobalEntries))
-	slashPacketData, vscMaturedPacketData, _, _ = providerKeeper.GetAllThrottledPacketData(
-		s.providerCtx(), firstBundle.Chain.ChainID)
-	s.Require().Equal(449, len(slashPacketData))
-	// No VSC matured packets should be handled yet
-	s.Require().Equal(50, len(vscMaturedPacketData))
-
-	// Replenish frac is 0.05, so jailing %25 of the validators should result in a negative slash meter.
-	s.Require().True(providerKeeper.GetSlashMeter(s.providerCtx()).IsNegative())
-
-	// Confirm total power is now 3000 once updated by staking end blocker
-	s.providerChain.NextBlock()
-	totalPower := s.providerApp.GetTestStakingKeeper().GetLastTotalPower(s.providerCtx())
-	s.Require().Equal(sdk.NewInt(3000), totalPower)
-
-	// Now change replenish frac to 0.67 and fully replenish the meter.
-	params.SlashMeterReplenishFraction = "0.67"
-	providerKeeper.SetParams(s.providerCtx(), params)
-	providerKeeper.InitializeSlashMeter(s.providerCtx())
-
-	// Execute endblock to handle packets (remaining packets are relevant to 2/3 of the validators)
-	// so the current replenish frac should be enough to handle all packets this block.
-	s.providerChain.NextBlock()
-
-	// Confirm both queues are now empty, meaning every packet was handled.
-	allGlobalEntries = providerKeeper.GetAllGlobalSlashEntries(s.providerCtx())
-	s.Require().Equal(0, len(allGlobalEntries))
-	slashPacketData, vscMaturedPacketData, _, _ = providerKeeper.GetAllThrottledPacketData(
-		s.providerCtx(), firstBundle.Chain.ChainID)
-	s.Require().Equal(0, len(slashPacketData))
-	s.Require().Equal(0, len(vscMaturedPacketData))
-}
-
->>>>>>> 99a171f4
 // TestSlashingSmallValidators tests that multiple slash packets from validators with small
 // power can be handled by the provider chain in a non-throttled manner.
 func (s *CCVTestSuite) TestSlashingSmallValidators() {
@@ -691,67 +499,6 @@
 	s.Require().Equal(int64(1200), providerKeeper.GetSlashMeterAllowance(s.providerCtx()).Int64())
 }
 
-<<<<<<< HEAD
-=======
-// TestSlashSameValidator tests the edge case that that the total slashed validator power
-// queued up for a single block exceeds the slash meter allowance,
-// but some of the slash packets are for the same validator, and therefore some packets
-// will be applied to a validator that is already jailed but still not unbonded (ie. still slashable).
-func (s *CCVTestSuite) TestSlashSameValidator() {
-	s.SetupAllCCVChannels()
-
-	// Setup 4 validators with 25% of the total power each.
-	s.setupValidatorPowers()
-
-	providerKeeper := s.providerApp.GetProviderKeeper()
-
-	// Set replenish fraction to 1.0 so that all sent packets should handled immediately (no throttling)
-	params := providerKeeper.GetParams(s.providerCtx())
-	params.SlashMeterReplenishFraction = fullSlashMeterString // needs to be const for linter
-	providerKeeper.SetParams(s.providerCtx(), params)
-	providerKeeper.InitializeSlashMeter(s.providerCtx())
-
-	// Send a downtime and double-sign slash packet for 3/4 validators
-	// This will have a total slashing power of 150% total power.
-	tmval1 := s.providerChain.Vals.Validators[1]
-	tmval2 := s.providerChain.Vals.Validators[2]
-	tmval3 := s.providerChain.Vals.Validators[3]
-	s.setDefaultValSigningInfo(*tmval1)
-	s.setDefaultValSigningInfo(*tmval2)
-	s.setDefaultValSigningInfo(*tmval3)
-
-	packetsData := [][]byte{
-		s.constructSlashPacketFromConsumer(s.getFirstBundle(), *tmval1, stakingtypes.Infraction_INFRACTION_DOWNTIME).GetBytes(),
-		s.constructSlashPacketFromConsumer(s.getFirstBundle(), *tmval2, stakingtypes.Infraction_INFRACTION_DOWNTIME).GetBytes(),
-		s.constructSlashPacketFromConsumer(s.getFirstBundle(), *tmval3, stakingtypes.Infraction_INFRACTION_DOWNTIME).GetBytes(),
-		s.constructSlashPacketFromConsumer(s.getFirstBundle(), *tmval1, stakingtypes.Infraction_INFRACTION_DOWNTIME).GetBytes(),
-		s.constructSlashPacketFromConsumer(s.getFirstBundle(), *tmval2, stakingtypes.Infraction_INFRACTION_DOWNTIME).GetBytes(),
-		s.constructSlashPacketFromConsumer(s.getFirstBundle(), *tmval3, stakingtypes.Infraction_INFRACTION_DOWNTIME).GetBytes(),
-	}
-
-	// Recv and queue all slash packets.
-	var (
-		timeoutHeight    = clienttypes.Height{}
-		timeoutTimestamp = uint64(s.getFirstBundle().GetCtx().BlockTime().Add(ccvtypes.DefaultCCVTimeoutPeriod).UnixNano())
-	)
-	for i, data := range packetsData {
-		consumerPacketData, err := provider.UnmarshalConsumerPacketData(data) // Same func used by provider's OnRecvPacket
-		s.Require().NoError(err)
-		packet := s.newPacketFromConsumer(data, uint64(i), s.getFirstBundle().Path, timeoutHeight, timeoutTimestamp)
-		providerKeeper.OnRecvSlashPacket(s.providerCtx(), packet, *consumerPacketData.GetSlashPacketData())
-	}
-
-	// We should have 6 pending slash packet entries queued.
-	s.Require().Len(providerKeeper.GetAllGlobalSlashEntries(s.providerCtx()), 6)
-
-	// Call next block to process all pending slash packets in end blocker.
-	s.providerChain.NextBlock()
-
-	// All slash packets should have been handled immediately, even though they totaled to 150% of total power.
-	s.Require().Len(providerKeeper.GetAllGlobalSlashEntries(s.providerCtx()), 0)
-}
-
->>>>>>> 99a171f4
 // Similar to TestSlashSameValidator, but 100% of val power is jailed a single block,
 // and in the first packets recv for that block.
 // This edge case should not occur in practice, but is useful to validate that
@@ -814,165 +561,6 @@
 	// "applying the validator changes would result in empty set".
 }
 
-<<<<<<< HEAD
-=======
-func (s *CCVTestSuite) TestLeadingVSCMaturedAreDequeued() {
-	s.SetupAllCCVChannels()
-	providerKeeper := s.providerApp.GetProviderKeeper()
-
-	// Queue up 50 vsc matured packets for each consumer
-	var (
-		timeoutHeight    = clienttypes.Height{}
-		timeoutTimestamp = uint64(s.getFirstBundle().GetCtx().BlockTime().Add(ccvtypes.DefaultCCVTimeoutPeriod).UnixNano())
-	)
-	for _, bundle := range s.consumerBundles {
-		for i := 0; i < 50; i++ {
-			ibcSeqNum := uint64(i)
-			data := s.constructVSCMaturedPacketFromConsumer(*bundle).GetBytes()
-			packetData, err := provider.UnmarshalConsumerPacketData(data) // Same func used by provider's OnRecvPacket
-			s.Require().NoError(err)
-			packet := s.newPacketFromConsumer(data, ibcSeqNum, bundle.Path, timeoutHeight, timeoutTimestamp)
-			providerKeeper.OnRecvVSCMaturedPacket(s.providerCtx(),
-				packet, *packetData.GetVscMaturedPacketData())
-		}
-	}
-
-	// Queue up 50 slash packets for each consumer
-	for _, bundle := range s.consumerBundles {
-		for i := 50; i < 100; i++ {
-			ibcSeqNum := uint64(i)
-			data := s.constructSlashPacketFromConsumer(*bundle,
-				*s.providerChain.Vals.Validators[0], stakingtypes.Infraction_INFRACTION_DOWNTIME).GetBytes()
-			packetData, err := provider.UnmarshalConsumerPacketData(data) // Same func used by provider's OnRecvPacket
-			s.Require().NoError(err)
-			packet := s.newPacketFromConsumer(data, ibcSeqNum, bundle.Path, timeoutHeight, timeoutTimestamp)
-			providerKeeper.OnRecvSlashPacket(s.providerCtx(),
-				packet, *packetData.GetSlashPacketData())
-		}
-	}
-
-	// Queue up another 50 vsc matured packets for each consumer
-	for _, bundle := range s.consumerBundles {
-		for i := 100; i < 150; i++ {
-			ibcSeqNum := uint64(i)
-			data := s.constructVSCMaturedPacketFromConsumer(*bundle).GetBytes()
-			packetData := ccvtypes.ConsumerPacketData{}
-			ccvtypes.ModuleCdc.MustUnmarshalJSON(data, &packetData)
-			packet := s.newPacketFromConsumer(data, ibcSeqNum, bundle.Path, timeoutHeight, timeoutTimestamp)
-			providerKeeper.OnRecvVSCMaturedPacket(s.providerCtx(),
-				packet, *packetData.GetVscMaturedPacketData())
-		}
-	}
-
-	// Confirm queue size is 150 for each consumer-specific queue.
-	for _, bundle := range s.consumerBundles {
-		s.Require().Equal(uint64(150),
-			providerKeeper.GetThrottledPacketDataSize(s.providerCtx(), bundle.Chain.ChainID))
-	}
-	// Confirm global queue size is 50 * 5 (50 slash packets for each of 5 consumers)
-	globalEntries := providerKeeper.GetAllGlobalSlashEntries(s.providerCtx())
-	s.Require().Equal(len(globalEntries), 50*5)
-
-	// Set slash meter to negative value to not allow any slash packets to be handled.
-	providerKeeper.SetSlashMeter(s.providerCtx(), sdk.NewInt(-1))
-
-	// Set replenish time candidate so that no replenishment happens next block.
-	providerKeeper.SetSlashMeterReplenishTimeCandidate(s.providerCtx())
-
-	// Execute end blocker to dequeue only the leading vsc matured packets.
-	// Note we must call the end blocker three times, since only 100 vsc matured packets can be handled
-	// each block, and we have 5*50=250 total.
-	s.providerChain.NextBlock()
-	s.providerChain.NextBlock()
-	s.providerChain.NextBlock()
-
-	// Confirm queue size is 100 for each consumer-specific queue (50 leading vsc matured are dequeued).
-	for _, bundle := range s.consumerBundles {
-		s.Require().Equal(uint64(100),
-			providerKeeper.GetThrottledPacketDataSize(s.providerCtx(), bundle.Chain.ChainID))
-	}
-
-	// No slash packets handled, global slash queue is same size as last block.
-	globalEntries = providerKeeper.GetAllGlobalSlashEntries(s.providerCtx())
-	s.Require().Equal(len(globalEntries), 50*5)
-
-	// No slash packets handled even if we call end blocker a couple more times.
-	s.providerChain.NextBlock()
-	s.providerChain.NextBlock()
-	globalEntries = providerKeeper.GetAllGlobalSlashEntries(s.providerCtx())
-	s.Require().Equal(len(globalEntries), 50*5)
-}
-
-// TestVscMaturedHandledPerBlockLimit tests that only 100 vsc matured packets are handled per block,
-// specifically from HandleThrottleQueues().
-//
-// Note the vsc matured per block limit is also tested in, TestLeadingVSCMaturedAreDequeued,
-// specifically in the context of HandleLeadingVSCMaturedPackets().
-func (s *CCVTestSuite) TestVscMaturedHandledPerBlockLimit() {
-	s.SetupAllCCVChannels()
-	providerKeeper := s.providerApp.GetProviderKeeper()
-
-	// Set replenish fraction to 1.0 so that all sent packets should be handled immediately (no jail throttling)
-	params := providerKeeper.GetParams(s.providerCtx())
-	params.SlashMeterReplenishFraction = fullSlashMeterString // needs to be const for linter
-	providerKeeper.SetParams(s.providerCtx(), params)
-	providerKeeper.InitializeSlashMeter(s.providerCtx())
-
-	// Queue up 100 vsc matured packets for each consumer
-	var (
-		timeoutHeight    = clienttypes.Height{}
-		timeoutTimestamp = uint64(s.getFirstBundle().GetCtx().BlockTime().Add(ccvtypes.DefaultCCVTimeoutPeriod).UnixNano())
-	)
-	for _, bundle := range s.consumerBundles {
-		for i := 0; i < 100; i++ {
-			ibcSeqNum := uint64(i)
-			data := s.constructVSCMaturedPacketFromConsumer(*bundle).GetBytes()
-			packetData := ccvtypes.ConsumerPacketData{}
-			ccvtypes.ModuleCdc.MustUnmarshalJSON(data, &packetData)
-			packet := s.newPacketFromConsumer(data, ibcSeqNum, bundle.Path, timeoutHeight, timeoutTimestamp)
-			providerKeeper.OnRecvVSCMaturedPacket(s.providerCtx(),
-				packet, *packetData.GetVscMaturedPacketData())
-		}
-	}
-
-	// Queue up 50 slash packets for each consumer, with new IBC sequence numbers
-	for _, bundle := range s.consumerBundles {
-		for i := 100; i < 150; i++ {
-			ibcSeqNum := uint64(i)
-			data := s.constructSlashPacketFromConsumer(*bundle,
-				*s.providerChain.Vals.Validators[0], stakingtypes.Infraction_INFRACTION_DOWNTIME).GetBytes()
-			consumderPacketData, err := provider.UnmarshalConsumerPacketData(data) // Same func used by provider's OnRecvPacket
-			s.Require().NoError(err)
-			packet := s.newPacketFromConsumer(data, ibcSeqNum, bundle.Path, timeoutHeight, timeoutTimestamp)
-			providerKeeper.OnRecvSlashPacket(s.providerCtx(), packet, *consumderPacketData.GetSlashPacketData())
-		}
-	}
-
-	// Confirm queue size is 150 for each consumer-specific queue.
-	for _, bundle := range s.consumerBundles {
-		s.Require().Equal(uint64(150),
-			providerKeeper.GetThrottledPacketDataSize(s.providerCtx(), bundle.Chain.ChainID))
-	}
-	// Confirm global queue size is 50 * 5 (50 slash packets for each of 5 consumers)
-	globalEntries := providerKeeper.GetAllGlobalSlashEntries(s.providerCtx())
-	s.Require().Equal(len(globalEntries), 50*5)
-
-	// Note even though there is no jail throttling active, slash packets will not be handled until
-	// all of the leading vsc matured packets are handled first. This should take 5 blocks.
-	for i := 0; i < 5; i++ {
-		s.providerChain.NextBlock()
-		s.Require().Len(providerKeeper.GetAllGlobalSlashEntries(s.providerCtx()), 250) // global entries remain same size
-	}
-
-	// Set signing info for val to be jailed, preventing panic
-	s.setDefaultValSigningInfo(*s.providerChain.Vals.Validators[0])
-
-	// Now we execute one more block and all 250 of the slash packets should be handled.
-	s.providerChain.NextBlock()
-	s.Require().Empty(providerKeeper.GetAllGlobalSlashEntries(s.providerCtx())) // empty global entries = all slash packets handled
-}
-
->>>>>>> 99a171f4
 func (s *CCVTestSuite) confirmValidatorJailed(tmVal tmtypes.Validator, checkPower bool) {
 	sdkVal, found := s.providerApp.GetTestStakingKeeper().GetValidator(
 		s.providerCtx(), sdk.ValAddress(tmVal.Address))
