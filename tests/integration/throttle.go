package integration

import (
	"time"

	clienttypes "github.com/cosmos/ibc-go/v7/modules/core/02-client/types"

	sdk "github.com/cosmos/cosmos-sdk/types"
	stakingtypes "github.com/cosmos/cosmos-sdk/x/staking/types"

	tmtypes "github.com/cometbft/cometbft/types"

	icstestingutils "github.com/cosmos/interchain-security/v3/testutil/ibc_testing"
	"github.com/cosmos/interchain-security/v3/x/ccv/provider"
	providertypes "github.com/cosmos/interchain-security/v3/x/ccv/provider/types"
	ccvtypes "github.com/cosmos/interchain-security/v3/x/ccv/types"
)

const fullSlashMeterString = "1.0"

// TestBasicSlashPacketThrottling tests slash packet throttling with a single consumer,
// two slash packets, and no VSC matured packets. The most basic scenario.
func (s *CCVTestSuite) TestBasicSlashPacketThrottling() {
	// setupValidatePowers gives the default 4 validators 25% power each (1000 power).
	// Note this in test cases.
	testCases := []struct {
		replenishFraction                string
		expectedMeterBeforeFirstSlash    int64
		expectedMeterAfterFirstSlash     int64
		expectedAllowanceAfterFirstSlash int64
		expectedReplenishesTillPositive  int
	}{
		{"0.2", 800, -200, 600, 1},
		{"0.1", 400, -600, 300, 3}, // 600/300 = 2, so 3 replenishes to reach positive
		{"0.05", 200, -800, 150, 6},
		{"0.01", 40, -960, 30, 33}, // 960/30 = 32, so 33 replenishes to reach positive
	}

	for _, tc := range testCases {

		s.SetupTest()
		s.SetupAllCCVChannels()
		s.setupValidatorPowers()

		providerStakingKeeper := s.providerApp.GetTestStakingKeeper()

		// Use default params (incl replenish period), but set replenish fraction to tc value.
		params := providertypes.DefaultParams()
		params.SlashMeterReplenishFraction = tc.replenishFraction
		s.providerApp.GetProviderKeeper().SetParams(s.providerCtx(), params)

		s.providerApp.GetProviderKeeper().InitializeSlashMeter(s.providerCtx())

		slashMeter := s.providerApp.GetProviderKeeper().GetSlashMeter(s.providerCtx())
		s.Require().Equal(tc.expectedMeterBeforeFirstSlash, slashMeter.Int64())

		// Assert that we start out with no jailings
		vals := providerStakingKeeper.GetAllValidators(s.providerCtx())
		for _, val := range vals {
			s.Require().False(val.IsJailed())
		}
		var (
			timeoutHeight    = clienttypes.Height{}
			timeoutTimestamp = uint64(s.getFirstBundle().GetCtx().BlockTime().Add(ccvtypes.DefaultCCVTimeoutPeriod).UnixNano())
		)

		// Send a slash packet from consumer to provider
		s.setDefaultValSigningInfo(*s.providerChain.Vals.Validators[0])
		tmVal := s.providerChain.Vals.Validators[0]
		slashPacket := s.constructSlashPacketFromConsumer(s.getFirstBundle(), *tmVal, stakingtypes.Infraction_INFRACTION_DOWNTIME)
		sendOnConsumerRecvOnProvider(s, s.getFirstBundle().Path, timeoutHeight, timeoutTimestamp, slashPacket.GetBytes())

		// Assert validator 0 is jailed and has no power
		vals = providerStakingKeeper.GetAllValidators(s.providerCtx())
		slashedVal := vals[0]
		s.Require().True(slashedVal.IsJailed())
		lastValPower := providerStakingKeeper.GetLastValidatorPower(s.providerCtx(), slashedVal.GetOperator())
		s.Require().Equal(int64(0), lastValPower)

		// Assert expected slash meter and allowance value
		slashMeter = s.providerApp.GetProviderKeeper().GetSlashMeter(s.providerCtx())
		s.Require().Equal(tc.expectedMeterAfterFirstSlash, slashMeter.Int64())
		s.Require().Equal(tc.expectedAllowanceAfterFirstSlash,
			s.providerApp.GetProviderKeeper().GetSlashMeterAllowance(s.providerCtx()).Int64())

		// Now send a second slash packet from consumer to provider for a different validator.
		s.setDefaultValSigningInfo(*s.providerChain.Vals.Validators[2])
		tmVal = s.providerChain.Vals.Validators[2]
		slashPacket = s.constructSlashPacketFromConsumer(s.getFirstBundle(), *tmVal, stakingtypes.Infraction_INFRACTION_DOWNTIME)
		sendOnConsumerRecvOnProvider(s, s.getFirstBundle().Path, timeoutHeight, timeoutTimestamp, slashPacket.GetBytes())

		// Require that slash packet has not been handled
		vals = providerStakingKeeper.GetAllValidators(s.providerCtx())
		s.Require().False(vals[2].IsJailed())

		// Assert slash meter value is still the same
		slashMeter = s.providerApp.GetProviderKeeper().GetSlashMeter(s.providerCtx())
		s.Require().Equal(tc.expectedMeterAfterFirstSlash, slashMeter.Int64())

		// For the remainder of this test we use a cached context in which we can mutate block time
		cacheCtx := s.providerCtx()

		// Replenish slash meter until it is positive
		for i := 0; i < tc.expectedReplenishesTillPositive; i++ {

			// Mutate cached context to have a block time after the current replenish candidate time.
			cacheCtx = s.getCtxAfterReplenishCandidate(cacheCtx)
			candidate := s.providerApp.GetProviderKeeper().GetSlashMeterReplenishTimeCandidate(cacheCtx)
			s.Require().True(cacheCtx.BlockTime().After(candidate))

			// CheckForSlashMeterReplenishment should replenish meter here.
			slashMeterBefore := s.providerApp.GetProviderKeeper().GetSlashMeter(cacheCtx)
			s.providerApp.GetProviderKeeper().CheckForSlashMeterReplenishment(cacheCtx)
			slashMeter = s.providerApp.GetProviderKeeper().GetSlashMeter(cacheCtx)
			s.Require().True(slashMeter.GT(slashMeterBefore))

			// Replenish candidate time should have been updated to be block time + replenish period.
			expected := cacheCtx.BlockTime().Add(params.SlashMeterReplenishPeriod)
			actual := s.providerApp.GetProviderKeeper().GetSlashMeterReplenishTimeCandidate(cacheCtx)
			s.Require().Equal(expected, actual)

			// CheckForSlashMeterReplenishment should not replenish meter here again (w/o another period elapsed).
			// Replenish candidate should be in the future, and will not change.
			candidate = s.providerApp.GetProviderKeeper().GetSlashMeterReplenishTimeCandidate(cacheCtx)
			s.Require().True(cacheCtx.BlockTime().Before(candidate))
			slashMeterBefore = s.providerApp.GetProviderKeeper().GetSlashMeter(cacheCtx)
			s.providerApp.GetProviderKeeper().CheckForSlashMeterReplenishment(cacheCtx)
			s.Require().Equal(slashMeterBefore, s.providerApp.GetProviderKeeper().GetSlashMeter(cacheCtx))
			s.Require().Equal(candidate, s.providerApp.GetProviderKeeper().GetSlashMeterReplenishTimeCandidate(cacheCtx))

			// Check that slash meter is still negative or 0, unless we are on the last iteration.
			slashMeter = s.providerApp.GetProviderKeeper().GetSlashMeter(cacheCtx)
			if i != tc.expectedReplenishesTillPositive-1 {
				s.Require().False(slashMeter.IsPositive())
			}
		}

		// Meter is positive at this point, and ready to handle the second slash packet.
		slashMeter = s.providerApp.GetProviderKeeper().GetSlashMeter(cacheCtx)
		s.Require().True(slashMeter.IsPositive())

		// Assert validator 2 is jailed once pending slash packets are handled in ccv endblocker.
		s.providerChain.NextBlock()
		vals = providerStakingKeeper.GetAllValidators(cacheCtx)
		slashedVal = vals[2]
		s.Require().True(slashedVal.IsJailed())

		// Assert validator 2 has no power, this should be apparent next block,
		// since the staking endblocker runs before the ccv endblocker.
		s.providerChain.NextBlock()
		lastValPower = providerStakingKeeper.GetLastValidatorPower(cacheCtx, slashedVal.GetOperator())
		s.Require().Equal(int64(0), lastValPower)
	}
}

// TestMultiConsumerSlashPacketThrottling tests slash packet throttling in the context of multiple
// consumers sending slash packets to the provider, with VSC matured packets sprinkled around.
func (s *CCVTestSuite) TestMultiConsumerSlashPacketThrottling() {
	// Setup test
	s.SetupAllCCVChannels()
	s.setupValidatorPowers()

	providerKeeper := s.providerApp.GetProviderKeeper()
	providerStakingKeeper := s.providerApp.GetTestStakingKeeper()

	// First confirm that VSC matured packets are handled immediately (not queued)
	// when no slash packets are sent.

	// Send 2 VSC matured packets from every consumer to provider
	var (
		timeoutHeight    = clienttypes.Height{}
		timeoutTimestamp = uint64(s.getFirstBundle().GetCtx().BlockTime().Add(ccvtypes.DefaultCCVTimeoutPeriod).UnixNano())
	)
	for consumerChainID, bundle := range s.consumerBundles {
		slashPacket := s.constructVSCMaturedPacketFromConsumer(*bundle)
		sendOnConsumerRecvOnProvider(s, bundle.Path, timeoutHeight, timeoutTimestamp, slashPacket.GetBytes())
		slashPacket = s.constructVSCMaturedPacketFromConsumer(*bundle)
		sendOnConsumerRecvOnProvider(s, bundle.Path, timeoutHeight, timeoutTimestamp, slashPacket.GetBytes())
		// Confirm packets were not queued on provider for this consumer
		s.Require().Equal(uint64(0),
			providerKeeper.GetThrottledPacketDataSize(s.providerCtx(), consumerChainID))
	}

	// Choose 3 consumer bundles. It doesn't matter which ones.
	idx := 0
	senderBundles := []*icstestingutils.ConsumerBundle{}
	for _, bundle := range s.consumerBundles {
		if idx > 2 {
			break
		}
		senderBundles = append(senderBundles, bundle)
		idx++
	}

	// Send some packets to provider from the 3 chosen consumers.
	// They will each slash a different validator according to idx.
	idx = 0
	valsToSlash := []tmtypes.Validator{}
	for _, bundle := range senderBundles {

		// Setup signing info for validator to be jailed
		s.setDefaultValSigningInfo(*s.providerChain.Vals.Validators[idx])

		// Send downtime slash packet from consumer to provider
		tmVal := s.providerChain.Vals.Validators[idx]
		valsToSlash = append(valsToSlash, *tmVal)
		slashPacket := s.constructSlashPacketFromConsumer(
			*bundle,
			*tmVal,
			stakingtypes.Infraction_INFRACTION_DOWNTIME,
		)
		sendOnConsumerRecvOnProvider(s, bundle.Path, timeoutHeight, timeoutTimestamp, slashPacket.GetBytes())

		// Send two trailing VSC matured packets from consumer to provider
		slashPacket = s.constructVSCMaturedPacketFromConsumer(*bundle)
		sendOnConsumerRecvOnProvider(s, bundle.Path, timeoutHeight, timeoutTimestamp, slashPacket.GetBytes())
		slashPacket = s.constructVSCMaturedPacketFromConsumer(*bundle)
		sendOnConsumerRecvOnProvider(s, bundle.Path, timeoutHeight, timeoutTimestamp, slashPacket.GetBytes())

		idx++
	}

	// Confirm that the slash packet and trailing VSC matured packet
	// were handled immediately for the first consumer (this packet was recv first).
	s.confirmValidatorJailed(valsToSlash[0], true)
	s.Require().Equal(uint64(0), providerKeeper.GetThrottledPacketDataSize(
		s.providerCtx(), senderBundles[0].Chain.ChainID))

	// Packets were queued for the second and third consumers.
	s.confirmValidatorNotJailed(valsToSlash[1], 1000)
	s.Require().Equal(uint64(3), providerKeeper.GetThrottledPacketDataSize(
		s.providerCtx(), senderBundles[1].Chain.ChainID))
	s.confirmValidatorNotJailed(valsToSlash[2], 1000)
	s.Require().Equal(uint64(3), providerKeeper.GetThrottledPacketDataSize(
		s.providerCtx(), senderBundles[2].Chain.ChainID))

	// Total power is now 3000
	s.Require().Equal(int64(3000),
		providerStakingKeeper.GetLastTotalPower(s.providerCtx()).Int64())

	// Now replenish the slash meter and confirm one of two queued slash
	// packet entries are then handled. Order is irrelevant here since those
	// two packets were sent and recv at the same block time when being queued.
	s.replenishSlashMeterTillPositive()

	// 1st NextBlock will handle the slash packet, 2nd will update staking module val powers
	s.providerChain.NextBlock()
	s.providerChain.NextBlock()

	// If one of the entires was handled, total power will be 2000 (1000 power was slashed)
	s.Require().Equal(int64(2000),
		providerStakingKeeper.GetLastTotalPower(s.providerCtx()).Int64())

	// Now replenish one more time, and handle final slash packet.
	s.replenishSlashMeterTillPositive()

	// 1st NextBlock will handle the slash packet, 2nd will update last validator power
	s.providerChain.NextBlock()
	s.providerChain.NextBlock()

	// Total power is now 1000 (just a single validator left)
	s.Require().Equal(int64(1000),
		providerStakingKeeper.GetLastTotalPower(s.providerCtx()).Int64())

	// Now all 3 expected vals are jailed, and there are no more queued
	// slash/vsc matured packets.
	for _, val := range valsToSlash {
		s.confirmValidatorJailed(val, true)
	}
	s.Require().Equal(uint64(0), providerKeeper.GetThrottledPacketDataSize(
		s.providerCtx(), senderBundles[0].Chain.ChainID))
	s.Require().Equal(uint64(0), providerKeeper.GetThrottledPacketDataSize(
		s.providerCtx(), senderBundles[1].Chain.ChainID))
	s.Require().Equal(uint64(0), providerKeeper.GetThrottledPacketDataSize(
		s.providerCtx(), senderBundles[2].Chain.ChainID))

	// All global queue entries are gone too
	s.Require().Empty(providerKeeper.GetAllGlobalSlashEntries(s.providerCtx()))
}

// TestPacketSpam confirms that the provider can handle a large number of
// incoming slash packets in a single block.
func (s *CCVTestSuite) TestPacketSpam() {
	// Setup ccv channels to all consumers
	s.SetupAllCCVChannels()

	// Setup validator powers to be 25%, 25%, 25%, 25%
	s.setupValidatorPowers()

	// Explicitly set params, initialize slash meter
	providerKeeper := s.providerApp.GetProviderKeeper()
	params := providerKeeper.GetParams(s.providerCtx())
	params.SlashMeterReplenishFraction = "0.75" // Allow 3/4 of validators to be jailed
	providerKeeper.SetParams(s.providerCtx(), params)
	providerKeeper.InitializeSlashMeter(s.providerCtx())

	// The packets data to be recv in a single block, ordered as they will be recv.
	var packetsData [][]byte

	firstBundle := s.getFirstBundle()

	// Slash first 3 but not 4th validator
	s.setDefaultValSigningInfo(*s.providerChain.Vals.Validators[0])
	s.setDefaultValSigningInfo(*s.providerChain.Vals.Validators[1])
	s.setDefaultValSigningInfo(*s.providerChain.Vals.Validators[2])

	// Track and increment ibc seq num for each packet, since these need to be unique.
	ibcSeqNum := uint64(0)

	// Construct 500 slash packets
	for ibcSeqNum < 500 {
		// Increment ibc seq num for each packet (starting at 1)
		ibcSeqNum++
		// Set infraction type based on even/odd index.
		var infractionType stakingtypes.Infraction
		if ibcSeqNum%2 == 0 {
			infractionType = stakingtypes.Infraction_INFRACTION_DOWNTIME
		} else {
			infractionType = stakingtypes.Infraction_INFRACTION_DOUBLE_SIGN
		}
		valToJail := s.providerChain.Vals.Validators[ibcSeqNum%3]
		slashPacket := s.constructSlashPacketFromConsumer(firstBundle, *valToJail, infractionType)
		packetsData = append(packetsData, slashPacket.GetBytes())
	}

	// Recv 500 packets from consumer to provider in same block
	var (
		timeoutHeight    = clienttypes.Height{}
		timeoutTimestamp = uint64(firstBundle.GetCtx().BlockTime().Add(ccvtypes.DefaultCCVTimeoutPeriod).UnixNano())
	)
	for sequence, data := range packetsData {
		consumerPacketData, err := provider.UnmarshalConsumerPacketData(data) // Same func used by provider's OnRecvPacket
		s.Require().NoError(err)
		packet := s.newPacketFromConsumer(data, uint64(sequence), firstBundle.Path, timeoutHeight, timeoutTimestamp)
		providerKeeper.OnRecvSlashPacket(s.providerCtx(), packet, *consumerPacketData.GetSlashPacketData())
	}

	// Execute block to handle packets in endblock
	s.providerChain.NextBlock()

	// Confirm all packets are handled or dropped (queues empty)
	s.Require().Equal(uint64(0), providerKeeper.GetThrottledPacketDataSize(
		s.providerCtx(), firstBundle.Chain.ChainID))
	slashData, vscMData, _, _ := providerKeeper.GetAllThrottledPacketData(
		s.providerCtx(), firstBundle.Chain.ChainID)
	s.Require().Empty(slashData)
	s.Require().Empty(vscMData)
	s.Require().Empty(providerKeeper.GetAllGlobalSlashEntries(s.providerCtx()))
}

func (s *CCVTestSuite) TestDoubleSignDoesNotAffectThrottling() {
	// Setup ccv channels to all consumers
	s.SetupAllCCVChannels()

	// Setup validator powers to be 25%, 25%, 25%, 25%
	s.setupValidatorPowers()

	// Explicitly set params, initialize slash meter
	providerKeeper := s.providerApp.GetProviderKeeper()
	params := providerKeeper.GetParams(s.providerCtx())
	params.SlashMeterReplenishFraction = "0.1"
	providerKeeper.SetParams(s.providerCtx(), params)
	providerKeeper.InitializeSlashMeter(s.providerCtx())

	// The packetsData to be recv in a single block, ordered as they will be recv.
	var packetsData [][]byte

	firstBundle := s.getFirstBundle()

	// Slash first 3 but not 4th validator
	s.setDefaultValSigningInfo(*s.providerChain.Vals.Validators[0])
	s.setDefaultValSigningInfo(*s.providerChain.Vals.Validators[1])
	s.setDefaultValSigningInfo(*s.providerChain.Vals.Validators[2])

	// Track and increment ibc seq num for each packet, since these need to be unique.
	ibcSeqNum := uint64(0)
	// Construct 500 double-sign slash packets
	for ibcSeqNum < 500 {
		// Increment ibc seq num for each packet (starting at 1)
		ibcSeqNum++
		valToJail := s.providerChain.Vals.Validators[ibcSeqNum%3]
		slashPacket := s.constructSlashPacketFromConsumer(firstBundle, *valToJail, stakingtypes.Infraction_INFRACTION_DOUBLE_SIGN)
		packetsData = append(packetsData, slashPacket.GetBytes())
	}

	// Recv 500 packets from consumer to provider in same block
	var (
		timeoutHeight    = clienttypes.Height{}
		timeoutTimestamp = uint64(firstBundle.GetCtx().BlockTime().Add(ccvtypes.DefaultCCVTimeoutPeriod).UnixNano())
	)
	for sequence, data := range packetsData {
		consumerPacketData, err := provider.UnmarshalConsumerPacketData(data) // Same func used by provider's OnRecvPacket
		s.Require().NoError(err)
		packet := s.newPacketFromConsumer(data, uint64(sequence), firstBundle.Path, timeoutHeight, timeoutTimestamp)
		providerKeeper.OnRecvSlashPacket(s.providerCtx(), packet, *consumerPacketData.GetSlashPacketData())
	}

	// Execute block to handle packets in endblock
	s.providerChain.NextBlock()

	// Confirm all packets are dropped (queues empty)
	s.Require().Equal(uint64(0), providerKeeper.GetThrottledPacketDataSize(
		s.providerCtx(), firstBundle.Chain.ChainID))
	slashData, vscMData, _, _ := providerKeeper.GetAllThrottledPacketData(
		s.providerCtx(), firstBundle.Chain.ChainID)
	s.Require().Empty(slashData)
	s.Require().Empty(vscMData)
	s.Require().Empty(providerKeeper.GetAllGlobalSlashEntries(s.providerCtx()))

	// Confirm that slash meter is not affected
	s.Require().Equal(providerKeeper.GetSlashMeterAllowance(s.providerCtx()),
		providerKeeper.GetSlashMeter(s.providerCtx()))

	// Advance two blocks and confirm no validator is jailed
	s.providerChain.NextBlock()
	s.providerChain.NextBlock()

	stakingKeeper := s.providerApp.GetTestStakingKeeper()
	for _, val := range s.providerChain.Vals.Validators {
		power := stakingKeeper.GetLastValidatorPower(s.providerCtx(), sdk.ValAddress(val.Address))
		s.Require().Equal(int64(1000), power)
		stakingVal, found := stakingKeeper.GetValidatorByConsAddr(s.providerCtx(), sdk.ConsAddress(val.Address))
		if !found {
			s.Require().Fail("validator not found")
		}
		s.Require().False(stakingVal.Jailed)

		// 4th validator should have no slash log, all the others do
		if val != s.providerChain.Vals.Validators[3] {
			s.Require().True(providerKeeper.GetSlashLog(s.providerCtx(),
				providertypes.NewProviderConsAddress([]byte(val.Address))))
		} else {
			s.Require().False(providerKeeper.GetSlashLog(s.providerCtx(),
				providertypes.NewProviderConsAddress([]byte(val.Address))))
		}
	}
}

// TestQueueOrdering validates that the ordering of slash packet entries
// in the global queue (relevant to a single chain) matches the ordering of slash packet
// data in the chain specific queues, even in the presence of packet spam.
//
// Note: The global queue is ordered by: time, then IBC sequence number, see GlobalSlashEntryKey.
// The chain specific queue is ordered by: IBC sequence number, see ThrottledPacketDataKey.
func (s *CCVTestSuite) TestQueueOrdering() {
	// Setup ccv channels to all consumers
	s.SetupAllCCVChannels()

	// Setup validator powers to be 25%, 25%, 25%, 25%
	s.setupValidatorPowers()

	// Explicitly set params, initialize slash meter
	providerKeeper := s.providerApp.GetProviderKeeper()
	params := providerKeeper.GetParams(s.providerCtx())
	params.SlashMeterReplenishFraction = "0.05" // 5% total power can be jailed
	providerKeeper.SetParams(s.providerCtx(), params)
	providerKeeper.InitializeSlashMeter(s.providerCtx())

	// The packets to be recv in a single block, ordered as they will be recv.
	var packetsData [][]byte

	firstBundle := s.getFirstBundle()

	// Slash first 3 but not 4th validator
	s.setDefaultValSigningInfo(*s.providerChain.Vals.Validators[0])
	s.setDefaultValSigningInfo(*s.providerChain.Vals.Validators[1])
	s.setDefaultValSigningInfo(*s.providerChain.Vals.Validators[2])

	// Track and increment ibc seq num for each packet, since these need to be unique.
	var (
		ibcSeqNum = uint64(4)
		ibcSeqs   []uint64
	)

	for ibcSeqNum < 504 {
		// Increment ibc seq num for each packet (starting at 5)
		ibcSeqNum++
		ibcSeqs = append(ibcSeqs, ibcSeqNum)

		// Instantiate a vsc matured packet every 10th packet
		if ibcSeqNum%10 == 0 {
			packetsData = append(packetsData, s.constructVSCMaturedPacketFromConsumer(firstBundle).GetBytes())
			continue
		}
		// Else instantiate a slash packet

		valToJail := s.providerChain.Vals.Validators[ibcSeqNum%3]
		packetsData = append(packetsData, s.constructSlashPacketFromConsumer(firstBundle, *valToJail, stakingtypes.Infraction_INFRACTION_DOWNTIME).GetBytes())
	}

	// Recv 500 packets from consumer to provider in same block
	var (
		timeoutHeight    = clienttypes.Height{}
		timeoutTimestamp = uint64(firstBundle.GetCtx().BlockTime().Add(ccvtypes.DefaultCCVTimeoutPeriod).UnixNano())
	)
	for i, data := range packetsData {
		consumerPacketData, err := provider.UnmarshalConsumerPacketData(data) // Same func used by provider's OnRecvPacket
		s.Require().NoError(err)
		packet := s.newPacketFromConsumer(data, ibcSeqs[i], firstBundle.Path, timeoutHeight, timeoutTimestamp)
		// Type depends on index packets were appended from above
		if (i+5)%10 == 0 {
			vscMaturedPacketData := consumerPacketData.GetVscMaturedPacketData()
			vscMaturedPacketData.ValsetUpdateId = uint64(i + 1000)
			providerKeeper.OnRecvVSCMaturedPacket(s.providerCtx(), packet, *vscMaturedPacketData)
		} else {
			// Set valset update id to be 2000 + index to assert ordering
			slashPacketData := consumerPacketData.GetSlashPacketData()
			slashPacketData.ValsetUpdateId = uint64(i + 2000)
			// Set block height mapping so packet is not dropped
			providerKeeper.SetValsetUpdateBlockHeight(s.providerCtx(),
				slashPacketData.ValsetUpdateId, uint64(firstBundle.GetCtx().BlockHeight()))
			providerKeeper.OnRecvSlashPacket(s.providerCtx(), packet, *slashPacketData)
		}
	}

	// Confirm that global queue has 450 packet entries (500 * 0.9)
	allGlobalEntries := providerKeeper.GetAllGlobalSlashEntries(s.providerCtx())
	s.Require().Equal(450, len(allGlobalEntries))

	// Confirm that the chain specific queue has 450 slash packet data instances, and 50 vsc matured
	slashPacketData, vscMaturedPacketData, _, _ := providerKeeper.GetAllThrottledPacketData(
		s.providerCtx(), firstBundle.Chain.ChainID)
	s.Require().Equal(450, len(slashPacketData))
	s.Require().Equal(50, len(vscMaturedPacketData))

	// IBC seq numbers of recv slash packets range from 5 to 504.
	// Confirm expected global queue ordering.
	expectedSeqNum := uint64(5)
	for _, globalEntry := range allGlobalEntries {
		// entries should be ordered by ibc seq num starting at 5
		s.Require().Equal(expectedSeqNum, globalEntry.IbcSeqNum)
		expectedSeqNum++
		if expectedSeqNum%10 == 0 {
			// Skip over vsc matured packets
			expectedSeqNum++
		}
	}

	// Confirm expected chain specific queue ordering.
	expectedVscId := uint64(2000)
	for _, slashPacket := range slashPacketData {
		// entries should be ordered by valset update id starting at 2000
		s.Require().Equal(expectedVscId, slashPacket.ValsetUpdateId)
		expectedVscId++
		if (expectedVscId+5)%10 == 0 {
			// Skip over vsc matured packets
			expectedVscId++
		}
	}
	for idx, vscMaturedPacket := range vscMaturedPacketData {
		// entries should be ordered by valset update id starting at 1005
		// and show up every 10 packets
		expectedVscId = uint64(1005) + 10*uint64(idx)
		s.Require().Equal(expectedVscId, vscMaturedPacket.ValsetUpdateId)
	}

	// Execute endblock to handle packets in throttled manner
	s.providerChain.NextBlock()

	// Confirm that only the first packet was handled
	allGlobalEntries = providerKeeper.GetAllGlobalSlashEntries(s.providerCtx())
	s.Require().Equal(449, len(allGlobalEntries))
	slashPacketData, vscMaturedPacketData, _, _ = providerKeeper.GetAllThrottledPacketData(
		s.providerCtx(), firstBundle.Chain.ChainID)
	s.Require().Equal(449, len(slashPacketData))
	// No VSC matured packets should be handled yet
	s.Require().Equal(50, len(vscMaturedPacketData))

	// Replenish frac is 0.05, so jailing %25 of the validators should result in a negative slash meter.
	s.Require().True(providerKeeper.GetSlashMeter(s.providerCtx()).IsNegative())

	// Confirm total power is now 3000 once updated by staking end blocker
	s.providerChain.NextBlock()
	totalPower := s.providerApp.GetTestStakingKeeper().GetLastTotalPower(s.providerCtx())
	s.Require().Equal(sdk.NewInt(3000), totalPower)

	// Now change replenish frac to 0.67 and fully replenish the meter.
	params.SlashMeterReplenishFraction = "0.67"
	providerKeeper.SetParams(s.providerCtx(), params)
	providerKeeper.InitializeSlashMeter(s.providerCtx())

	// Execute endblock to handle packets (remaining packets are relevant to 2/3 of the validators)
	// so the current replenish frac should be enough to handle all packets this block.
	s.providerChain.NextBlock()

	// Confirm both queues are now empty, meaning every packet was handled.
	allGlobalEntries = providerKeeper.GetAllGlobalSlashEntries(s.providerCtx())
	s.Require().Equal(0, len(allGlobalEntries))
	slashPacketData, vscMaturedPacketData, _, _ = providerKeeper.GetAllThrottledPacketData(
		s.providerCtx(), firstBundle.Chain.ChainID)
	s.Require().Equal(0, len(slashPacketData))
	s.Require().Equal(0, len(vscMaturedPacketData))
}

// TestSlashingSmallValidators tests that multiple slash packets from validators with small
// power can be handled by the provider chain in a non-throttled manner.
func (s *CCVTestSuite) TestSlashingSmallValidators() {
	s.SetupAllCCVChannels()

	// Setup first val with 1000 power and the rest with 10 power.
	delAddr := s.providerChain.SenderAccount.GetAddress()
	delegateByIdx(s, delAddr, sdk.NewInt(999999999), 0)
	delegateByIdx(s, delAddr, sdk.NewInt(9999999), 1)
	delegateByIdx(s, delAddr, sdk.NewInt(9999999), 2)
	delegateByIdx(s, delAddr, sdk.NewInt(9999999), 3)
	s.providerChain.NextBlock()

	// Initialize slash meter
	s.providerApp.GetProviderKeeper().InitializeSlashMeter(s.providerCtx())

	// Assert that we start out with no jailings
	providerStakingKeeper := s.providerApp.GetTestStakingKeeper()
	vals := providerStakingKeeper.GetAllValidators(s.providerCtx())
	for _, val := range vals {
		s.Require().False(val.IsJailed())
	}

	// Setup signing info for jailings
	s.setDefaultValSigningInfo(*s.providerChain.Vals.Validators[1])
	s.setDefaultValSigningInfo(*s.providerChain.Vals.Validators[2])
	s.setDefaultValSigningInfo(*s.providerChain.Vals.Validators[3])

	// Send slash packets from consumer to provider for small validators.
	var (
		timeoutHeight    = clienttypes.Height{}
		timeoutTimestamp = uint64(s.getFirstBundle().GetCtx().BlockTime().Add(ccvtypes.DefaultCCVTimeoutPeriod).UnixNano())
	)
	tmval1 := s.providerChain.Vals.Validators[1]
	tmval2 := s.providerChain.Vals.Validators[2]
	tmval3 := s.providerChain.Vals.Validators[3]
	slashPacket1 := s.constructSlashPacketFromConsumer(s.getFirstBundle(), *tmval1, stakingtypes.Infraction_INFRACTION_DOWNTIME)
	slashPacket2 := s.constructSlashPacketFromConsumer(s.getFirstBundle(), *tmval2, stakingtypes.Infraction_INFRACTION_DOWNTIME)
	slashPacket3 := s.constructSlashPacketFromConsumer(s.getFirstBundle(), *tmval3, stakingtypes.Infraction_INFRACTION_DOWNTIME)
	sendOnConsumerRecvOnProvider(s, s.getFirstBundle().Path, timeoutHeight, timeoutTimestamp, slashPacket1.GetBytes())
	sendOnConsumerRecvOnProvider(s, s.getFirstBundle().Path, timeoutHeight, timeoutTimestamp, slashPacket2.GetBytes())
	sendOnConsumerRecvOnProvider(s, s.getFirstBundle().Path, timeoutHeight, timeoutTimestamp, slashPacket3.GetBytes())

	// Default slash meter replenish fraction is 0.05, so all sent packets should be handled immediately.
	vals = providerStakingKeeper.GetAllValidators(s.providerCtx())
	s.Require().False(vals[0].IsJailed())
	s.Require().Equal(int64(1000),
		providerStakingKeeper.GetLastValidatorPower(s.providerCtx(), vals[0].GetOperator()))
	s.Require().True(vals[1].IsJailed())
	s.Require().Equal(int64(0),
		providerStakingKeeper.GetLastValidatorPower(s.providerCtx(), vals[1].GetOperator()))
	s.Require().True(vals[2].IsJailed())
	s.Require().Equal(int64(0),
		providerStakingKeeper.GetLastValidatorPower(s.providerCtx(), vals[2].GetOperator()))
	s.Require().True(vals[3].IsJailed())
	s.Require().Equal(int64(0),
		providerStakingKeeper.GetLastValidatorPower(s.providerCtx(), vals[3].GetOperator()))
}

// TestSlashMeterAllowanceChanges tests scenarios where the slash meter allowance is expected to change.
//
// TODO: This should be a unit test, or replaced by TestTotalVotingPowerChanges.
func (s *CCVTestSuite) TestSlashMeterAllowanceChanges() {
	s.SetupAllCCVChannels()

	providerKeeper := s.providerApp.GetProviderKeeper()

	// At first, allowance is based on 4 vals all with 1 power, min allowance is in effect.
	s.Require().Equal(int64(1), providerKeeper.GetSlashMeterAllowance(s.providerCtx()).Int64())

	s.setupValidatorPowers()

	// Now all 4 validators have 1000 power (4000 total power) so allowance should be:
	// default replenish frac * 4000 = 200
	s.Require().Equal(int64(200), providerKeeper.GetSlashMeterAllowance(s.providerCtx()).Int64())

	// Now we change replenish fraction and assert new expected allowance.
	params := providerKeeper.GetParams(s.providerCtx())
	params.SlashMeterReplenishFraction = "0.3"
	providerKeeper.SetParams(s.providerCtx(), params)
	s.Require().Equal(int64(1200), providerKeeper.GetSlashMeterAllowance(s.providerCtx()).Int64())
}

// TestSlashSameValidator tests the edge case that that the total slashed validator power
// queued up for a single block exceeds the slash meter allowance,
// but some of the slash packets are for the same validator, and therefore some packets
// will be applied to a validator that is already jailed but still not unbonded (ie. still slashable).
func (s *CCVTestSuite) TestSlashSameValidator() {
	s.SetupAllCCVChannels()

	// Setup 4 validators with 25% of the total power each.
	s.setupValidatorPowers()

	providerKeeper := s.providerApp.GetProviderKeeper()

	// Set replenish fraction to 1.0 so that all sent packets should handled immediately (no throttling)
	params := providerKeeper.GetParams(s.providerCtx())
	params.SlashMeterReplenishFraction = fullSlashMeterString // needs to be const for linter
	providerKeeper.SetParams(s.providerCtx(), params)
	providerKeeper.InitializeSlashMeter(s.providerCtx())

	// Send a downtime and double-sign slash packet for 3/4 validators
	// This will have a total slashing power of 150% total power.
	tmval1 := s.providerChain.Vals.Validators[1]
	tmval2 := s.providerChain.Vals.Validators[2]
	tmval3 := s.providerChain.Vals.Validators[3]
	s.setDefaultValSigningInfo(*tmval1)
	s.setDefaultValSigningInfo(*tmval2)
	s.setDefaultValSigningInfo(*tmval3)

	packetsData := [][]byte{
		s.constructSlashPacketFromConsumer(s.getFirstBundle(), *tmval1, stakingtypes.Infraction_INFRACTION_DOWNTIME).GetBytes(),
		s.constructSlashPacketFromConsumer(s.getFirstBundle(), *tmval2, stakingtypes.Infraction_INFRACTION_DOWNTIME).GetBytes(),
		s.constructSlashPacketFromConsumer(s.getFirstBundle(), *tmval3, stakingtypes.Infraction_INFRACTION_DOWNTIME).GetBytes(),
		s.constructSlashPacketFromConsumer(s.getFirstBundle(), *tmval1, stakingtypes.Infraction_INFRACTION_DOWNTIME).GetBytes(),
		s.constructSlashPacketFromConsumer(s.getFirstBundle(), *tmval2, stakingtypes.Infraction_INFRACTION_DOWNTIME).GetBytes(),
		s.constructSlashPacketFromConsumer(s.getFirstBundle(), *tmval3, stakingtypes.Infraction_INFRACTION_DOWNTIME).GetBytes(),
	}

	// Recv and queue all slash packets.
	var (
		timeoutHeight    = clienttypes.Height{}
		timeoutTimestamp = uint64(s.getFirstBundle().GetCtx().BlockTime().Add(ccvtypes.DefaultCCVTimeoutPeriod).UnixNano())
	)
	for i, data := range packetsData {
		consumerPacketData, err := provider.UnmarshalConsumerPacketData(data) // Same func used by provider's OnRecvPacket
		s.Require().NoError(err)
		packet := s.newPacketFromConsumer(data, uint64(i), s.getFirstBundle().Path, timeoutHeight, timeoutTimestamp)
		providerKeeper.OnRecvSlashPacket(s.providerCtx(), packet, *consumerPacketData.GetSlashPacketData())
	}

	// We should have 6 pending slash packet entries queued.
	s.Require().Len(providerKeeper.GetAllGlobalSlashEntries(s.providerCtx()), 6)

	// Call next block to process all pending slash packets in end blocker.
	s.providerChain.NextBlock()

	// All slash packets should have been handled immediately, even though they totaled to 150% of total power.
	s.Require().Len(providerKeeper.GetAllGlobalSlashEntries(s.providerCtx()), 0)
}

// Similar to TestSlashSameValidator, but 100% of val power is jailed a single block,
// and in the first packets recv for that block.
// This edge case should not occur in practice, but is useful to validate that
// the slash meter can allow any number of slash packets to be handled in a single block when
// its allowance is set to "1.0".
func (s CCVTestSuite) TestSlashAllValidators() { //nolint:govet // this is a test so we can copy locks

	s.SetupAllCCVChannels()

	// Setup 4 validators with 25% of the total power each.
	s.setupValidatorPowers()

	providerKeeper := s.providerApp.GetProviderKeeper()

	// Set replenish fraction to 1.0 so that all sent packets should be handled immediately (no throttling)
	params := providerKeeper.GetParams(s.providerCtx())
	params.SlashMeterReplenishFraction = fullSlashMeterString // needs to be const for linter
	providerKeeper.SetParams(s.providerCtx(), params)
	providerKeeper.InitializeSlashMeter(s.providerCtx())

	// The packets to be recv in a single block, ordered as they will be recv.
	var packetsData [][]byte

	// Instantiate a slash packet for each validator,
	// these first 4 packets should jail 100% of the total power.
	for _, val := range s.providerChain.Vals.Validators {
		s.setDefaultValSigningInfo(*val)
		packetsData = append(packetsData, s.constructSlashPacketFromConsumer(
			s.getFirstBundle(), *val, stakingtypes.Infraction_INFRACTION_DOWNTIME).GetBytes())
	}

	// add 5 more slash packets for each validator, that will be handled in the same block.
	for _, val := range s.providerChain.Vals.Validators {
		for i := 0; i < 5; i++ {
			packetsData = append(packetsData, s.constructSlashPacketFromConsumer(
				s.getFirstBundle(), *val, stakingtypes.Infraction_INFRACTION_DOWNTIME).GetBytes())
		}
	}

	// Recv and queue all slash packets.
	var (
		timeoutHeight    = clienttypes.Height{}
		timeoutTimestamp = uint64(s.getFirstBundle().GetCtx().BlockTime().Add(ccvtypes.DefaultCCVTimeoutPeriod).UnixNano())
	)
	for i, data := range packetsData {
		ibcSeqNum := uint64(i)
		consumerPacketData, err := provider.UnmarshalConsumerPacketData(data) // Same func used by provider's OnRecvPacket
		s.Require().NoError(err)
		packet := s.newPacketFromConsumer(data, ibcSeqNum, s.getFirstBundle().Path, timeoutHeight, timeoutTimestamp)
		providerKeeper.OnRecvSlashPacket(s.providerCtx(), packet, *consumerPacketData.GetSlashPacketData())
	}

	// We should have 24 pending slash packet entries queued.
	s.Require().Len(providerKeeper.GetAllGlobalSlashEntries(s.providerCtx()), 24)

	// Call next block to process all pending slash packets in end blocker.
	s.providerChain.NextBlock()

	// All slash packets should have been handled immediately,
	// even though the first 4 packets jailed 100% of the total power.
	s.Require().Len(providerKeeper.GetAllGlobalSlashEntries(s.providerCtx()), 0)

	// Sanity check that all validators are jailed.
	for _, val := range s.providerChain.Vals.Validators {
		// Do not check power, since val power is not yet updated by staking endblocker.
		s.confirmValidatorJailed(*val, false)
	}

	// Nextblock would fail the test now, since ibctesting fails when
	// "applying the validator changes would result in empty set".
}

func (s *CCVTestSuite) TestLeadingVSCMaturedAreDequeued() {
	s.SetupAllCCVChannels()
	providerKeeper := s.providerApp.GetProviderKeeper()

	// Queue up 50 vsc matured packets for each consumer
	var (
		timeoutHeight    = clienttypes.Height{}
		timeoutTimestamp = uint64(s.getFirstBundle().GetCtx().BlockTime().Add(ccvtypes.DefaultCCVTimeoutPeriod).UnixNano())
	)
	for _, bundle := range s.consumerBundles {
		for i := 0; i < 50; i++ {
			ibcSeqNum := uint64(i)
			data := s.constructVSCMaturedPacketFromConsumer(*bundle).GetBytes()
			packetData, err := provider.UnmarshalConsumerPacketData(data) // Same func used by provider's OnRecvPacket
			s.Require().NoError(err)
			packet := s.newPacketFromConsumer(data, ibcSeqNum, bundle.Path, timeoutHeight, timeoutTimestamp)
			providerKeeper.OnRecvVSCMaturedPacket(s.providerCtx(),
				packet, *packetData.GetVscMaturedPacketData())
		}
	}

	// Queue up 50 slash packets for each consumer
	for _, bundle := range s.consumerBundles {
		for i := 50; i < 100; i++ {
			ibcSeqNum := uint64(i)
			data := s.constructSlashPacketFromConsumer(*bundle,
				*s.providerChain.Vals.Validators[0], stakingtypes.Infraction_INFRACTION_DOWNTIME).GetBytes()
			packetData, err := provider.UnmarshalConsumerPacketData(data) // Same func used by provider's OnRecvPacket
			s.Require().NoError(err)
			packet := s.newPacketFromConsumer(data, ibcSeqNum, bundle.Path, timeoutHeight, timeoutTimestamp)
			providerKeeper.OnRecvSlashPacket(s.providerCtx(),
				packet, *packetData.GetSlashPacketData())
		}
	}

	// Queue up another 50 vsc matured packets for each consumer
	for _, bundle := range s.consumerBundles {
		for i := 100; i < 150; i++ {
			ibcSeqNum := uint64(i)
			data := s.constructVSCMaturedPacketFromConsumer(*bundle).GetBytes()
			packetData := ccvtypes.ConsumerPacketData{}
			ccvtypes.ModuleCdc.MustUnmarshalJSON(data, &packetData)
			packet := s.newPacketFromConsumer(data, ibcSeqNum, bundle.Path, timeoutHeight, timeoutTimestamp)
			providerKeeper.OnRecvVSCMaturedPacket(s.providerCtx(),
				packet, *packetData.GetVscMaturedPacketData())
		}
	}

	// Confirm queue size is 150 for each consumer-specific queue.
	for _, bundle := range s.consumerBundles {
		s.Require().Equal(uint64(150),
			providerKeeper.GetThrottledPacketDataSize(s.providerCtx(), bundle.Chain.ChainID))
	}
	// Confirm global queue size is 50 * 5 (50 slash packets for each of 5 consumers)
	globalEntries := providerKeeper.GetAllGlobalSlashEntries(s.providerCtx())
	s.Require().Equal(len(globalEntries), 50*5)

	// Set slash meter to negative value to not allow any slash packets to be handled.
	providerKeeper.SetSlashMeter(s.providerCtx(), sdk.NewInt(-1))

	// Set replenish time candidate so that no replenishment happens next block.
	providerKeeper.SetSlashMeterReplenishTimeCandidate(s.providerCtx())

	// Execute end blocker to dequeue only the leading vsc matured packets.
	// Note we must call the end blocker three times, since only 100 vsc matured packets can be handled
	// each block, and we have 5*50=250 total.
	s.providerChain.NextBlock()
	s.providerChain.NextBlock()
	s.providerChain.NextBlock()

	// Confirm queue size is 100 for each consumer-specific queue (50 leading vsc matured are dequeued).
	for _, bundle := range s.consumerBundles {
		s.Require().Equal(uint64(100),
			providerKeeper.GetThrottledPacketDataSize(s.providerCtx(), bundle.Chain.ChainID))
	}

	// No slash packets handled, global slash queue is same size as last block.
	globalEntries = providerKeeper.GetAllGlobalSlashEntries(s.providerCtx())
	s.Require().Equal(len(globalEntries), 50*5)

	// No slash packets handled even if we call end blocker a couple more times.
	s.providerChain.NextBlock()
	s.providerChain.NextBlock()
	globalEntries = providerKeeper.GetAllGlobalSlashEntries(s.providerCtx())
<<<<<<< HEAD
=======
	s.Require().Equal(len(globalEntries), 50*5)
}

// TestVscMaturedHandledPerBlockLimit tests that only 100 vsc matured packets are handled per block,
// specifically from HandleThrottleQueues().
//
// Note the vsc matured per block limit is also tested in, TestLeadingVSCMaturedAreDequeued,
// specifically in the context of HandleLeadingVSCMaturedPackets().
func (s *CCVTestSuite) TestVscMaturedHandledPerBlockLimit() {
	s.SetupAllCCVChannels()
	providerKeeper := s.providerApp.GetProviderKeeper()

	// Set replenish fraction to 1.0 so that all sent packets should be handled immediately (no jail throttling)
	params := providerKeeper.GetParams(s.providerCtx())
	params.SlashMeterReplenishFraction = fullSlashMeterString // needs to be const for linter
	providerKeeper.SetParams(s.providerCtx(), params)
	providerKeeper.InitializeSlashMeter(s.providerCtx())

	// Queue up 100 vsc matured packets for each consumer
	var (
		timeoutHeight    = clienttypes.Height{}
		timeoutTimestamp = uint64(s.getFirstBundle().GetCtx().BlockTime().Add(ccvtypes.DefaultCCVTimeoutPeriod).UnixNano())
	)
	for _, bundle := range s.consumerBundles {
		for i := 0; i < 100; i++ {
			ibcSeqNum := uint64(i)
			data := s.constructVSCMaturedPacketFromConsumer(*bundle).GetBytes()
			packetData := ccvtypes.ConsumerPacketData{}
			ccvtypes.ModuleCdc.MustUnmarshalJSON(data, &packetData)
			packet := s.newPacketFromConsumer(data, ibcSeqNum, bundle.Path, timeoutHeight, timeoutTimestamp)
			providerKeeper.OnRecvVSCMaturedPacket(s.providerCtx(),
				packet, *packetData.GetVscMaturedPacketData())
		}
	}

	// Queue up 50 slash packets for each consumer, with new IBC sequence numbers
	for _, bundle := range s.consumerBundles {
		for i := 100; i < 150; i++ {
			ibcSeqNum := uint64(i)
			data := s.constructSlashPacketFromConsumer(*bundle,
				*s.providerChain.Vals.Validators[0], stakingtypes.Infraction_INFRACTION_DOWNTIME).GetBytes()
			consumderPacketData, err := provider.UnmarshalConsumerPacketData(data) // Same func used by provider's OnRecvPacket
			s.Require().NoError(err)
			packet := s.newPacketFromConsumer(data, ibcSeqNum, bundle.Path, timeoutHeight, timeoutTimestamp)
			providerKeeper.OnRecvSlashPacket(s.providerCtx(), packet, *consumderPacketData.GetSlashPacketData())
		}
	}

	// Confirm queue size is 150 for each consumer-specific queue.
	for _, bundle := range s.consumerBundles {
		s.Require().Equal(uint64(150),
			providerKeeper.GetThrottledPacketDataSize(s.providerCtx(), bundle.Chain.ChainID))
	}
	// Confirm global queue size is 50 * 5 (50 slash packets for each of 5 consumers)
	globalEntries := providerKeeper.GetAllGlobalSlashEntries(s.providerCtx())
>>>>>>> 811675e2
	s.Require().Equal(len(globalEntries), 50*5)

	// Note even though there is no jail throttling active, slash packets will not be handled until
	// all of the leading vsc matured packets are handled first. This should take 5 blocks.
	for i := 0; i < 5; i++ {
		s.providerChain.NextBlock()
		s.Require().Len(providerKeeper.GetAllGlobalSlashEntries(s.providerCtx()), 250) // global entries remain same size
	}

	// Set signing info for val to be jailed, preventing panic
	s.setDefaultValSigningInfo(*s.providerChain.Vals.Validators[0])

	// Now we execute one more block and all 250 of the slash packets should be handled.
	s.providerChain.NextBlock()
	s.Require().Empty(providerKeeper.GetAllGlobalSlashEntries(s.providerCtx())) // empty global entries = all slash packets handled
}

// TestVscMaturedHandledPerBlockLimit tests that only 100 vsc matured packets are handled per block,
// specifically from HandleThrottleQueues().
//
// Note the vsc matured per block limit is also tested in, TestLeadingVSCMaturedAreDequeued,
// specifically in the context of HandleLeadingVSCMaturedPackets().
func (s *CCVTestSuite) TestVscMaturedHandledPerBlockLimit() {
	s.SetupAllCCVChannels()
	providerKeeper := s.providerApp.GetProviderKeeper()

	// Set replenish fraction to 1.0 so that all sent packets should be handled immediately (no jail throttling)
	params := providerKeeper.GetParams(s.providerCtx())
	params.SlashMeterReplenishFraction = fullSlashMeterString // needs to be const for linter
	providerKeeper.SetParams(s.providerCtx(), params)
	providerKeeper.InitializeSlashMeter(s.providerCtx())

	// Queue up 100 vsc matured packets for each consumer
	for _, bundle := range s.consumerBundles {
		for i := 0; i < 100; i++ {
			ibcSeqNum := uint64(i)
			packet := s.constructVSCMaturedPacketFromConsumer(*bundle, ibcSeqNum)
			packetData := ccvtypes.ConsumerPacketData{}
			ccvtypes.ModuleCdc.MustUnmarshalJSON(packet.GetData(), &packetData)
			providerKeeper.OnRecvVSCMaturedPacket(s.providerCtx(),
				packet, *packetData.GetVscMaturedPacketData())
		}
	}

	// Queue up 50 slash packets for each consumer, with new IBC sequence numbers
	for _, bundle := range s.consumerBundles {
		for i := 100; i < 150; i++ {
			ibcSeqNum := uint64(i)
			packet := s.constructSlashPacketFromConsumer(*bundle,
				*s.providerChain.Vals.Validators[0], stakingtypes.Downtime, ibcSeqNum)
			packetData := ccvtypes.ConsumerPacketData{}
			ccvtypes.ModuleCdc.MustUnmarshalJSON(packet.GetData(), &packetData)
			providerKeeper.OnRecvSlashPacket(s.providerCtx(),
				packet, *packetData.GetSlashPacketData())
		}
	}

	// Confirm queue size is 150 for each consumer-specific queue.
	for _, bundle := range s.consumerBundles {
		s.Require().Equal(uint64(150),
			providerKeeper.GetThrottledPacketDataSize(s.providerCtx(), bundle.Chain.ChainID))
	}
	// Confirm global queue size is 50 * 5 (50 slash packets for each of 5 consumers)
	globalEntries := providerKeeper.GetAllGlobalSlashEntries(s.providerCtx())
	s.Require().Equal(len(globalEntries), 50*5)

	// Note even though there is no jail throttling active, slash packets will not be handled until
	// all of the leading vsc matured packets are handled first. This should take 5 blocks.
	for i := 0; i < 5; i++ {
		s.providerChain.NextBlock()
		s.Require().Len(providerKeeper.GetAllGlobalSlashEntries(s.providerCtx()), 250) // global entries remain same size
	}

	// Set signing info for val to be jailed, preventing panic
	s.setDefaultValSigningInfo(*s.providerChain.Vals.Validators[0])

	// Now we execute one more block and all 250 of the slash packets should be handled.
	s.providerChain.NextBlock()
	s.Require().Empty(providerKeeper.GetAllGlobalSlashEntries(s.providerCtx())) // empty global entries = all slash packets handled
}

func (s *CCVTestSuite) confirmValidatorJailed(tmVal tmtypes.Validator, checkPower bool) {
	sdkVal, found := s.providerApp.GetTestStakingKeeper().GetValidator(
		s.providerCtx(), sdk.ValAddress(tmVal.Address))
	s.Require().True(found)
	s.Require().True(sdkVal.IsJailed())

	if checkPower {
		valPower := s.providerApp.GetTestStakingKeeper().GetLastValidatorPower(
			s.providerCtx(), sdkVal.GetOperator())
		s.Require().Equal(int64(0), valPower)
	}
}

func (s *CCVTestSuite) confirmValidatorNotJailed(tmVal tmtypes.Validator, expectedPower int64) {
	sdkVal, found := s.providerApp.GetTestStakingKeeper().GetValidator(
		s.providerCtx(), sdk.ValAddress(tmVal.Address))
	s.Require().True(found)
	valPower := s.providerApp.GetTestStakingKeeper().GetLastValidatorPower(
		s.providerCtx(), sdkVal.GetOperator())
	s.Require().Equal(expectedPower, valPower)
	s.Require().False(sdkVal.IsJailed())
}

func (s *CCVTestSuite) replenishSlashMeterTillPositive() {
	providerKeeper := s.providerApp.GetProviderKeeper()
	idx := 0
	for providerKeeper.GetSlashMeter(s.providerCtx()).IsNegative() {
		if idx > 100 {
			panic("replenishTillPositive: failed to replenish slash meter")
		}
		providerKeeper.ReplenishSlashMeter(s.providerCtx())
	}
}

func (s *CCVTestSuite) getCtxAfterReplenishCandidate(ctx sdk.Context) sdk.Context {
	providerKeeper := s.providerApp.GetProviderKeeper()
	candidate := providerKeeper.GetSlashMeterReplenishTimeCandidate(ctx)
	return ctx.WithBlockTime(candidate.Add(time.Minute))
}<|MERGE_RESOLUTION|>--- conflicted
+++ resolved
@@ -889,8 +889,6 @@
 	s.providerChain.NextBlock()
 	s.providerChain.NextBlock()
 	globalEntries = providerKeeper.GetAllGlobalSlashEntries(s.providerCtx())
-<<<<<<< HEAD
-=======
 	s.Require().Equal(len(globalEntries), 50*5)
 }
 
@@ -946,71 +944,6 @@
 	}
 	// Confirm global queue size is 50 * 5 (50 slash packets for each of 5 consumers)
 	globalEntries := providerKeeper.GetAllGlobalSlashEntries(s.providerCtx())
->>>>>>> 811675e2
-	s.Require().Equal(len(globalEntries), 50*5)
-
-	// Note even though there is no jail throttling active, slash packets will not be handled until
-	// all of the leading vsc matured packets are handled first. This should take 5 blocks.
-	for i := 0; i < 5; i++ {
-		s.providerChain.NextBlock()
-		s.Require().Len(providerKeeper.GetAllGlobalSlashEntries(s.providerCtx()), 250) // global entries remain same size
-	}
-
-	// Set signing info for val to be jailed, preventing panic
-	s.setDefaultValSigningInfo(*s.providerChain.Vals.Validators[0])
-
-	// Now we execute one more block and all 250 of the slash packets should be handled.
-	s.providerChain.NextBlock()
-	s.Require().Empty(providerKeeper.GetAllGlobalSlashEntries(s.providerCtx())) // empty global entries = all slash packets handled
-}
-
-// TestVscMaturedHandledPerBlockLimit tests that only 100 vsc matured packets are handled per block,
-// specifically from HandleThrottleQueues().
-//
-// Note the vsc matured per block limit is also tested in, TestLeadingVSCMaturedAreDequeued,
-// specifically in the context of HandleLeadingVSCMaturedPackets().
-func (s *CCVTestSuite) TestVscMaturedHandledPerBlockLimit() {
-	s.SetupAllCCVChannels()
-	providerKeeper := s.providerApp.GetProviderKeeper()
-
-	// Set replenish fraction to 1.0 so that all sent packets should be handled immediately (no jail throttling)
-	params := providerKeeper.GetParams(s.providerCtx())
-	params.SlashMeterReplenishFraction = fullSlashMeterString // needs to be const for linter
-	providerKeeper.SetParams(s.providerCtx(), params)
-	providerKeeper.InitializeSlashMeter(s.providerCtx())
-
-	// Queue up 100 vsc matured packets for each consumer
-	for _, bundle := range s.consumerBundles {
-		for i := 0; i < 100; i++ {
-			ibcSeqNum := uint64(i)
-			packet := s.constructVSCMaturedPacketFromConsumer(*bundle, ibcSeqNum)
-			packetData := ccvtypes.ConsumerPacketData{}
-			ccvtypes.ModuleCdc.MustUnmarshalJSON(packet.GetData(), &packetData)
-			providerKeeper.OnRecvVSCMaturedPacket(s.providerCtx(),
-				packet, *packetData.GetVscMaturedPacketData())
-		}
-	}
-
-	// Queue up 50 slash packets for each consumer, with new IBC sequence numbers
-	for _, bundle := range s.consumerBundles {
-		for i := 100; i < 150; i++ {
-			ibcSeqNum := uint64(i)
-			packet := s.constructSlashPacketFromConsumer(*bundle,
-				*s.providerChain.Vals.Validators[0], stakingtypes.Downtime, ibcSeqNum)
-			packetData := ccvtypes.ConsumerPacketData{}
-			ccvtypes.ModuleCdc.MustUnmarshalJSON(packet.GetData(), &packetData)
-			providerKeeper.OnRecvSlashPacket(s.providerCtx(),
-				packet, *packetData.GetSlashPacketData())
-		}
-	}
-
-	// Confirm queue size is 150 for each consumer-specific queue.
-	for _, bundle := range s.consumerBundles {
-		s.Require().Equal(uint64(150),
-			providerKeeper.GetThrottledPacketDataSize(s.providerCtx(), bundle.Chain.ChainID))
-	}
-	// Confirm global queue size is 50 * 5 (50 slash packets for each of 5 consumers)
-	globalEntries := providerKeeper.GetAllGlobalSlashEntries(s.providerCtx())
 	s.Require().Equal(len(globalEntries), 50*5)
 
 	// Note even though there is no jail throttling active, slash packets will not be handled until
