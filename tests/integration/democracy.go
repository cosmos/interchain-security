package integration

import (
	"fmt"
	"strconv"
	"testing"
	"time"

	"cosmossdk.io/math"
	sdk "github.com/cosmos/cosmos-sdk/types"
	ibctesting "github.com/cosmos/interchain-security/legacy_ibc_testing/testing"
	icstestingutils "github.com/cosmos/interchain-security/testutil/ibctesting"

	authtypes "github.com/cosmos/cosmos-sdk/x/auth/types"
	govtypes "github.com/cosmos/cosmos-sdk/x/gov/types"
	govv1 "github.com/cosmos/cosmos-sdk/x/gov/types/v1"
	minttypes "github.com/cosmos/cosmos-sdk/x/mint/types"
	proposaltypes "github.com/cosmos/cosmos-sdk/x/params/types/proposal"
	testutil "github.com/cosmos/interchain-security/testutil/integration"
	consumertypes "github.com/cosmos/interchain-security/x/ccv/consumer/types"
	"github.com/stretchr/testify/suite"
)

type ConsumerDemocracyTestSuite struct {
	suite.Suite
	coordinator   *ibctesting.Coordinator
	consumerChain *ibctesting.TestChain
	consumerApp   testutil.DemocConsumerApp
	setupCallback DemocSetupCallback
}

// NewCCVTestSuite returns a new instance of ConsumerDemocracyTestSuite,
// ready to be tested against using suite.Run().
func NewConsumerDemocracyTestSuite[T testutil.DemocConsumerApp](
	democConsumerAppIniter ibctesting.AppIniter,
) *ConsumerDemocracyTestSuite {
	democSuite := new(ConsumerDemocracyTestSuite)

	democSuite.setupCallback = func(t *testing.T) (
		*ibctesting.Coordinator,
		*ibctesting.TestChain,
		testutil.DemocConsumerApp,
	) {
		t.Helper()
		// Instantiate the test coordinator
		coordinator := ibctesting.NewCoordinator(t, 0)

		// Add single democracy consumer to coordinator, store returned test chain and app.
		democConsumer, democConsumerApp := icstestingutils.AddDemocracyConsumer[T](
			t, coordinator, democConsumerAppIniter)

		// Pass variables to suite.
		return coordinator, democConsumer, democConsumerApp
	}
	return democSuite
}

// Callback for instantiating a new coordinator, consumer test chain, and consumer app
// before every test defined on the suite.
type DemocSetupCallback func(t *testing.T) (
	coord *ibctesting.Coordinator,
	consumerChain *ibctesting.TestChain,
	consumerApp testutil.DemocConsumerApp,
)

// SetupTest sets up in-mem state before every test relevant to ccv with a democracy consumer
func (s *ConsumerDemocracyTestSuite) SetupTest() {
	// Instantiate new test utils using callback
	s.coordinator, s.consumerChain,
		s.consumerApp = s.setupCallback(s.T())
}

func (s *ConsumerDemocracyTestSuite) TestDemocracyRewardsDistribution() {
	s.consumerChain.NextBlock()
	stakingKeeper := s.consumerApp.GetTestStakingKeeper()
	accountKeeper := s.consumerApp.GetTestAccountKeeper()
	distrKeeper := s.consumerApp.GetTestDistributionKeeper()
	bankKeeper := s.consumerApp.GetTestBankKeeper()
	bondDenom := stakingKeeper.BondDenom(s.consumerCtx())

	currentRepresentativesRewards := map[string]sdk.Dec{}
	nextRepresentativesRewards := map[string]sdk.Dec{}
	representativesTokens := map[string]math.Int{}

	for _, representative := range stakingKeeper.GetAllValidators(s.consumerCtx()) {
		currentRepresentativesRewards[representative.OperatorAddress] = sdk.NewDec(0)
		nextRepresentativesRewards[representative.OperatorAddress] = sdk.NewDec(0)
		representativesTokens[representative.OperatorAddress] = representative.GetTokens()
	}

	distrModuleAccount := distrKeeper.GetDistributionAccount(s.consumerCtx())
	providerRedistributeAccount := accountKeeper.GetModuleAccount(s.consumerCtx(), consumertypes.ConsumerToSendToProviderName)
	// balance of consumer redistribute address will always be 0 when checked between 2 NextBlock() calls

	currentDistrModuleAccountBalance := sdk.NewDecFromInt(bankKeeper.GetBalance(s.consumerCtx(), distrModuleAccount.GetAddress(), bondDenom).Amount)
	currentProviderFeeAccountBalance := sdk.NewDecFromInt(bankKeeper.GetBalance(s.consumerCtx(), providerRedistributeAccount.GetAddress(), bondDenom).Amount)
	currentCommunityPoolBalance := distrKeeper.GetFeePoolCommunityCoins(s.consumerCtx()).AmountOf(bondDenom)
	for key := range currentRepresentativesRewards {
		representativeAddr, _ := sdk.ValAddressFromBech32(key)
		representativeReward := distrKeeper.GetValidatorOutstandingRewards(s.consumerCtx(), representativeAddr).Rewards.AmountOf(bondDenom)
		currentRepresentativesRewards[key] = representativeReward
	}

	s.consumerChain.NextBlock()

	nextDistrModuleAccountBalance := sdk.NewDecFromInt(bankKeeper.GetBalance(s.consumerCtx(), distrModuleAccount.GetAddress(), bondDenom).Amount)
	nextProviderFeeAccountBalance := sdk.NewDecFromInt(bankKeeper.GetBalance(s.consumerCtx(), providerRedistributeAccount.GetAddress(), bondDenom).Amount)
	nextCommunityPoolBalance := distrKeeper.GetFeePoolCommunityCoins(s.consumerCtx()).AmountOf(bondDenom)
	for key := range nextRepresentativesRewards {
		representativeAddr, _ := sdk.ValAddressFromBech32(key)
		representativeReward := distrKeeper.GetValidatorOutstandingRewards(s.consumerCtx(), representativeAddr).Rewards.AmountOf(bondDenom)
		nextRepresentativesRewards[key] = representativeReward
	}

	distrModuleDifference := nextDistrModuleAccountBalance.Sub(currentDistrModuleAccountBalance)
	providerDifference := nextProviderFeeAccountBalance.Sub(currentProviderFeeAccountBalance)
	communityPoolDifference := nextCommunityPoolBalance.Sub(currentCommunityPoolBalance)
	representativeDifference := map[string]sdk.Dec{}
	consumerRedistributeDifference := communityPoolDifference

	for key, currentReward := range currentRepresentativesRewards {
		representativeDifference[key] = nextRepresentativesRewards[key].Sub(currentReward)
		consumerRedistributeDifference = consumerRedistributeDifference.Add(representativeDifference[key])
	}

	consumerRedistributionFraction := sdk.MustNewDecFromStr(s.consumerApp.GetConsumerKeeper().GetConsumerRedistributionFrac(s.consumerCtx()))

	// confirm that the total amount given to the community pool plus all representatives is equal to the total amount taken out of distribution
	s.Require().Equal(distrModuleDifference, consumerRedistributeDifference)
	// confirm that the percentage given to the community pool is equal to the configured community tax percentage.
	s.Require().Equal(communityPoolDifference.Quo(consumerRedistributeDifference),
		distrKeeper.GetCommunityTax(s.consumerCtx()))
	// check that the fraction actually kept by the consumer is the correct fraction. using InEpsilon because the math code uses truncations
	s.Require().InEpsilon(distrModuleDifference.Quo(
		providerDifference.Add(distrModuleDifference)).MustFloat64(),
		consumerRedistributionFraction.MustFloat64(), float64(0.0001))
	// check that the fraction actually kept by the provider is the correct fraction. using InEpsilon because the math code uses truncations
	s.Require().InEpsilon(providerDifference.Quo(
		providerDifference.Add(distrModuleDifference)).MustFloat64(),
		sdk.NewDec(1).Sub(consumerRedistributionFraction).MustFloat64(), float64(0.0001))

	totalRepresentativePower := stakingKeeper.GetValidatorSet().TotalBondedTokens(s.consumerCtx())

	// check that each representative has gotten the correct amount of rewards
	for key, representativeTokens := range representativesTokens {
		powerFraction := sdk.NewDecFromInt(representativeTokens).QuoTruncate(sdk.NewDecFromInt(totalRepresentativePower))
		s.Require().Equal(powerFraction, representativeDifference[key].Quo(consumerRedistributeDifference.Sub(communityPoolDifference)))
	}
}

func (s *ConsumerDemocracyTestSuite) TestDemocracyGovernanceWhitelisting() {
	govKeeper := s.consumerApp.GetTestGovKeeper()
	params := govKeeper.GetParams(s.consumerCtx())
	fmt.Println(params)
	stakingKeeper := s.consumerApp.GetTestStakingKeeper()
	bankKeeper := s.consumerApp.GetTestBankKeeper()
	accountKeeper := s.consumerApp.GetTestAccountKeeper()
	mintKeeper := s.consumerApp.GetTestMintKeeper()
	newAuthParamValue := uint64(128)
	newMintParamValue := sdk.NewDecWithPrec(1, 1) // "0.100000000000000000"
	allowedChange := proposaltypes.ParamChange{Subspace: minttypes.ModuleName, Key: "InflationMax", Value: fmt.Sprintf("\"%s\"", newMintParamValue)}
	forbiddenChange := proposaltypes.ParamChange{Subspace: authtypes.ModuleName, Key: "MaxMemoCharacters", Value: fmt.Sprintf("\"%s\"", strconv.FormatUint(newAuthParamValue, 10))}
	votingAccounts := s.consumerChain.SenderAccounts
	bondDenom := stakingKeeper.BondDenom(s.consumerCtx())
	depositAmount := params.MinDeposit
	duration := (3 * time.Second)
	params.VotingPeriod = &duration
	govKeeper.SetParams(s.consumerCtx(), params)
	proposer := s.consumerChain.SenderAccount
	s.consumerChain.NextBlock()
	votersOldBalances := getAccountsBalances(s.consumerCtx(), bankKeeper, bondDenom, votingAccounts)

	// submit proposal with forbidden and allowed changes
	paramChange := proposaltypes.ParameterChangeProposal{Changes: []proposaltypes.ParamChange{allowedChange, forbiddenChange}}
	err := submitProposalWithDepositAndVote(govKeeper, s.consumerCtx(), paramChange, votingAccounts, proposer.GetAddress(), depositAmount)
	s.Assert().NoError(err)
	// set current header time to be equal or later than voting end time in order to process proposal from active queue,
	// once the proposal is added to the chain
<<<<<<< HEAD
	s.consumerChain.CurrentHeader.Time = s.consumerChain.CurrentHeader.Time.Add(*params.VotingPeriod)
=======
	s.consumerChain.CurrentHeader.Time = s.consumerChain.CurrentHeader.Time.Add(votingParams.VotingPeriod)
>>>>>>> 4933a7f9
	s.consumerChain.NextBlock()
	// at this moment, proposal is added, but not yet executed. we are saving old param values for comparison
	oldAuthParamValue := accountKeeper.GetParams(s.consumerCtx()).MaxMemoCharacters
	oldMintParamValue := mintKeeper.GetParams(s.consumerCtx()).InflationMax
	s.consumerChain.NextBlock()
	// at this moment, proposal is executed or deleted if forbidden
	currentAuthParamValue := accountKeeper.GetParams(s.consumerCtx()).MaxMemoCharacters
	currentMintParamValue := mintKeeper.GetParams(s.consumerCtx()).InflationMax
	// check that parameters are not changed, since the proposal contained both forbidden and allowed changes
	s.Assert().Equal(oldAuthParamValue, currentAuthParamValue)
	s.Assert().NotEqual(newAuthParamValue, currentAuthParamValue)
	s.Assert().Equal(oldMintParamValue, currentMintParamValue)
	s.Assert().NotEqual(newMintParamValue, currentMintParamValue)
	// deposit is refunded
	s.Assert().Equal(votersOldBalances, getAccountsBalances(s.consumerCtx(), bankKeeper, bondDenom, votingAccounts))

	// submit proposal with allowed changes
	paramChange = proposaltypes.ParameterChangeProposal{Changes: []proposaltypes.ParamChange{allowedChange}}
	err = submitProposalWithDepositAndVote(govKeeper, s.consumerCtx(), paramChange, votingAccounts, proposer.GetAddress(), depositAmount)
	s.Assert().NoError(err)
	s.consumerChain.CurrentHeader.Time = s.consumerChain.CurrentHeader.Time.Add(*params.VotingPeriod)
	s.consumerChain.NextBlock()
	oldMintParamValue = mintKeeper.GetParams(s.consumerCtx()).InflationMax
	s.consumerChain.NextBlock()
	currentMintParamValue = mintKeeper.GetParams(s.consumerCtx()).InflationMax
	// check that parameters are changed, since the proposal contained only allowed changes
	s.Assert().Equal(newMintParamValue, currentMintParamValue)
	s.Assert().NotEqual(oldMintParamValue, currentMintParamValue)
	// deposit is refunded
	s.Assert().Equal(votersOldBalances, getAccountsBalances(s.consumerCtx(), bankKeeper, bondDenom, votingAccounts))

	// submit proposal with forbidden changes
	paramChange = proposaltypes.ParameterChangeProposal{Changes: []proposaltypes.ParamChange{forbiddenChange}}
	err = submitProposalWithDepositAndVote(govKeeper, s.consumerCtx(), paramChange, votingAccounts, proposer.GetAddress(), depositAmount)
	s.Assert().NoError(err)
	s.consumerChain.CurrentHeader.Time = s.consumerChain.CurrentHeader.Time.Add(*params.VotingPeriod)
	s.consumerChain.NextBlock()
	oldAuthParamValue = accountKeeper.GetParams(s.consumerCtx()).MaxMemoCharacters
	s.consumerChain.NextBlock()
	currentAuthParamValue = accountKeeper.GetParams(s.consumerCtx()).MaxMemoCharacters
	// check that parameters are not changed, since the proposal contained forbidden changes
	s.Assert().Equal(oldAuthParamValue, currentAuthParamValue)
	s.Assert().NotEqual(newAuthParamValue, currentAuthParamValue)
	// deposit is refunded
	s.Assert().Equal(votersOldBalances, getAccountsBalances(s.consumerCtx(), bankKeeper, bondDenom, votingAccounts))
}

func submitProposalWithDepositAndVote(govKeeper testutil.TestGovKeeper, ctx sdk.Context, paramChange proposaltypes.ParameterChangeProposal,
<<<<<<< HEAD
	accounts []ibctesting.SenderAccount, proposer sdk.AccAddress, depositAmount sdk.Coins,
) error {
	msgContent, err := govv1.NewLegacyContent(&paramChange, authtypes.NewModuleAddress(govtypes.ModuleName).String())
	if err != nil {
		return err
	}
	proposal, err := govKeeper.SubmitProposal(ctx, []sdk.Msg{msgContent}, "", paramChange.Title, paramChange.Description, proposer)
	if err != nil {
		return err
	}
	_, err = govKeeper.AddDeposit(ctx, proposal.Id, accounts[0].SenderAccount.GetAddress(), depositAmount) // proposal becomes active
=======
	accounts []ibctesting.SenderAccount, depositAmount sdk.Coins,
) error {
	proposal, err := govKeeper.SubmitProposal(ctx, &paramChange)
	if err != nil {
		return err
	}
	_, err = govKeeper.AddDeposit(ctx, proposal.ProposalId, accounts[0].SenderAccount.GetAddress(), depositAmount) // proposal becomes active
>>>>>>> 4933a7f9
	if err != nil {
		return err
	}

	for _, account := range accounts {
		err = govKeeper.AddVote(ctx, proposal.Id, account.SenderAccount.GetAddress(), govv1.NewNonSplitVoteOption(govv1.OptionYes), "")
		if err != nil {
			return err
		}
	}
	return nil
}

func getAccountsBalances(ctx sdk.Context, bankKeeper testutil.TestBankKeeper, bondDenom string, accounts []ibctesting.SenderAccount) map[string]math.Int {
	accountsBalances := map[string]math.Int{}
	for _, acc := range accounts {
		accountsBalances[string(acc.SenderAccount.GetAddress())] = bankKeeper.GetBalance(ctx, acc.SenderAccount.GetAddress(), bondDenom).Amount
	}

	return accountsBalances
}

func (s *ConsumerDemocracyTestSuite) consumerCtx() sdk.Context {
	return s.consumerChain.GetContext()
}<|MERGE_RESOLUTION|>--- conflicted
+++ resolved
@@ -176,11 +176,7 @@
 	s.Assert().NoError(err)
 	// set current header time to be equal or later than voting end time in order to process proposal from active queue,
 	// once the proposal is added to the chain
-<<<<<<< HEAD
 	s.consumerChain.CurrentHeader.Time = s.consumerChain.CurrentHeader.Time.Add(*params.VotingPeriod)
-=======
-	s.consumerChain.CurrentHeader.Time = s.consumerChain.CurrentHeader.Time.Add(votingParams.VotingPeriod)
->>>>>>> 4933a7f9
 	s.consumerChain.NextBlock()
 	// at this moment, proposal is added, but not yet executed. we are saving old param values for comparison
 	oldAuthParamValue := accountKeeper.GetParams(s.consumerCtx()).MaxMemoCharacters
@@ -229,7 +225,6 @@
 }
 
 func submitProposalWithDepositAndVote(govKeeper testutil.TestGovKeeper, ctx sdk.Context, paramChange proposaltypes.ParameterChangeProposal,
-<<<<<<< HEAD
 	accounts []ibctesting.SenderAccount, proposer sdk.AccAddress, depositAmount sdk.Coins,
 ) error {
 	msgContent, err := govv1.NewLegacyContent(&paramChange, authtypes.NewModuleAddress(govtypes.ModuleName).String())
@@ -241,15 +236,6 @@
 		return err
 	}
 	_, err = govKeeper.AddDeposit(ctx, proposal.Id, accounts[0].SenderAccount.GetAddress(), depositAmount) // proposal becomes active
-=======
-	accounts []ibctesting.SenderAccount, depositAmount sdk.Coins,
-) error {
-	proposal, err := govKeeper.SubmitProposal(ctx, &paramChange)
-	if err != nil {
-		return err
-	}
-	_, err = govKeeper.AddDeposit(ctx, proposal.ProposalId, accounts[0].SenderAccount.GetAddress(), depositAmount) // proposal becomes active
->>>>>>> 4933a7f9
 	if err != nil {
 		return err
 	}
