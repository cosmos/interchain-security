--- conflicted
+++ resolved
@@ -164,11 +164,7 @@
 			provAddr := s.providerApp.GetProviderKeeper().GetProviderAddrFromConsumerAddr(s.providerCtx(), s.consumerChain.ChainID, consuAddr)
 
 			validator, _ := s.providerApp.GetTestStakingKeeper().GetValidator(s.providerCtx(), provAddr.ToSdkConsAddr().Bytes())
-<<<<<<< HEAD
-			initialTokens := validator.GetTokens().ToDec()
-=======
 			initialTokens := sdk.NewDecFromInt(validator.GetTokens())
->>>>>>> 1fd84094
 
 			// reset context for each run
 			provCtx, _ := s.providerCtx().CacheContext()
@@ -201,11 +197,7 @@
 				// verifies that the val gets slashed and has fewer tokens after the slashing
 				val, _ := s.providerApp.GetTestStakingKeeper().GetValidator(provCtx, provAddr.ToSdkConsAddr().Bytes())
 				slashFraction := s.providerApp.GetTestSlashingKeeper().SlashFractionDoubleSign(provCtx)
-<<<<<<< HEAD
-				actualTokens := val.GetTokens().ToDec()
-=======
 				actualTokens := sdk.NewDecFromInt(val.GetTokens())
->>>>>>> 1fd84094
 				s.Require().True(initialTokens.Sub(initialTokens.Mul(slashFraction)).Equal(actualTokens))
 			} else {
 				s.Require().Error(err)
@@ -318,13 +310,8 @@
 		ubds, _ := s.providerApp.GetTestStakingKeeper().GetUnbondingDelegation(s.providerCtx(), delAddr, validator.GetOperator())
 		s.Require().True(len(ubds.Entries) > 0)
 		for _, unb := range ubds.Entries {
-<<<<<<< HEAD
-			initialBalance := unb.InitialBalance.ToDec()
-			currentBalance := unb.Balance.ToDec()
-=======
 			initialBalance := sdk.NewDecFromInt(unb.InitialBalance)
 			currentBalance := sdk.NewDecFromInt(unb.Balance)
->>>>>>> 1fd84094
 			s.Require().True(initialBalance.Sub(initialBalance.Mul(slashFraction)).Equal(currentBalance))
 		}
 	})
