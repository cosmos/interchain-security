--- conflicted
+++ resolved
@@ -137,7 +137,6 @@
 	}
 	consuValsRewards := consumerValsOutstandingRewardsFunc(s.providerCtx())
 
-<<<<<<< HEAD
 	// increase the block height so validators are eligible for consumer rewards (see `IsEligibleForConsumerRewards`)
 	numberOfBlocksToStartReceivingRewards :=
 		providerKeeper.GetNumberOfEpochsToStartReceivingRewards(s.providerCtx()) * providerKeeper.GetBlocksPerEpoch(s.providerCtx())
@@ -146,12 +145,8 @@
 		s.providerChain.NextBlock()
 	}
 
-	// Transfer rewards from consumer to provider
-	// and distribute rewards by calling BeginBlockRD,
-=======
 	// Transfer rewards from consumer to provider and distribute rewards to
 	// validators and community pool by calling BeginBlockRD
->>>>>>> f031dafc
 	relayAllCommittedPackets(
 		s,
 		s.consumerChain,
@@ -796,74 +791,8 @@
 	}
 
 	// check that the total expected rewards is transferred to the distribution module account
-<<<<<<< HEAD
-	allocRemPerConsu := providerKeeper.GetConsumerRewardsAllocation(providerCtx, s.consumerChain.ChainID).Rewards
-	totalRewardsDistributed := sdk.NewDecCoinsFromCoins(totalRewards...).Sub(allocRemPerConsu.MulDec(math.LegacyNewDec(int64(consNum))))
-
-	s.Require().Equal(lastCommPool.Add(totalRewardsDistributed...), getDistrAcctBalFn(providerCtx))
-}
-
-// TestAllocateTokens is a unit-test for TransferConsumerRewardsToDistributionModule()
-// but is written as an integration test to avoid excessive mocking.
-func (s *CCVTestSuite) TransferConsumerRewardsToDistributionModule() {
-	testCases := []struct {
-		name         string
-		rewardsPool  sdk.Coins
-		rewardsAlloc sdk.DecCoins
-		expErr       bool
-	}{
-		{
-			"empty consumer rewards pool",
-			sdk.Coins{},
-			sdk.DecCoins{},
-			false,
-		},
-		{
-			"empty consumer allocation",
-			sdk.Coins{
-				sdk.NewCoin(sdk.DefaultBondDenom, math.NewInt(100)),
-			},
-			sdk.DecCoins{},
-			false,
-		},
-		{
-			"equal consumer rewards pool and allocation",
-			sdk.Coins{
-				sdk.NewCoin(sdk.DefaultBondDenom, math.NewInt(100)),
-			},
-			sdk.DecCoins{
-				sdk.NewDecCoin(sdk.DefaultBondDenom, math.NewInt(100)),
-			},
-			false,
-		},
-		{
-			"less consumer rewards than allocation",
-			sdk.Coins{
-				sdk.NewCoin(sdk.DefaultBondDenom, math.NewInt(90)),
-			},
-			sdk.DecCoins{
-				sdk.NewDecCoin(sdk.DefaultBondDenom, math.NewInt(100)),
-			},
-			true,
-		},
-		{
-			"remaining consumer rewards allocation",
-			sdk.Coins{
-				sdk.NewCoin(sdk.DefaultBondDenom, math.NewInt(100)),
-			},
-			sdk.DecCoins{
-				sdk.DecCoin{
-					Denom:  sdk.DefaultBondDenom,
-					Amount: math.LegacyNewDecWithPrec(995, 1),
-				},
-			},
-			false,
-		},
-	}
-=======
 	allocRemPerConsu := providerKeeper.GetConsumerRewardsAllocation(s.providerCtx(), s.consumerChain.ChainID).Rewards
 	totalRewardsDistributed := sdk.NewDecCoinsFromCoins(totalRewards...).Sub(allocRemPerConsu.MulDec(math.LegacyNewDec(int64(consNum))))
->>>>>>> f031dafc
 
 	s.Require().Equal(lastCommPool.Add(totalRewardsDistributed...), getDistrAcctBalFn(s.providerCtx()))
 }
