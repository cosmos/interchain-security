package integration

import (
	"strings"

	transfertypes "github.com/cosmos/ibc-go/v8/modules/apps/transfer/types"
	clienttypes "github.com/cosmos/ibc-go/v8/modules/core/02-client/types"
	channeltypes "github.com/cosmos/ibc-go/v8/modules/core/04-channel/types"

	"cosmossdk.io/math"

	sdk "github.com/cosmos/cosmos-sdk/types"
	authtypes "github.com/cosmos/cosmos-sdk/x/auth/types"
	distrtypes "github.com/cosmos/cosmos-sdk/x/distribution/types"

	icstestingutils "github.com/cosmos/interchain-security/v6/testutil/integration"
	consumerkeeper "github.com/cosmos/interchain-security/v6/x/ccv/consumer/keeper"
	consumertypes "github.com/cosmos/interchain-security/v6/x/ccv/consumer/types"
	providerkeeper "github.com/cosmos/interchain-security/v6/x/ccv/provider/keeper"
	providertypes "github.com/cosmos/interchain-security/v6/x/ccv/provider/types"
	ccv "github.com/cosmos/interchain-security/v6/x/ccv/types"
)

// TestRewardsDistribution tests the distribution of rewards from the consumer chain to the provider chain.
// @Long Description@
// * Set up a provider and consumer chain and completes the channel initialization.
// * Send tokens into the FeeCollector on the consumer chain,
// and check that these tokens distributed correctly across the provider and consumer chain.
// * Check that the tokens are distributed purely on the consumer chain,
// then advance the block height to make the consumer chain send a packet with rewards to the provider chain.
// * Don't whitelist the consumer denom, so that the tokens stay in the ConsumerRewardsPool on the provider chain.
func (s *CCVTestSuite) TestRewardsDistribution() {
	// set up channel and delegate some tokens in order for validator set update to be sent to the consumer chain
	s.SetupCCVChannel(s.path)
	s.SetupTransferChannel()
	bondAmt := math.NewInt(10000000)
	delAddr := s.providerChain.SenderAccount.GetAddress()
	delegate(s, delAddr, bondAmt)
	s.nextEpoch()

	// register a consumer reward denom
	params := s.consumerApp.GetConsumerKeeper().GetConsumerParams(s.consumerCtx())
	params.RewardDenoms = []string{sdk.DefaultBondDenom}
	s.consumerApp.GetConsumerKeeper().SetParams(s.consumerCtx(), params)

	// relay VSC packets from provider to consumer
	relayAllCommittedPackets(s, s.providerChain, s.path, ccv.ProviderPortID, s.path.EndpointB.ChannelID, 1)

	// reward for the provider chain will be sent after each 2 blocks
	s.consumerApp.GetConsumerKeeper().SetBlocksPerDistributionTransmission(s.consumerCtx(), 2)
	s.consumerChain.NextBlock()

	consumerAccountKeeper := s.consumerApp.GetTestAccountKeeper()
	providerAccountKeeper := s.providerApp.GetTestAccountKeeper()
	consumerBankKeeper := s.consumerApp.GetTestBankKeeper()
	providerBankKeeper := s.providerApp.GetTestBankKeeper()
	providerKeeper := s.providerApp.GetProviderKeeper()
	providerDistributionKeeper := s.providerApp.GetTestDistributionKeeper()

	// send coins to the fee pool which is used for reward distribution
	consumerFeePoolAddr := consumerAccountKeeper.GetModuleAccount(s.consumerCtx(), authtypes.FeeCollectorName).GetAddress()
	feePoolTokensOld := consumerBankKeeper.GetAllBalances(s.consumerCtx(), consumerFeePoolAddr)
	fees := sdk.NewCoins(sdk.NewCoin(sdk.DefaultBondDenom, math.NewInt(100)))
	err := consumerBankKeeper.SendCoinsFromAccountToModule(s.consumerCtx(), s.consumerChain.SenderAccount.GetAddress(), authtypes.FeeCollectorName, fees)
	s.Require().NoError(err)

	feePoolTokens := consumerBankKeeper.GetAllBalances(s.consumerCtx(), consumerFeePoolAddr)
	s.Require().Equal(math.NewInt(100).Add(feePoolTokensOld.AmountOf(sdk.DefaultBondDenom)), feePoolTokens.AmountOf(sdk.DefaultBondDenom))

	// calculate the reward for consumer and provider chain. Consumer will receive ConsumerRedistributeFrac, the rest is going to provider
	frac, err := math.LegacyNewDecFromStr(s.consumerApp.GetConsumerKeeper().GetConsumerRedistributionFrac(s.consumerCtx()))
	s.Require().NoError(err)
	consumerExpectedRewards, _ := sdk.NewDecCoinsFromCoins(feePoolTokens...).MulDec(frac).TruncateDecimal()
	providerExpectedRewards := feePoolTokens.Sub(consumerExpectedRewards...)
	s.consumerChain.NextBlock()

	// amount from the fee pool is divided between consumer redistribute address and address reserved for provider chain
	feePoolTokens = consumerBankKeeper.GetAllBalances(s.consumerCtx(), consumerFeePoolAddr)
	s.Require().Equal(0, len(feePoolTokens))
	consumerRedistributeAddr := consumerAccountKeeper.GetModuleAccount(s.consumerCtx(), consumertypes.ConsumerRedistributeName).GetAddress()
	consumerTokens := consumerBankKeeper.GetAllBalances(s.consumerCtx(), consumerRedistributeAddr)
	s.Require().Equal(consumerExpectedRewards.AmountOf(sdk.DefaultBondDenom), consumerTokens.AmountOf(sdk.DefaultBondDenom))
	providerRedistributeAddr := consumerAccountKeeper.GetModuleAccount(s.consumerCtx(), consumertypes.ConsumerToSendToProviderName).GetAddress()
	providerTokens := consumerBankKeeper.GetAllBalances(s.consumerCtx(), providerRedistributeAddr)
	s.Require().Equal(providerExpectedRewards.AmountOf(sdk.DefaultBondDenom), providerTokens.AmountOf(sdk.DefaultBondDenom))

	// send the reward to provider chain after 2 blocks
	s.consumerChain.NextBlock()
	providerTokens = consumerBankKeeper.GetAllBalances(s.consumerCtx(), providerRedistributeAddr)
	s.Require().Equal(0, len(providerTokens))

	relayAllCommittedPackets(s, s.consumerChain, s.transferPath, transfertypes.PortID, s.transferPath.EndpointA.ChannelID, 1)
	s.providerChain.NextBlock()

	// Since consumer reward denom is not yet registered, the coins never get into the fee pool, staying in the ConsumerRewardsPool
	rewardPool := providerAccountKeeper.GetModuleAccount(s.providerCtx(), providertypes.ConsumerRewardsPool).GetAddress()
	rewardCoins := providerBankKeeper.GetAllBalances(s.providerCtx(), rewardPool)

	// Check that the reward pool contains a coin with an IBC denom
	rewardsIBCdenom := ""
	for _, coin := range rewardCoins {
		if strings.HasPrefix(coin.Denom, "ibc") {
			rewardsIBCdenom = coin.Denom
		}
	}
	s.Require().NotZero(rewardsIBCdenom)

	// Check that the coins got into the ConsumerRewardsPool
	providerExpRewardsAmount := providerExpectedRewards.AmountOf(sdk.DefaultBondDenom)
	s.Require().Equal(rewardCoins.AmountOf(rewardsIBCdenom), providerExpRewardsAmount)

	// Advance a block and check that the coins are still in the ConsumerRewardsPool
	s.providerChain.NextBlock()
	rewardCoins = providerBankKeeper.GetAllBalances(s.providerCtx(), rewardPool)
	s.Require().Equal(rewardCoins.AmountOf(rewardsIBCdenom), providerExpRewardsAmount)

	// increase the block height so validators are eligible for consumer rewards (see `IsEligibleForConsumerRewards`)
	currentProviderBlockHeight := s.providerCtx().BlockHeight()
	numberOfBlocksToStartReceivingRewards := providerKeeper.GetNumberOfEpochsToStartReceivingRewards(s.providerCtx()) * providerKeeper.GetBlocksPerEpoch(s.providerCtx())
	for s.providerCtx().BlockHeight() <= currentProviderBlockHeight+numberOfBlocksToStartReceivingRewards {
		s.providerChain.NextBlock()
	}

	// Allowlist the consumer reward denom. This would be done by a governance proposal in prod.
	providerKeeper.SetConsumerRewardDenom(s.providerCtx(), rewardsIBCdenom)

	// Even though the reward denom is allowlisted, the rewards are not yet distributed because `BeginBlockRD` has not executed.
	// and hence the distribution has not taken place. Because of this, all the rewards are still stored in consumer rewards allocation by denom.
	rewardsAlloc, err := providerKeeper.GetConsumerRewardsAllocationByDenom(s.providerCtx(), s.getFirstBundle().ConsumerId, rewardsIBCdenom)
	s.Require().NoError(err)
	remainingAlloc := rewardsAlloc.Rewards.AmountOf(rewardsIBCdenom)
	s.Require().Equal(
		math.LegacyNewDecFromInt(providerExpRewardsAmount),
		rewardsAlloc.Rewards.AmountOf(rewardsIBCdenom),
	)
	s.Require().False(remainingAlloc.LTE(math.LegacyOneDec()))

	// Move by one block to execute `BeginBlockRD`.
	s.providerChain.NextBlock()

	// Consumer allocations are now distributed between the validators and the community pool.
	// The decimals resulting from the distribution are expected to remain in the consumer allocations
	// and hence the check that remainingAlloc is less than one.
	rewardsAlloc, err = providerKeeper.GetConsumerRewardsAllocationByDenom(s.providerCtx(), s.getFirstBundle().ConsumerId, rewardsIBCdenom)
	s.Require().NoError(err)
	remainingAlloc = rewardsAlloc.Rewards.AmountOf(rewardsIBCdenom)
	s.Require().True(remainingAlloc.LTE(math.LegacyOneDec()))

	// Save the consumer validators total outstanding rewards on the provider
	consumerValsOutstandingRewardsFunc := func(ctx sdk.Context) sdk.DecCoins {
		totalRewards := sdk.DecCoins{}
		vals, err := providerKeeper.GetConsumerValSet(ctx, s.getFirstBundle().ConsumerId)
		s.Require().NoError(err)

		for _, v := range vals {
			val, err := s.providerApp.GetTestStakingKeeper().GetValidatorByConsAddr(ctx, sdk.ConsAddress(v.ProviderConsAddr))
			s.Require().NoError(err)
			valAddr, err := sdk.ValAddressFromBech32(val.GetOperator())
			s.Require().NoError(err)
			valReward, _ := providerDistributionKeeper.GetValidatorOutstandingRewards(ctx, valAddr)
			totalRewards = totalRewards.Add(valReward.Rewards...)
		}

		return totalRewards
	}

	// Check that the reward pool does not hold the coins from the transfer because
	// after the coin got allowlisted, all coins of this denom were distributed.
	rewardCoins = providerBankKeeper.GetAllBalances(s.providerCtx(), rewardPool)
	s.Require().True(rewardCoins.AmountOf(rewardsIBCdenom).LTE(math.NewInt(1)))

	// Check that the distribution module account balance is equal to the consumer rewards
	consuValsRewardsReceived := consumerValsOutstandingRewardsFunc(s.providerCtx())
	distrAcct := providerDistributionKeeper.GetDistributionAccount(s.providerCtx())
	distrAcctBalance := providerBankKeeper.GetAllBalances(s.providerCtx(), distrAcct.GetAddress())

	s.Require().Equal(
		// ceil the total consumer rewards since the validators allocation use some rounding
		consuValsRewardsReceived.AmountOf(rewardsIBCdenom).Ceil(),
		math.LegacyNewDecFromInt(distrAcctBalance.AmountOf(rewardsIBCdenom)),
	)
}

// TestSendRewardsRetries tests that failed reward transmissions are retried every BlocksPerDistributionTransmission blocks
// @Long Description@
// * Set up a provider and consumer chain and complete the channel initialization.
// * Fill the fee pool on the consumer chain, then corrupt the transmission channel
// and try to send rewards to the provider chain, which should fail.
// * Advance the block height to trigger a retry of the reward transmission, and confirm that this time, the transmission is successful.
func (s *CCVTestSuite) TestSendRewardsRetries() {
	// TODO: this setup can be consolidated with other tests in the file

	// ccv and transmission channels setup
	s.SetupCCVChannel(s.path)
	s.SetupTransferChannel()
	bondAmt := math.NewInt(10000000)
	delAddr := s.providerChain.SenderAccount.GetAddress()
	delegate(s, delAddr, bondAmt)
	s.nextEpoch()

	// Register denom on consumer chain
	params := s.consumerApp.GetConsumerKeeper().GetConsumerParams(s.consumerCtx())
	params.RewardDenoms = []string{sdk.DefaultBondDenom}
	s.consumerApp.GetConsumerKeeper().SetParams(s.consumerCtx(), params)

	// relay VSC packets from provider to consumer
	relayAllCommittedPackets(s, s.providerChain, s.path, ccv.ProviderPortID, s.path.EndpointB.ChannelID, 1)

	consumerBankKeeper := s.consumerApp.GetTestBankKeeper()
	consumerKeeper := s.consumerApp.GetConsumerKeeper()

	// reward for the provider chain will be sent after each 1000 blocks
	s.consumerApp.GetConsumerKeeper().SetBlocksPerDistributionTransmission(s.consumerCtx(), 1000)

	// fill fee pool
	fees := sdk.NewCoins(sdk.NewCoin(sdk.DefaultBondDenom, math.NewInt(100)))
	err := consumerBankKeeper.SendCoinsFromAccountToModule(s.consumerCtx(),
		s.consumerChain.SenderAccount.GetAddress(), authtypes.FeeCollectorName, fees)
	s.Require().NoError(err)

	// Corrupt transmission channel, confirm escrow balance is not updated
	// when reward dist is attempted, but LTBH is updated
	oldEscBalance := s.getEscrowBalance()
	oldLbth := consumerKeeper.GetLastTransmissionBlockHeight(s.consumerCtx())
	s.corruptTransChannel()
	s.prepareRewardDist()
	s.consumerChain.NextBlock()
	newEscBalance := s.getEscrowBalance()
	s.Require().Equal(oldEscBalance, newEscBalance,
		"expected escrow balance to NOT BE updated - OLD: %s, NEW: %s", oldEscBalance, newEscBalance)
	newLbth := consumerKeeper.GetLastTransmissionBlockHeight(s.consumerCtx())
	s.Require().Equal(oldLbth.Height+consumerKeeper.GetBlocksPerDistributionTransmission(s.consumerCtx()), newLbth.Height,
		"expected new LTBH to be previous value + blocks per dist transmission")

	// Prepare reward distribution again, confirm escrow balance is still not updated, but LTBH is updated
	oldEscBalance = s.getEscrowBalance()
	oldLbth = consumerKeeper.GetLastTransmissionBlockHeight(s.consumerCtx())
	s.prepareRewardDist()
	s.consumerChain.NextBlock()
	newEscBalance = s.getEscrowBalance()
	s.Require().Equal(oldEscBalance, newEscBalance,
		"expected escrow balance to NOT BE updated - OLD: %s, NEW: %s", oldEscBalance, newEscBalance)
	newLbth = consumerKeeper.GetLastTransmissionBlockHeight(s.consumerCtx())
	s.Require().Equal(oldLbth.Height+consumerKeeper.GetBlocksPerDistributionTransmission(s.consumerCtx()), newLbth.Height,
		"expected new LTBH to be previous value + blocks per dist transmission")

	// Now fix transmission channel, confirm escrow balance is updated upon reward distribution
	transChanID := s.consumerApp.GetConsumerKeeper().GetDistributionTransmissionChannel(s.consumerCtx())
	tChan, _ := s.consumerApp.GetIBCKeeper().ChannelKeeper.GetChannel(s.consumerCtx(), transfertypes.PortID, transChanID)
	tChan.Counterparty.PortId = transfertypes.PortID
	s.consumerApp.GetIBCKeeper().ChannelKeeper.SetChannel(s.consumerCtx(), transfertypes.PortID, transChanID, tChan)

	oldEscBalance = s.getEscrowBalance()
	s.prepareRewardDist()
	s.consumerChain.NextBlock()
	newEscBalance = s.getEscrowBalance()
	s.Require().NotEqual(oldEscBalance, newEscBalance,
		"expected escrow balance to BE updated - OLD: %s, NEW: %s", oldEscBalance, newEscBalance)
}

<<<<<<< HEAD
// TestEndBlockRD tests that the last transmission block height is correctly updated after the expected number of block have passed.
// @Long Description@
// * Set up CCV and transmission channels between the provider and consumer chains.
// * Fill the fee pool on the consumer chain, prepare the system for reward
// distribution, and optionally corrupt the transmission channel to simulate failure scenarios.
// * After advancing the block height, verify whether the LBTH is updated correctly
// and if the escrow balance changes as expected.
// * Check that the IBC transfer states are discarded if the reward distribution
// to the provider has failed.
=======
// TestEndBlockRD tests that the last transmission block height (LTBH) is correctly updated after the expected
// number of block have passed. It also checks that the IBC transfer states are discarded if
// the reward distribution to the provider has failed.
>>>>>>> 47cd04ef
//
// Note: this method is effectively a unit test for EndBLockRD(), but is written as an integration test to avoid excessive mocking.
func (s *CCVTestSuite) TestEndBlockRD() {
	testCases := []struct {
		name                    string
		prepareRewardDist       bool
		corruptTransChannel     bool
		expLBThUpdated          bool
		expEscrowBalanceChanged bool
		denomRegistered         bool
	}{
		{
			name:                    "should not update LBTH before blocks per dist trans block are passed",
			prepareRewardDist:       false,
			corruptTransChannel:     false,
			expLBThUpdated:          false,
			denomRegistered:         true,
			expEscrowBalanceChanged: false,
		},
		{
			name:                    "should update LBTH when blocks per dist trans or more block are passed",
			prepareRewardDist:       true,
			corruptTransChannel:     false,
			expLBThUpdated:          true,
			denomRegistered:         true,
			expEscrowBalanceChanged: true,
		},
		{
			name:                    "should update LBTH and discard the IBC transfer states when sending rewards to provider fails",
			prepareRewardDist:       true,
			corruptTransChannel:     true,
			expLBThUpdated:          true,
			denomRegistered:         true,
			expEscrowBalanceChanged: false,
		},
		{
			name:                    "should not change escrow balance when denom is not registered",
			prepareRewardDist:       true,
			corruptTransChannel:     false,
			expLBThUpdated:          true,
			denomRegistered:         false,
			expEscrowBalanceChanged: false,
		},
		{
			name:                    "should change escrow balance when denom is registered",
			prepareRewardDist:       true,
			corruptTransChannel:     false,
			expLBThUpdated:          true,
			denomRegistered:         true,
			expEscrowBalanceChanged: true,
		},
	}

	for _, tc := range testCases {

		s.SetupTest()

		// ccv and transmission channels setup
		s.SetupCCVChannel(s.path)
		s.SetupTransferChannel()
		bondAmt := math.NewInt(10000000)
		delAddr := s.providerChain.SenderAccount.GetAddress()
		delegate(s, delAddr, bondAmt)
		s.nextEpoch()

		if tc.denomRegistered {
			params := s.consumerApp.GetConsumerKeeper().GetConsumerParams(s.consumerCtx())
			params.RewardDenoms = []string{sdk.DefaultBondDenom}
			s.consumerApp.GetConsumerKeeper().SetParams(s.consumerCtx(), params)
		}

		// relay VSC packets from provider to consumer
		relayAllCommittedPackets(s, s.providerChain, s.path, ccv.ProviderPortID, s.path.EndpointB.ChannelID, 1)

		consumerKeeper := s.consumerApp.GetConsumerKeeper()
		consumerBankKeeper := s.consumerApp.GetTestBankKeeper()

		// reward for the provider chain will be sent after each 1000 blocks
		s.consumerApp.GetConsumerKeeper().SetBlocksPerDistributionTransmission(s.consumerCtx(), 1000)

		// fill fee pool
		fees := sdk.NewCoins(sdk.NewCoin(sdk.DefaultBondDenom, math.NewInt(100)))
		err := consumerBankKeeper.SendCoinsFromAccountToModule(s.consumerCtx(),
			s.consumerChain.SenderAccount.GetAddress(), authtypes.FeeCollectorName, fees)
		s.Require().NoError(err)

		oldLbth := consumerKeeper.GetLastTransmissionBlockHeight(s.consumerCtx())
		oldEscBalance := s.getEscrowBalance()

		if tc.prepareRewardDist {
			s.prepareRewardDist()
		}

		if tc.corruptTransChannel {
			s.corruptTransChannel()
		}

		s.consumerChain.NextBlock()

		if tc.expLBThUpdated {
			lbth := consumerKeeper.GetLastTransmissionBlockHeight(s.consumerCtx())
			// checks that the current LBTH is greater than the old one
			s.Require().True(oldLbth.Height < lbth.Height)
			// confirm the LBTH was updated during the most recently executed block
			s.Require().Equal(s.consumerCtx().BlockHeight()-1, lbth.Height)
		}

		currentEscrowBalance := s.getEscrowBalance()
		if tc.expEscrowBalanceChanged {
			// check that the coins present on the escrow account balance are updated
			s.Require().NotEqual(currentEscrowBalance, oldEscBalance,
				"expected escrow balance to BE updated - OLD: %s, NEW: %s", oldEscBalance, currentEscrowBalance)
		} else {
			// check that the coins present on the escrow account balance aren't updated
			s.Require().Equal(currentEscrowBalance, oldEscBalance,
				"expected escrow balance to NOT BE updated - OLD: %s, NEW: %s", oldEscBalance, currentEscrowBalance)
		}
	}
}

// TestSendRewardsToProvider is effectively a unit test for SendRewardsToProvider(), but is written as an integration test to avoid excessive mocking.
// @Long Description@
// * Set up CCV and transmission channels between the provider and consumer chains.
// * Verify the SendRewardsToProvider() function under various scenarios and checks if the
// function handles each scenario correctly by ensuring the expected number of token transfers.
func (s *CCVTestSuite) TestSendRewardsToProvider() {
	testCases := []struct {
		name           string
		setup          func(sdk.Context, *consumerkeeper.Keeper, icstestingutils.TestBankKeeper)
		expError       bool
		tokenTransfers int
	}{
		{
			name: "successful token transfer",
			setup: func(ctx sdk.Context, keeper *consumerkeeper.Keeper, bankKeeper icstestingutils.TestBankKeeper) {
				s.SetupTransferChannel()

				// register a consumer reward denom
				params := keeper.GetConsumerParams(ctx)
				params.RewardDenoms = []string{sdk.DefaultBondDenom}
				keeper.SetParams(ctx, params)

				// send coins to the pool which is used for collect reward distributions to be sent to the provider
				err := bankKeeper.SendCoinsFromAccountToModule(
					ctx,
					s.consumerChain.SenderAccount.GetAddress(),
					consumertypes.ConsumerToSendToProviderName,
					sdk.NewCoins(sdk.NewCoin(sdk.DefaultBondDenom, math.NewInt(100))),
				)
				s.Require().NoError(err)
			},
			expError:       false,
			tokenTransfers: 1,
		},
		{
			name: "no transfer channel",
			setup: func(ctx sdk.Context, keeper *consumerkeeper.Keeper, bankKeeper icstestingutils.TestBankKeeper) {
			},
			expError:       false,
			tokenTransfers: 0,
		},
		{
			name: "no reward denom",
			setup: func(ctx sdk.Context, keeper *consumerkeeper.Keeper, bankKeeper icstestingutils.TestBankKeeper) {
				s.SetupTransferChannel()
			},
			expError:       false,
			tokenTransfers: 0,
		},
		{
			name: "reward balance is zero",
			setup: func(ctx sdk.Context, keeper *consumerkeeper.Keeper, bankKeeper icstestingutils.TestBankKeeper) {
				s.SetupTransferChannel()

				// register a consumer reward denom
				params := keeper.GetConsumerParams(ctx)
				params.RewardDenoms = []string{"uatom"}
				keeper.SetParams(ctx, params)

				denoms := keeper.AllowedRewardDenoms(ctx)
				s.Require().Len(denoms, 1)
			},
			expError:       false,
			tokenTransfers: 0,
		},
		{
			name: "no distribution transmission channel",
			setup: func(ctx sdk.Context, keeper *consumerkeeper.Keeper, bankKeeper icstestingutils.TestBankKeeper) {
				s.SetupTransferChannel()

				// register a consumer reward denom
				params := keeper.GetConsumerParams(ctx)
				params.RewardDenoms = []string{sdk.DefaultBondDenom}
				params.DistributionTransmissionChannel = ""
				keeper.SetParams(ctx, params)

				// send coins to the pool which is used for collect reward distributions to be sent to the provider
				err := bankKeeper.SendCoinsFromAccountToModule(
					ctx,
					s.consumerChain.SenderAccount.GetAddress(),
					consumertypes.ConsumerToSendToProviderName,
					sdk.NewCoins(sdk.NewCoin(sdk.DefaultBondDenom, math.NewInt(100))),
				)
				s.Require().NoError(err)
			},
			expError:       false,
			tokenTransfers: 0,
		},
		{
			name: "no recipient address",
			setup: func(ctx sdk.Context, keeper *consumerkeeper.Keeper, bankKeeper icstestingutils.TestBankKeeper) {
				s.SetupTransferChannel()

				// register a consumer reward denom
				params := keeper.GetConsumerParams(ctx)
				params.RewardDenoms = []string{sdk.DefaultBondDenom}
				params.ProviderFeePoolAddrStr = ""
				keeper.SetParams(ctx, params)

				// send coins to the pool which is used for collect reward distributions to be sent to the provider
				err := bankKeeper.SendCoinsFromAccountToModule(
					ctx,
					s.consumerChain.SenderAccount.GetAddress(),
					consumertypes.ConsumerToSendToProviderName,
					sdk.NewCoins(sdk.NewCoin(sdk.DefaultBondDenom, math.NewInt(100))),
				)
				s.Require().NoError(err)
			},
			expError:       true,
			tokenTransfers: 0,
		},
	}

	for _, tc := range testCases {
		s.SetupTest()

		// ccv channels setup
		s.SetupCCVChannel(s.path)
		bondAmt := math.NewInt(10000000)
		delAddr := s.providerChain.SenderAccount.GetAddress()
		delegate(s, delAddr, bondAmt)
		s.providerChain.NextBlock()

		// customized setup
		consumerCtx := s.consumerCtx()
		consumerKeeper := s.consumerApp.GetConsumerKeeper()
		tc.setup(consumerCtx, &consumerKeeper, s.consumerApp.GetTestBankKeeper())

		// call SendRewardsToProvider
		err := s.consumerApp.GetConsumerKeeper().SendRewardsToProvider(consumerCtx)
		if tc.expError {
			s.Require().Error(err)
		} else {
			s.Require().NoError(err)
		}

		// check whether the amount of token transfers is as expected
		commitments := s.consumerApp.GetIBCKeeper().ChannelKeeper.GetAllPacketCommitmentsAtChannel(
			consumerCtx,
			transfertypes.PortID,
			s.consumerApp.GetConsumerKeeper().GetDistributionTransmissionChannel(consumerCtx),
		)
		s.Require().Len(commitments, tc.tokenTransfers, "unexpected amount of token transfers; test: %s", tc.name)
	}
}

// TestIBCTransferMiddleware tests the logic of the IBC transfer OnRecvPacket callback.
// @Long Description@
// * Set up IBC and transfer channels.
// * Simulate various scenarios of token transfers from the provider chain to
// the consumer chain, and evaluate how the middleware processes these transfers.
// * Ensure that token transfers are handled correctly and rewards are allocated as expected.
func (s *CCVTestSuite) TestIBCTransferMiddleware() {
	var (
		data        transfertypes.FungibleTokenPacketData
		packet      channeltypes.Packet
		getIBCDenom func(string, string) string
	)

	// set up an arbitrary address that is not the consumer rewards pool address
	notConsumerRewardsPoolAddr := s.providerChain.SenderAccount.GetAddress().String()

	testCases := []struct {
		name             string
		setup            func(sdk.Context, *providerkeeper.Keeper, icstestingutils.TestBankKeeper)
		rewardsAllocated bool
		expErr           bool
	}{
		{
			"invalid IBC packet",
			func(sdk.Context, *providerkeeper.Keeper, icstestingutils.TestBankKeeper) {
				packet = channeltypes.Packet{}
			},
			false,
			true,
		},
		{
			"IBC packet sender isn't a consumer chain",
			func(ctx sdk.Context, keeper *providerkeeper.Keeper, bankKeeper icstestingutils.TestBankKeeper) {
				// make the sender consumer chain impossible to identify
				packet.DestinationChannel = "CorruptedChannelId"
			},
			false,
			false,
		},
		{
			"IBC Transfer recipient is not the consumer rewards pool address",
			func(ctx sdk.Context, keeper *providerkeeper.Keeper, bankKeeper icstestingutils.TestBankKeeper) {
				data.Receiver = notConsumerRewardsPoolAddr
				packet.Data = data.GetBytes()
			},
			false,
			false,
		},
		{
			"IBC Transfer coin denom isn't registered",
			func(ctx sdk.Context, keeper *providerkeeper.Keeper, bankKeeper icstestingutils.TestBankKeeper) {},
			true, // even if the denom is not registered/allowlisted, the rewards are still allocated by denom
			false,
		},
		{
			"successful token transfer to empty pool",
			func(ctx sdk.Context, keeper *providerkeeper.Keeper, bankKeeper icstestingutils.TestBankKeeper) {
				keeper.SetConsumerRewardDenom(
					s.providerCtx(),
					getIBCDenom(packet.DestinationPort, packet.DestinationChannel),
				)
			},
			true,
			false,
		},
		{
			"successful token transfer to filled pool",
			func(ctx sdk.Context, keeper *providerkeeper.Keeper, bankKeeper icstestingutils.TestBankKeeper) {
				keeper.SetConsumerRewardDenom(
					ctx,
					getIBCDenom(packet.DestinationPort, packet.DestinationChannel),
				)

				// fill consumer reward pool
				bankKeeper.SendCoinsFromAccountToModule(
					ctx,
					s.providerChain.SenderAccount.GetAddress(),
					providertypes.ConsumerRewardsPool,
					sdk.NewCoins(sdk.NewCoin(sdk.DefaultBondDenom, math.NewInt(100_000))),
				)
				// update consumer allocation
				keeper.SetConsumerRewardsAllocationByDenom(
					ctx,
					s.getFirstBundle().ConsumerId,
					getIBCDenom(packet.DestinationPort, packet.DestinationChannel),
					providertypes.ConsumerRewardsAllocation{
						Rewards: sdk.NewDecCoins(sdk.NewDecCoin(sdk.DefaultBondDenom, math.NewInt(100_000))),
					},
				)
			},
			true,
			false,
		},
	}

	for _, tc := range testCases {
		s.Run(tc.name, func() {
			s.SetupTest()
			s.SetupCCVChannel(s.path)
			s.SetupTransferChannel()

			providerKeeper := s.providerApp.GetProviderKeeper()
			bankKeeper := s.providerApp.GetTestBankKeeper()
			amount := math.NewInt(100)

			data = transfertypes.NewFungibleTokenPacketData( // can be explicitly changed in setup
				sdk.DefaultBondDenom,
				amount.String(),
				authtypes.NewModuleAddress(consumertypes.ConsumerToSendToProviderName).String(),
				providerKeeper.GetConsumerRewardsPoolAddressStr(s.providerCtx()),
				"",
			)

			packet = channeltypes.NewPacket( // can be explicitly changed in setup
				data.GetBytes(),
				uint64(1),
				s.transferPath.EndpointA.ChannelConfig.PortID,
				s.transferPath.EndpointA.ChannelID,
				s.transferPath.EndpointB.ChannelConfig.PortID,
				s.transferPath.EndpointB.ChannelID,
				clienttypes.NewHeight(1, 100),
				0,
			)

			providerKeeper.SetConsumerRewardDenom(s.providerCtx(),
				transfertypes.GetPrefixedDenom(
					packet.DestinationPort,
					packet.DestinationChannel,
					sdk.DefaultBondDenom,
				),
			)

			getIBCDenom = func(dstPort, dstChannel string) string {
				return transfertypes.ParseDenomTrace(
					transfertypes.GetPrefixedDenom(
						packet.DestinationPort,
						packet.DestinationChannel,
						sdk.DefaultBondDenom,
					),
				).IBCDenom()
			}

			tc.setup(s.providerCtx(), &providerKeeper, bankKeeper)

			cbs, ok := s.providerChain.App.GetIBCKeeper().Router.GetRoute(transfertypes.ModuleName)
			s.Require().True(ok)

			// save the IBC transfer rewards transferred
			rewardsPoolBalance := bankKeeper.GetAllBalances(s.providerCtx(), sdk.MustAccAddressFromBech32(data.Receiver))

			// save the consumer's rewards allocated
			ibcDenom := getIBCDenom(packet.DestinationPort, packet.DestinationChannel)
			consumerRewardsAllocations, err := providerKeeper.GetConsumerRewardsAllocationByDenom(s.providerCtx(), s.getFirstBundle().ConsumerId, ibcDenom)
			s.Require().NoError(err)

			// execute middleware OnRecvPacket logic
			ack := cbs.OnRecvPacket(s.providerCtx(), packet, sdk.AccAddress{})

			// compute expected rewards with provider denom
			expRewards := sdk.Coin{
				Amount: amount,
				Denom:  ibcDenom,
			}

			// compute the balance and allocation difference
			rewardsTransferred := bankKeeper.GetAllBalances(s.providerCtx(), sdk.MustAccAddressFromBech32(data.Receiver)).
				Sub(rewardsPoolBalance...)
			rewardsAllocatedByDenom, err := providerKeeper.GetConsumerRewardsAllocationByDenom(s.providerCtx(), s.getFirstBundle().ConsumerId, ibcDenom)
			s.Require().NoError(err)
			rewardsAllocated := rewardsAllocatedByDenom.Rewards.Sub(consumerRewardsAllocations.Rewards)

			if !tc.expErr {
				s.Require().True(ack.Success())
				// verify that the consumer rewards pool received the IBC coins
				s.Require().Equal(rewardsTransferred, sdk.Coins{expRewards})

				if tc.rewardsAllocated {
					// check the data receiver address is set to the consumer rewards pool address
					s.Require().Equal(data.GetReceiver(), providerKeeper.GetConsumerRewardsPoolAddressStr(s.providerCtx()))

					// verify that consumer rewards allocation is updated
					s.Require().Equal(rewardsAllocated, sdk.NewDecCoinsFromCoins(expRewards))
				} else {
					// verify that consumer rewards aren't allocated
					s.Require().Empty(rewardsAllocated)
				}
			} else {
				s.Require().False(ack.Success())
			}
		})
	}
}

// TestAllocateTokens is a happy-path test of the consumer rewards pool allocation
// to opted-in validators and the community pool.
// @Long Description@
// * Set up a provider chain and multiple consumer chains, and initialize the channels between them.
// * Fund the consumer rewards pools on the provider chain and allocate rewards to the consumer chains.
// * Begin a new block to cause rewards to be distributed to the validators and the community pool,
// and check that the rewards are allocated as expected.
func (s *CCVTestSuite) TestAllocateTokens() {
	// set up channel and delegate some tokens in order for validator set update to be sent to the consumer chain
	s.SetupAllCCVChannels()
	providerKeeper := s.providerApp.GetProviderKeeper()
	bankKeeper := s.providerApp.GetTestBankKeeper()
	distributionKeeper := s.providerApp.GetTestDistributionKeeper()
	accountKeeper := s.providerApp.GetTestAccountKeeper()

	getDistrAcctBalFn := func(ctx sdk.Context) sdk.DecCoins {
		bal := bankKeeper.GetAllBalances(ctx, accountKeeper.GetModuleAccount(ctx, distrtypes.ModuleName).GetAddress())
		return sdk.NewDecCoinsFromCoins(bal...)
	}

	totalRewards := sdk.Coins{sdk.NewCoin(sdk.DefaultBondDenom, math.NewInt(100))}

	// increase the block height so validators are eligible for consumer rewards (see `IsEligibleForConsumerRewards`)
	numberOfBlocksToStartReceivingRewards := providerKeeper.GetNumberOfEpochsToStartReceivingRewards(
		s.providerCtx()) * providerKeeper.GetBlocksPerEpoch(s.providerCtx())
	providerCtx := s.providerCtx().WithBlockHeight(numberOfBlocksToStartReceivingRewards + s.providerCtx().BlockHeight())

	// fund consumer rewards pool
	bankKeeper.SendCoinsFromAccountToModule(
		providerCtx,
		s.providerChain.SenderAccount.GetAddress(),
		providertypes.ConsumerRewardsPool,
		totalRewards,
	)

	// Allowlist a reward denom that the allocated rewards have
	ibcDenom := "ibc/somedenom"
	providerKeeper.SetConsumerRewardDenom(providerCtx, ibcDenom)

	// Allocate rewards evenly between consumers
	rewardsPerChain := totalRewards.QuoInt(math.NewInt(int64(len(s.consumerBundles))))
	for consumerId := range s.consumerBundles {
		// update consumer allocation
		providerKeeper.SetConsumerRewardsAllocationByDenom(
			providerCtx,
			consumerId,
			ibcDenom,
			providertypes.ConsumerRewardsAllocation{
				Rewards: sdk.NewDecCoinsFromCoins(rewardsPerChain...),
			},
		)
	}

	// iterate over the validators and verify that no validator has outstanding rewards
	totalValsRewards := sdk.DecCoins{}
	for _, val := range s.providerChain.Vals.Validators {
		valRewards, err := distributionKeeper.GetValidatorOutstandingRewards(providerCtx, sdk.ValAddress(val.Address))
		s.Require().NoError(err)
		totalValsRewards = totalValsRewards.Add(valRewards.Rewards...)
	}

	s.Require().True(totalValsRewards.IsZero())

	// At this point the distribution module account
	// only holds the community pool's tokens
	// since there are no validators with outstanding rewards
	lastCommPool := getDistrAcctBalFn(providerCtx)

	// execute BeginBlock to trigger the token allocation
	providerKeeper.BeginBlockRD(providerCtx)

	valNum := len(s.providerChain.Vals.Validators)
	consNum := len(s.consumerBundles)

	// compute the expected validators token allocation by subtracting the community tax
	rewardsPerChainDec := sdk.NewDecCoinsFromCoins(rewardsPerChain...)
	communityTax, err := distributionKeeper.GetCommunityTax(providerCtx)
	s.Require().NoError(err)

	rewardsPerChainTrunc, _ := rewardsPerChainDec.
		MulDecTruncate(math.LegacyOneDec().Sub(communityTax)).TruncateDecimal()
	validatorsExpRewardsPerChain := sdk.NewDecCoinsFromCoins(rewardsPerChainTrunc...).QuoDec(math.LegacyNewDec(int64(valNum)))
	// multiply by the number of consumers
	validatorsExpRewards := validatorsExpRewardsPerChain.MulDec(math.LegacyNewDec(int64(consNum)))

	// verify the validator tokens allocation
	// note that the validators have the same voting power to keep things simple
	for _, val := range s.providerChain.Vals.Validators {
		valRewards, err := distributionKeeper.GetValidatorOutstandingRewards(providerCtx, sdk.ValAddress(val.Address))
		s.Require().NoError(err)

		s.Require().Equal(
			valRewards.Rewards,
			validatorsExpRewards,
		)
	}

	// check that the total expected rewards are transferred to the distribution module account

	// store the decimal remainders in the consumer reward allocations
	allocRemainderPerChainRes, err := providerKeeper.GetConsumerRewardsAllocationByDenom(providerCtx, s.getFirstBundle().ConsumerId, ibcDenom)
	s.Require().NoError(err)
	allocRemainderPerChain := allocRemainderPerChainRes.Rewards

	// compute the total rewards distributed to the distribution module balance (validator outstanding rewards + community pool tax),
	totalRewardsDistributed := sdk.NewDecCoinsFromCoins(totalRewards...).Sub(allocRemainderPerChain.MulDec(math.LegacyNewDec(int64(consNum))))

	// compare the expected total rewards against the distribution module balance
	s.Require().Equal(lastCommPool.Add(totalRewardsDistributed...), getDistrAcctBalFn(providerCtx))
}

// getEscrowBalance gets the current balances in the escrow account holding the transferred tokens to the provider
func (s *CCVTestSuite) getEscrowBalance() sdk.Coins {
	consumerBankKeeper := s.consumerApp.GetTestBankKeeper()
	transChanID := s.consumerApp.GetConsumerKeeper().GetDistributionTransmissionChannel(s.consumerCtx())
	escAddr := transfertypes.GetEscrowAddress(transfertypes.PortID, transChanID)
	return consumerBankKeeper.GetAllBalances(s.consumerCtx(), escAddr)
}

// corruptTransChannel intentionally causes the reward distribution to fail by corrupting the transmission,
// causing the SendPacket function to return an error.
// Note that the Transferkeeper sends the outgoing fees to an escrow address BEFORE the reward distribution
// is aborted within the SendPacket function.
func (s *CCVTestSuite) corruptTransChannel() {
	transChanID := s.consumerApp.GetConsumerKeeper().GetDistributionTransmissionChannel(s.consumerCtx())
	tChan, _ := s.consumerApp.GetIBCKeeper().ChannelKeeper.GetChannel(
		s.consumerCtx(), transfertypes.PortID, transChanID)
	tChan.Counterparty.PortId = "invalid/PortID"
	s.consumerApp.GetIBCKeeper().ChannelKeeper.SetChannel(
		s.consumerCtx(), transfertypes.PortID, transChanID, tChan)
}

// prepareRewardDist passes enough blocks so that a reward distribution is triggered in the next consumer EndBlock
func (s *CCVTestSuite) prepareRewardDist() {
	consumerKeeper := s.consumerApp.GetConsumerKeeper()
	bpdt := consumerKeeper.GetBlocksPerDistributionTransmission(s.consumerCtx())
	currentHeight := s.consumerCtx().BlockHeight()
	lastTransHeight := consumerKeeper.GetLastTransmissionBlockHeight(s.consumerCtx())
	blocksSinceLastTrans := currentHeight - lastTransHeight.Height
	blocksToGo := bpdt - blocksSinceLastTrans
	s.coordinator.CommitNBlocks(s.consumerChain, uint64(blocksToGo))
}

// TestAllocateTokensToConsumerValidators tests the allocation of tokens to consumer validators.
// @Long Description@
// * The test exclusively uses the provider chain.
// * Set up a current set of consumer validators, then call the AllocateTokensToConsumerValidators
// function to allocate a number of tokens to the validators.
// * Check that the expected number of tokens were allocated to the validators.
// * The test covers the following scenarios:
//   - The tokens to be allocated are empty
//   - The consumer validator set is empty
//   - The tokens are allocated to a single validator
//   - The tokens are allocated to multiple validators
func (s *CCVTestSuite) TestAllocateTokensToConsumerValidators() {
	providerKeeper := s.providerApp.GetProviderKeeper()
	distributionKeeper := s.providerApp.GetTestDistributionKeeper()
	bankKeeper := s.providerApp.GetTestBankKeeper()

	consumerId := s.getFirstBundle().ConsumerId

	testCases := []struct {
		name         string
		consuValLen  int
		tokens       sdk.DecCoins
		rate         math.LegacyDec
		expAllocated sdk.DecCoins
	}{
		{
			name:         "tokens are empty",
			tokens:       sdk.DecCoins{},
			rate:         math.LegacyZeroDec(),
			expAllocated: nil,
		},
		{
			name:         "consumer valset is empty - total voting power is zero",
			tokens:       sdk.DecCoins{sdk.NewDecCoin(sdk.DefaultBondDenom, math.NewInt(100_000))},
			rate:         math.LegacyZeroDec(),
			expAllocated: nil,
		},
		{
			name:         "expect all tokens to be allocated to a single validator",
			consuValLen:  1,
			tokens:       sdk.DecCoins{sdk.NewDecCoin(sdk.DefaultBondDenom, math.NewInt(999))},
			rate:         math.LegacyNewDecWithPrec(5, 1),
			expAllocated: sdk.DecCoins{sdk.NewDecCoin(sdk.DefaultBondDenom, math.NewInt(999))},
		},
		{
			name:         "expect tokens to be allocated evenly between validators",
			consuValLen:  2,
			tokens:       sdk.DecCoins{sdk.NewDecCoinFromDec(sdk.DefaultBondDenom, math.LegacyNewDecFromIntWithPrec(math.NewInt(999), 2))},
			rate:         math.LegacyOneDec(),
			expAllocated: sdk.DecCoins{sdk.NewDecCoinFromDec(sdk.DefaultBondDenom, math.LegacyNewDecFromIntWithPrec(math.NewInt(999), 2))},
		},
	}

	for _, tc := range testCases {
		s.Run(tc.name, func() {
			ctx, _ := s.providerCtx().CacheContext()

			// increase the block height so validators are eligible for consumer rewards (see `IsEligibleForConsumerRewards`)
			ctx = ctx.WithBlockHeight(providerKeeper.GetNumberOfEpochsToStartReceivingRewards(ctx)*providerKeeper.GetBlocksPerEpoch(ctx) +
				ctx.BlockHeight())

			// change the consumer valset
			consuVals, err := providerKeeper.GetConsumerValSet(ctx, consumerId)
			s.Require().NoError(err)
			providerKeeper.DeleteConsumerValSet(ctx, consumerId)
			err = providerKeeper.SetConsumerValSet(ctx, consumerId, consuVals[0:tc.consuValLen])
			s.Require().NoError(err)
			consuVals, err = providerKeeper.GetConsumerValSet(ctx, consumerId)
			s.Require().NoError(err)

			// set the same consumer commission rate for all consumer validators
			for _, v := range consuVals {
				provAddr := providertypes.NewProviderConsAddress(sdk.ConsAddress(v.ProviderConsAddr))
				err := providerKeeper.SetConsumerCommissionRate(
					ctx,
					consumerId,
					provAddr,
					tc.rate,
				)
				s.Require().NoError(err)
			}

			// allocate tokens
			err = providerKeeper.AllocateTokensToConsumerValidators(
				ctx,
				consumerId,
				tc.tokens,
			)

			// check that no error is returned
			s.Require().NoError(err)

			if !tc.expAllocated.Empty() {
				// rewards are expected to be allocated evenly between validators
				rewardsPerVal := tc.expAllocated.QuoDec(math.LegacyNewDec(int64(len(consuVals))))

				// check that the rewards are allocated to validators
				for _, v := range consuVals {
					valAddr := sdk.ValAddress(v.ProviderConsAddr)
					rewards, err := s.providerApp.GetTestDistributionKeeper().GetValidatorOutstandingRewards(
						ctx,
						valAddr,
					)
					s.Require().NoError(err)
					s.Require().Equal(rewardsPerVal, rewards.Rewards)

					// send rewards to the distribution module
					valRewardsTrunc, _ := rewards.Rewards.TruncateDecimal()
					err = bankKeeper.SendCoinsFromAccountToModule(
						ctx,
						s.providerChain.SenderAccount.GetAddress(),
						distrtypes.ModuleName,
						valRewardsTrunc)
					s.Require().NoError(err)

					// check that validators can withdraw their rewards
					withdrawnCoins, err := distributionKeeper.WithdrawValidatorCommission(
						ctx,
						valAddr,
					)
					s.Require().NoError(err)

					// check that the withdrawn coins is equal to the entire reward amount
					// times the set consumer commission rate
					commission := rewards.Rewards.MulDec(tc.rate)
					c, _ := commission.TruncateDecimal()
					s.Require().Equal(withdrawnCoins, c)

					// check that validators get rewards in their balance
					s.Require().Equal(withdrawnCoins, bankKeeper.GetAllBalances(ctx, sdk.AccAddress(valAddr)))
				}
			} else {
				for _, v := range consuVals {
					valAddr := sdk.ValAddress(v.ProviderConsAddr)
					rewards, err := s.providerApp.GetTestDistributionKeeper().GetValidatorOutstandingRewards(
						ctx,
						valAddr,
					)
					s.Require().NoError(err)
					s.Require().Zero(rewards.Rewards)
				}
			}
		})
	}
}

// TestAllocateTokensToConsumerValidatorsWithDifferentValidatorHeights tests AllocateTokensToConsumerValidators test with
// consumer validators that have different heights.
// @Long Description@
// * Set up a context where the consumer validators have different join heights and verify that rewards are
// correctly allocated only to validators who have been active long enough.
// * Ensure that rewards are evenly distributed among eligible validators, that validators
// can withdraw their rewards correctly, and that no rewards are allocated to validators
// who do not meet the required join height criteria.
// * Confirm that validators that have been consumer validators for some time receive rewards,
// while validators that recently became consumer validators do not receive rewards.
func (s *CCVTestSuite) TestAllocateTokensToConsumerValidatorsWithDifferentValidatorHeights() {
	// Note this test is an adaptation of a `TestAllocateTokensToConsumerValidators` testcase.
	providerKeeper := s.providerApp.GetProviderKeeper()
	distributionKeeper := s.providerApp.GetTestDistributionKeeper()
	bankKeeper := s.providerApp.GetTestBankKeeper()

	consumerId := s.getFirstBundle().ConsumerId

	tokens := sdk.DecCoins{sdk.NewDecCoinFromDec(sdk.DefaultBondDenom, math.LegacyNewDecFromIntWithPrec(math.NewInt(999), 2))}
	rate := math.LegacyOneDec()
	expAllocated := sdk.DecCoins{sdk.NewDecCoinFromDec(sdk.DefaultBondDenom, math.LegacyNewDecFromIntWithPrec(math.NewInt(999), 2))}

	ctx, _ := s.providerCtx().CacheContext()
	// If the provider chain has not yet reached `GetNumberOfEpochsToStartReceivingRewards * GetBlocksPerEpoch` block height,
	// then all validators receive rewards (see `IsEligibleForConsumerRewards`). In this test, we want to check whether
	// validators receive rewards or not based on how long they have been consumer validators. Because of this, we increase the block height.
	ctx = ctx.WithBlockHeight(providerKeeper.GetNumberOfEpochsToStartReceivingRewards(ctx)*providerKeeper.GetBlocksPerEpoch(ctx) + 1)

	// update the consumer validators
	consuVals, err := providerKeeper.GetConsumerValSet(ctx, consumerId)
	s.Require().NoError(err)
	// first 2 validators were consumer validators since block height 1 and hence get rewards
	consuVals[0].JoinHeight = 1
	consuVals[1].JoinHeight = 1
	// last 2 validators were consumer validators since block height 2 and hence do not get rewards because they
	// have not been consumer validators for `GetNumberOfEpochsToStartReceivingRewards * GetBlocksPerEpoch` blocks
	consuVals[2].JoinHeight = 2
	consuVals[3].JoinHeight = 2
	err = providerKeeper.SetConsumerValSet(ctx, consumerId, consuVals)
	s.Require().NoError(err)

	providerKeeper.DeleteConsumerValSet(ctx, consumerId)
	err = providerKeeper.SetConsumerValSet(ctx, consumerId, consuVals)
	s.Require().NoError(err)
	consuVals, err = providerKeeper.GetConsumerValSet(ctx, consumerId)
	s.Require().NoError(err)

	// set the same consumer commission rate for all consumer validators
	for _, v := range consuVals {
		provAddr := providertypes.NewProviderConsAddress(sdk.ConsAddress(v.ProviderConsAddr))
		err := providerKeeper.SetConsumerCommissionRate(
			ctx,
			consumerId,
			provAddr,
			rate,
		)
		s.Require().NoError(err)
	}

	// allocate tokens
	err = providerKeeper.AllocateTokensToConsumerValidators(
		ctx,
		consumerId,
		tokens,
	)

	// check that the expected result is returned
	s.Require().NoError(err)

	// rewards are expected to be allocated evenly between validators 3 and 4
	rewardsPerVal := expAllocated.QuoDec(math.LegacyNewDec(int64(2)))

	// assert that the rewards are allocated to the first 2 validators
	for _, v := range consuVals[0:2] {
		valAddr := sdk.ValAddress(v.ProviderConsAddr)
		rewards, err := s.providerApp.GetTestDistributionKeeper().GetValidatorOutstandingRewards(
			ctx,
			valAddr,
		)
		s.Require().NoError(err)
		s.Require().Equal(rewardsPerVal, rewards.Rewards)

		// send rewards to the distribution module
		valRewardsTrunc, _ := rewards.Rewards.TruncateDecimal()
		err = bankKeeper.SendCoinsFromAccountToModule(
			ctx,
			s.providerChain.SenderAccount.GetAddress(),
			distrtypes.ModuleName,
			valRewardsTrunc)
		s.Require().NoError(err)

		// check that validators can withdraw their rewards
		withdrawnCoins, err := distributionKeeper.WithdrawValidatorCommission(
			ctx,
			valAddr,
		)
		s.Require().NoError(err)

		// check that the withdrawn coins is equal to the entire reward amount
		// times the set consumer commission rate
		commission := rewards.Rewards.MulDec(rate)
		c, _ := commission.TruncateDecimal()
		s.Require().Equal(withdrawnCoins, c)

		// check that validators get rewards in their balance
		s.Require().Equal(withdrawnCoins, bankKeeper.GetAllBalances(ctx, sdk.AccAddress(valAddr)))
	}

	// assert that no rewards are allocated to the last 2 validators because they have not been consumer validators
	// for at least `GetNumberOfEpochsToStartReceivingRewards * GetBlocksPerEpoch` blocks
	for _, v := range consuVals[2:4] {
		valAddr := sdk.ValAddress(v.ProviderConsAddr)
		rewards, err := s.providerApp.GetTestDistributionKeeper().GetValidatorOutstandingRewards(
			ctx,
			valAddr,
		)
		s.Require().NoError(err)
		s.Require().Zero(rewards.Rewards)
	}
}

// TestMultiConsumerRewardsDistribution tests the rewards distribution of multiple consumers chains.
// @Long Description@
// * Set up multiple consumer and transfer channels and verify the distribution of rewards from
// various consumer chains to the provider's reward pool.
// * Ensure that the consumer reward pools are correctly populated
// and that rewards are properly transferred to the provider.
// * Checks that the provider's reward pool balance reflects the accumulated
// rewards from all consumer chains after processing IBC transfer packets and relaying
// committed packets.
func (s *CCVTestSuite) TestMultiConsumerRewardsDistribution() {
	s.SetupAllCCVChannels()
	s.SetupAllTransferChannels()

	providerBankKeeper := s.providerApp.GetTestBankKeeper()
	providerAccountKeeper := s.providerApp.GetTestAccountKeeper()

	// check that the reward provider pool is empty
	rewardPool := providerAccountKeeper.GetModuleAccount(s.providerCtx(), providertypes.ConsumerRewardsPool).GetAddress()
	rewardCoins := providerBankKeeper.GetAllBalances(s.providerCtx(), rewardPool)
	s.Require().Empty(rewardCoins)

	// totalConsumerRewards := sdk.Coins{}

	// Iterate over the consumers and perform the reward distribution
	// to the provider
	for consumerId := range s.consumerBundles {
		bundle := s.consumerBundles[consumerId]
		consumerKeeper := bundle.App.GetConsumerKeeper()
		bankKeeper := bundle.App.GetTestBankKeeper()
		accountKeeper := bundle.App.GetTestAccountKeeper()

		// set the consumer reward denom and the block per distribution params
		params := consumerKeeper.GetConsumerParams(bundle.GetCtx())
		params.RewardDenoms = []string{sdk.DefaultBondDenom}
		// set the reward distribution to be performed during the next block
		params.BlocksPerDistributionTransmission = int64(1)
		consumerKeeper.SetParams(bundle.GetCtx(), params)

		// transfer the consumer reward pool to the provider
		var rewardsPerConsumer sdk.Coin

		// check the consumer pool balance
		// Note that for a democracy consumer chain the pool may already be filled
		pool := bankKeeper.GetAllBalances(
			bundle.GetCtx(),
			accountKeeper.GetModuleAccount(bundle.GetCtx(), consumertypes.ConsumerToSendToProviderName).GetAddress(),
		)
		if pool.Empty() {
			// if pool is empty, fill it with some tokens
			rewardsPerConsumer = sdk.NewCoin(sdk.DefaultBondDenom, math.NewInt(100))
			err := bankKeeper.SendCoinsFromAccountToModule(
				bundle.GetCtx(),
				bundle.Chain.SenderAccount.GetAddress(),
				consumertypes.ConsumerToSendToProviderName,
				sdk.NewCoins(rewardsPerConsumer),
			)
			s.Require().NoError(err)
		}

		// perform the reward transfer
		bundle.Chain.NextBlock()

		// construct the denom of the reward tokens for the provider
		prefixedDenom := transfertypes.GetPrefixedDenom(
			transfertypes.PortID,
			bundle.TransferPath.EndpointB.ChannelID,
			rewardsPerConsumer.Denom,
		)
		provIBCDenom := transfertypes.ParseDenomTrace(prefixedDenom).IBCDenom()

		providerRewards := providerBankKeeper.GetBalance(s.providerCtx(), rewardPool, prefixedDenom)

		// relay IBC transfer packet from consumer to provider
		// Note that relaying increases the pool rewards with the democracy consumers
		relayAllCommittedPackets(
			s,
			bundle.Chain,
			bundle.TransferPath,
			transfertypes.PortID,
			bundle.TransferPath.EndpointA.ChannelID,
			1,
		)

		// Check the provider received the rewards
		providerRewardsDelta := providerBankKeeper.GetBalance(s.providerCtx(), rewardPool, prefixedDenom).Sub(providerRewards)
		s.Require().True(providerRewardsDelta.Amount.GTE(pool.AmountOf(provIBCDenom)))
	}
}<|MERGE_RESOLUTION|>--- conflicted
+++ resolved
@@ -258,7 +258,6 @@
 		"expected escrow balance to BE updated - OLD: %s, NEW: %s", oldEscBalance, newEscBalance)
 }
 
-<<<<<<< HEAD
 // TestEndBlockRD tests that the last transmission block height is correctly updated after the expected number of block have passed.
 // @Long Description@
 // * Set up CCV and transmission channels between the provider and consumer chains.
@@ -268,11 +267,6 @@
 // and if the escrow balance changes as expected.
 // * Check that the IBC transfer states are discarded if the reward distribution
 // to the provider has failed.
-=======
-// TestEndBlockRD tests that the last transmission block height (LTBH) is correctly updated after the expected
-// number of block have passed. It also checks that the IBC transfer states are discarded if
-// the reward distribution to the provider has failed.
->>>>>>> 47cd04ef
 //
 // Note: this method is effectively a unit test for EndBLockRD(), but is written as an integration test to avoid excessive mocking.
 func (s *CCVTestSuite) TestEndBlockRD() {
