package main

import (
	"fmt"
	"log"
	"os/exec"
	"regexp"
	"strconv"
	"time"

	clienttypes "github.com/cosmos/ibc-go/v4/modules/core/02-client/types"
	"github.com/tidwall/gjson"
	"gopkg.in/yaml.v2"
)

type State map[chainID]ChainState

type ChainState struct {
	ValBalances             *map[validatorID]uint
	Proposals               *map[uint]Proposal
	ValPowers               *map[validatorID]uint
	RepresentativePowers    *map[validatorID]uint
	Params                  *[]Param
	Rewards                 *Rewards
	ConsumerChains          *map[chainID]bool
	AssignedKeys            *map[validatorID]string
	ProviderKeys            *map[validatorID]string // validatorID: validator provider key
	ConsumerChainQueueSizes *map[chainID]uint
	GlobalSlashQueueSize    *uint
}

type Proposal interface {
	isProposal()
}
type TextProposal struct {
	Title       string
	Description string
	Deposit     uint
	Status      string
}

func (p TextProposal) isProposal() {}

type ConsumerAdditionProposal struct {
	Deposit       uint
	Chain         chainID
	SpawnTime     int
	InitialHeight clienttypes.Height
	Status        string
}

func (p ConsumerAdditionProposal) isProposal() {}

type ConsumerRemovalProposal struct {
	Deposit  uint
	Chain    chainID
	StopTime int
	Status   string
}

func (p ConsumerRemovalProposal) isProposal() {}

type EquivocationProposal struct {
	Height           uint
	Power            uint
	ConsensusAddress string
	Deposit          uint
	Status           string
}

func (p EquivocationProposal) isProposal() {}

type Rewards struct {
	IsRewarded map[validatorID]bool
<<<<<<< HEAD

	IsIncrementalReward bool

=======
	// if true it will calculate if the validator/delegator is rewarded between 2 successive blocks,
	// otherwise it will calculate if it received any rewards since the 1st block
	IsIncrementalReward bool
	// if true checks rewards for "stake" token, otherwise checks rewards from
	// other chains (e.g. false is used to check if provider received rewards from a consumer chain)
>>>>>>> 6755fc02
	IsNativeDenom bool
}

type ParamsProposal struct {
	Deposit  uint
	Status   string
	Subspace string
	Key      string
	Value    string
}

func (p ParamsProposal) isProposal() {}

type Param struct {
	Subspace string
	Key      string
	Value    string
}

func (tr TestRun) getState(modelState State) State {
	systemState := State{}
	for k, modelState := range modelState {
		systemState[k] = tr.getChainState(k, modelState)
	}

	return systemState
}

func (tr TestRun) getChainState(chain chainID, modelState ChainState) ChainState {
	chainState := ChainState{}

	if modelState.ValBalances != nil {
		valBalances := tr.getBalances(chain, *modelState.ValBalances)
		chainState.ValBalances = &valBalances
	}

	if modelState.Proposals != nil {
		proposals := tr.getProposals(chain, *modelState.Proposals)
		chainState.Proposals = &proposals
	}

	if modelState.ValPowers != nil {
		tr.waitBlocks(chain, 1, 10*time.Second)
		powers := tr.getValPowers(chain, *modelState.ValPowers)
		chainState.ValPowers = &powers
	}

	if modelState.RepresentativePowers != nil {
		representPowers := tr.getRepresentativePowers(chain, *modelState.RepresentativePowers)
		chainState.RepresentativePowers = &representPowers
	}

	if modelState.Params != nil {
		params := tr.getParams(chain, *modelState.Params)
		chainState.Params = &params
	}

	if modelState.Rewards != nil {
		rewards := tr.getRewards(chain, *modelState.Rewards)
		chainState.Rewards = &rewards
	}

	if modelState.ConsumerChains != nil {
		chains := tr.getConsumerChains(chain)
		chainState.ConsumerChains = &chains
	}

	if modelState.AssignedKeys != nil {
		assignedKeys := tr.getConsumerAddresses(chain, *modelState.AssignedKeys)
		chainState.AssignedKeys = &assignedKeys
	}

	if modelState.ProviderKeys != nil {
		providerKeys := tr.getProviderAddresses(chain, *modelState.ProviderKeys)
		chainState.ProviderKeys = &providerKeys
	}

	if modelState.GlobalSlashQueueSize != nil {
		globalQueueSize := tr.getGlobalSlashQueueSize()
		chainState.GlobalSlashQueueSize = &globalQueueSize
	}

	if modelState.ConsumerChainQueueSizes != nil {
		consumerChainQueueSizes := map[chainID]uint{}
		for c := range *modelState.ConsumerChainQueueSizes {
			consumerChainQueueSizes[c] = tr.getConsumerChainPacketQueueSize(c)
		}
		chainState.ConsumerChainQueueSizes = &consumerChainQueueSizes
	}

	return chainState
}

var blockHeightRegex = regexp.MustCompile(`block_height: "(\d+)"`)

func (tr TestRun) getBlockHeight(chain chainID) uint {
	//#nosec G204 -- Bypass linter warning for spawning subprocess with cmd arguments.
	bz, err := exec.Command("docker", "exec", tr.containerConfig.instanceName, tr.chainConfigs[chain].binaryName,

		"query", "tendermint-validator-set",

		`--node`, tr.getQueryNode(chain),
	).CombinedOutput()
	if err != nil {
		log.Fatal(err, "\n", string(bz))
	}

	blockHeight, err := strconv.Atoi(blockHeightRegex.FindStringSubmatch(string(bz))[1])
	if err != nil {
		log.Fatal(err)
	}

	return uint(blockHeight)
}

func (tr TestRun) waitBlocks(chain chainID, blocks uint, timeout time.Duration) {
	startBlock := tr.getBlockHeight(chain)

	start := time.Now()
	for {
		thisBlock := tr.getBlockHeight(chain)
		if thisBlock >= startBlock+blocks {
			return
		}
		if time.Since(start) > timeout {
			panic(fmt.Sprintf("\n\n\nwaitBlocks method has timed out after: %s\n\n", timeout))
		}
		time.Sleep(500 * time.Millisecond)
	}
}

func (tr TestRun) getBalances(chain chainID, modelState map[validatorID]uint) map[validatorID]uint {
	actualState := map[validatorID]uint{}
	for k := range modelState {
		actualState[k] = tr.getBalance(chain, k)
	}

	return actualState
}

func (tr TestRun) getProposals(chain chainID, modelState map[uint]Proposal) map[uint]Proposal {
	actualState := map[uint]Proposal{}
	for k := range modelState {
		actualState[k] = tr.getProposal(chain, k)
	}

	return actualState
}

func (tr TestRun) getValPowers(chain chainID, modelState map[validatorID]uint) map[validatorID]uint {
	actualState := map[validatorID]uint{}
	for k := range modelState {
		actualState[k] = tr.getValPower(chain, k)
	}

	return actualState
}

func (tr TestRun) getRepresentativePowers(chain chainID, modelState map[validatorID]uint) map[validatorID]uint {
	actualState := map[validatorID]uint{}
	for k := range modelState {
		actualState[k] = tr.getRepresentativePower(chain, k)
	}

	return actualState
}

func (tr TestRun) getParams(chain chainID, modelState []Param) []Param {
	actualState := []Param{}
	for _, p := range modelState {
		actualState = append(actualState, Param{Subspace: p.Subspace, Key: p.Key, Value: tr.getParam(chain, p)})
	}

	return actualState
}

func (tr TestRun) getRewards(chain chainID, modelState Rewards) Rewards {
	receivedRewards := map[validatorID]bool{}

	currentBlock := tr.getBlockHeight(chain)
	tr.waitBlocks(chain, 1, 10*time.Second)
	nextBlock := tr.getBlockHeight(chain)
	tr.waitBlocks(chain, 1, 10*time.Second)

	if !modelState.IsIncrementalReward {
		currentBlock = 1
	}
	for k := range modelState.IsRewarded {
		receivedRewards[k] = tr.getReward(chain, k, nextBlock, modelState.IsNativeDenom) > tr.getReward(chain, k, currentBlock, modelState.IsNativeDenom)
	}

	return Rewards{IsRewarded: receivedRewards, IsIncrementalReward: modelState.IsIncrementalReward, IsNativeDenom: modelState.IsNativeDenom}
}

func (tr TestRun) getReward(chain chainID, validator validatorID, blockHeight uint, isNativeDenom bool) float64 {
	delAddresss := tr.validatorConfigs[validator].delAddress
	if chain != chainID("provi") && tr.validatorConfigs[validator].useConsumerKey {
		delAddresss = tr.validatorConfigs[validator].consumerDelAddress
	}
	//#nosec G204 -- Bypass linter warning for spawning subprocess with cmd arguments.
	bz, err := exec.Command("docker", "exec", tr.containerConfig.instanceName, tr.chainConfigs[chain].binaryName,

		"query", "distribution", "rewards",
		delAddresss,

		`--height`, fmt.Sprint(blockHeight),
		`--node`, tr.getQueryNode(chain),
		`-o`, `json`,
	).CombinedOutput()
	if err != nil {
		log.Fatal(err, "\n", string(bz))
	}

	denomCondition := `total.#(denom!="stake").amount`
	if isNativeDenom {
		denomCondition = `total.#(denom=="stake").amount`
	}

	return gjson.Get(string(bz), denomCondition).Float()
}

func (tr TestRun) getBalance(chain chainID, validator validatorID) uint {
	//#nosec G204 -- Bypass linter warning for spawning subprocess with cmd arguments.
	valDelAddress := tr.validatorConfigs[validator].delAddress
	if chain != chainID("provi") && tr.validatorConfigs[validator].useConsumerKey {
		valDelAddress = tr.validatorConfigs[validator].consumerDelAddress
	}

	//#nosec G204 -- Bypass linter warning for spawning subprocess with cmd arguments.
	bz, err := exec.Command("docker", "exec", tr.containerConfig.instanceName, tr.chainConfigs[chain].binaryName,

		"query", "bank", "balances",
		valDelAddress,

		`--node`, tr.getQueryNode(chain),
		`-o`, `json`,
	).CombinedOutput()
	if err != nil {
		log.Fatal(err, "\n", string(bz))
	}

	amount := gjson.Get(string(bz), `balances.#(denom=="stake").amount`)

	return uint(amount.Uint())
}

var noProposalRegex = regexp.MustCompile(`doesn't exist: key not found`)

// interchain-securityd query gov proposals
func (tr TestRun) getProposal(chain chainID, proposal uint) Proposal {
	//#nosec G204 -- Bypass linter warning for spawning subprocess with cmd arguments.
	bz, err := exec.Command("docker", "exec", tr.containerConfig.instanceName, tr.chainConfigs[chain].binaryName,

		"query", "gov", "proposal",
		fmt.Sprint(proposal),

		`--node`, tr.getQueryNode(chain),
		`-o`, `json`,
	).CombinedOutput()

	prop := TextProposal{}

	if err != nil {
		if noProposalRegex.Match(bz) {
			return prop
		}

		log.Fatal(err, "\n", string(bz))
	}

	propType := gjson.Get(string(bz), `content.@type`).String()
	deposit := gjson.Get(string(bz), `total_deposit.#(denom=="stake").amount`).Uint()
	status := gjson.Get(string(bz), `status`).String()

	switch propType {
	case "/cosmos.gov.v1beta1.TextProposal":
		title := gjson.Get(string(bz), `content.title`).String()
		description := gjson.Get(string(bz), `content.description`).String()

		return TextProposal{
			Deposit:     uint(deposit),
			Status:      status,
			Title:       title,
			Description: description,
		}
	case "/interchain_security.ccv.provider.v1.ConsumerAdditionProposal":
		chainId := gjson.Get(string(bz), `content.chain_id`).String()
		spawnTime := gjson.Get(string(bz), `content.spawn_time`).Time().Sub(tr.containerConfig.now)

		var chain chainID
		for i, conf := range tr.chainConfigs {
			if string(conf.chainId) == chainId {
				chain = i
				break
			}
		}

		return ConsumerAdditionProposal{
			Deposit:   uint(deposit),
			Status:    status,
			Chain:     chain,
			SpawnTime: int(spawnTime.Milliseconds()),
			InitialHeight: clienttypes.Height{
				RevisionNumber: gjson.Get(string(bz), `content.initial_height.revision_number`).Uint(),
				RevisionHeight: gjson.Get(string(bz), `content.initial_height.revision_height`).Uint(),
			},
		}
	case "/interchain_security.ccv.provider.v1.ConsumerRemovalProposal":
		chainId := gjson.Get(string(bz), `content.chain_id`).String()
		stopTime := gjson.Get(string(bz), `content.stop_time`).Time().Sub(tr.containerConfig.now)

		var chain chainID
		for i, conf := range tr.chainConfigs {
			if string(conf.chainId) == chainId {
				chain = i
				break
			}
		}

		return ConsumerRemovalProposal{
			Deposit:  uint(deposit),
			Status:   status,
			Chain:    chain,
			StopTime: int(stopTime.Milliseconds()),
		}

	case "/interchain_security.ccv.provider.v1.EquivocationProposal":
		return EquivocationProposal{
			Deposit:          uint(deposit),
			Status:           status,
			Height:           uint(gjson.Get(string(bz), `content.equivocations.0.height`).Uint()),
			Power:            uint(gjson.Get(string(bz), `content.equivocations.0.power`).Uint()),
			ConsensusAddress: gjson.Get(string(bz), `content.equivocations.0.consensus_address`).String(),
		}

	case "/cosmos.params.v1beta1.ParameterChangeProposal":
		return ParamsProposal{
			Deposit:  uint(deposit),
			Status:   status,
			Subspace: gjson.Get(string(bz), `content.changes.0.subspace`).String(),
			Key:      gjson.Get(string(bz), `content.changes.0.key`).String(),
			Value:    gjson.Get(string(bz), `content.changes.0.value`).String(),
		}
	}

	log.Fatal("unknown proposal type", string(bz))

	return nil
}

type TmValidatorSetYaml struct {
	Total      string `yaml:"total"`
	Validators []struct {
		Address     string    `yaml:"address"`
		VotingPower string    `yaml:"voting_power"`
		PubKey      ValPubKey `yaml:"pub_key"`
	}
}

type ValPubKey struct {
	Value string `yaml:"value"`
}

func (tr TestRun) getValPower(chain chainID, validator validatorID) uint {
	//#nosec G204 -- Bypass linter warning for spawning subprocess with cmd arguments.
	bz, err := exec.Command("docker", "exec", tr.containerConfig.instanceName, tr.chainConfigs[chain].binaryName,

		"query", "tendermint-validator-set",

		`--node`, tr.getQueryNode(chain),
	).CombinedOutput()
	if err != nil {
		log.Fatalf("error: %v", err)
	}

	valset := TmValidatorSetYaml{}

	err = yaml.Unmarshal(bz, &valset)
	if err != nil {
		log.Fatalf("error: %v", err)
	}

	total, err := strconv.Atoi(valset.Total)
	if err != nil {
		log.Fatalf("error: %v", err)
	}

	if total != len(valset.Validators) {
		log.Fatalf("Total number of validators %v does not match number of validators in list %v. Probably a query pagination issue.",
			valset.Total, uint(len(valset.Validators)))
	}

	for _, val := range valset.Validators {
		if val.Address == tr.validatorConfigs[validator].valconsAddress ||
			val.Address == tr.validatorConfigs[validator].consumerValconsAddress {

			votingPower, err := strconv.Atoi(val.VotingPower)
			if err != nil {
				log.Fatalf("error: %v", err)
			}

			return uint(votingPower)
		}
	}

	// Validator not in set, its validator power is zero.
	return 0
}

func (tr TestRun) getRepresentativePower(chain chainID, validator validatorID) uint {
	//#nosec G204 -- Bypass linter warning for spawning subprocess with cmd arguments.
	bz, err := exec.Command("docker", "exec", tr.containerConfig.instanceName, tr.chainConfigs[chain].binaryName,

		"query", "staking", "validator",
		tr.validatorConfigs[validator].valoperAddress,

		`--node`, tr.getQueryNode(chain),
		`-o`, `json`,
	).CombinedOutput()
	if err != nil {
		log.Fatal(err, "\n", string(bz))
	}

	amount := gjson.Get(string(bz), `tokens`)

	return uint(amount.Uint())
}

func (tr TestRun) getParam(chain chainID, param Param) string {
	//#nosec G204 -- Bypass linter warning for spawning subprocess with cmd arguments.
	bz, err := exec.Command("docker", "exec", tr.containerConfig.instanceName, tr.chainConfigs[chain].binaryName,

		"query", "params", "subspace",
		param.Subspace,
		param.Key,

		`--node`, tr.getQueryNode(chain),
		`-o`, `json`,
	).CombinedOutput()
	if err != nil {
		log.Fatal(err, "\n", string(bz))
	}

	value := gjson.Get(string(bz), `value`)

	return value.String()
}

// getConsumerChains returns a list of consumer chains that're being secured by the provider chain,
// determined by querying the provider chain.
func (tr TestRun) getConsumerChains(chain chainID) map[chainID]bool {
	//#nosec G204 -- Bypass linter warning for spawning subprocess with cmd arguments.
	cmd := exec.Command("docker", "exec", tr.containerConfig.instanceName, tr.chainConfigs[chain].binaryName,

		"query", "provider", "list-consumer-chains",
		`--node`, tr.getQueryNode(chain),
		`-o`, `json`,
	)

	bz, err := cmd.CombinedOutput()
	if err != nil {
		log.Fatal(err, "\n", string(bz))
	}

	arr := gjson.Get(string(bz), "chains").Array()
	chains := make(map[chainID]bool)
	for _, c := range arr {
		id := c.Get("chain_id").String()
		chains[chainID(id)] = true
	}

	return chains
}

func (tr TestRun) getConsumerAddresses(chain chainID, modelState map[validatorID]string) map[validatorID]string {
	actualState := map[validatorID]string{}
	for k := range modelState {
		actualState[k] = tr.getConsumerAddress(chain, k)
	}

	return actualState
}

func (tr TestRun) getProviderAddresses(chain chainID, modelState map[validatorID]string) map[validatorID]string {
	actualState := map[validatorID]string{}
	for k := range modelState {
		actualState[k] = tr.getProviderAddressFromConsumer(chain, k)
	}

	return actualState
}

func (tr TestRun) getConsumerAddress(consumerChain chainID, validator validatorID) string {
	//#nosec G204 -- Bypass linter warning for spawning subprocess with cmd arguments.
	cmd := exec.Command("docker", "exec", tr.containerConfig.instanceName, tr.chainConfigs[chainID("provi")].binaryName,

		"query", "provider", "validator-consumer-key",
		string(consumerChain), tr.validatorConfigs[validator].valconsAddress,
		`--node`, tr.getQueryNode(chainID("provi")),
		`-o`, `json`,
	)
	bz, err := cmd.CombinedOutput()
	if err != nil {
		log.Fatal(err, "\n", string(bz))
	}

	addr := gjson.Get(string(bz), "consumer_address").String()
	return addr
}

func (tr TestRun) getProviderAddressFromConsumer(consumerChain chainID, validator validatorID) string {
	//#nosec G204 -- Bypass linter warning for spawning subprocess with cmd arguments.
	cmd := exec.Command("docker", "exec", tr.containerConfig.instanceName, tr.chainConfigs[chainID("provi")].binaryName,

		"query", "provider", "validator-provider-key",
		string(consumerChain), tr.validatorConfigs[validator].consumerValconsAddress,
		`--node`, tr.getQueryNode(chainID("provi")),
		`-o`, `json`,
	)
	bz, err := cmd.CombinedOutput()
	if err != nil {
		log.Fatal(err, "\n", string(bz))
	}

	addr := gjson.Get(string(bz), "provider_address").String()
	return addr
}

func (tr TestRun) getGlobalSlashQueueSize() uint {
	//#nosec G204 -- Bypass linter warning for spawning subprocess with cmd arguments.
	cmd := exec.Command("docker", "exec", tr.containerConfig.instanceName, tr.chainConfigs[chainID("provi")].binaryName,

		"query", "provider", "throttle-state",
		`--node`, tr.getQueryNode(chainID("provi")),
		`-o`, `json`,
	)
	bz, err := cmd.CombinedOutput()
	if err != nil {
		log.Fatal(err, "\n", string(bz))
	}

	packets := gjson.Get(string(bz), "packets").Array()
	return uint(len(packets))
}

func (tr TestRun) getConsumerChainPacketQueueSize(consumerChain chainID) uint {
	//#nosec G204 -- Bypass linter warning for spawning subprocess with cmd arguments.
	cmd := exec.Command("docker", "exec", tr.containerConfig.instanceName, tr.chainConfigs[chainID("provi")].binaryName,

		"query", "provider", "throttled-consumer-packet-data",
		string(consumerChain),
		`--node`, tr.getQueryNode(chainID("provi")),
		`-o`, `json`,
	)
	bz, err := cmd.CombinedOutput()
	if err != nil {
		log.Fatal(err, "\n", string(bz))
	}

	size := gjson.Get(string(bz), "size").Uint()
	return uint(size)
}

func (tr TestRun) getValidatorNode(chain chainID, validator validatorID) string {
	return "tcp://" + tr.getValidatorIP(chain, validator) + ":26658"
}

func (tr TestRun) getValidatorIP(chain chainID, validator validatorID) string {
	return tr.chainConfigs[chain].ipPrefix + "." + tr.validatorConfigs[validator].ipSuffix
}

func (tr TestRun) getValidatorHome(chain chainID, validator validatorID) string {
	return `/` + string(tr.chainConfigs[chain].chainId) + `/validator` + fmt.Sprint(validator)
}

// getQueryNode returns query node tcp address on chain.
func (tr TestRun) getQueryNode(chain chainID) string {
	return fmt.Sprintf("tcp://%s:26658", tr.getQueryNodeIP(chain))
}

// getQueryNodeIP returns query node IP for chain,
// ipSuffix is hardcoded to be 253 on all query nodes.
func (tr TestRun) getQueryNodeIP(chain chainID) string {
	return fmt.Sprintf("%s.253", tr.chainConfigs[chain].ipPrefix)
}<|MERGE_RESOLUTION|>--- conflicted
+++ resolved
@@ -72,17 +72,11 @@
 
 type Rewards struct {
 	IsRewarded map[validatorID]bool
-<<<<<<< HEAD
-
-	IsIncrementalReward bool
-
-=======
 	// if true it will calculate if the validator/delegator is rewarded between 2 successive blocks,
 	// otherwise it will calculate if it received any rewards since the 1st block
 	IsIncrementalReward bool
 	// if true checks rewards for "stake" token, otherwise checks rewards from
 	// other chains (e.g. false is used to check if provider received rewards from a consumer chain)
->>>>>>> 6755fc02
 	IsNativeDenom bool
 }
 
