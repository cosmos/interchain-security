--- conflicted
+++ resolved
@@ -4,9 +4,5 @@
 release/
 docs/tla/states/
 *.out
-<<<<<<< HEAD
 vendor/
-=======
-vendor/
-.vscode
->>>>>>> b8f83eb3
+.vscode