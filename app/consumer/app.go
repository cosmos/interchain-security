package app

import (
	"fmt"
	"io"
	stdlog "log"
	"net/http"
	"os"
	"path/filepath"

	dbm "github.com/cometbft/cometbft-db"
	abci "github.com/cometbft/cometbft/abci/types"
	tmjson "github.com/cometbft/cometbft/libs/json"
	"github.com/cometbft/cometbft/libs/log"
	tmos "github.com/cometbft/cometbft/libs/os"
	"github.com/cosmos/cosmos-sdk/baseapp"
	"github.com/cosmos/cosmos-sdk/client"
	nodeservice "github.com/cosmos/cosmos-sdk/client/grpc/node"
	"github.com/cosmos/cosmos-sdk/client/grpc/tmservice"
	"github.com/cosmos/cosmos-sdk/codec"
	"github.com/cosmos/cosmos-sdk/codec/types"
	"github.com/cosmos/cosmos-sdk/server"
	"github.com/cosmos/cosmos-sdk/server/api"
	"github.com/cosmos/cosmos-sdk/server/config"
	servertypes "github.com/cosmos/cosmos-sdk/server/types"
	"github.com/cosmos/cosmos-sdk/std"
	storetypes "github.com/cosmos/cosmos-sdk/store/types"
	sdk "github.com/cosmos/cosmos-sdk/types"
	"github.com/cosmos/cosmos-sdk/types/module"
	"github.com/cosmos/cosmos-sdk/version"
	"github.com/cosmos/cosmos-sdk/x/auth"
	"github.com/cosmos/cosmos-sdk/x/auth/ante"
	authkeeper "github.com/cosmos/cosmos-sdk/x/auth/keeper"
	authsims "github.com/cosmos/cosmos-sdk/x/auth/simulation"
	authtx "github.com/cosmos/cosmos-sdk/x/auth/tx"
	authtypes "github.com/cosmos/cosmos-sdk/x/auth/types"
	"github.com/cosmos/cosmos-sdk/x/auth/vesting"
	vestingtypes "github.com/cosmos/cosmos-sdk/x/auth/vesting/types"
	"github.com/cosmos/cosmos-sdk/x/authz"
	authzkeeper "github.com/cosmos/cosmos-sdk/x/authz/keeper"
	authzmodule "github.com/cosmos/cosmos-sdk/x/authz/module"
	"github.com/cosmos/cosmos-sdk/x/bank"
	bankkeeper "github.com/cosmos/cosmos-sdk/x/bank/keeper"
	banktypes "github.com/cosmos/cosmos-sdk/x/bank/types"
	"github.com/cosmos/cosmos-sdk/x/capability"
	capabilitykeeper "github.com/cosmos/cosmos-sdk/x/capability/keeper"
	capabilitytypes "github.com/cosmos/cosmos-sdk/x/capability/types"
	consensusparamkeeper "github.com/cosmos/cosmos-sdk/x/consensus/keeper"
	"github.com/cosmos/cosmos-sdk/x/crisis"
	crisiskeeper "github.com/cosmos/cosmos-sdk/x/crisis/keeper"
	crisistypes "github.com/cosmos/cosmos-sdk/x/crisis/types"
	"github.com/cosmos/cosmos-sdk/x/evidence"
	evidencekeeper "github.com/cosmos/cosmos-sdk/x/evidence/keeper"
	evidencetypes "github.com/cosmos/cosmos-sdk/x/evidence/types"
	"github.com/cosmos/cosmos-sdk/x/feegrant"
	feegrantkeeper "github.com/cosmos/cosmos-sdk/x/feegrant/keeper"
	feegrantmodule "github.com/cosmos/cosmos-sdk/x/feegrant/module"
	govtypes "github.com/cosmos/cosmos-sdk/x/gov/types"
	"github.com/cosmos/cosmos-sdk/x/params"
	paramskeeper "github.com/cosmos/cosmos-sdk/x/params/keeper"
	paramstypes "github.com/cosmos/cosmos-sdk/x/params/types"
	"github.com/cosmos/cosmos-sdk/x/slashing"
	slashingkeeper "github.com/cosmos/cosmos-sdk/x/slashing/keeper"
	slashingtypes "github.com/cosmos/cosmos-sdk/x/slashing/types"
	"github.com/cosmos/cosmos-sdk/x/upgrade"
	upgradekeeper "github.com/cosmos/cosmos-sdk/x/upgrade/keeper"
	upgradetypes "github.com/cosmos/cosmos-sdk/x/upgrade/types"
	"github.com/cosmos/ibc-go/v7/modules/apps/transfer"
	ibctransferkeeper "github.com/cosmos/ibc-go/v7/modules/apps/transfer/keeper"
	ibctransfertypes "github.com/cosmos/ibc-go/v7/modules/apps/transfer/types"
	ibc "github.com/cosmos/ibc-go/v7/modules/core"
	ibcconnectiontypes "github.com/cosmos/ibc-go/v7/modules/core/03-connection/types"
	porttypes "github.com/cosmos/ibc-go/v7/modules/core/05-port/types"
	ibchost "github.com/cosmos/ibc-go/v7/modules/core/exported"
	ibckeeper "github.com/cosmos/ibc-go/v7/modules/core/keeper"
	appparams "github.com/cosmos/interchain-security/app/params"
	ibctestingcore "github.com/cosmos/interchain-security/legacy_ibc_testing/core"
	ibctesting "github.com/cosmos/interchain-security/legacy_ibc_testing/testing"
	"github.com/gorilla/mux"
	"github.com/rakyll/statik/fs"
	"github.com/spf13/cast"

	ibcconsumer "github.com/cosmos/interchain-security/x/ccv/consumer"
	ibcconsumerkeeper "github.com/cosmos/interchain-security/x/ccv/consumer/keeper"
	ibcconsumertypes "github.com/cosmos/interchain-security/x/ccv/consumer/types"

	// unnamed import of statik for swagger UI support
	_ "github.com/cosmos/cosmos-sdk/client/docs/statik"
	testutil "github.com/cosmos/interchain-security/testutil/integration"
)

const (
	AppName              = "interchain-security-c"
	upgradeName          = "v07-Theta"
	AccountAddressPrefix = "cosmos"
)

var (
	// DefaultNodeHome default home directories for the application daemon
	DefaultNodeHome string

	// ModuleBasics defines the module BasicManager is in charge of setting up basic,
	// non-dependant module elements, such as codec registration
	// and genesis verification.
	ModuleBasics = module.NewBasicManager(
		auth.AppModuleBasic{},
		bank.AppModuleBasic{},
		capability.AppModuleBasic{},
		params.AppModuleBasic{},
		crisis.AppModuleBasic{},
		slashing.AppModuleBasic{},
		feegrantmodule.AppModuleBasic{},
		authzmodule.AppModuleBasic{},
		ibc.AppModuleBasic{},
		upgrade.AppModuleBasic{},
		evidence.AppModuleBasic{},
		transfer.AppModuleBasic{},
		vesting.AppModuleBasic{},
		// router.AppModuleBasic{},
		ibcconsumer.AppModuleBasic{},
	)

	// module account permissions
	maccPerms = map[string][]string{
		authtypes.FeeCollectorName:                    nil,
		ibcconsumertypes.ConsumerRedistributeName:     nil,
		ibcconsumertypes.ConsumerToSendToProviderName: nil,
		ibctransfertypes.ModuleName:                   {authtypes.Minter, authtypes.Burner},
	}
)

var (
	_ servertypes.Application = (*App)(nil)
	_ ibctesting.AppTest      = (*App)(nil)
)

// App extends an ABCI application, but with most of its parameters exported.
// They are exported for convenience in creating helper functions, as object
// capabilities aren't needed for testing.
type App struct { //nolint: golint
	*baseapp.BaseApp
	legacyAmino       *codec.LegacyAmino
	appCodec          codec.Codec
	interfaceRegistry types.InterfaceRegistry

	invCheckPeriod uint

	// keys to access the substores
	keys    map[string]*storetypes.KVStoreKey
	tkeys   map[string]*storetypes.TransientStoreKey
	memKeys map[string]*storetypes.MemoryStoreKey

	// keepers
	AccountKeeper    authkeeper.AccountKeeper
	BankKeeper       bankkeeper.Keeper
	CapabilityKeeper *capabilitykeeper.Keeper
	SlashingKeeper   slashingkeeper.Keeper

	// NOTE the distribution keeper should either be removed
	// from consumer chain or set to use an independent
	// different fee-pool from the consumer chain ConsumerKeeper

	CrisisKeeper   crisiskeeper.Keeper
	UpgradeKeeper  upgradekeeper.Keeper
	ParamsKeeper   paramskeeper.Keeper
	IBCKeeper      *ibckeeper.Keeper // IBC Keeper must be a pointer in the app, so we can SetRouter on it correctly
	EvidenceKeeper evidencekeeper.Keeper
	TransferKeeper ibctransferkeeper.Keeper
	FeeGrantKeeper feegrantkeeper.Keeper
	AuthzKeeper    authzkeeper.Keeper
	ConsumerKeeper ibcconsumerkeeper.Keeper

	// make scoped keepers public for test purposes
	ScopedIBCKeeper         capabilitykeeper.ScopedKeeper
	ScopedTransferKeeper    capabilitykeeper.ScopedKeeper
	ScopedIBCConsumerKeeper capabilitykeeper.ScopedKeeper

	// the module manager
	MM *module.Manager

	// simulation manager
	sm           *module.SimulationManager
	configurator module.Configurator
}

func init() {
	userHomeDir, err := os.UserHomeDir()
	if err != nil {
		stdlog.Println("Failed to get home dir %2", err)
	}

	DefaultNodeHome = filepath.Join(userHomeDir, "."+AppName)
}

// New returns a reference to an initialized App.
func New(
	logger log.Logger,
	db dbm.DB,
	traceStore io.Writer,
	loadLatest bool,
	skipUpgradeHeights map[int64]bool,
	homePath string,
	invCheckPeriod uint,
	encodingConfig appparams.EncodingConfig,
	appOpts servertypes.AppOptions,
	baseAppOptions ...func(*baseapp.BaseApp),
) *App {
	appCodec := encodingConfig.Codec
	legacyAmino := encodingConfig.Amino
	interfaceRegistry := encodingConfig.InterfaceRegistry

	bApp := baseapp.NewBaseApp(AppName, logger, db, encodingConfig.TxConfig.TxDecoder(), baseAppOptions...)
	bApp.SetCommitMultiStoreTracer(traceStore)
	bApp.SetVersion(version.Version)
	bApp.SetInterfaceRegistry(interfaceRegistry)

	keys := sdk.NewKVStoreKeys(
		authtypes.StoreKey, banktypes.StoreKey, slashingtypes.StoreKey,
		paramstypes.StoreKey, ibchost.StoreKey, upgradetypes.StoreKey,
		evidencetypes.StoreKey, ibctransfertypes.StoreKey,
		capabilitytypes.StoreKey, feegrant.StoreKey, authzkeeper.StoreKey,
		ibcconsumertypes.StoreKey,
	)
	tkeys := sdk.NewTransientStoreKeys(paramstypes.TStoreKey)
	memKeys := sdk.NewMemoryStoreKeys(capabilitytypes.MemStoreKey)

	app := &App{
		BaseApp:           bApp,
		legacyAmino:       legacyAmino,
		appCodec:          appCodec,
		interfaceRegistry: interfaceRegistry,
		invCheckPeriod:    invCheckPeriod,
		keys:              keys,
		tkeys:             tkeys,
		memKeys:           memKeys,
	}

	app.ParamsKeeper = initParamsKeeper(
		appCodec,
		legacyAmino,
		keys[paramstypes.StoreKey],
		tkeys[paramstypes.TStoreKey],
	)

	// set the BaseApp's parameter store
	consensusParamsKeeper := consensusparamkeeper.NewKeeper(appCodec, keys[upgradetypes.StoreKey], authtypes.NewModuleAddress(govtypes.ModuleName).String())
	bApp.SetParamStore(&consensusParamsKeeper)

	// add capability keeper and ScopeToModule for ibc module
	app.CapabilityKeeper = capabilitykeeper.NewKeeper(
		appCodec,
		keys[capabilitytypes.StoreKey],
		memKeys[capabilitytypes.MemStoreKey],
	)
	scopedIBCKeeper := app.CapabilityKeeper.ScopeToModule(ibchost.ModuleName)
	scopedTransferKeeper := app.CapabilityKeeper.ScopeToModule(ibctransfertypes.ModuleName)
	scopedIBCConsumerKeeper := app.CapabilityKeeper.ScopeToModule(ibcconsumertypes.ModuleName)
	app.CapabilityKeeper.Seal()

	// add keepers
	app.AccountKeeper = authkeeper.NewAccountKeeper(
		appCodec,
		keys[authtypes.StoreKey],
		authtypes.ProtoBaseAccount,
		maccPerms,
		AccountAddressPrefix,
		authtypes.NewModuleAddress(govtypes.ModuleName).String(),
	)

	// Remove the fee-pool from the group of blocked recipient addresses in bank
	// this is required for the consumer chain to be able to send tokens to
	// the provider chain
	bankBlockedAddrs := app.ModuleAccountAddrs()
	delete(bankBlockedAddrs, authtypes.NewModuleAddress(
		ibcconsumertypes.ConsumerToSendToProviderName).String())

	app.BankKeeper = bankkeeper.NewBaseKeeper(
		appCodec,
		keys[banktypes.StoreKey],
		app.AccountKeeper,
		bankBlockedAddrs,
		authtypes.NewModuleAddress(govtypes.ModuleName).String(),
	)

	app.AuthzKeeper = authzkeeper.NewKeeper(
		keys[authzkeeper.StoreKey],
		appCodec,
		app.BaseApp.MsgServiceRouter(),
		app.AccountKeeper,
	)
	app.FeeGrantKeeper = feegrantkeeper.NewKeeper(
		appCodec,
		keys[feegrant.StoreKey],
		app.AccountKeeper,
	)

	// consumer keeper satisfies the staking keeper interface
	// of the slashing module
	app.SlashingKeeper = slashingkeeper.NewKeeper(
		appCodec,
		legacyAmino,
		keys[slashingtypes.StoreKey],
		app.ConsumerKeeper,
		authtypes.NewModuleAddress(govtypes.ModuleName).String(),
	)
	app.CrisisKeeper = *crisiskeeper.NewKeeper(
		appCodec,
		keys[crisistypes.StoreKey],
		invCheckPeriod,
		app.BankKeeper,
		authtypes.FeeCollectorName,
		authtypes.NewModuleAddress(govtypes.ModuleName).String(),
	)

	app.UpgradeKeeper = *upgradekeeper.NewKeeper(
		skipUpgradeHeights,
		keys[upgradetypes.StoreKey],
		appCodec,
		homePath,
		app.BaseApp,
		authtypes.NewModuleAddress(govtypes.ModuleName).String(),
	)
	app.IBCKeeper = ibckeeper.NewKeeper(
		appCodec,
		keys[ibchost.StoreKey],
		app.GetSubspace(ibchost.ModuleName),
		&app.ConsumerKeeper,
		app.UpgradeKeeper,
		scopedIBCKeeper,
	)

	// Create CCV consumer and modules
	app.ConsumerKeeper = ibcconsumerkeeper.NewKeeper(
		appCodec,
		keys[ibcconsumertypes.StoreKey],
		app.GetSubspace(ibcconsumertypes.ModuleName),
		scopedIBCConsumerKeeper,
		app.IBCKeeper.ChannelKeeper,
		&app.IBCKeeper.PortKeeper,
		app.IBCKeeper.ConnectionKeeper,
		app.IBCKeeper.ClientKeeper,
		app.SlashingKeeper,
		app.BankKeeper,
		app.AccountKeeper,
		&app.TransferKeeper,
		app.IBCKeeper,
		authtypes.FeeCollectorName,
	)

	// register slashing module Slashing hooks to the consumer keeper
	app.ConsumerKeeper = *app.ConsumerKeeper.SetHooks(app.SlashingKeeper.Hooks())
	consumerModule := ibcconsumer.NewAppModule(app.ConsumerKeeper)

	app.TransferKeeper = ibctransferkeeper.NewKeeper(
		appCodec,
		keys[ibctransfertypes.StoreKey],
		app.GetSubspace(ibctransfertypes.ModuleName),
		app.IBCKeeper.ChannelKeeper,
		app.IBCKeeper.ChannelKeeper,
		&app.IBCKeeper.PortKeeper,
		app.AccountKeeper,
		app.BankKeeper,
		scopedTransferKeeper,
	)
	transferModule := transfer.NewAppModule(app.TransferKeeper)
	ibcmodule := transfer.NewIBCModule(app.TransferKeeper)

	// create static IBC router, add transfer route, then set and seal it
	ibcRouter := porttypes.NewRouter()
	ibcRouter.AddRoute(ibctransfertypes.ModuleName, ibcmodule)
	ibcRouter.AddRoute(ibcconsumertypes.ModuleName, consumerModule)
	app.IBCKeeper.SetRouter(ibcRouter)

	// create evidence keeper with router
	evidenceKeeper := evidencekeeper.NewKeeper(
		appCodec,
		keys[evidencetypes.StoreKey],
		&app.ConsumerKeeper,
		app.SlashingKeeper,
	)

	app.EvidenceKeeper = *evidenceKeeper

	skipGenesisInvariants := cast.ToBool(appOpts.Get(crisis.FlagSkipGenesisInvariants))

	// NOTE: Any module instantiated in the module manager that is later modified
	// must be passed by reference here.
	app.MM = module.NewManager(
		auth.NewAppModule(appCodec, app.AccountKeeper, nil, app.GetSubspace(authtypes.ModuleName)),
		vesting.NewAppModule(app.AccountKeeper, app.BankKeeper),
		bank.NewAppModule(appCodec, app.BankKeeper, app.AccountKeeper, app.GetSubspace(banktypes.ModuleName)),
		capability.NewAppModule(appCodec, *app.CapabilityKeeper, false),
		crisis.NewAppModule(&app.CrisisKeeper, skipGenesisInvariants, app.GetSubspace(crisistypes.ModuleName)),
		slashing.NewAppModule(appCodec, app.SlashingKeeper, app.AccountKeeper, app.BankKeeper, app.ConsumerKeeper, app.GetSubspace(slashingtypes.ModuleName)),
		upgrade.NewAppModule(&app.UpgradeKeeper),
		evidence.NewAppModule(app.EvidenceKeeper),
		feegrantmodule.NewAppModule(appCodec, app.AccountKeeper, app.BankKeeper, app.FeeGrantKeeper, app.interfaceRegistry),
		authzmodule.NewAppModule(appCodec, app.AuthzKeeper, app.AccountKeeper, app.BankKeeper, app.interfaceRegistry),
		ibc.NewAppModule(app.IBCKeeper),
		params.NewAppModule(app.ParamsKeeper),
		transferModule,
		consumerModule,
	)

	// During begin block slashing happens after distr.BeginBlocker so that
	// there is nothing left over in the validator fee pool, so as to keep the
	// CanWithdrawInvariant invariant.
	// NOTE: staking module is required if HistoricalEntries param > 0
	// NOTE: capability module's beginblocker must come before any modules using capabilities (e.g. IBC)
	app.MM.SetOrderBeginBlockers(
		// upgrades should be run first
		upgradetypes.ModuleName,
		capabilitytypes.ModuleName,
		crisistypes.ModuleName,
		ibctransfertypes.ModuleName,
		ibchost.ModuleName,
		authtypes.ModuleName,
		banktypes.ModuleName,
		slashingtypes.ModuleName,
		evidencetypes.ModuleName,
		authz.ModuleName,
		feegrant.ModuleName,
		paramstypes.ModuleName,
		vestingtypes.ModuleName,
		ibcconsumertypes.ModuleName,
	)
	app.MM.SetOrderEndBlockers(
		crisistypes.ModuleName,
		ibctransfertypes.ModuleName,
		ibchost.ModuleName,
		feegrant.ModuleName,
		authz.ModuleName,
		capabilitytypes.ModuleName,
		authtypes.ModuleName,
		banktypes.ModuleName,
		slashingtypes.ModuleName,
		evidencetypes.ModuleName,
		paramstypes.ModuleName,
		upgradetypes.ModuleName,
		vestingtypes.ModuleName,
		ibcconsumertypes.ModuleName,
	)

	// NOTE: The genutils module must occur after staking so that pools are
	// properly initialized with tokens from genesis accounts.
	// NOTE: The genutils module must also occur after auth so that it can access the params from auth.
	// NOTE: Capability module must occur first so that it can initialize any capabilities
	// so that other modules that want to create or claim capabilities afterwards in InitChain
	// can do so safely.
	app.MM.SetOrderInitGenesis(
		capabilitytypes.ModuleName,
		authtypes.ModuleName,
		banktypes.ModuleName,
		slashingtypes.ModuleName,
		crisistypes.ModuleName,
		ibchost.ModuleName,
		evidencetypes.ModuleName,
		ibctransfertypes.ModuleName,
		feegrant.ModuleName,
		authz.ModuleName,

		paramstypes.ModuleName,
		upgradetypes.ModuleName,
		vestingtypes.ModuleName,
		ibcconsumertypes.ModuleName,
	)

	app.MM.RegisterInvariants(&app.CrisisKeeper)
	app.configurator = module.NewConfigurator(app.appCodec, app.MsgServiceRouter(), app.GRPCQueryRouter())
	app.MM.RegisterServices(app.configurator)

	// create the simulation manager and define the order of the modules for deterministic simulations
	//
	// NOTE: this is not required apps that don't use the simulator for fuzz testing
	// transactions
	app.sm = module.NewSimulationManager(
		auth.NewAppModule(appCodec, app.AccountKeeper, authsims.RandomGenesisAccounts, app.GetSubspace(authtypes.ModuleName)),
		bank.NewAppModule(appCodec, app.BankKeeper, app.AccountKeeper, app.GetSubspace(banktypes.ModuleName)),
		capability.NewAppModule(appCodec, *app.CapabilityKeeper, false),
		feegrantmodule.NewAppModule(appCodec, app.AccountKeeper, app.BankKeeper, app.FeeGrantKeeper, app.interfaceRegistry),
		authzmodule.NewAppModule(appCodec, app.AuthzKeeper, app.AccountKeeper, app.BankKeeper, app.interfaceRegistry),
		params.NewAppModule(app.ParamsKeeper),
		evidence.NewAppModule(app.EvidenceKeeper), ibc.NewAppModule(app.IBCKeeper),
		transferModule,
	)

	app.sm.RegisterStoreDecoders()

	// initialize stores
	app.MountKVStores(keys)
	app.MountTransientStores(tkeys)
	app.MountMemoryStores(memKeys)

	anteHandler, err := NewAnteHandler(
		HandlerOptions{
			HandlerOptions: ante.HandlerOptions{
				AccountKeeper:   app.AccountKeeper,
				BankKeeper:      app.BankKeeper,
				FeegrantKeeper:  app.FeeGrantKeeper,
				SignModeHandler: encodingConfig.TxConfig.SignModeHandler(),
				SigGasConsumer:  ante.DefaultSigVerificationGasConsumer,
			},
			IBCKeeper:      app.IBCKeeper,
			ConsumerKeeper: app.ConsumerKeeper,
		},
	)
	if err != nil {
		panic(fmt.Errorf("failed to create AnteHandler: %s", err))
	}
	app.SetAnteHandler(anteHandler)

	app.SetInitChainer(app.InitChainer)
	app.SetBeginBlocker(app.BeginBlocker)
	app.SetEndBlocker(app.EndBlocker)

	app.UpgradeKeeper.SetUpgradeHandler(
		upgradeName,
		func(ctx sdk.Context, _ upgradetypes.Plan, _ module.VersionMap) (module.VersionMap, error) {
			app.IBCKeeper.ConnectionKeeper.SetParams(ctx, ibcconnectiontypes.DefaultParams())

			fromVM := make(map[string]uint64)

			for moduleName := range app.MM.Modules {
				m := app.MM.Modules[moduleName]
				if module, ok := m.(module.HasConsensusVersion); ok {
					fromVM[moduleName] = module.ConsensusVersion()
				}
			}

			ctx.Logger().Info("start to run module migrations...")

			return app.MM.RunMigrations(ctx, app.configurator, fromVM)
		},
	)

	upgradeInfo, err := app.UpgradeKeeper.ReadUpgradeInfoFromDisk()
	if err != nil {
		panic(fmt.Sprintf("failed to read upgrade info from disk %s", err))
	}

	if upgradeInfo.Name == upgradeName && !app.UpgradeKeeper.IsSkipHeight(upgradeInfo.Height) {
		storeUpgrades := storetypes.StoreUpgrades{}

		// configure store loader that checks if version == upgradeHeight and applies store upgrades
		app.SetStoreLoader(upgradetypes.UpgradeStoreLoader(upgradeInfo.Height, &storeUpgrades))
	}

	if loadLatest {
		if err := app.LoadLatestVersion(); err != nil {
			tmos.Exit(fmt.Sprintf("failed to load latest version: %s", err))
		}
	}

	app.ScopedIBCKeeper = scopedIBCKeeper
	app.ScopedTransferKeeper = scopedTransferKeeper
	app.ScopedIBCConsumerKeeper = scopedIBCConsumerKeeper

	return app
}

// Name returns the name of the App
func (app *App) Name() string { return app.BaseApp.Name() }

// BeginBlocker application updates every begin block
func (app *App) BeginBlocker(ctx sdk.Context, req abci.RequestBeginBlock) abci.ResponseBeginBlock {
	return app.MM.BeginBlock(ctx, req)
}

// EndBlocker application updates every end block
func (app *App) EndBlocker(ctx sdk.Context, req abci.RequestEndBlock) abci.ResponseEndBlock {
	return app.MM.EndBlock(ctx, req)
}

// InitChainer application update at chain initialization
func (app *App) InitChainer(ctx sdk.Context, req abci.RequestInitChain) abci.ResponseInitChain {
	var genesisState GenesisState
	if err := tmjson.Unmarshal(req.AppStateBytes, &genesisState); err != nil {
		panic(err)
	}

	app.UpgradeKeeper.SetModuleVersionMap(ctx, app.MM.GetVersionMap())
	return app.MM.InitGenesis(ctx, app.appCodec, genesisState)
}

// LoadHeight loads a particular height
func (app *App) LoadHeight(height int64) error {
	return app.LoadVersion(height)
}

// ModuleAccountAddrs returns all the app's module account addresses.
func (*App) ModuleAccountAddrs() map[string]bool {
	modAccAddrs := make(map[string]bool)
	for acc := range maccPerms {
		modAccAddrs[authtypes.NewModuleAddress(acc).String()] = true
	}

	return modAccAddrs
}

// LegacyAmino returns App's amino codec.
//
// NOTE: This is solely to be used for testing purposes as it may be desirable
// for modules to register their own custom testing types.
func (app *App) LegacyAmino() *codec.LegacyAmino {
	return app.legacyAmino
}

// AppCodec returns the app codec.
//
// NOTE: This is solely to be used for testing purposes as it may be desirable
// for modules to register their own custom testing types.
func (app *App) AppCodec() codec.Codec {
	return app.appCodec
}

// InterfaceRegistry returns the InterfaceRegistry
func (app *App) InterfaceRegistry() types.InterfaceRegistry {
	return app.interfaceRegistry
}

// GetKey returns the KVStoreKey for the provided store key.
//
// NOTE: This is solely to be used for testing purposes.
func (app *App) GetKey(storeKey string) *storetypes.KVStoreKey {
	return app.keys[storeKey]
}

// GetTKey returns the TransientStoreKey for the provided store key.
//
// NOTE: This is solely to be used for testing purposes.
func (app *App) GetTKey(storeKey string) *storetypes.TransientStoreKey {
	return app.tkeys[storeKey]
}

// GetMemKey returns the MemStoreKey for the provided mem key.
//
// NOTE: This is solely used for testing purposes.
func (app *App) GetMemKey(storeKey string) *storetypes.MemoryStoreKey {
	return app.memKeys[storeKey]
}

// GetSubspace returns a param subspace for a given module name.
//
// NOTE: This is solely to be used for testing purposes.
func (app *App) GetSubspace(moduleName string) paramstypes.Subspace {
	subspace, _ := app.ParamsKeeper.GetSubspace(moduleName)
	return subspace
}

// SimulationManager implements the SimulationApp interface
func (app *App) SimulationManager() *module.SimulationManager {
	return app.sm
}

// ConsumerApp interface implementations for integration tests

// GetConsumerKeeper implements the ConsumerApp interface.
func (app *App) GetConsumerKeeper() ibcconsumerkeeper.Keeper {
	return app.ConsumerKeeper
}

<<<<<<< HEAD
// GetE2eBankKeeper implements the ConsumerApp interface.
func (app *App) GetE2eBankKeeper() e2e.BankKeeper {
	return app.BankKeeper
}

// GetE2eAccountKeeper implements the ConsumerApp interface.
func (app *App) GetE2eAccountKeeper() e2e.AccountKeeper {
	return app.AccountKeeper
}

// GetE2eSlashingKeeper implements the ConsumerApp interface.
func (app *App) GetE2eSlashingKeeper() e2e.SlashingKeeper {
	return app.SlashingKeeper
}

// GetE2eEvidenceKeeper implements the ConsumerApp interface.
func (app *App) GetE2eEvidenceKeeper() e2e.EvidenceKeeper {
=======
// GetTestBankKeeper implements the ConsumerApp interface.
func (app *App) GetTestBankKeeper() testutil.TestBankKeeper {
	return app.BankKeeper
}

// GetTestAccountKeeper implements the ConsumerApp interface.
func (app *App) GetTestAccountKeeper() testutil.TestAccountKeeper {
	return app.AccountKeeper
}

// GetTestSlashingKeeper implements the ConsumerApp interface.
func (app *App) GetTestSlashingKeeper() testutil.TestSlashingKeeper {
	return app.SlashingKeeper
}

// GetTestEvidenceKeeper implements the ConsumerApp interface.
func (app *App) GetTestEvidenceKeeper() testutil.TestEvidenceKeeper {
>>>>>>> cc3f8d23
	return app.EvidenceKeeper
}

// TestingApp functions

// GetBaseApp implements the TestingApp interface.
func (app *App) GetBaseApp() *baseapp.BaseApp {
	return app.BaseApp
}

// GetStakingKeeper implements the TestingApp interface.
func (app *App) GetStakingKeeper() ibctestingcore.StakingKeeper {
	return app.ConsumerKeeper
}

// GetIBCKeeper implements the TestingApp interface.
func (app *App) GetIBCKeeper() *ibckeeper.Keeper {
	return app.IBCKeeper
}

// GetScopedIBCKeeper implements the TestingApp interface.
func (app *App) GetScopedIBCKeeper() capabilitykeeper.ScopedKeeper {
	return app.ScopedIBCKeeper
}

// GetTxConfig implements the TestingApp interface.
func (*App) GetTxConfig() client.TxConfig {
	return MakeTestEncodingConfig().TxConfig
}

func (*App) RegisterAPIRoutes(apiSvr *api.Server, apiConfig config.APIConfig) {
	clientCtx := apiSvr.ClientCtx
	// Register new tx routes from grpc-gateway.
	authtx.RegisterGRPCGatewayRoutes(clientCtx, apiSvr.GRPCGatewayRouter)

	// Register new tendermint queries routes from grpc-gateway.
	tmservice.RegisterGRPCGatewayRoutes(clientCtx, apiSvr.GRPCGatewayRouter)

	// Register node gRPC service for grpc-gateway.
	nodeservice.RegisterGRPCGatewayRoutes(clientCtx, apiSvr.GRPCGatewayRouter)

	// Register grpc-gateway routes for all modules.
	ModuleBasics.RegisterGRPCGatewayRoutes(clientCtx, apiSvr.GRPCGatewayRouter)

	// register swagger API from root so that other applications can override easily
	if err := server.RegisterSwaggerAPI(apiSvr.ClientCtx, apiSvr.Router, apiConfig.Swagger); err != nil {
		panic(err)
	}
}

// RegisterTxService implements the Application.RegisterTxService method.
func (app *App) RegisterTxService(clientCtx client.Context) {
	authtx.RegisterTxService(app.BaseApp.GRPCQueryRouter(), clientCtx, app.BaseApp.Simulate, app.interfaceRegistry)
}

func (app *App) RegisterNodeService(clientCtx client.Context) {
	nodeservice.RegisterNodeService(clientCtx, app.GRPCQueryRouter())
}

// RegisterTendermintService implements the Application.RegisterTendermintService method.
func (app *App) RegisterTendermintService(clientCtx client.Context) {
	tmservice.RegisterTendermintService(clientCtx, app.BaseApp.GRPCQueryRouter(), app.interfaceRegistry, app.Query)
}

// RegisterSwaggerAPI registers swagger route with API Server
func RegisterSwaggerAPI(rtr *mux.Router) {
	statikFS, err := fs.New()
	if err != nil {
		panic(err)
	}

	staticServer := http.FileServer(statikFS)
	rtr.PathPrefix("/swagger/").Handler(http.StripPrefix("/swagger/", staticServer))
}

// GetMaccPerms returns a copy of the module account permissions
func GetMaccPerms() map[string][]string {
	dupMaccPerms := make(map[string][]string)
	for k, v := range maccPerms {
		dupMaccPerms[k] = v
	}
	return dupMaccPerms
}

// initParamsKeeper init params keeper and its subspaces
func initParamsKeeper(appCodec codec.BinaryCodec, legacyAmino *codec.LegacyAmino, key, tkey storetypes.StoreKey) paramskeeper.Keeper {
	paramsKeeper := paramskeeper.NewKeeper(appCodec, legacyAmino, key, tkey)

	paramsKeeper.Subspace(authtypes.ModuleName)
	paramsKeeper.Subspace(banktypes.ModuleName)
	paramsKeeper.Subspace(slashingtypes.ModuleName)
	paramsKeeper.Subspace(crisistypes.ModuleName)
	paramsKeeper.Subspace(ibctransfertypes.ModuleName)
	paramsKeeper.Subspace(ibchost.ModuleName)
	paramsKeeper.Subspace(ibcconsumertypes.ModuleName)

	return paramsKeeper
}

// MakeTestEncodingConfig creates an EncodingConfig for testing. This function
// should be used only in tests or when creating a new app instance (NewApp*()).
// App user shouldn't create new codecs - use the app.AppCodec instead.
// [DEPRECATED]
func MakeTestEncodingConfig() appparams.EncodingConfig {
	encodingConfig := appparams.MakeTestEncodingConfig()
	std.RegisterLegacyAminoCodec(encodingConfig.Amino)
	std.RegisterInterfaces(encodingConfig.InterfaceRegistry)
	ModuleBasics.RegisterLegacyAminoCodec(encodingConfig.Amino)
	ModuleBasics.RegisterInterfaces(encodingConfig.InterfaceRegistry)
	return encodingConfig
}<|MERGE_RESOLUTION|>--- conflicted
+++ resolved
@@ -659,25 +659,6 @@
 	return app.ConsumerKeeper
 }
 
-<<<<<<< HEAD
-// GetE2eBankKeeper implements the ConsumerApp interface.
-func (app *App) GetE2eBankKeeper() e2e.BankKeeper {
-	return app.BankKeeper
-}
-
-// GetE2eAccountKeeper implements the ConsumerApp interface.
-func (app *App) GetE2eAccountKeeper() e2e.AccountKeeper {
-	return app.AccountKeeper
-}
-
-// GetE2eSlashingKeeper implements the ConsumerApp interface.
-func (app *App) GetE2eSlashingKeeper() e2e.SlashingKeeper {
-	return app.SlashingKeeper
-}
-
-// GetE2eEvidenceKeeper implements the ConsumerApp interface.
-func (app *App) GetE2eEvidenceKeeper() e2e.EvidenceKeeper {
-=======
 // GetTestBankKeeper implements the ConsumerApp interface.
 func (app *App) GetTestBankKeeper() testutil.TestBankKeeper {
 	return app.BankKeeper
@@ -695,7 +676,6 @@
 
 // GetTestEvidenceKeeper implements the ConsumerApp interface.
 func (app *App) GetTestEvidenceKeeper() testutil.TestEvidenceKeeper {
->>>>>>> cc3f8d23
 	return app.EvidenceKeeper
 }
 
