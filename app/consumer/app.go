package app

import (
	"fmt"
	"io"
	stdlog "log"
	"net/http"
	"os"
	"path/filepath"

	"github.com/cosmos/cosmos-sdk/baseapp"
	"github.com/cosmos/cosmos-sdk/client"
	"github.com/cosmos/cosmos-sdk/client/grpc/tmservice"
	"github.com/cosmos/cosmos-sdk/client/rpc"
	"github.com/cosmos/cosmos-sdk/codec"
	"github.com/cosmos/cosmos-sdk/codec/types"
	"github.com/cosmos/cosmos-sdk/server/api"
	"github.com/cosmos/cosmos-sdk/server/config"
	servertypes "github.com/cosmos/cosmos-sdk/server/types"
	"github.com/cosmos/cosmos-sdk/simapp"
	store "github.com/cosmos/cosmos-sdk/store/types"
	sdk "github.com/cosmos/cosmos-sdk/types"
	"github.com/cosmos/cosmos-sdk/types/module"
	"github.com/cosmos/cosmos-sdk/version"
	"github.com/cosmos/cosmos-sdk/x/auth"
	"github.com/cosmos/cosmos-sdk/x/auth/ante"
	authrest "github.com/cosmos/cosmos-sdk/x/auth/client/rest"
	authkeeper "github.com/cosmos/cosmos-sdk/x/auth/keeper"
	authsims "github.com/cosmos/cosmos-sdk/x/auth/simulation"
	authtx "github.com/cosmos/cosmos-sdk/x/auth/tx"
	authtypes "github.com/cosmos/cosmos-sdk/x/auth/types"
	"github.com/cosmos/cosmos-sdk/x/auth/vesting"
	vestingtypes "github.com/cosmos/cosmos-sdk/x/auth/vesting/types"
	"github.com/cosmos/cosmos-sdk/x/authz"
	authzkeeper "github.com/cosmos/cosmos-sdk/x/authz/keeper"
	authzmodule "github.com/cosmos/cosmos-sdk/x/authz/module"
	"github.com/cosmos/cosmos-sdk/x/bank"
	bankkeeper "github.com/cosmos/cosmos-sdk/x/bank/keeper"
	banktypes "github.com/cosmos/cosmos-sdk/x/bank/types"
	"github.com/cosmos/cosmos-sdk/x/capability"
	capabilitykeeper "github.com/cosmos/cosmos-sdk/x/capability/keeper"
	capabilitytypes "github.com/cosmos/cosmos-sdk/x/capability/types"
	"github.com/cosmos/cosmos-sdk/x/crisis"
	crisiskeeper "github.com/cosmos/cosmos-sdk/x/crisis/keeper"
	crisistypes "github.com/cosmos/cosmos-sdk/x/crisis/types"
	"github.com/cosmos/cosmos-sdk/x/evidence"
	evidencekeeper "github.com/cosmos/cosmos-sdk/x/evidence/keeper"
	evidencetypes "github.com/cosmos/cosmos-sdk/x/evidence/types"
	"github.com/cosmos/cosmos-sdk/x/feegrant"
	feegrantkeeper "github.com/cosmos/cosmos-sdk/x/feegrant/keeper"
	feegrantmodule "github.com/cosmos/cosmos-sdk/x/feegrant/module"
	"github.com/cosmos/cosmos-sdk/x/params"
	paramskeeper "github.com/cosmos/cosmos-sdk/x/params/keeper"
	paramstypes "github.com/cosmos/cosmos-sdk/x/params/types"
	"github.com/cosmos/cosmos-sdk/x/slashing"
	slashingkeeper "github.com/cosmos/cosmos-sdk/x/slashing/keeper"
	slashingtypes "github.com/cosmos/cosmos-sdk/x/slashing/types"
	"github.com/cosmos/cosmos-sdk/x/upgrade"
	upgradekeeper "github.com/cosmos/cosmos-sdk/x/upgrade/keeper"
	upgradetypes "github.com/cosmos/cosmos-sdk/x/upgrade/types"
	"github.com/cosmos/ibc-go/v4/modules/apps/transfer"
	ibctransferkeeper "github.com/cosmos/ibc-go/v4/modules/apps/transfer/keeper"
	ibctransfertypes "github.com/cosmos/ibc-go/v4/modules/apps/transfer/types"
	ibc "github.com/cosmos/ibc-go/v4/modules/core"
	ibcconnectiontypes "github.com/cosmos/ibc-go/v4/modules/core/03-connection/types"
	porttypes "github.com/cosmos/ibc-go/v4/modules/core/05-port/types"
	ibchost "github.com/cosmos/ibc-go/v4/modules/core/24-host"
	ibckeeper "github.com/cosmos/ibc-go/v4/modules/core/keeper"
	ibctestingcore "github.com/cosmos/interchain-security/legacy_ibc_testing/core"
	ibctesting "github.com/cosmos/interchain-security/legacy_ibc_testing/testing"
	"github.com/gorilla/mux"
	"github.com/rakyll/statik/fs"
	"github.com/spf13/cast"
	"github.com/tendermint/spm/cosmoscmd"
	abci "github.com/tendermint/tendermint/abci/types"
	tmjson "github.com/tendermint/tendermint/libs/json"
	"github.com/tendermint/tendermint/libs/log"
	tmos "github.com/tendermint/tendermint/libs/os"
	dbm "github.com/tendermint/tm-db"

	ibcconsumer "github.com/cosmos/interchain-security/x/ccv/consumer"
	ibcconsumerkeeper "github.com/cosmos/interchain-security/x/ccv/consumer/keeper"
	ibcconsumertypes "github.com/cosmos/interchain-security/x/ccv/consumer/types"

	// unnamed import of statik for swagger UI support
	_ "github.com/cosmos/cosmos-sdk/client/docs/statik"
	testutil "github.com/cosmos/interchain-security/testutil/integration"
)

const (
	AppName              = "interchain-security-c"
	upgradeName          = "v07-Theta"
	AccountAddressPrefix = "cosmos"
)

var (
	// DefaultNodeHome default home directories for the application daemon
	DefaultNodeHome string

	// ModuleBasics defines the module BasicManager is in charge of setting up basic,
	// non-dependant module elements, such as codec registration
	// and genesis verification.
	ModuleBasics = module.NewBasicManager(
		auth.AppModuleBasic{},
		bank.AppModuleBasic{},
		capability.AppModuleBasic{},
		params.AppModuleBasic{},
		crisis.AppModuleBasic{},
		slashing.AppModuleBasic{},
		feegrantmodule.AppModuleBasic{},
		authzmodule.AppModuleBasic{},
		ibc.AppModuleBasic{},
		upgrade.AppModuleBasic{},
		evidence.AppModuleBasic{},
		transfer.AppModuleBasic{},
		vesting.AppModuleBasic{},
<<<<<<< HEAD

=======
		// router.AppModuleBasic{},
>>>>>>> a616dae1
		ibcconsumer.AppModuleBasic{},
	)

	// module account permissions
	maccPerms = map[string][]string{
		authtypes.FeeCollectorName:                    nil,
		ibcconsumertypes.ConsumerRedistributeName:     nil,
		ibcconsumertypes.ConsumerToSendToProviderName: nil,
		ibctransfertypes.ModuleName:                   {authtypes.Minter, authtypes.Burner},
	}
)

var (
	_ simapp.App              = (*App)(nil)
	_ servertypes.Application = (*App)(nil)
	_ cosmoscmd.CosmosApp     = (*App)(nil)
	_ ibctesting.TestingApp   = (*App)(nil)
)

// App extends an ABCI application, but with most of its parameters exported.
// They are exported for convenience in creating helper functions, as object
// capabilities aren't needed for testing.
type App struct { // nolint: golint
	*baseapp.BaseApp
	legacyAmino       *codec.LegacyAmino
	appCodec          codec.Codec
	interfaceRegistry types.InterfaceRegistry

	invCheckPeriod uint

	// keys to access the substores
	keys    map[string]*sdk.KVStoreKey
	tkeys   map[string]*sdk.TransientStoreKey
	memKeys map[string]*sdk.MemoryStoreKey

	// keepers
	AccountKeeper    authkeeper.AccountKeeper
	BankKeeper       bankkeeper.Keeper
	CapabilityKeeper *capabilitykeeper.Keeper
	SlashingKeeper   slashingkeeper.Keeper

	// NOTE the distribution keeper should either be removed
	// from consumer chain or set to use an independent
	// different fee-pool from the consumer chain ConsumerKeeper

	CrisisKeeper   crisiskeeper.Keeper
	UpgradeKeeper  upgradekeeper.Keeper
	ParamsKeeper   paramskeeper.Keeper
	IBCKeeper      *ibckeeper.Keeper // IBC Keeper must be a pointer in the app, so we can SetRouter on it correctly
	EvidenceKeeper evidencekeeper.Keeper
	TransferKeeper ibctransferkeeper.Keeper
	FeeGrantKeeper feegrantkeeper.Keeper
	AuthzKeeper    authzkeeper.Keeper
	ConsumerKeeper ibcconsumerkeeper.Keeper

	// make scoped keepers public for test purposes
	ScopedIBCKeeper         capabilitykeeper.ScopedKeeper
	ScopedTransferKeeper    capabilitykeeper.ScopedKeeper
	ScopedIBCConsumerKeeper capabilitykeeper.ScopedKeeper

	// the module manager
	MM *module.Manager

	// simulation manager
	sm           *module.SimulationManager
	configurator module.Configurator
}

func init() {
	userHomeDir, err := os.UserHomeDir()
	if err != nil {
		stdlog.Println("Failed to get home dir %2", err)
	}

	DefaultNodeHome = filepath.Join(userHomeDir, "."+AppName)
}

// New returns a reference to an initialized App.
func New(
	logger log.Logger,
	db dbm.DB,
	traceStore io.Writer,
	loadLatest bool,
	skipUpgradeHeights map[int64]bool,
	homePath string,
	invCheckPeriod uint,
	encodingConfig cosmoscmd.EncodingConfig,
	appOpts servertypes.AppOptions,
	baseAppOptions ...func(*baseapp.BaseApp),
) cosmoscmd.App {
	appCodec := encodingConfig.Marshaler
	legacyAmino := encodingConfig.Amino
	interfaceRegistry := encodingConfig.InterfaceRegistry

	bApp := baseapp.NewBaseApp(AppName, logger, db, encodingConfig.TxConfig.TxDecoder(), baseAppOptions...)
	bApp.SetCommitMultiStoreTracer(traceStore)
	bApp.SetVersion(version.Version)
	bApp.SetInterfaceRegistry(interfaceRegistry)

	keys := sdk.NewKVStoreKeys(
		authtypes.StoreKey, banktypes.StoreKey, slashingtypes.StoreKey,
		paramstypes.StoreKey, ibchost.StoreKey, upgradetypes.StoreKey,
		evidencetypes.StoreKey, ibctransfertypes.StoreKey,
		capabilitytypes.StoreKey, feegrant.StoreKey, authzkeeper.StoreKey,
		ibcconsumertypes.StoreKey,
	)
	tkeys := sdk.NewTransientStoreKeys(paramstypes.TStoreKey)
	memKeys := sdk.NewMemoryStoreKeys(capabilitytypes.MemStoreKey)

	app := &App{
		BaseApp:           bApp,
		legacyAmino:       legacyAmino,
		appCodec:          appCodec,
		interfaceRegistry: interfaceRegistry,
		invCheckPeriod:    invCheckPeriod,
		keys:              keys,
		tkeys:             tkeys,
		memKeys:           memKeys,
	}

	app.ParamsKeeper = initParamsKeeper(
		appCodec,
		legacyAmino,
		keys[paramstypes.StoreKey],
		tkeys[paramstypes.TStoreKey],
	)

	// set the BaseApp's parameter store
	bApp.SetParamStore(
		app.ParamsKeeper.Subspace(baseapp.Paramspace).WithKeyTable(
			paramskeeper.ConsensusParamsKeyTable()),
	)

	// add capability keeper and ScopeToModule for ibc module
	app.CapabilityKeeper = capabilitykeeper.NewKeeper(
		appCodec,
		keys[capabilitytypes.StoreKey],
		memKeys[capabilitytypes.MemStoreKey],
	)
	scopedIBCKeeper := app.CapabilityKeeper.ScopeToModule(ibchost.ModuleName)
	scopedTransferKeeper := app.CapabilityKeeper.ScopeToModule(ibctransfertypes.ModuleName)
	scopedIBCConsumerKeeper := app.CapabilityKeeper.ScopeToModule(ibcconsumertypes.ModuleName)
	app.CapabilityKeeper.Seal()

	// add keepers
	app.AccountKeeper = authkeeper.NewAccountKeeper(
		appCodec,
		keys[authtypes.StoreKey],
		app.GetSubspace(authtypes.ModuleName),
		authtypes.ProtoBaseAccount,
		maccPerms,
	)

	// Remove the fee-pool from the group of blocked recipient addresses in bank
	// this is required for the consumer chain to be able to send tokens to
	// the provider chain
	bankBlockedAddrs := app.ModuleAccountAddrs()
	delete(bankBlockedAddrs, authtypes.NewModuleAddress(
		ibcconsumertypes.ConsumerToSendToProviderName).String())

	app.BankKeeper = bankkeeper.NewBaseKeeper(
		appCodec,
		keys[banktypes.StoreKey],
		app.AccountKeeper,
		app.GetSubspace(banktypes.ModuleName),
		bankBlockedAddrs,
	)
	app.AuthzKeeper = authzkeeper.NewKeeper(
		keys[authzkeeper.StoreKey],
		appCodec,
		app.BaseApp.MsgServiceRouter(),
	)
	app.FeeGrantKeeper = feegrantkeeper.NewKeeper(
		appCodec,
		keys[feegrant.StoreKey],
		app.AccountKeeper,
	)

	// consumer keeper satisfies the staking keeper interface
	// of the slashing module
	app.SlashingKeeper = slashingkeeper.NewKeeper(
		appCodec,
		keys[slashingtypes.StoreKey],
		&app.ConsumerKeeper,
		app.GetSubspace(slashingtypes.ModuleName),
	)
	app.CrisisKeeper = crisiskeeper.NewKeeper(
		app.GetSubspace(crisistypes.ModuleName),
		invCheckPeriod,
		app.BankKeeper,
		authtypes.FeeCollectorName,
	)
	app.UpgradeKeeper = upgradekeeper.NewKeeper(
		skipUpgradeHeights,
		keys[upgradetypes.StoreKey],
		appCodec,
		homePath,
		app.BaseApp,
	)
	app.IBCKeeper = ibckeeper.NewKeeper(
		appCodec,
		keys[ibchost.StoreKey],
		app.GetSubspace(ibchost.ModuleName),
		&app.ConsumerKeeper,
		app.UpgradeKeeper,
		scopedIBCKeeper,
	)

	// Create CCV consumer and modules
	app.ConsumerKeeper = ibcconsumerkeeper.NewKeeper(
		appCodec,
		keys[ibcconsumertypes.StoreKey],
		app.GetSubspace(ibcconsumertypes.ModuleName),
		scopedIBCConsumerKeeper,
		app.IBCKeeper.ChannelKeeper,
		&app.IBCKeeper.PortKeeper,
		app.IBCKeeper.ConnectionKeeper,
		app.IBCKeeper.ClientKeeper,
		app.SlashingKeeper,
		app.BankKeeper,
		app.AccountKeeper,
		&app.TransferKeeper,
		app.IBCKeeper,
		authtypes.FeeCollectorName,
	)

	// register slashing module Slashing hooks to the consumer keeper
	app.ConsumerKeeper = *app.ConsumerKeeper.SetHooks(app.SlashingKeeper.Hooks())
	consumerModule := ibcconsumer.NewAppModule(app.ConsumerKeeper)

	app.TransferKeeper = ibctransferkeeper.NewKeeper(
		appCodec,
		keys[ibctransfertypes.StoreKey],
		app.GetSubspace(ibctransfertypes.ModuleName),
		app.IBCKeeper.ChannelKeeper,
		app.IBCKeeper.ChannelKeeper,
		&app.IBCKeeper.PortKeeper,
		app.AccountKeeper,
		app.BankKeeper,
		scopedTransferKeeper,
	)
	transferModule := transfer.NewAppModule(app.TransferKeeper)
	ibcmodule := transfer.NewIBCModule(app.TransferKeeper)

	// create static IBC router, add transfer route, then set and seal it
	ibcRouter := porttypes.NewRouter()
	ibcRouter.AddRoute(ibctransfertypes.ModuleName, ibcmodule)
	ibcRouter.AddRoute(ibcconsumertypes.ModuleName, consumerModule)
	app.IBCKeeper.SetRouter(ibcRouter)

	// create evidence keeper with router
	evidenceKeeper := evidencekeeper.NewKeeper(
		appCodec,
		keys[evidencetypes.StoreKey],
		&app.ConsumerKeeper,
		app.SlashingKeeper,
	)

	app.EvidenceKeeper = *evidenceKeeper

	skipGenesisInvariants := cast.ToBool(appOpts.Get(crisis.FlagSkipGenesisInvariants))

	// NOTE: Any module instantiated in the module manager that is later modified
	// must be passed by reference here.
	app.MM = module.NewManager(
		auth.NewAppModule(appCodec, app.AccountKeeper, nil),
		vesting.NewAppModule(app.AccountKeeper, app.BankKeeper),
		bank.NewAppModule(appCodec, app.BankKeeper, app.AccountKeeper),
		capability.NewAppModule(appCodec, *app.CapabilityKeeper),
		crisis.NewAppModule(&app.CrisisKeeper, skipGenesisInvariants),
		slashing.NewAppModule(appCodec, app.SlashingKeeper, app.AccountKeeper, app.BankKeeper, app.ConsumerKeeper),
		upgrade.NewAppModule(app.UpgradeKeeper),
		evidence.NewAppModule(app.EvidenceKeeper),
		feegrantmodule.NewAppModule(appCodec, app.AccountKeeper, app.BankKeeper, app.FeeGrantKeeper, app.interfaceRegistry),
		authzmodule.NewAppModule(appCodec, app.AuthzKeeper, app.AccountKeeper, app.BankKeeper, app.interfaceRegistry),
		ibc.NewAppModule(app.IBCKeeper),
		params.NewAppModule(app.ParamsKeeper),
		transferModule,
		consumerModule,
	)

	// During begin block slashing happens after distr.BeginBlocker so that
	// there is nothing left over in the validator fee pool, so as to keep the
	// CanWithdrawInvariant invariant.
	// NOTE: staking module is required if HistoricalEntries param > 0
	// NOTE: capability module's beginblocker must come before any modules using capabilities (e.g. IBC)
	app.MM.SetOrderBeginBlockers(
		// upgrades should be run first
		upgradetypes.ModuleName,
		capabilitytypes.ModuleName,
		crisistypes.ModuleName,
		ibctransfertypes.ModuleName,
		ibchost.ModuleName,
		authtypes.ModuleName,
		banktypes.ModuleName,
		slashingtypes.ModuleName,
		evidencetypes.ModuleName,
		authz.ModuleName,
		feegrant.ModuleName,
		paramstypes.ModuleName,
		vestingtypes.ModuleName,
		ibcconsumertypes.ModuleName,
	)
	app.MM.SetOrderEndBlockers(
		crisistypes.ModuleName,
		ibctransfertypes.ModuleName,
		ibchost.ModuleName,
		feegrant.ModuleName,
		authz.ModuleName,
		capabilitytypes.ModuleName,
		authtypes.ModuleName,
		banktypes.ModuleName,
		slashingtypes.ModuleName,
		evidencetypes.ModuleName,
		paramstypes.ModuleName,
		upgradetypes.ModuleName,
		vestingtypes.ModuleName,
		ibcconsumertypes.ModuleName,
	)

	// NOTE: The genutils module must occur after staking so that pools are
	// properly initialized with tokens from genesis accounts.
	// NOTE: The genutils module must also occur after auth so that it can access the params from auth.
	// NOTE: Capability module must occur first so that it can initialize any capabilities
	// so that other modules that want to create or claim capabilities afterwards in InitChain
	// can do so safely.
	app.MM.SetOrderInitGenesis(
		capabilitytypes.ModuleName,
		authtypes.ModuleName,
		banktypes.ModuleName,
		slashingtypes.ModuleName,
		crisistypes.ModuleName,
		ibchost.ModuleName,
		evidencetypes.ModuleName,
		ibctransfertypes.ModuleName,
		feegrant.ModuleName,
		authz.ModuleName,

		paramstypes.ModuleName,
		upgradetypes.ModuleName,
		vestingtypes.ModuleName,
		ibcconsumertypes.ModuleName,
	)

	app.MM.RegisterInvariants(&app.CrisisKeeper)
	app.MM.RegisterRoutes(app.Router(), app.QueryRouter(), encodingConfig.Amino)

	app.configurator = module.NewConfigurator(app.appCodec, app.MsgServiceRouter(), app.GRPCQueryRouter())
	app.MM.RegisterServices(app.configurator)

	// create the simulation manager and define the order of the modules for deterministic simulations
	//
	// NOTE: this is not required apps that don't use the simulator for fuzz testing
	// transactions
	app.sm = module.NewSimulationManager(
		auth.NewAppModule(appCodec, app.AccountKeeper, authsims.RandomGenesisAccounts),
		bank.NewAppModule(appCodec, app.BankKeeper, app.AccountKeeper),
		capability.NewAppModule(appCodec, *app.CapabilityKeeper),
		feegrantmodule.NewAppModule(appCodec, app.AccountKeeper, app.BankKeeper, app.FeeGrantKeeper, app.interfaceRegistry),
		authzmodule.NewAppModule(appCodec, app.AuthzKeeper, app.AccountKeeper, app.BankKeeper, app.interfaceRegistry),
		params.NewAppModule(app.ParamsKeeper),
		evidence.NewAppModule(app.EvidenceKeeper), ibc.NewAppModule(app.IBCKeeper),
		transferModule,
	)

	app.sm.RegisterStoreDecoders()

	// initialize stores
	app.MountKVStores(keys)
	app.MountTransientStores(tkeys)
	app.MountMemoryStores(memKeys)

	anteHandler, err := NewAnteHandler(
		HandlerOptions{
			HandlerOptions: ante.HandlerOptions{
				AccountKeeper:   app.AccountKeeper,
				BankKeeper:      app.BankKeeper,
				FeegrantKeeper:  app.FeeGrantKeeper,
				SignModeHandler: encodingConfig.TxConfig.SignModeHandler(),
				SigGasConsumer:  ante.DefaultSigVerificationGasConsumer,
			},
			IBCKeeper:      app.IBCKeeper,
			ConsumerKeeper: app.ConsumerKeeper,
		},
	)
	if err != nil {
		panic(fmt.Errorf("failed to create AnteHandler: %s", err))
	}
	app.SetAnteHandler(anteHandler)

	app.SetInitChainer(app.InitChainer)
	app.SetBeginBlocker(app.BeginBlocker)
	app.SetEndBlocker(app.EndBlocker)

	app.UpgradeKeeper.SetUpgradeHandler(
		upgradeName,
		func(ctx sdk.Context, _ upgradetypes.Plan, _ module.VersionMap) (module.VersionMap, error) {
			app.IBCKeeper.ConnectionKeeper.SetParams(ctx, ibcconnectiontypes.DefaultParams())

			fromVM := make(map[string]uint64)

			for moduleName, eachModule := range app.MM.Modules {
				fromVM[moduleName] = eachModule.ConsensusVersion()
			}

			ctx.Logger().Info("start to run module migrations...")

			return app.MM.RunMigrations(ctx, app.configurator, fromVM)
		},
	)

	upgradeInfo, err := app.UpgradeKeeper.ReadUpgradeInfoFromDisk()
	if err != nil {
		panic(fmt.Sprintf("failed to read upgrade info from disk %s", err))
	}

	if upgradeInfo.Name == upgradeName && !app.UpgradeKeeper.IsSkipHeight(upgradeInfo.Height) {
		storeUpgrades := store.StoreUpgrades{}

		// configure store loader that checks if version == upgradeHeight and applies store upgrades
		app.SetStoreLoader(upgradetypes.UpgradeStoreLoader(upgradeInfo.Height, &storeUpgrades))
	}

	if loadLatest {
		if err := app.LoadLatestVersion(); err != nil {
			tmos.Exit(fmt.Sprintf("failed to load latest version: %s", err))
		}
	}

	app.ScopedIBCKeeper = scopedIBCKeeper
	app.ScopedTransferKeeper = scopedTransferKeeper
	app.ScopedIBCConsumerKeeper = scopedIBCConsumerKeeper

	return app
}

// Name returns the name of the App
func (app *App) Name() string { return app.BaseApp.Name() }

// BeginBlocker application updates every begin block
func (app *App) BeginBlocker(ctx sdk.Context, req abci.RequestBeginBlock) abci.ResponseBeginBlock {
	return app.MM.BeginBlock(ctx, req)
}

// EndBlocker application updates every end block
func (app *App) EndBlocker(ctx sdk.Context, req abci.RequestEndBlock) abci.ResponseEndBlock {
	return app.MM.EndBlock(ctx, req)
}

// InitChainer application update at chain initialization
func (app *App) InitChainer(ctx sdk.Context, req abci.RequestInitChain) abci.ResponseInitChain {
	var genesisState GenesisState
	if err := tmjson.Unmarshal(req.AppStateBytes, &genesisState); err != nil {
		panic(err)
	}

	app.UpgradeKeeper.SetModuleVersionMap(ctx, app.MM.GetVersionMap())
	return app.MM.InitGenesis(ctx, app.appCodec, genesisState)
}

// LoadHeight loads a particular height
func (app *App) LoadHeight(height int64) error {
	return app.LoadVersion(height)
}

// ModuleAccountAddrs returns all the app's module account addresses.
func (app *App) ModuleAccountAddrs() map[string]bool {
	modAccAddrs := make(map[string]bool)
	for acc := range maccPerms {
		modAccAddrs[authtypes.NewModuleAddress(acc).String()] = true
	}

	return modAccAddrs
}

// LegacyAmino returns App's amino codec.
//
// NOTE: This is solely to be used for testing purposes as it may be desirable
// for modules to register their own custom testing types.
func (app *App) LegacyAmino() *codec.LegacyAmino {
	return app.legacyAmino
}

// AppCodec returns the app codec.
//
// NOTE: This is solely to be used for testing purposes as it may be desirable
// for modules to register their own custom testing types.
func (app *App) AppCodec() codec.Codec {
	return app.appCodec
}

// InterfaceRegistry returns the InterfaceRegistry
func (app *App) InterfaceRegistry() types.InterfaceRegistry {
	return app.interfaceRegistry
}

// GetKey returns the KVStoreKey for the provided store key.
//
// NOTE: This is solely to be used for testing purposes.
func (app *App) GetKey(storeKey string) *sdk.KVStoreKey {
	return app.keys[storeKey]
}

// GetTKey returns the TransientStoreKey for the provided store key.
//
// NOTE: This is solely to be used for testing purposes.
func (app *App) GetTKey(storeKey string) *sdk.TransientStoreKey {
	return app.tkeys[storeKey]
}

// GetMemKey returns the MemStoreKey for the provided mem key.
//
// NOTE: This is solely used for testing purposes.
func (app *App) GetMemKey(storeKey string) *sdk.MemoryStoreKey {
	return app.memKeys[storeKey]
}

// GetSubspace returns a param subspace for a given module name.
//
// NOTE: This is solely to be used for testing purposes.
func (app *App) GetSubspace(moduleName string) paramstypes.Subspace {
	subspace, _ := app.ParamsKeeper.GetSubspace(moduleName)
	return subspace
}

// SimulationManager implements the SimulationApp interface
func (app *App) SimulationManager() *module.SimulationManager {
	return app.sm
}

// ConsumerApp interface implementations for integration tests

// GetConsumerKeeper implements the ConsumerApp interface.
func (app *App) GetConsumerKeeper() ibcconsumerkeeper.Keeper {
	return app.ConsumerKeeper
}

// GetTestBankKeeper implements the ConsumerApp interface.
func (app *App) GetTestBankKeeper() testutil.TestBankKeeper {
	return app.BankKeeper
}

// GetTestAccountKeeper implements the ConsumerApp interface.
func (app *App) GetTestAccountKeeper() testutil.TestAccountKeeper {
	return app.AccountKeeper
}

// GetTestSlashingKeeper implements the ConsumerApp interface.
func (app *App) GetTestSlashingKeeper() testutil.TestSlashingKeeper {
	return app.SlashingKeeper
}

// GetTestEvidenceKeeper implements the ConsumerApp interface.
func (app *App) GetTestEvidenceKeeper() testutil.TestEvidenceKeeper {
	return app.EvidenceKeeper
}

// TestingApp functions

// GetBaseApp implements the TestingApp interface.
func (app *App) GetBaseApp() *baseapp.BaseApp {
	return app.BaseApp
}

// GetStakingKeeper implements the TestingApp interface.
func (app *App) GetStakingKeeper() ibctestingcore.StakingKeeper {
	return app.ConsumerKeeper
}

// GetIBCKeeper implements the TestingApp interface.
func (app *App) GetIBCKeeper() *ibckeeper.Keeper {
	return app.IBCKeeper
}

// GetScopedIBCKeeper implements the TestingApp interface.
func (app *App) GetScopedIBCKeeper() capabilitykeeper.ScopedKeeper {
	return app.ScopedIBCKeeper
}

// GetTxConfig implements the TestingApp interface.
func (app *App) GetTxConfig() client.TxConfig {
	return cosmoscmd.MakeEncodingConfig(ModuleBasics).TxConfig
}

// RegisterAPIRoutes registers all application module routes with the provided
// API server.
func (app *App) RegisterAPIRoutes(apiSvr *api.Server, apiConfig config.APIConfig) {
	clientCtx := apiSvr.ClientCtx
	rpc.RegisterRoutes(clientCtx, apiSvr.Router)
	// Register legacy tx routes.
	authrest.RegisterTxRoutes(clientCtx, apiSvr.Router)
	// Register new tx routes from grpc-gateway.
	authtx.RegisterGRPCGatewayRoutes(clientCtx, apiSvr.GRPCGatewayRouter)
	// Register new tendermint queries routes from grpc-gateway.
	tmservice.RegisterGRPCGatewayRoutes(clientCtx, apiSvr.GRPCGatewayRouter)

	// Register legacy and grpc-gateway routes for all modules.
	ModuleBasics.RegisterRESTRoutes(clientCtx, apiSvr.Router)
	ModuleBasics.RegisterGRPCGatewayRoutes(clientCtx, apiSvr.GRPCGatewayRouter)

	// register swagger API from root so that other applications can override easily
	if apiConfig.Swagger {
		RegisterSwaggerAPI(apiSvr.Router)
	}
}

// RegisterTxService implements the Application.RegisterTxService method.
func (app *App) RegisterTxService(clientCtx client.Context) {
	authtx.RegisterTxService(app.BaseApp.GRPCQueryRouter(), clientCtx, app.BaseApp.Simulate, app.interfaceRegistry)
}

// RegisterTendermintService implements the Application.RegisterTendermintService method.
func (app *App) RegisterTendermintService(clientCtx client.Context) {
	tmservice.RegisterTendermintService(app.BaseApp.GRPCQueryRouter(), clientCtx, app.interfaceRegistry)
}

// RegisterSwaggerAPI registers swagger route with API Server
func RegisterSwaggerAPI(rtr *mux.Router) {
	statikFS, err := fs.New()
	if err != nil {
		panic(err)
	}

	staticServer := http.FileServer(statikFS)
	rtr.PathPrefix("/swagger/").Handler(http.StripPrefix("/swagger/", staticServer))
}

// GetMaccPerms returns a copy of the module account permissions
func GetMaccPerms() map[string][]string {
	dupMaccPerms := make(map[string][]string)
	for k, v := range maccPerms {
		dupMaccPerms[k] = v
	}
	return dupMaccPerms
}

// initParamsKeeper init params keeper and its subspaces
func initParamsKeeper(appCodec codec.BinaryCodec, legacyAmino *codec.LegacyAmino, key, tkey sdk.StoreKey) paramskeeper.Keeper {
	paramsKeeper := paramskeeper.NewKeeper(appCodec, legacyAmino, key, tkey)

	paramsKeeper.Subspace(authtypes.ModuleName)
	paramsKeeper.Subspace(banktypes.ModuleName)
	paramsKeeper.Subspace(slashingtypes.ModuleName)
	paramsKeeper.Subspace(crisistypes.ModuleName)
	paramsKeeper.Subspace(ibctransfertypes.ModuleName)
	paramsKeeper.Subspace(ibchost.ModuleName)
	paramsKeeper.Subspace(ibcconsumertypes.ModuleName)

	return paramsKeeper
}<|MERGE_RESOLUTION|>--- conflicted
+++ resolved
@@ -114,11 +114,7 @@
 		evidence.AppModuleBasic{},
 		transfer.AppModuleBasic{},
 		vesting.AppModuleBasic{},
-<<<<<<< HEAD
-
-=======
 		// router.AppModuleBasic{},
->>>>>>> a616dae1
 		ibcconsumer.AppModuleBasic{},
 	)
 
