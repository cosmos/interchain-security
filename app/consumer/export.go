--- conflicted
+++ resolved
@@ -51,11 +51,7 @@
 // NOTE zero height genesis is a temporary feature which will be deprecated
 //
 //	in favour of export at a block height
-<<<<<<< HEAD
-func (app *App) prepForZeroHeightGenesis(ctx sdk.Context, jailAllowedAddrs []string) {
-=======
 func (app *App) prepForZeroHeightGenesis(ctx sdk.Context) {
->>>>>>> 39fa788e
 	/* Just to be safe, assert the invariants on current state. */
 	app.CrisisKeeper.AssertInvariants(ctx)
 
