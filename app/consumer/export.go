package app

import (
	"encoding/json"

	tmproto "github.com/tendermint/tendermint/proto/tendermint/types"

	servertypes "github.com/cosmos/cosmos-sdk/server/types"
	sdk "github.com/cosmos/cosmos-sdk/types"
	slashingtypes "github.com/cosmos/cosmos-sdk/x/slashing/types"
)

// ExportAppStateAndValidators implements the simapp app interface
<<<<<<< HEAD
// by exporting the state of the application with the validators field set to nil.
=======
// by exporting the states of the application with the validators field set to nil.
>>>>>>> 1378a52b
func (app *App) ExportAppStateAndValidators(
	forZeroHeight bool, jailAllowedAddrs []string,
) (servertypes.ExportedApp, error) {

	// as if they could withdraw from the start of the next block
	ctx := app.NewContext(true, tmproto.Header{Height: app.LastBlockHeight()})

	// We export at last height + 1, because that's the height at which
	// Tendermint will start InitChain.
	height := app.LastBlockHeight() + 1
	if forZeroHeight {
		height = 0
		app.prepForZeroHeightGenesis(ctx, jailAllowedAddrs)
	}

	genState := app.MM.ExportGenesis(ctx, app.appCodec)
	appState, err := json.MarshalIndent(genState, "", "  ")
	if err != nil {
		return servertypes.ExportedApp{}, err
	}

	return servertypes.ExportedApp{
		AppState:        appState,
		Height:          height,
		Validators:      nil,
		ConsensusParams: app.BaseApp.GetConsensusParams(ctx),
	}, nil
}

// prepare for fresh start at zero height
// NOTE zero height genesis is a temporary feature which will be deprecated
//      in favour of export at a block height
func (app *App) prepForZeroHeightGenesis(ctx sdk.Context, jailAllowedAddrs []string) {

	/* Just to be safe, assert the invariants on current state. */
	app.CrisisKeeper.AssertInvariants(ctx)

	// set context height to zero
	height := ctx.BlockHeight()
	ctx = ctx.WithBlockHeight(0)

	// reset context height
	ctx = ctx.WithBlockHeight(height)

	/* Handle slashing state. */

	// reset start height on signing infos
	app.SlashingKeeper.IterateValidatorSigningInfos(
		ctx,
		func(addr sdk.ConsAddress, info slashingtypes.ValidatorSigningInfo) (stop bool) {
			info.StartHeight = 0
			app.SlashingKeeper.SetValidatorSigningInfo(ctx, addr, info)
			return false
		},
	)
}<|MERGE_RESOLUTION|>--- conflicted
+++ resolved
@@ -11,11 +11,7 @@
 )
 
 // ExportAppStateAndValidators implements the simapp app interface
-<<<<<<< HEAD
 // by exporting the state of the application with the validators field set to nil.
-=======
-// by exporting the states of the application with the validators field set to nil.
->>>>>>> 1378a52b
 func (app *App) ExportAppStateAndValidators(
 	forZeroHeight bool, jailAllowedAddrs []string,
 ) (servertypes.ExportedApp, error) {
@@ -47,7 +43,8 @@
 
 // prepare for fresh start at zero height
 // NOTE zero height genesis is a temporary feature which will be deprecated
-//      in favour of export at a block height
+//
+//	in favour of export at a block height
 func (app *App) prepForZeroHeightGenesis(ctx sdk.Context, jailAllowedAddrs []string) {
 
 	/* Just to be safe, assert the invariants on current state. */
