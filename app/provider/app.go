package app

import (
	"fmt"
	"io"
	stdlog "log"
	"net/http"
	"os"
	"path/filepath"

	"github.com/cosmos/cosmos-sdk/baseapp"
	"github.com/cosmos/cosmos-sdk/client"
	"github.com/cosmos/cosmos-sdk/client/grpc/tmservice"
	"github.com/cosmos/cosmos-sdk/client/rpc"
	"github.com/cosmos/cosmos-sdk/codec"
	"github.com/cosmos/cosmos-sdk/codec/types"
	"github.com/cosmos/cosmos-sdk/server/api"
	"github.com/cosmos/cosmos-sdk/server/config"
	servertypes "github.com/cosmos/cosmos-sdk/server/types"
	"github.com/cosmos/cosmos-sdk/simapp"
	store "github.com/cosmos/cosmos-sdk/store/types"
	sdk "github.com/cosmos/cosmos-sdk/types"
	"github.com/cosmos/cosmos-sdk/types/module"
	"github.com/cosmos/cosmos-sdk/version"
	"github.com/cosmos/cosmos-sdk/x/auth"
	"github.com/cosmos/cosmos-sdk/x/auth/ante"
	authrest "github.com/cosmos/cosmos-sdk/x/auth/client/rest"
	authkeeper "github.com/cosmos/cosmos-sdk/x/auth/keeper"
	authsims "github.com/cosmos/cosmos-sdk/x/auth/simulation"
	authtx "github.com/cosmos/cosmos-sdk/x/auth/tx"
	authtypes "github.com/cosmos/cosmos-sdk/x/auth/types"
	"github.com/cosmos/cosmos-sdk/x/auth/vesting"
	vestingtypes "github.com/cosmos/cosmos-sdk/x/auth/vesting/types"
	"github.com/cosmos/cosmos-sdk/x/bank"
	bankkeeper "github.com/cosmos/cosmos-sdk/x/bank/keeper"
	banktypes "github.com/cosmos/cosmos-sdk/x/bank/types"
	"github.com/cosmos/cosmos-sdk/x/capability"
	capabilitykeeper "github.com/cosmos/cosmos-sdk/x/capability/keeper"
	capabilitytypes "github.com/cosmos/cosmos-sdk/x/capability/types"
	"github.com/cosmos/cosmos-sdk/x/crisis"
	crisiskeeper "github.com/cosmos/cosmos-sdk/x/crisis/keeper"
	crisistypes "github.com/cosmos/cosmos-sdk/x/crisis/types"
	distr "github.com/cosmos/cosmos-sdk/x/distribution"
	distrclient "github.com/cosmos/cosmos-sdk/x/distribution/client"
	distrkeeper "github.com/cosmos/cosmos-sdk/x/distribution/keeper"
	distrtypes "github.com/cosmos/cosmos-sdk/x/distribution/types"
	"github.com/cosmos/cosmos-sdk/x/evidence"
	evidencekeeper "github.com/cosmos/cosmos-sdk/x/evidence/keeper"
	evidencetypes "github.com/cosmos/cosmos-sdk/x/evidence/types"
	"github.com/cosmos/cosmos-sdk/x/genutil"
	genutiltypes "github.com/cosmos/cosmos-sdk/x/genutil/types"
	"github.com/cosmos/cosmos-sdk/x/gov"
	govkeeper "github.com/cosmos/cosmos-sdk/x/gov/keeper"
	govtypes "github.com/cosmos/cosmos-sdk/x/gov/types"
	"github.com/cosmos/cosmos-sdk/x/mint"
	mintkeeper "github.com/cosmos/cosmos-sdk/x/mint/keeper"
	minttypes "github.com/cosmos/cosmos-sdk/x/mint/types"
	"github.com/cosmos/cosmos-sdk/x/params"
	paramsclient "github.com/cosmos/cosmos-sdk/x/params/client"
	paramskeeper "github.com/cosmos/cosmos-sdk/x/params/keeper"
	paramstypes "github.com/cosmos/cosmos-sdk/x/params/types"
	paramproposal "github.com/cosmos/cosmos-sdk/x/params/types/proposal"
	"github.com/cosmos/cosmos-sdk/x/slashing"
	slashingkeeper "github.com/cosmos/cosmos-sdk/x/slashing/keeper"
	slashingtypes "github.com/cosmos/cosmos-sdk/x/slashing/types"
	"github.com/cosmos/cosmos-sdk/x/staking"
	stakingkeeper "github.com/cosmos/cosmos-sdk/x/staking/keeper"
	stakingtypes "github.com/cosmos/cosmos-sdk/x/staking/types"
	"github.com/cosmos/cosmos-sdk/x/upgrade"
	upgradeclient "github.com/cosmos/cosmos-sdk/x/upgrade/client"
	upgradekeeper "github.com/cosmos/cosmos-sdk/x/upgrade/keeper"
	upgradetypes "github.com/cosmos/cosmos-sdk/x/upgrade/types"
	"github.com/cosmos/ibc-go/v4/modules/apps/transfer"
	ibctransferkeeper "github.com/cosmos/ibc-go/v4/modules/apps/transfer/keeper"
	ibctransfertypes "github.com/cosmos/ibc-go/v4/modules/apps/transfer/types"
	ibc "github.com/cosmos/ibc-go/v4/modules/core"
	ibcclient "github.com/cosmos/ibc-go/v4/modules/core/02-client"
	ibcclientclient "github.com/cosmos/ibc-go/v4/modules/core/02-client/client"
	ibcclienttypes "github.com/cosmos/ibc-go/v4/modules/core/02-client/types"
	ibcconnectiontypes "github.com/cosmos/ibc-go/v4/modules/core/03-connection/types"
	porttypes "github.com/cosmos/ibc-go/v4/modules/core/05-port/types"
	ibchost "github.com/cosmos/ibc-go/v4/modules/core/24-host"
	ibckeeper "github.com/cosmos/ibc-go/v4/modules/core/keeper"
	ibctestingcore "github.com/cosmos/interchain-security/legacy_ibc_testing/core"
	ibctesting "github.com/cosmos/interchain-security/legacy_ibc_testing/testing"

	"github.com/gorilla/mux"
	"github.com/rakyll/statik/fs"
	"github.com/spf13/cast"
	abci "github.com/tendermint/tendermint/abci/types"
	tmjson "github.com/tendermint/tendermint/libs/json"
	"github.com/tendermint/tendermint/libs/log"
	tmos "github.com/tendermint/tendermint/libs/os"
	dbm "github.com/tendermint/tm-db"

	ibcprovider "github.com/cosmos/interchain-security/x/ccv/provider"
	ibcproviderclient "github.com/cosmos/interchain-security/x/ccv/provider/client"
	ibcproviderkeeper "github.com/cosmos/interchain-security/x/ccv/provider/keeper"
	providertypes "github.com/cosmos/interchain-security/x/ccv/provider/types"

	e2e "github.com/cosmos/interchain-security/testutil/e2e"

	"github.com/tendermint/spm/cosmoscmd"

	// unnamed import of statik for swagger UI support
	_ "github.com/cosmos/cosmos-sdk/client/docs/statik"
)

const (
	AppName              = "interchain-security-p"
	upgradeName          = "v07-Theta"
	AccountAddressPrefix = "cosmos"
)

// this line is used by starport scaffolding # stargate/wasm/app/enabledProposals

var (
	// DefaultNodeHome default home directories for the application daemon
	DefaultNodeHome string

	// ModuleBasics defines the module BasicManager is in charge of setting up basic,
	// non-dependant module elements, such as codec registration
	// and genesis verification.
	ModuleBasics = module.NewBasicManager(
		auth.AppModuleBasic{},
		genutil.AppModuleBasic{},
		bank.AppModuleBasic{},
		capability.AppModuleBasic{},
		staking.AppModuleBasic{},
		mint.AppModuleBasic{},
		distr.AppModuleBasic{},
		gov.NewAppModuleBasic(
			paramsclient.ProposalHandler,
			distrclient.ProposalHandler,
			upgradeclient.ProposalHandler,
			upgradeclient.CancelProposalHandler,
			ibcclientclient.UpdateClientProposalHandler,
			ibcclientclient.UpgradeProposalHandler,
			ibcproviderclient.ConsumerAdditionProposalHandler,
			ibcproviderclient.ConsumerRemovalProposalHandler,
			ibcproviderclient.EquivocationProposalHandler,
		),
		params.AppModuleBasic{},
		crisis.AppModuleBasic{},
		slashing.AppModuleBasic{},
		ibc.AppModuleBasic{},
		upgrade.AppModuleBasic{},
		evidence.AppModuleBasic{},
		transfer.AppModuleBasic{},
		vesting.AppModuleBasic{},
<<<<<<< HEAD
		liquidity.AppModuleBasic{},

=======
		//router.AppModuleBasic{},
>>>>>>> 45062374
		ibcprovider.AppModuleBasic{},
	)

	// module account permissions
	maccPerms = map[string][]string{
		authtypes.FeeCollectorName:     nil,
		distrtypes.ModuleName:          nil,
		minttypes.ModuleName:           {authtypes.Minter},
		stakingtypes.BondedPoolName:    {authtypes.Burner, authtypes.Staking},
		stakingtypes.NotBondedPoolName: {authtypes.Burner, authtypes.Staking},
		govtypes.ModuleName:            {authtypes.Burner},
		ibctransfertypes.ModuleName:    {authtypes.Minter, authtypes.Burner},
	}
)

var (
	_ simapp.App              = (*App)(nil)
	_ servertypes.Application = (*App)(nil)
	_ cosmoscmd.CosmosApp     = (*App)(nil)
	_ ibctesting.TestingApp   = (*App)(nil)
)

// App extends an ABCI application, but with most of its parameters exported.
// They are exported for convenience in creating helper functions, as object
// capabilities aren't needed for testing.
type App struct { //nolint: golint
	*baseapp.BaseApp
	legacyAmino       *codec.LegacyAmino
	appCodec          codec.Codec
	interfaceRegistry types.InterfaceRegistry

	invCheckPeriod uint

	// keys to access the substores
	keys    map[string]*sdk.KVStoreKey
	tkeys   map[string]*sdk.TransientStoreKey
	memKeys map[string]*sdk.MemoryStoreKey

	// keepers
	AccountKeeper    authkeeper.AccountKeeper
	BankKeeper       bankkeeper.Keeper
	CapabilityKeeper *capabilitykeeper.Keeper
	StakingKeeper    stakingkeeper.Keeper
	SlashingKeeper   slashingkeeper.Keeper
	MintKeeper       mintkeeper.Keeper

	// NOTE the distribution keeper should either be removed
	// from consumer chain or set to use an independent
	// different fee-pool from the consumer chain ConsumerKeeper
	DistrKeeper distrkeeper.Keeper

	GovKeeper      govkeeper.Keeper
	CrisisKeeper   crisiskeeper.Keeper
	UpgradeKeeper  upgradekeeper.Keeper
	ParamsKeeper   paramskeeper.Keeper
	IBCKeeper      *ibckeeper.Keeper // IBC Keeper must be a pointer in the app, so we can SetRouter on it correctly
	EvidenceKeeper evidencekeeper.Keeper
	TransferKeeper ibctransferkeeper.Keeper
	ProviderKeeper ibcproviderkeeper.Keeper

	// make scoped keepers public for test purposes
	ScopedIBCKeeper         capabilitykeeper.ScopedKeeper
	ScopedTransferKeeper    capabilitykeeper.ScopedKeeper
	ScopedIBCProviderKeeper capabilitykeeper.ScopedKeeper

	// the module manager
	MM *module.Manager

	// simulation manager
	sm           *module.SimulationManager
	configurator module.Configurator
}

func init() {
	userHomeDir, err := os.UserHomeDir()
	if err != nil {
		stdlog.Println("Failed to get home dir %2", err)
	}

	DefaultNodeHome = filepath.Join(userHomeDir, "."+AppName)
}

// New returns a reference to an initialized App.
func New(
	logger log.Logger,
	db dbm.DB,
	traceStore io.Writer,
	loadLatest bool,
	skipUpgradeHeights map[int64]bool,
	homePath string,
	invCheckPeriod uint,
	encodingConfig cosmoscmd.EncodingConfig,
	appOpts servertypes.AppOptions,
	baseAppOptions ...func(*baseapp.BaseApp),
) cosmoscmd.App {
	appCodec := encodingConfig.Marshaler
	legacyAmino := encodingConfig.Amino
	interfaceRegistry := encodingConfig.InterfaceRegistry

	bApp := baseapp.NewBaseApp(AppName, logger, db, encodingConfig.TxConfig.TxDecoder(), baseAppOptions...)
	bApp.SetCommitMultiStoreTracer(traceStore)
	bApp.SetVersion(version.Version)
	bApp.SetInterfaceRegistry(interfaceRegistry)

	keys := sdk.NewKVStoreKeys(
		authtypes.StoreKey, banktypes.StoreKey, stakingtypes.StoreKey,
		minttypes.StoreKey, distrtypes.StoreKey, slashingtypes.StoreKey,
		govtypes.StoreKey, paramstypes.StoreKey, ibchost.StoreKey, upgradetypes.StoreKey,
		evidencetypes.StoreKey, ibctransfertypes.StoreKey,
		capabilitytypes.StoreKey,
		providertypes.StoreKey,
	)
	tkeys := sdk.NewTransientStoreKeys(paramstypes.TStoreKey)
	memKeys := sdk.NewMemoryStoreKeys(capabilitytypes.MemStoreKey)

	app := &App{
		BaseApp:           bApp,
		legacyAmino:       legacyAmino,
		appCodec:          appCodec,
		interfaceRegistry: interfaceRegistry,
		invCheckPeriod:    invCheckPeriod,
		keys:              keys,
		tkeys:             tkeys,
		memKeys:           memKeys,
	}

	app.ParamsKeeper = initParamsKeeper(
		appCodec,
		legacyAmino,
		keys[paramstypes.StoreKey],
		tkeys[paramstypes.TStoreKey],
	)

	// set the BaseApp's parameter store
	bApp.SetParamStore(
		app.ParamsKeeper.Subspace(baseapp.Paramspace).WithKeyTable(
			paramskeeper.ConsensusParamsKeyTable()),
	)

	// add capability keeper and ScopeToModule for ibc module
	app.CapabilityKeeper = capabilitykeeper.NewKeeper(
		appCodec,
		keys[capabilitytypes.StoreKey],
		memKeys[capabilitytypes.MemStoreKey],
	)
	scopedIBCKeeper := app.CapabilityKeeper.ScopeToModule(ibchost.ModuleName)
	scopedTransferKeeper := app.CapabilityKeeper.ScopeToModule(ibctransfertypes.ModuleName)
	scopedIBCProviderKeeper := app.CapabilityKeeper.ScopeToModule(providertypes.ModuleName)
	app.CapabilityKeeper.Seal()

	// add keepers
	app.AccountKeeper = authkeeper.NewAccountKeeper(
		appCodec,
		keys[authtypes.StoreKey],
		app.GetSubspace(authtypes.ModuleName),
		authtypes.ProtoBaseAccount,
		maccPerms,
	)

	// Remove the fee-pool from the group of blocked recipient addresses in bank
	// this is required for the provider chain to be able to receive tokens from
	// the consumer chain
	bankBlockedAddrs := app.ModuleAccountAddrs()
	delete(bankBlockedAddrs, authtypes.NewModuleAddress(
		authtypes.FeeCollectorName).String())

	app.BankKeeper = bankkeeper.NewBaseKeeper(
		appCodec,
		keys[banktypes.StoreKey],
		app.AccountKeeper,
		app.GetSubspace(banktypes.ModuleName),
		bankBlockedAddrs,
	)

	stakingKeeper := stakingkeeper.NewKeeper(
		appCodec,
		keys[stakingtypes.StoreKey],
		app.AccountKeeper,
		app.BankKeeper,
		app.GetSubspace(stakingtypes.ModuleName),
	)
	app.MintKeeper = mintkeeper.NewKeeper(
		appCodec,
		keys[minttypes.StoreKey],
		app.GetSubspace(minttypes.ModuleName),
		&stakingKeeper,
		app.AccountKeeper,
		app.BankKeeper,
		authtypes.FeeCollectorName,
	)
	app.DistrKeeper = distrkeeper.NewKeeper(
		appCodec,
		keys[distrtypes.StoreKey],
		app.GetSubspace(distrtypes.ModuleName),
		app.AccountKeeper,
		app.BankKeeper,
		&stakingKeeper,
		authtypes.FeeCollectorName,
		app.ModuleAccountAddrs(),
	)
	app.SlashingKeeper = slashingkeeper.NewKeeper(
		appCodec,
		keys[slashingtypes.StoreKey],
		&stakingKeeper,
		app.GetSubspace(slashingtypes.ModuleName),
	)
	app.CrisisKeeper = crisiskeeper.NewKeeper(
		app.GetSubspace(crisistypes.ModuleName),
		invCheckPeriod,
		app.BankKeeper,
		authtypes.FeeCollectorName,
	)
	app.UpgradeKeeper = upgradekeeper.NewKeeper(
		skipUpgradeHeights,
		keys[upgradetypes.StoreKey],
		appCodec,
		homePath,
		app.BaseApp,
	)

	// register the staking hooks
	// NOTE: stakingKeeper above is passed by reference, so that it will contain these hooks
	app.StakingKeeper = *stakingKeeper.SetHooks(
		stakingtypes.NewMultiStakingHooks(
			app.DistrKeeper.Hooks(),
			app.SlashingKeeper.Hooks(),
			app.ProviderKeeper.Hooks(),
		),
	)

	app.IBCKeeper = ibckeeper.NewKeeper(
		appCodec,
		keys[ibchost.StoreKey],
		app.GetSubspace(ibchost.ModuleName),
		app.StakingKeeper,
		app.UpgradeKeeper,
		scopedIBCKeeper,
	)

	// create evidence keeper with router
	app.EvidenceKeeper = *evidencekeeper.NewKeeper(
		appCodec,
		keys[evidencetypes.StoreKey],
		app.StakingKeeper,
		app.SlashingKeeper,
	)

	app.ProviderKeeper = ibcproviderkeeper.NewKeeper(
		appCodec,
		keys[providertypes.StoreKey],
		app.GetSubspace(providertypes.ModuleName),
		scopedIBCProviderKeeper,
		app.IBCKeeper.ChannelKeeper,
		&app.IBCKeeper.PortKeeper,
		app.IBCKeeper.ConnectionKeeper,
		app.IBCKeeper.ClientKeeper,
		app.StakingKeeper,
		app.SlashingKeeper,
		app.AccountKeeper,
		app.EvidenceKeeper,
		authtypes.FeeCollectorName,
	)

	providerModule := ibcprovider.NewAppModule(&app.ProviderKeeper)

	// register the proposal types
	govRouter := govtypes.NewRouter()
	govRouter.
		AddRoute(govtypes.RouterKey, govtypes.ProposalHandler).
		AddRoute(paramproposal.RouterKey, params.NewParamChangeProposalHandler(app.ParamsKeeper)).
		AddRoute(distrtypes.RouterKey, distr.NewCommunityPoolSpendProposalHandler(app.DistrKeeper)).
		AddRoute(upgradetypes.RouterKey, upgrade.NewSoftwareUpgradeProposalHandler(app.UpgradeKeeper)).
		AddRoute(ibchost.RouterKey, ibcclient.NewClientProposalHandler(app.IBCKeeper.ClientKeeper)).
		AddRoute(providertypes.RouterKey, ibcprovider.NewProviderProposalHandler(app.ProviderKeeper)).
		AddRoute(ibcclienttypes.RouterKey, ibcclient.NewClientProposalHandler(app.IBCKeeper.ClientKeeper))

	app.GovKeeper = govkeeper.NewKeeper(
		appCodec,
		keys[govtypes.StoreKey],
		app.GetSubspace(govtypes.ModuleName),
		app.AccountKeeper,
		app.BankKeeper,
		&stakingKeeper,
		govRouter,
	)

	app.TransferKeeper = ibctransferkeeper.NewKeeper(
		appCodec,
		keys[ibctransfertypes.StoreKey],
		app.GetSubspace(ibctransfertypes.ModuleName),
		app.IBCKeeper.ChannelKeeper,
		app.IBCKeeper.ChannelKeeper,
		&app.IBCKeeper.PortKeeper,
		app.AccountKeeper,
		app.BankKeeper,
		scopedTransferKeeper,
	)
	transferModule := transfer.NewAppModule(app.TransferKeeper)
	ibcmodule := transfer.NewIBCModule(app.TransferKeeper)

	// create static IBC router, add transfer route, then set and seal it
	ibcRouter := porttypes.NewRouter()
	ibcRouter.AddRoute(ibctransfertypes.ModuleName, ibcmodule)
	ibcRouter.AddRoute(providertypes.ModuleName, providerModule)
	app.IBCKeeper.SetRouter(ibcRouter)

	skipGenesisInvariants := cast.ToBool(appOpts.Get(crisis.FlagSkipGenesisInvariants))

	// NOTE: Any module instantiated in the module manager that is later modified
	// must be passed by reference here.
	app.MM = module.NewManager(
		genutil.NewAppModule(
			app.AccountKeeper,
			app.StakingKeeper,
			app.BaseApp.DeliverTx,
			encodingConfig.TxConfig,
		),
		auth.NewAppModule(appCodec, app.AccountKeeper, nil),
		vesting.NewAppModule(app.AccountKeeper, app.BankKeeper),
		bank.NewAppModule(appCodec, app.BankKeeper, app.AccountKeeper),
		capability.NewAppModule(appCodec, *app.CapabilityKeeper),
		crisis.NewAppModule(&app.CrisisKeeper, skipGenesisInvariants),
		gov.NewAppModule(appCodec, app.GovKeeper, app.AccountKeeper, app.BankKeeper),
		mint.NewAppModule(appCodec, app.MintKeeper, app.AccountKeeper),
		slashing.NewAppModule(appCodec, app.SlashingKeeper, app.AccountKeeper, app.BankKeeper, app.StakingKeeper),
		distr.NewAppModule(appCodec, app.DistrKeeper, app.AccountKeeper, app.BankKeeper, app.StakingKeeper),
		staking.NewAppModule(appCodec, app.StakingKeeper, app.AccountKeeper, app.BankKeeper),
		upgrade.NewAppModule(app.UpgradeKeeper),
		evidence.NewAppModule(app.EvidenceKeeper),
		ibc.NewAppModule(app.IBCKeeper),
		params.NewAppModule(app.ParamsKeeper),
		transferModule,
		providerModule,
	)

	// During begin block slashing happens after distr.BeginBlocker so that
	// there is nothing left over in the validator fee pool, so as to keep the
	// CanWithdrawInvariant invariant.
	// NOTE: staking module is required if HistoricalEntries param > 0
	// NOTE: capability module's beginblocker must come before any modules using capabilities (e.g. IBC)
	app.MM.SetOrderBeginBlockers(
		// upgrades should be run first
		upgradetypes.ModuleName,
		capabilitytypes.ModuleName,
		crisistypes.ModuleName,
		govtypes.ModuleName,
		stakingtypes.ModuleName,
		ibctransfertypes.ModuleName,
		ibchost.ModuleName,
		authtypes.ModuleName,
		banktypes.ModuleName,
		distrtypes.ModuleName,
		slashingtypes.ModuleName,
		minttypes.ModuleName,
		genutiltypes.ModuleName,
		evidencetypes.ModuleName,
		paramstypes.ModuleName,
		vestingtypes.ModuleName,
		providertypes.ModuleName,
	)
	// Interchain Security requirements
	// 	- provider.EndBlock gets validator updates from the staking module;
	// 	thus, staking.EndBlock must be executed before provider.EndBlock;
	//	- creating a new consumer chain requires the following order,
	//	CreateChildClient(), staking.EndBlock, provider.EndBlock;
	//	thus, gov.EndBlock must be executed before staking.EndBlock
	app.MM.SetOrderEndBlockers(
		crisistypes.ModuleName,
		govtypes.ModuleName,
		stakingtypes.ModuleName,
		ibctransfertypes.ModuleName,
		ibchost.ModuleName,
		capabilitytypes.ModuleName,
		authtypes.ModuleName,
		banktypes.ModuleName,
		distrtypes.ModuleName,
		slashingtypes.ModuleName,
		minttypes.ModuleName,
		genutiltypes.ModuleName,
		evidencetypes.ModuleName,
		paramstypes.ModuleName,
		upgradetypes.ModuleName,
		vestingtypes.ModuleName,
		providertypes.ModuleName,
	)

	// NOTE: The genutils module must occur after staking so that pools are
	// properly initialized with tokens from genesis accounts.
	// NOTE: The genutils module must also occur after auth so that it can access the params from auth.
	// NOTE: Capability module must occur first so that it can initialize any capabilities
	// so that other modules that want to create or claim capabilities afterwards in InitChain
	// can do so safely.
	app.MM.SetOrderInitGenesis(
		capabilitytypes.ModuleName,
		authtypes.ModuleName,
		banktypes.ModuleName,
		distrtypes.ModuleName,
		stakingtypes.ModuleName,
		slashingtypes.ModuleName,
		govtypes.ModuleName,
		minttypes.ModuleName,
		crisistypes.ModuleName,
		ibchost.ModuleName,
		evidencetypes.ModuleName,
		ibctransfertypes.ModuleName,
		genutiltypes.ModuleName,
		paramstypes.ModuleName,
		upgradetypes.ModuleName,
		vestingtypes.ModuleName,
		providertypes.ModuleName,
	)

	app.MM.RegisterInvariants(&app.CrisisKeeper)
	app.MM.RegisterRoutes(app.Router(), app.QueryRouter(), encodingConfig.Amino)

	app.configurator = module.NewConfigurator(app.appCodec, app.MsgServiceRouter(), app.GRPCQueryRouter())
	app.MM.RegisterServices(app.configurator)

	// create the simulation manager and define the order of the modules for deterministic simulations
	//
	// NOTE: this is not required apps that don't use the simulator for fuzz testing
	// transactions
	app.sm = module.NewSimulationManager(
		auth.NewAppModule(appCodec, app.AccountKeeper, authsims.RandomGenesisAccounts),
		bank.NewAppModule(appCodec, app.BankKeeper, app.AccountKeeper),
		capability.NewAppModule(appCodec, *app.CapabilityKeeper),
		gov.NewAppModule(appCodec, app.GovKeeper, app.AccountKeeper, app.BankKeeper),
		mint.NewAppModule(appCodec, app.MintKeeper, app.AccountKeeper),
		staking.NewAppModule(appCodec, app.StakingKeeper, app.AccountKeeper, app.BankKeeper),
		distr.NewAppModule(appCodec, app.DistrKeeper, app.AccountKeeper, app.BankKeeper, app.StakingKeeper),
		slashing.NewAppModule(appCodec, app.SlashingKeeper, app.AccountKeeper, app.BankKeeper, app.StakingKeeper),
		params.NewAppModule(app.ParamsKeeper),
		evidence.NewAppModule(app.EvidenceKeeper),
		ibc.NewAppModule(app.IBCKeeper),
		transferModule,
	)

	app.sm.RegisterStoreDecoders()

	// initialize stores
	app.MountKVStores(keys)
	app.MountTransientStores(tkeys)
	app.MountMemoryStores(memKeys)

	anteHandler, err := NewAnteHandler(
		HandlerOptions{
			HandlerOptions: ante.HandlerOptions{
				AccountKeeper:   app.AccountKeeper,
				BankKeeper:      app.BankKeeper,
				SignModeHandler: encodingConfig.TxConfig.SignModeHandler(),
				SigGasConsumer:  ante.DefaultSigVerificationGasConsumer,
			},
			IBCKeeper: app.IBCKeeper,
		},
	)
	if err != nil {
		panic(fmt.Errorf("failed to create AnteHandler: %s", err))
	}
	app.SetAnteHandler(anteHandler)

	app.SetInitChainer(app.InitChainer)
	app.SetBeginBlocker(app.BeginBlocker)
	app.SetEndBlocker(app.EndBlocker)

	app.UpgradeKeeper.SetUpgradeHandler(
		upgradeName,
		func(ctx sdk.Context, _ upgradetypes.Plan, _ module.VersionMap) (module.VersionMap, error) {
			app.IBCKeeper.ConnectionKeeper.SetParams(ctx, ibcconnectiontypes.DefaultParams())

			fromVM := make(map[string]uint64)

			for moduleName, eachModule := range app.MM.Modules {
				fromVM[moduleName] = eachModule.ConsensusVersion()
			}

			ctx.Logger().Info("start to run module migrations...")

			return app.MM.RunMigrations(ctx, app.configurator, fromVM)
		},
	)

	upgradeInfo, err := app.UpgradeKeeper.ReadUpgradeInfoFromDisk()
	if err != nil {
		panic(fmt.Sprintf("failed to read upgrade info from disk %s", err))
	}

	if upgradeInfo.Name == upgradeName && !app.UpgradeKeeper.IsSkipHeight(upgradeInfo.Height) {
		storeUpgrades := store.StoreUpgrades{}

		// configure store loader that checks if version == upgradeHeight and applies store upgrades
		app.SetStoreLoader(upgradetypes.UpgradeStoreLoader(upgradeInfo.Height, &storeUpgrades))
	}

	if loadLatest {
		if err := app.LoadLatestVersion(); err != nil {
			tmos.Exit(fmt.Sprintf("failed to load latest version: %s", err))
		}
	}

	app.ScopedIBCKeeper = scopedIBCKeeper
	app.ScopedTransferKeeper = scopedTransferKeeper
	app.ScopedIBCProviderKeeper = scopedIBCProviderKeeper

	return app
}

// Name returns the name of the App
func (app *App) Name() string { return app.BaseApp.Name() }

// BeginBlocker application updates every begin block
func (app *App) BeginBlocker(ctx sdk.Context, req abci.RequestBeginBlock) abci.ResponseBeginBlock {
	return app.MM.BeginBlock(ctx, req)
}

// EndBlocker application updates every end block
func (app *App) EndBlocker(ctx sdk.Context, req abci.RequestEndBlock) abci.ResponseEndBlock {
	return app.MM.EndBlock(ctx, req)
}

// InitChainer application update at chain initialization
func (app *App) InitChainer(ctx sdk.Context, req abci.RequestInitChain) abci.ResponseInitChain {
	var genesisState GenesisState
	if err := tmjson.Unmarshal(req.AppStateBytes, &genesisState); err != nil {
		panic(err)
	}

	app.UpgradeKeeper.SetModuleVersionMap(ctx, app.MM.GetVersionMap())

	return app.MM.InitGenesis(ctx, app.appCodec, genesisState)
}

// LoadHeight loads a particular height
func (app *App) LoadHeight(height int64) error {
	return app.LoadVersion(height)
}

// ModuleAccountAddrs returns all the app's module account addresses.
func (app *App) ModuleAccountAddrs() map[string]bool {
	modAccAddrs := make(map[string]bool)
	for acc := range maccPerms {
		modAccAddrs[authtypes.NewModuleAddress(acc).String()] = true
	}

	return modAccAddrs
}

// LegacyAmino returns App's amino codec.
//
// NOTE: This is solely to be used for testing purposes as it may be desirable
// for modules to register their own custom testing types.
func (app *App) LegacyAmino() *codec.LegacyAmino {
	return app.legacyAmino
}

// AppCodec returns the app codec.
//
// NOTE: This is solely to be used for testing purposes as it may be desirable
// for modules to register their own custom testing types.
func (app *App) AppCodec() codec.Codec {
	return app.appCodec
}

// InterfaceRegistry returns the InterfaceRegistry
func (app *App) InterfaceRegistry() types.InterfaceRegistry {
	return app.interfaceRegistry
}

// GetKey returns the KVStoreKey for the provided store key.
//
// NOTE: This is solely to be used for testing purposes.
func (app *App) GetKey(storeKey string) *sdk.KVStoreKey {
	return app.keys[storeKey]
}

// GetTKey returns the TransientStoreKey for the provided store key.
//
// NOTE: This is solely to be used for testing purposes.
func (app *App) GetTKey(storeKey string) *sdk.TransientStoreKey {
	return app.tkeys[storeKey]
}

// GetMemKey returns the MemStoreKey for the provided mem key.
//
// NOTE: This is solely used for testing purposes.
func (app *App) GetMemKey(storeKey string) *sdk.MemoryStoreKey {
	return app.memKeys[storeKey]
}

// GetSubspace returns a param subspace for a given module name.
//
// NOTE: This is solely to be used for testing purposes.
func (app *App) GetSubspace(moduleName string) paramstypes.Subspace {
	subspace, _ := app.ParamsKeeper.GetSubspace(moduleName)
	return subspace
}

// SimulationManager implements the SimulationApp interface
func (app *App) SimulationManager() *module.SimulationManager {
	return app.sm
}

// ProviderApp interface implementations for e2e tests

// GetProviderKeeper implements the ProviderApp interface.
func (app *App) GetProviderKeeper() ibcproviderkeeper.Keeper {
	return app.ProviderKeeper
}

// GetE2eStakingKeeper implements the ProviderApp interface.
func (app *App) GetE2eStakingKeeper() e2e.E2eStakingKeeper {
	return app.StakingKeeper
}

// GetE2eBankKeeper implements the ProviderApp interface.
func (app *App) GetE2eBankKeeper() e2e.E2eBankKeeper {
	return app.BankKeeper
}

// GetE2eSlashingKeeper implements the ProviderApp interface.
func (app *App) GetE2eSlashingKeeper() e2e.E2eSlashingKeeper {
	return app.SlashingKeeper
}

// GetE2eDistributionKeeper implements the ProviderApp interface.
func (app *App) GetE2eDistributionKeeper() e2e.E2eDistributionKeeper {
	return app.DistrKeeper
}

// TestingApp functions

// GetBaseApp implements the TestingApp interface.
func (app *App) GetBaseApp() *baseapp.BaseApp {
	return app.BaseApp
}

// GetStakingKeeper implements the TestingApp interface.
func (app *App) GetStakingKeeper() ibctestingcore.StakingKeeper {
	return app.StakingKeeper
}

// GetIBCKeeper implements the TestingApp interface.
func (app *App) GetIBCKeeper() *ibckeeper.Keeper {
	return app.IBCKeeper
}

// GetScopedIBCKeeper implements the TestingApp interface.
func (app *App) GetScopedIBCKeeper() capabilitykeeper.ScopedKeeper {
	return app.ScopedIBCKeeper
}

// GetTxConfig implements the TestingApp interface.
func (app *App) GetTxConfig() client.TxConfig {
	return cosmoscmd.MakeEncodingConfig(ModuleBasics).TxConfig
}

// RegisterAPIRoutes registers all application module routes with the provided
// API server.
func (app *App) RegisterAPIRoutes(apiSvr *api.Server, apiConfig config.APIConfig) {
	clientCtx := apiSvr.ClientCtx
	rpc.RegisterRoutes(clientCtx, apiSvr.Router)
	// Register legacy tx routes.
	authrest.RegisterTxRoutes(clientCtx, apiSvr.Router)
	// Register new tx routes from grpc-gateway.
	authtx.RegisterGRPCGatewayRoutes(clientCtx, apiSvr.GRPCGatewayRouter)
	// Register new tendermint queries routes from grpc-gateway.
	tmservice.RegisterGRPCGatewayRoutes(clientCtx, apiSvr.GRPCGatewayRouter)

	// Register legacy and grpc-gateway routes for all modules.
	ModuleBasics.RegisterRESTRoutes(clientCtx, apiSvr.Router)
	ModuleBasics.RegisterGRPCGatewayRoutes(clientCtx, apiSvr.GRPCGatewayRouter)

	// register swagger API from root so that other applications can override easily
	if apiConfig.Swagger {
		RegisterSwaggerAPI(apiSvr.Router)
	}
}

// RegisterTxService implements the Application.RegisterTxService method.
func (app *App) RegisterTxService(clientCtx client.Context) {
	authtx.RegisterTxService(app.BaseApp.GRPCQueryRouter(), clientCtx, app.BaseApp.Simulate, app.interfaceRegistry)
}

// RegisterTendermintService implements the Application.RegisterTendermintService method.
func (app *App) RegisterTendermintService(clientCtx client.Context) {
	tmservice.RegisterTendermintService(app.BaseApp.GRPCQueryRouter(), clientCtx, app.interfaceRegistry)
}

// RegisterSwaggerAPI registers swagger route with API Server
func RegisterSwaggerAPI(rtr *mux.Router) {
	statikFS, err := fs.New()
	if err != nil {
		panic(err)
	}

	staticServer := http.FileServer(statikFS)
	rtr.PathPrefix("/swagger/").Handler(http.StripPrefix("/swagger/", staticServer))
}

// GetMaccPerms returns a copy of the module account permissions
func GetMaccPerms() map[string][]string {
	dupMaccPerms := make(map[string][]string)
	for k, v := range maccPerms {
		dupMaccPerms[k] = v
	}
	return dupMaccPerms
}

// initParamsKeeper init params keeper and its subspaces
func initParamsKeeper(appCodec codec.BinaryCodec, legacyAmino *codec.LegacyAmino, key, tkey sdk.StoreKey) paramskeeper.Keeper {
	paramsKeeper := paramskeeper.NewKeeper(appCodec, legacyAmino, key, tkey)

	paramsKeeper.Subspace(authtypes.ModuleName)
	paramsKeeper.Subspace(banktypes.ModuleName)
	paramsKeeper.Subspace(stakingtypes.ModuleName)
	paramsKeeper.Subspace(minttypes.ModuleName)
	paramsKeeper.Subspace(distrtypes.ModuleName)
	paramsKeeper.Subspace(slashingtypes.ModuleName)
	paramsKeeper.Subspace(govtypes.ModuleName).WithKeyTable(govtypes.ParamKeyTable())
	paramsKeeper.Subspace(crisistypes.ModuleName)
	paramsKeeper.Subspace(ibctransfertypes.ModuleName)
	paramsKeeper.Subspace(ibchost.ModuleName)
	paramsKeeper.Subspace(providertypes.ModuleName)

	return paramsKeeper
}<|MERGE_RESOLUTION|>--- conflicted
+++ resolved
@@ -148,12 +148,7 @@
 		evidence.AppModuleBasic{},
 		transfer.AppModuleBasic{},
 		vesting.AppModuleBasic{},
-<<<<<<< HEAD
-		liquidity.AppModuleBasic{},
-
-=======
 		//router.AppModuleBasic{},
->>>>>>> 45062374
 		ibcprovider.AppModuleBasic{},
 	)
 
