--- conflicted
+++ resolved
@@ -132,18 +132,6 @@
 		mint.AppModuleBasic{},
 		distr.AppModuleBasic{},
 		gov.NewAppModuleBasic(
-<<<<<<< HEAD
-			paramsclient.ProposalHandler,
-			distrclient.ProposalHandler,
-			upgradeclient.ProposalHandler,
-			upgradeclient.CancelProposalHandler,
-			ibcclientclient.UpdateClientProposalHandler,
-			ibcclientclient.UpgradeProposalHandler,
-			ibcproviderclient.ConsumerAdditionProposalHandler,
-			ibcproviderclient.ConsumerRemovalProposalHandler,
-			ibcproviderclient.EquivocationProposalHandler,
-			ibcproviderclient.ChangeRewardDenomsProposalHandler,
-=======
 			[]govclient.ProposalHandler{
 				paramsclient.ProposalHandler,
 				upgradeclient.LegacyProposalHandler,
@@ -155,7 +143,6 @@
 				ibcproviderclient.EquivocationProposalHandler,
 				ibcproviderclient.ChangeRewardDenomsProposalHandler,
 			},
->>>>>>> 811675e2
 		),
 		params.AppModuleBasic{},
 		crisis.AppModuleBasic{},
