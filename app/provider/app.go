--- conflicted
+++ resolved
@@ -242,14 +242,9 @@
 	encodingConfig appparams.EncodingConfig,
 	appOpts servertypes.AppOptions,
 	baseAppOptions ...func(*baseapp.BaseApp),
-<<<<<<< HEAD
 ) *App {
 
 	appCodec := encodingConfig.Codec
-=======
-) cosmoscmd.App {
-	appCodec := encodingConfig.Marshaler
->>>>>>> 61444f3b
 	legacyAmino := encodingConfig.Amino
 	interfaceRegistry := encodingConfig.InterfaceRegistry
 
