package app

import (
	"fmt"
	"io"
	stdlog "log"
	"net/http"
	"os"
	"path/filepath"

	"github.com/cosmos/cosmos-sdk/baseapp"
	"github.com/cosmos/cosmos-sdk/client"
	"github.com/cosmos/cosmos-sdk/client/grpc/tmservice"
	"github.com/cosmos/cosmos-sdk/client/rpc"
	"github.com/cosmos/cosmos-sdk/codec"
	"github.com/cosmos/cosmos-sdk/codec/types"
	"github.com/cosmos/cosmos-sdk/server/api"
	"github.com/cosmos/cosmos-sdk/server/config"
	servertypes "github.com/cosmos/cosmos-sdk/server/types"
	"github.com/cosmos/cosmos-sdk/simapp"
	store "github.com/cosmos/cosmos-sdk/store/types"
	sdk "github.com/cosmos/cosmos-sdk/types"
	"github.com/cosmos/cosmos-sdk/types/module"
	"github.com/cosmos/cosmos-sdk/version"
	"github.com/cosmos/cosmos-sdk/x/auth"
	"github.com/cosmos/cosmos-sdk/x/auth/ante"
	authrest "github.com/cosmos/cosmos-sdk/x/auth/client/rest"
	authkeeper "github.com/cosmos/cosmos-sdk/x/auth/keeper"
	authsims "github.com/cosmos/cosmos-sdk/x/auth/simulation"
	authtx "github.com/cosmos/cosmos-sdk/x/auth/tx"
	authtypes "github.com/cosmos/cosmos-sdk/x/auth/types"
	"github.com/cosmos/cosmos-sdk/x/auth/vesting"
	vestingtypes "github.com/cosmos/cosmos-sdk/x/auth/vesting/types"
	"github.com/cosmos/cosmos-sdk/x/bank"
	bankkeeper "github.com/cosmos/cosmos-sdk/x/bank/keeper"
	banktypes "github.com/cosmos/cosmos-sdk/x/bank/types"
	"github.com/cosmos/cosmos-sdk/x/capability"
	capabilitykeeper "github.com/cosmos/cosmos-sdk/x/capability/keeper"
	capabilitytypes "github.com/cosmos/cosmos-sdk/x/capability/types"
	"github.com/cosmos/cosmos-sdk/x/crisis"
	crisiskeeper "github.com/cosmos/cosmos-sdk/x/crisis/keeper"
	crisistypes "github.com/cosmos/cosmos-sdk/x/crisis/types"
	distr "github.com/cosmos/cosmos-sdk/x/distribution"
	distrclient "github.com/cosmos/cosmos-sdk/x/distribution/client"
	distrkeeper "github.com/cosmos/cosmos-sdk/x/distribution/keeper"
	distrtypes "github.com/cosmos/cosmos-sdk/x/distribution/types"
	"github.com/cosmos/cosmos-sdk/x/evidence"
	evidencekeeper "github.com/cosmos/cosmos-sdk/x/evidence/keeper"
	evidencetypes "github.com/cosmos/cosmos-sdk/x/evidence/types"
	"github.com/cosmos/cosmos-sdk/x/genutil"
	genutiltypes "github.com/cosmos/cosmos-sdk/x/genutil/types"
	"github.com/cosmos/cosmos-sdk/x/gov"
	govkeeper "github.com/cosmos/cosmos-sdk/x/gov/keeper"
	govtypes "github.com/cosmos/cosmos-sdk/x/gov/types"
	"github.com/cosmos/cosmos-sdk/x/mint"
	mintkeeper "github.com/cosmos/cosmos-sdk/x/mint/keeper"
	minttypes "github.com/cosmos/cosmos-sdk/x/mint/types"
	"github.com/cosmos/cosmos-sdk/x/params"
	paramsclient "github.com/cosmos/cosmos-sdk/x/params/client"
	paramskeeper "github.com/cosmos/cosmos-sdk/x/params/keeper"
	paramstypes "github.com/cosmos/cosmos-sdk/x/params/types"
	paramproposal "github.com/cosmos/cosmos-sdk/x/params/types/proposal"
	"github.com/cosmos/cosmos-sdk/x/slashing"
	slashingkeeper "github.com/cosmos/cosmos-sdk/x/slashing/keeper"
	slashingtypes "github.com/cosmos/cosmos-sdk/x/slashing/types"
	"github.com/cosmos/cosmos-sdk/x/staking"
	stakingkeeper "github.com/cosmos/cosmos-sdk/x/staking/keeper"
	stakingtypes "github.com/cosmos/cosmos-sdk/x/staking/types"
	"github.com/cosmos/cosmos-sdk/x/upgrade"
	upgradeclient "github.com/cosmos/cosmos-sdk/x/upgrade/client"
	upgradekeeper "github.com/cosmos/cosmos-sdk/x/upgrade/keeper"
	upgradetypes "github.com/cosmos/cosmos-sdk/x/upgrade/types"
	"github.com/cosmos/ibc-go/v4/modules/apps/transfer"
	ibctransferkeeper "github.com/cosmos/ibc-go/v4/modules/apps/transfer/keeper"
	ibctransfertypes "github.com/cosmos/ibc-go/v4/modules/apps/transfer/types"
	ibc "github.com/cosmos/ibc-go/v4/modules/core"
	ibcclient "github.com/cosmos/ibc-go/v4/modules/core/02-client"
	ibcclientclient "github.com/cosmos/ibc-go/v4/modules/core/02-client/client"
	ibcclienttypes "github.com/cosmos/ibc-go/v4/modules/core/02-client/types"
	ibcconnectiontypes "github.com/cosmos/ibc-go/v4/modules/core/03-connection/types"
	porttypes "github.com/cosmos/ibc-go/v4/modules/core/05-port/types"
	ibchost "github.com/cosmos/ibc-go/v4/modules/core/24-host"
	ibckeeper "github.com/cosmos/ibc-go/v4/modules/core/keeper"
	ibctestingcore "github.com/cosmos/interchain-security/legacy_ibc_testing/core"
	ibctesting "github.com/cosmos/interchain-security/legacy_ibc_testing/testing"

	"github.com/gorilla/mux"
	"github.com/rakyll/statik/fs"
	"github.com/spf13/cast"
	abci "github.com/tendermint/tendermint/abci/types"
	tmjson "github.com/tendermint/tendermint/libs/json"
	"github.com/tendermint/tendermint/libs/log"
	tmos "github.com/tendermint/tendermint/libs/os"
	dbm "github.com/tendermint/tm-db"

	ibcprovider "github.com/cosmos/interchain-security/x/ccv/provider"
	ibcproviderclient "github.com/cosmos/interchain-security/x/ccv/provider/client"
	ibcproviderkeeper "github.com/cosmos/interchain-security/x/ccv/provider/keeper"
	providertypes "github.com/cosmos/interchain-security/x/ccv/provider/types"

	testutil "github.com/cosmos/interchain-security/testutil/integration"

	"github.com/tendermint/spm/cosmoscmd"

	// unnamed import of statik for swagger UI support
	_ "github.com/cosmos/cosmos-sdk/client/docs/statik"
)

const (
	AppName              = "interchain-security-p"
	upgradeName          = "v07-Theta"
	AccountAddressPrefix = "cosmos"
)

// this line is used by starport scaffolding # stargate/wasm/app/enabledProposals

var (
	// DefaultNodeHome default home directories for the application daemon
	DefaultNodeHome string

	// ModuleBasics defines the module BasicManager is in charge of setting up basic,
	// non-dependant module elements, such as codec registration
	// and genesis verification.
	ModuleBasics = module.NewBasicManager(
		auth.AppModuleBasic{},
		genutil.AppModuleBasic{},
		bank.AppModuleBasic{},
		capability.AppModuleBasic{},
		staking.AppModuleBasic{},
		mint.AppModuleBasic{},
		distr.AppModuleBasic{},
		gov.NewAppModuleBasic(
			paramsclient.ProposalHandler,
			distrclient.ProposalHandler,
			upgradeclient.ProposalHandler,
			upgradeclient.CancelProposalHandler,
			ibcclientclient.UpdateClientProposalHandler,
			ibcclientclient.UpgradeProposalHandler,
			ibcproviderclient.ConsumerAdditionProposalHandler,
			ibcproviderclient.ConsumerRemovalProposalHandler,
			ibcproviderclient.EquivocationProposalHandler,
		),
		params.AppModuleBasic{},
		crisis.AppModuleBasic{},
		slashing.AppModuleBasic{},
		ibc.AppModuleBasic{},
		upgrade.AppModuleBasic{},
		evidence.AppModuleBasic{},
		transfer.AppModuleBasic{},
		vesting.AppModuleBasic{},
<<<<<<< HEAD

=======
		// router.AppModuleBasic{},
>>>>>>> a616dae1
		ibcprovider.AppModuleBasic{},
	)

	// module account permissions
	maccPerms = map[string][]string{
		authtypes.FeeCollectorName:     nil,
		distrtypes.ModuleName:          nil,
		minttypes.ModuleName:           {authtypes.Minter},
		stakingtypes.BondedPoolName:    {authtypes.Burner, authtypes.Staking},
		stakingtypes.NotBondedPoolName: {authtypes.Burner, authtypes.Staking},
		govtypes.ModuleName:            {authtypes.Burner},
		ibctransfertypes.ModuleName:    {authtypes.Minter, authtypes.Burner},
	}
)

var (
	_ simapp.App              = (*App)(nil)
	_ servertypes.Application = (*App)(nil)
	_ cosmoscmd.CosmosApp     = (*App)(nil)
	_ ibctesting.TestingApp   = (*App)(nil)
)

// App extends an ABCI application, but with most of its parameters exported.
// They are exported for convenience in creating helper functions, as object
// capabilities aren't needed for testing.
type App struct { // nolint: golint
	*baseapp.BaseApp
	legacyAmino       *codec.LegacyAmino
	appCodec          codec.Codec
	interfaceRegistry types.InterfaceRegistry

	invCheckPeriod uint

	// keys to access the substores
	keys    map[string]*sdk.KVStoreKey
	tkeys   map[string]*sdk.TransientStoreKey
	memKeys map[string]*sdk.MemoryStoreKey

	// keepers
	AccountKeeper    authkeeper.AccountKeeper
	BankKeeper       bankkeeper.Keeper
	CapabilityKeeper *capabilitykeeper.Keeper
	StakingKeeper    stakingkeeper.Keeper
	SlashingKeeper   slashingkeeper.Keeper
	MintKeeper       mintkeeper.Keeper

	// NOTE the distribution keeper should either be removed
	// from consumer chain or set to use an independent
	// different fee-pool from the consumer chain ConsumerKeeper
	DistrKeeper distrkeeper.Keeper

	GovKeeper      govkeeper.Keeper
	CrisisKeeper   crisiskeeper.Keeper
	UpgradeKeeper  upgradekeeper.Keeper
	ParamsKeeper   paramskeeper.Keeper
	IBCKeeper      *ibckeeper.Keeper // IBC Keeper must be a pointer in the app, so we can SetRouter on it correctly
	EvidenceKeeper evidencekeeper.Keeper
	TransferKeeper ibctransferkeeper.Keeper
	ProviderKeeper ibcproviderkeeper.Keeper

	// make scoped keepers public for test purposes
	ScopedIBCKeeper         capabilitykeeper.ScopedKeeper
	ScopedTransferKeeper    capabilitykeeper.ScopedKeeper
	ScopedIBCProviderKeeper capabilitykeeper.ScopedKeeper

	// the module manager
	MM *module.Manager

	// simulation manager
	sm           *module.SimulationManager
	configurator module.Configurator
}

func init() {
	userHomeDir, err := os.UserHomeDir()
	if err != nil {
		stdlog.Println("Failed to get home dir %2", err)
	}

	DefaultNodeHome = filepath.Join(userHomeDir, "."+AppName)
}

// New returns a reference to an initialized App.
func New(
	logger log.Logger,
	db dbm.DB,
	traceStore io.Writer,
	loadLatest bool,
	skipUpgradeHeights map[int64]bool,
	homePath string,
	invCheckPeriod uint,
	encodingConfig cosmoscmd.EncodingConfig,
	appOpts servertypes.AppOptions,
	baseAppOptions ...func(*baseapp.BaseApp),
) cosmoscmd.App {
	appCodec := encodingConfig.Marshaler
	legacyAmino := encodingConfig.Amino
	interfaceRegistry := encodingConfig.InterfaceRegistry

	bApp := baseapp.NewBaseApp(AppName, logger, db, encodingConfig.TxConfig.TxDecoder(), baseAppOptions...)
	bApp.SetCommitMultiStoreTracer(traceStore)
	bApp.SetVersion(version.Version)
	bApp.SetInterfaceRegistry(interfaceRegistry)

	keys := sdk.NewKVStoreKeys(
		authtypes.StoreKey, banktypes.StoreKey, stakingtypes.StoreKey,
		minttypes.StoreKey, distrtypes.StoreKey, slashingtypes.StoreKey,
		govtypes.StoreKey, paramstypes.StoreKey, ibchost.StoreKey, upgradetypes.StoreKey,
		evidencetypes.StoreKey, ibctransfertypes.StoreKey,
		capabilitytypes.StoreKey,
		providertypes.StoreKey,
	)
	tkeys := sdk.NewTransientStoreKeys(paramstypes.TStoreKey)
	memKeys := sdk.NewMemoryStoreKeys(capabilitytypes.MemStoreKey)

	app := &App{
		BaseApp:           bApp,
		legacyAmino:       legacyAmino,
		appCodec:          appCodec,
		interfaceRegistry: interfaceRegistry,
		invCheckPeriod:    invCheckPeriod,
		keys:              keys,
		tkeys:             tkeys,
		memKeys:           memKeys,
	}

	app.ParamsKeeper = initParamsKeeper(
		appCodec,
		legacyAmino,
		keys[paramstypes.StoreKey],
		tkeys[paramstypes.TStoreKey],
	)

	// set the BaseApp's parameter store
	bApp.SetParamStore(
		app.ParamsKeeper.Subspace(baseapp.Paramspace).WithKeyTable(
			paramskeeper.ConsensusParamsKeyTable()),
	)

	// add capability keeper and ScopeToModule for ibc module
	app.CapabilityKeeper = capabilitykeeper.NewKeeper(
		appCodec,
		keys[capabilitytypes.StoreKey],
		memKeys[capabilitytypes.MemStoreKey],
	)
	scopedIBCKeeper := app.CapabilityKeeper.ScopeToModule(ibchost.ModuleName)
	scopedTransferKeeper := app.CapabilityKeeper.ScopeToModule(ibctransfertypes.ModuleName)
	scopedIBCProviderKeeper := app.CapabilityKeeper.ScopeToModule(providertypes.ModuleName)
	app.CapabilityKeeper.Seal()

	// add keepers
	app.AccountKeeper = authkeeper.NewAccountKeeper(
		appCodec,
		keys[authtypes.StoreKey],
		app.GetSubspace(authtypes.ModuleName),
		authtypes.ProtoBaseAccount,
		maccPerms,
	)

	// Remove the fee-pool from the group of blocked recipient addresses in bank
	// this is required for the provider chain to be able to receive tokens from
	// the consumer chain
	bankBlockedAddrs := app.ModuleAccountAddrs()
	delete(bankBlockedAddrs, authtypes.NewModuleAddress(
		authtypes.FeeCollectorName).String())

	app.BankKeeper = bankkeeper.NewBaseKeeper(
		appCodec,
		keys[banktypes.StoreKey],
		app.AccountKeeper,
		app.GetSubspace(banktypes.ModuleName),
		bankBlockedAddrs,
	)

	stakingKeeper := stakingkeeper.NewKeeper(
		appCodec,
		keys[stakingtypes.StoreKey],
		app.AccountKeeper,
		app.BankKeeper,
		app.GetSubspace(stakingtypes.ModuleName),
	)
	app.MintKeeper = mintkeeper.NewKeeper(
		appCodec,
		keys[minttypes.StoreKey],
		app.GetSubspace(minttypes.ModuleName),
		&stakingKeeper,
		app.AccountKeeper,
		app.BankKeeper,
		authtypes.FeeCollectorName,
	)
	app.DistrKeeper = distrkeeper.NewKeeper(
		appCodec,
		keys[distrtypes.StoreKey],
		app.GetSubspace(distrtypes.ModuleName),
		app.AccountKeeper,
		app.BankKeeper,
		&stakingKeeper,
		authtypes.FeeCollectorName,
		app.ModuleAccountAddrs(),
	)
	app.SlashingKeeper = slashingkeeper.NewKeeper(
		appCodec,
		keys[slashingtypes.StoreKey],
		&stakingKeeper,
		app.GetSubspace(slashingtypes.ModuleName),
	)
	app.CrisisKeeper = crisiskeeper.NewKeeper(
		app.GetSubspace(crisistypes.ModuleName),
		invCheckPeriod,
		app.BankKeeper,
		authtypes.FeeCollectorName,
	)
	app.UpgradeKeeper = upgradekeeper.NewKeeper(
		skipUpgradeHeights,
		keys[upgradetypes.StoreKey],
		appCodec,
		homePath,
		app.BaseApp,
	)

	// register the staking hooks
	// NOTE: stakingKeeper above is passed by reference, so that it will contain these hooks
	app.StakingKeeper = *stakingKeeper.SetHooks(
		stakingtypes.NewMultiStakingHooks(
			app.DistrKeeper.Hooks(),
			app.SlashingKeeper.Hooks(),
			app.ProviderKeeper.Hooks(),
		),
	)

	app.IBCKeeper = ibckeeper.NewKeeper(
		appCodec,
		keys[ibchost.StoreKey],
		app.GetSubspace(ibchost.ModuleName),
		app.StakingKeeper,
		app.UpgradeKeeper,
		scopedIBCKeeper,
	)

	// create evidence keeper with router
	app.EvidenceKeeper = *evidencekeeper.NewKeeper(
		appCodec,
		keys[evidencetypes.StoreKey],
		app.StakingKeeper,
		app.SlashingKeeper,
	)

	app.ProviderKeeper = ibcproviderkeeper.NewKeeper(
		appCodec,
		keys[providertypes.StoreKey],
		app.GetSubspace(providertypes.ModuleName),
		scopedIBCProviderKeeper,
		app.IBCKeeper.ChannelKeeper,
		&app.IBCKeeper.PortKeeper,
		app.IBCKeeper.ConnectionKeeper,
		app.IBCKeeper.ClientKeeper,
		app.StakingKeeper,
		app.SlashingKeeper,
		app.AccountKeeper,
		app.EvidenceKeeper,
		authtypes.FeeCollectorName,
	)

	providerModule := ibcprovider.NewAppModule(&app.ProviderKeeper)

	// register the proposal types
	govRouter := govtypes.NewRouter()
	govRouter.
		AddRoute(govtypes.RouterKey, govtypes.ProposalHandler).
		AddRoute(paramproposal.RouterKey, params.NewParamChangeProposalHandler(app.ParamsKeeper)).
		AddRoute(distrtypes.RouterKey, distr.NewCommunityPoolSpendProposalHandler(app.DistrKeeper)).
		AddRoute(upgradetypes.RouterKey, upgrade.NewSoftwareUpgradeProposalHandler(app.UpgradeKeeper)).
		AddRoute(ibchost.RouterKey, ibcclient.NewClientProposalHandler(app.IBCKeeper.ClientKeeper)).
		AddRoute(providertypes.RouterKey, ibcprovider.NewProviderProposalHandler(app.ProviderKeeper)).
		AddRoute(ibcclienttypes.RouterKey, ibcclient.NewClientProposalHandler(app.IBCKeeper.ClientKeeper))

	app.GovKeeper = govkeeper.NewKeeper(
		appCodec,
		keys[govtypes.StoreKey],
		app.GetSubspace(govtypes.ModuleName),
		app.AccountKeeper,
		app.BankKeeper,
		&stakingKeeper,
		govRouter,
	)

	app.TransferKeeper = ibctransferkeeper.NewKeeper(
		appCodec,
		keys[ibctransfertypes.StoreKey],
		app.GetSubspace(ibctransfertypes.ModuleName),
		app.IBCKeeper.ChannelKeeper,
		app.IBCKeeper.ChannelKeeper,
		&app.IBCKeeper.PortKeeper,
		app.AccountKeeper,
		app.BankKeeper,
		scopedTransferKeeper,
	)
	transferModule := transfer.NewAppModule(app.TransferKeeper)
	ibcmodule := transfer.NewIBCModule(app.TransferKeeper)

	// create static IBC router, add transfer route, then set and seal it
	ibcRouter := porttypes.NewRouter()
	ibcRouter.AddRoute(ibctransfertypes.ModuleName, ibcmodule)
	ibcRouter.AddRoute(providertypes.ModuleName, providerModule)
	app.IBCKeeper.SetRouter(ibcRouter)

	skipGenesisInvariants := cast.ToBool(appOpts.Get(crisis.FlagSkipGenesisInvariants))

	// NOTE: Any module instantiated in the module manager that is later modified
	// must be passed by reference here.
	app.MM = module.NewManager(
		genutil.NewAppModule(
			app.AccountKeeper,
			app.StakingKeeper,
			app.BaseApp.DeliverTx,
			encodingConfig.TxConfig,
		),
		auth.NewAppModule(appCodec, app.AccountKeeper, nil),
		vesting.NewAppModule(app.AccountKeeper, app.BankKeeper),
		bank.NewAppModule(appCodec, app.BankKeeper, app.AccountKeeper),
		capability.NewAppModule(appCodec, *app.CapabilityKeeper),
		crisis.NewAppModule(&app.CrisisKeeper, skipGenesisInvariants),
		gov.NewAppModule(appCodec, app.GovKeeper, app.AccountKeeper, app.BankKeeper),
		mint.NewAppModule(appCodec, app.MintKeeper, app.AccountKeeper),
		slashing.NewAppModule(appCodec, app.SlashingKeeper, app.AccountKeeper, app.BankKeeper, app.StakingKeeper),
		distr.NewAppModule(appCodec, app.DistrKeeper, app.AccountKeeper, app.BankKeeper, app.StakingKeeper),
		staking.NewAppModule(appCodec, app.StakingKeeper, app.AccountKeeper, app.BankKeeper),
		upgrade.NewAppModule(app.UpgradeKeeper),
		evidence.NewAppModule(app.EvidenceKeeper),
		ibc.NewAppModule(app.IBCKeeper),
		params.NewAppModule(app.ParamsKeeper),
		transferModule,
		providerModule,
	)

	// During begin block slashing happens after distr.BeginBlocker so that
	// there is nothing left over in the validator fee pool, so as to keep the
	// CanWithdrawInvariant invariant.
	// NOTE: staking module is required if HistoricalEntries param > 0
	// NOTE: capability module's beginblocker must come before any modules using capabilities (e.g. IBC)
	app.MM.SetOrderBeginBlockers(
		// upgrades should be run first
		upgradetypes.ModuleName,
		capabilitytypes.ModuleName,
		crisistypes.ModuleName,
		govtypes.ModuleName,
		stakingtypes.ModuleName,
		ibctransfertypes.ModuleName,
		ibchost.ModuleName,
		authtypes.ModuleName,
		banktypes.ModuleName,
		distrtypes.ModuleName,
		slashingtypes.ModuleName,
		minttypes.ModuleName,
		genutiltypes.ModuleName,
		evidencetypes.ModuleName,
		paramstypes.ModuleName,
		vestingtypes.ModuleName,
		providertypes.ModuleName,
	)
	// Interchain Security requirements
	// 	- provider.EndBlock gets validator updates from the staking module;
	// 	thus, staking.EndBlock must be executed before provider.EndBlock;
	//	- creating a new consumer chain requires the following order,
	//	CreateChildClient(), staking.EndBlock, provider.EndBlock;
	//	thus, gov.EndBlock must be executed before staking.EndBlock
	app.MM.SetOrderEndBlockers(
		crisistypes.ModuleName,
		govtypes.ModuleName,
		stakingtypes.ModuleName,
		ibctransfertypes.ModuleName,
		ibchost.ModuleName,
		capabilitytypes.ModuleName,
		authtypes.ModuleName,
		banktypes.ModuleName,
		distrtypes.ModuleName,
		slashingtypes.ModuleName,
		minttypes.ModuleName,
		genutiltypes.ModuleName,
		evidencetypes.ModuleName,
		paramstypes.ModuleName,
		upgradetypes.ModuleName,
		vestingtypes.ModuleName,
		providertypes.ModuleName,
	)

	// NOTE: The genutils module must occur after staking so that pools are
	// properly initialized with tokens from genesis accounts.
	// NOTE: The genutils module must also occur after auth so that it can access the params from auth.
	// NOTE: Capability module must occur first so that it can initialize any capabilities
	// so that other modules that want to create or claim capabilities afterwards in InitChain
	// can do so safely.
	app.MM.SetOrderInitGenesis(
		capabilitytypes.ModuleName,
		authtypes.ModuleName,
		banktypes.ModuleName,
		distrtypes.ModuleName,
		stakingtypes.ModuleName,
		slashingtypes.ModuleName,
		govtypes.ModuleName,
		minttypes.ModuleName,
		crisistypes.ModuleName,
		ibchost.ModuleName,
		evidencetypes.ModuleName,
		ibctransfertypes.ModuleName,
		genutiltypes.ModuleName,
		paramstypes.ModuleName,
		upgradetypes.ModuleName,
		vestingtypes.ModuleName,
		providertypes.ModuleName,
	)

	app.MM.RegisterInvariants(&app.CrisisKeeper)
	app.MM.RegisterRoutes(app.Router(), app.QueryRouter(), encodingConfig.Amino)

	app.configurator = module.NewConfigurator(app.appCodec, app.MsgServiceRouter(), app.GRPCQueryRouter())
	app.MM.RegisterServices(app.configurator)

	// create the simulation manager and define the order of the modules for deterministic simulations
	//
	// NOTE: this is not required apps that don't use the simulator for fuzz testing
	// transactions
	app.sm = module.NewSimulationManager(
		auth.NewAppModule(appCodec, app.AccountKeeper, authsims.RandomGenesisAccounts),
		bank.NewAppModule(appCodec, app.BankKeeper, app.AccountKeeper),
		capability.NewAppModule(appCodec, *app.CapabilityKeeper),
		gov.NewAppModule(appCodec, app.GovKeeper, app.AccountKeeper, app.BankKeeper),
		mint.NewAppModule(appCodec, app.MintKeeper, app.AccountKeeper),
		staking.NewAppModule(appCodec, app.StakingKeeper, app.AccountKeeper, app.BankKeeper),
		distr.NewAppModule(appCodec, app.DistrKeeper, app.AccountKeeper, app.BankKeeper, app.StakingKeeper),
		slashing.NewAppModule(appCodec, app.SlashingKeeper, app.AccountKeeper, app.BankKeeper, app.StakingKeeper),
		params.NewAppModule(app.ParamsKeeper),
		evidence.NewAppModule(app.EvidenceKeeper),
		ibc.NewAppModule(app.IBCKeeper),
		transferModule,
	)

	app.sm.RegisterStoreDecoders()

	// initialize stores
	app.MountKVStores(keys)
	app.MountTransientStores(tkeys)
	app.MountMemoryStores(memKeys)

	anteHandler, err := NewAnteHandler(
		HandlerOptions{
			HandlerOptions: ante.HandlerOptions{
				AccountKeeper:   app.AccountKeeper,
				BankKeeper:      app.BankKeeper,
				SignModeHandler: encodingConfig.TxConfig.SignModeHandler(),
				SigGasConsumer:  ante.DefaultSigVerificationGasConsumer,
			},
			IBCKeeper: app.IBCKeeper,
		},
	)
	if err != nil {
		panic(fmt.Errorf("failed to create AnteHandler: %s", err))
	}
	app.SetAnteHandler(anteHandler)

	app.SetInitChainer(app.InitChainer)
	app.SetBeginBlocker(app.BeginBlocker)
	app.SetEndBlocker(app.EndBlocker)

	app.UpgradeKeeper.SetUpgradeHandler(
		upgradeName,
		func(ctx sdk.Context, _ upgradetypes.Plan, _ module.VersionMap) (module.VersionMap, error) {
			app.IBCKeeper.ConnectionKeeper.SetParams(ctx, ibcconnectiontypes.DefaultParams())

			fromVM := make(map[string]uint64)

			for moduleName, eachModule := range app.MM.Modules {
				fromVM[moduleName] = eachModule.ConsensusVersion()
			}

			ctx.Logger().Info("start to run module migrations...")

			return app.MM.RunMigrations(ctx, app.configurator, fromVM)
		},
	)

	upgradeInfo, err := app.UpgradeKeeper.ReadUpgradeInfoFromDisk()
	if err != nil {
		panic(fmt.Sprintf("failed to read upgrade info from disk %s", err))
	}

	if upgradeInfo.Name == upgradeName && !app.UpgradeKeeper.IsSkipHeight(upgradeInfo.Height) {
		storeUpgrades := store.StoreUpgrades{}

		// configure store loader that checks if version == upgradeHeight and applies store upgrades
		app.SetStoreLoader(upgradetypes.UpgradeStoreLoader(upgradeInfo.Height, &storeUpgrades))
	}

	if loadLatest {
		if err := app.LoadLatestVersion(); err != nil {
			tmos.Exit(fmt.Sprintf("failed to load latest version: %s", err))
		}
	}

	app.ScopedIBCKeeper = scopedIBCKeeper
	app.ScopedTransferKeeper = scopedTransferKeeper
	app.ScopedIBCProviderKeeper = scopedIBCProviderKeeper

	return app
}

// Name returns the name of the App
func (app *App) Name() string { return app.BaseApp.Name() }

// BeginBlocker application updates every begin block
func (app *App) BeginBlocker(ctx sdk.Context, req abci.RequestBeginBlock) abci.ResponseBeginBlock {
	return app.MM.BeginBlock(ctx, req)
}

// EndBlocker application updates every end block
func (app *App) EndBlocker(ctx sdk.Context, req abci.RequestEndBlock) abci.ResponseEndBlock {
	return app.MM.EndBlock(ctx, req)
}

// InitChainer application update at chain initialization
func (app *App) InitChainer(ctx sdk.Context, req abci.RequestInitChain) abci.ResponseInitChain {
	var genesisState GenesisState
	if err := tmjson.Unmarshal(req.AppStateBytes, &genesisState); err != nil {
		panic(err)
	}

	app.UpgradeKeeper.SetModuleVersionMap(ctx, app.MM.GetVersionMap())

	return app.MM.InitGenesis(ctx, app.appCodec, genesisState)
}

// LoadHeight loads a particular height
func (app *App) LoadHeight(height int64) error {
	return app.LoadVersion(height)
}

// ModuleAccountAddrs returns all the app's module account addresses.
func (app *App) ModuleAccountAddrs() map[string]bool {
	modAccAddrs := make(map[string]bool)
	for acc := range maccPerms {
		modAccAddrs[authtypes.NewModuleAddress(acc).String()] = true
	}

	return modAccAddrs
}

// LegacyAmino returns App's amino codec.
//
// NOTE: This is solely to be used for testing purposes as it may be desirable
// for modules to register their own custom testing types.
func (app *App) LegacyAmino() *codec.LegacyAmino {
	return app.legacyAmino
}

// AppCodec returns the app codec.
//
// NOTE: This is solely to be used for testing purposes as it may be desirable
// for modules to register their own custom testing types.
func (app *App) AppCodec() codec.Codec {
	return app.appCodec
}

// InterfaceRegistry returns the InterfaceRegistry
func (app *App) InterfaceRegistry() types.InterfaceRegistry {
	return app.interfaceRegistry
}

// GetKey returns the KVStoreKey for the provided store key.
//
// NOTE: This is solely to be used for testing purposes.
func (app *App) GetKey(storeKey string) *sdk.KVStoreKey {
	return app.keys[storeKey]
}

// GetTKey returns the TransientStoreKey for the provided store key.
//
// NOTE: This is solely to be used for testing purposes.
func (app *App) GetTKey(storeKey string) *sdk.TransientStoreKey {
	return app.tkeys[storeKey]
}

// GetMemKey returns the MemStoreKey for the provided mem key.
//
// NOTE: This is solely used for testing purposes.
func (app *App) GetMemKey(storeKey string) *sdk.MemoryStoreKey {
	return app.memKeys[storeKey]
}

// GetSubspace returns a param subspace for a given module name.
//
// NOTE: This is solely to be used for testing purposes.
func (app *App) GetSubspace(moduleName string) paramstypes.Subspace {
	subspace, _ := app.ParamsKeeper.GetSubspace(moduleName)
	return subspace
}

// SimulationManager implements the SimulationApp interface
func (app *App) SimulationManager() *module.SimulationManager {
	return app.sm
}

// ProviderApp interface implementations for integration tests

// GetProviderKeeper implements the ProviderApp interface.
func (app *App) GetProviderKeeper() ibcproviderkeeper.Keeper {
	return app.ProviderKeeper
}

// GetTestStakingKeeper implements the ProviderApp interface.
func (app *App) GetTestStakingKeeper() testutil.TestStakingKeeper {
	return app.StakingKeeper
}

// GetTestBankKeeper implements the ProviderApp interface.
func (app *App) GetTestBankKeeper() testutil.TestBankKeeper {
	return app.BankKeeper
}

// GetTestSlashingKeeper implements the ProviderApp interface.
func (app *App) GetTestSlashingKeeper() testutil.TestSlashingKeeper {
	return app.SlashingKeeper
}

// GetTestDistributionKeeper implements the ProviderApp interface.
func (app *App) GetTestDistributionKeeper() testutil.TestDistributionKeeper {
	return app.DistrKeeper
}

// TestingApp functions

// GetBaseApp implements the TestingApp interface.
func (app *App) GetBaseApp() *baseapp.BaseApp {
	return app.BaseApp
}

// GetStakingKeeper implements the TestingApp interface.
func (app *App) GetStakingKeeper() ibctestingcore.StakingKeeper {
	return app.StakingKeeper
}

// GetIBCKeeper implements the TestingApp interface.
func (app *App) GetIBCKeeper() *ibckeeper.Keeper {
	return app.IBCKeeper
}

// GetScopedIBCKeeper implements the TestingApp interface.
func (app *App) GetScopedIBCKeeper() capabilitykeeper.ScopedKeeper {
	return app.ScopedIBCKeeper
}

// GetTxConfig implements the TestingApp interface.
func (app *App) GetTxConfig() client.TxConfig {
	return cosmoscmd.MakeEncodingConfig(ModuleBasics).TxConfig
}

// RegisterAPIRoutes registers all application module routes with the provided
// API server.
func (app *App) RegisterAPIRoutes(apiSvr *api.Server, apiConfig config.APIConfig) {
	clientCtx := apiSvr.ClientCtx
	rpc.RegisterRoutes(clientCtx, apiSvr.Router)
	// Register legacy tx routes.
	authrest.RegisterTxRoutes(clientCtx, apiSvr.Router)
	// Register new tx routes from grpc-gateway.
	authtx.RegisterGRPCGatewayRoutes(clientCtx, apiSvr.GRPCGatewayRouter)
	// Register new tendermint queries routes from grpc-gateway.
	tmservice.RegisterGRPCGatewayRoutes(clientCtx, apiSvr.GRPCGatewayRouter)

	// Register legacy and grpc-gateway routes for all modules.
	ModuleBasics.RegisterRESTRoutes(clientCtx, apiSvr.Router)
	ModuleBasics.RegisterGRPCGatewayRoutes(clientCtx, apiSvr.GRPCGatewayRouter)

	// register swagger API from root so that other applications can override easily
	if apiConfig.Swagger {
		RegisterSwaggerAPI(apiSvr.Router)
	}
}

// RegisterTxService implements the Application.RegisterTxService method.
func (app *App) RegisterTxService(clientCtx client.Context) {
	authtx.RegisterTxService(app.BaseApp.GRPCQueryRouter(), clientCtx, app.BaseApp.Simulate, app.interfaceRegistry)
}

// RegisterTendermintService implements the Application.RegisterTendermintService method.
func (app *App) RegisterTendermintService(clientCtx client.Context) {
	tmservice.RegisterTendermintService(app.BaseApp.GRPCQueryRouter(), clientCtx, app.interfaceRegistry)
}

// RegisterSwaggerAPI registers swagger route with API Server
func RegisterSwaggerAPI(rtr *mux.Router) {
	statikFS, err := fs.New()
	if err != nil {
		panic(err)
	}

	staticServer := http.FileServer(statikFS)
	rtr.PathPrefix("/swagger/").Handler(http.StripPrefix("/swagger/", staticServer))
}

// GetMaccPerms returns a copy of the module account permissions
func GetMaccPerms() map[string][]string {
	dupMaccPerms := make(map[string][]string)
	for k, v := range maccPerms {
		dupMaccPerms[k] = v
	}
	return dupMaccPerms
}

// initParamsKeeper init params keeper and its subspaces
func initParamsKeeper(appCodec codec.BinaryCodec, legacyAmino *codec.LegacyAmino, key, tkey sdk.StoreKey) paramskeeper.Keeper {
	paramsKeeper := paramskeeper.NewKeeper(appCodec, legacyAmino, key, tkey)

	paramsKeeper.Subspace(authtypes.ModuleName)
	paramsKeeper.Subspace(banktypes.ModuleName)
	paramsKeeper.Subspace(stakingtypes.ModuleName)
	paramsKeeper.Subspace(minttypes.ModuleName)
	paramsKeeper.Subspace(distrtypes.ModuleName)
	paramsKeeper.Subspace(slashingtypes.ModuleName)
	paramsKeeper.Subspace(govtypes.ModuleName).WithKeyTable(govtypes.ParamKeyTable())
	paramsKeeper.Subspace(crisistypes.ModuleName)
	paramsKeeper.Subspace(ibctransfertypes.ModuleName)
	paramsKeeper.Subspace(ibchost.ModuleName)
	paramsKeeper.Subspace(providertypes.ModuleName)

	return paramsKeeper
}<|MERGE_RESOLUTION|>--- conflicted
+++ resolved
@@ -148,11 +148,7 @@
 		evidence.AppModuleBasic{},
 		transfer.AppModuleBasic{},
 		vesting.AppModuleBasic{},
-<<<<<<< HEAD
-
-=======
 		// router.AppModuleBasic{},
->>>>>>> a616dae1
 		ibcprovider.AppModuleBasic{},
 	)
 
