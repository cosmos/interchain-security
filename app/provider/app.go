package app

import (
	"fmt"
	"io"
	stdlog "log"
	"net/http"
	"os"
	"path/filepath"

	appparams "github.com/cosmos/interchain-security/app/params"

	"github.com/cosmos/cosmos-sdk/baseapp"
	"github.com/cosmos/cosmos-sdk/client"
	"github.com/cosmos/cosmos-sdk/client/flags"
	nodeservice "github.com/cosmos/cosmos-sdk/client/grpc/node"
	"github.com/cosmos/cosmos-sdk/client/grpc/tmservice"
	"github.com/cosmos/cosmos-sdk/codec"
	"github.com/cosmos/cosmos-sdk/codec/types"
	"github.com/cosmos/cosmos-sdk/server"
	"github.com/cosmos/cosmos-sdk/server/api"
	"github.com/cosmos/cosmos-sdk/server/config"
	servertypes "github.com/cosmos/cosmos-sdk/server/types"
<<<<<<< HEAD
	"github.com/cosmos/cosmos-sdk/std"
	storetypes "github.com/cosmos/cosmos-sdk/store/types"
=======
	"github.com/cosmos/cosmos-sdk/simapp"
	"github.com/cosmos/cosmos-sdk/std"
	store "github.com/cosmos/cosmos-sdk/store/types"
>>>>>>> 2457ab03
	sdk "github.com/cosmos/cosmos-sdk/types"
	"github.com/cosmos/cosmos-sdk/types/module"
	"github.com/cosmos/cosmos-sdk/version"
	"github.com/cosmos/cosmos-sdk/x/auth"
	"github.com/cosmos/cosmos-sdk/x/auth/ante"
	authkeeper "github.com/cosmos/cosmos-sdk/x/auth/keeper"
	authsims "github.com/cosmos/cosmos-sdk/x/auth/simulation"
	authtx "github.com/cosmos/cosmos-sdk/x/auth/tx"
	authtypes "github.com/cosmos/cosmos-sdk/x/auth/types"
	"github.com/cosmos/cosmos-sdk/x/auth/vesting"
	vestingtypes "github.com/cosmos/cosmos-sdk/x/auth/vesting/types"
	"github.com/cosmos/cosmos-sdk/x/bank"
	bankkeeper "github.com/cosmos/cosmos-sdk/x/bank/keeper"
	banktypes "github.com/cosmos/cosmos-sdk/x/bank/types"
	"github.com/cosmos/cosmos-sdk/x/capability"
	capabilitykeeper "github.com/cosmos/cosmos-sdk/x/capability/keeper"
	capabilitytypes "github.com/cosmos/cosmos-sdk/x/capability/types"
	consensusparamkeeper "github.com/cosmos/cosmos-sdk/x/consensus/keeper"
	"github.com/cosmos/cosmos-sdk/x/crisis"
	crisiskeeper "github.com/cosmos/cosmos-sdk/x/crisis/keeper"
	crisistypes "github.com/cosmos/cosmos-sdk/x/crisis/types"
	distr "github.com/cosmos/cosmos-sdk/x/distribution"
	distrkeeper "github.com/cosmos/cosmos-sdk/x/distribution/keeper"
	distrtypes "github.com/cosmos/cosmos-sdk/x/distribution/types"
	"github.com/cosmos/cosmos-sdk/x/evidence"
	evidencekeeper "github.com/cosmos/cosmos-sdk/x/evidence/keeper"
	evidencetypes "github.com/cosmos/cosmos-sdk/x/evidence/types"
	"github.com/cosmos/cosmos-sdk/x/genutil"
	genutiltypes "github.com/cosmos/cosmos-sdk/x/genutil/types"
	"github.com/cosmos/cosmos-sdk/x/gov"
	govclient "github.com/cosmos/cosmos-sdk/x/gov/client"
	govkeeper "github.com/cosmos/cosmos-sdk/x/gov/keeper"
	govtypes "github.com/cosmos/cosmos-sdk/x/gov/types"
	govv1beta1 "github.com/cosmos/cosmos-sdk/x/gov/types/v1beta1"
	"github.com/cosmos/cosmos-sdk/x/mint"
	mintkeeper "github.com/cosmos/cosmos-sdk/x/mint/keeper"
	minttypes "github.com/cosmos/cosmos-sdk/x/mint/types"
	"github.com/cosmos/cosmos-sdk/x/params"
	paramsclient "github.com/cosmos/cosmos-sdk/x/params/client"
	paramskeeper "github.com/cosmos/cosmos-sdk/x/params/keeper"
	paramstypes "github.com/cosmos/cosmos-sdk/x/params/types"
	paramproposal "github.com/cosmos/cosmos-sdk/x/params/types/proposal"
	"github.com/cosmos/cosmos-sdk/x/slashing"
	slashingkeeper "github.com/cosmos/cosmos-sdk/x/slashing/keeper"
	slashingtypes "github.com/cosmos/cosmos-sdk/x/slashing/types"
	"github.com/cosmos/cosmos-sdk/x/staking"
	stakingkeeper "github.com/cosmos/cosmos-sdk/x/staking/keeper"
	stakingtypes "github.com/cosmos/cosmos-sdk/x/staking/types"
	"github.com/cosmos/cosmos-sdk/x/upgrade"
	upgradeclient "github.com/cosmos/cosmos-sdk/x/upgrade/client"
	upgradekeeper "github.com/cosmos/cosmos-sdk/x/upgrade/keeper"
	upgradetypes "github.com/cosmos/cosmos-sdk/x/upgrade/types"
	"github.com/cosmos/ibc-go/v7/modules/apps/transfer"
	ibctransferkeeper "github.com/cosmos/ibc-go/v7/modules/apps/transfer/keeper"
	ibctransfertypes "github.com/cosmos/ibc-go/v7/modules/apps/transfer/types"
	ibc "github.com/cosmos/ibc-go/v7/modules/core"
	ibcclient "github.com/cosmos/ibc-go/v7/modules/core/02-client"
	ibcclientclient "github.com/cosmos/ibc-go/v7/modules/core/02-client/client"
	ibcclienttypes "github.com/cosmos/ibc-go/v7/modules/core/02-client/types"
	ibcconnectiontypes "github.com/cosmos/ibc-go/v7/modules/core/03-connection/types"
	porttypes "github.com/cosmos/ibc-go/v7/modules/core/05-port/types"
	ibchost "github.com/cosmos/ibc-go/v7/modules/core/exported"
	ibckeeper "github.com/cosmos/ibc-go/v7/modules/core/keeper"
	ibctestingcore "github.com/cosmos/interchain-security/legacy_ibc_testing/core"
	ibctesting "github.com/cosmos/interchain-security/legacy_ibc_testing/testing"

	dbm "github.com/cometbft/cometbft-db"
	abci "github.com/cometbft/cometbft/abci/types"
	tmjson "github.com/cometbft/cometbft/libs/json"
	"github.com/cometbft/cometbft/libs/log"
	tmos "github.com/cometbft/cometbft/libs/os"
	"github.com/gorilla/mux"
	"github.com/rakyll/statik/fs"
	"github.com/spf13/cast"

	ibcprovider "github.com/cosmos/interchain-security/x/ccv/provider"
	ibcproviderkeeper "github.com/cosmos/interchain-security/x/ccv/provider/keeper"
	providertypes "github.com/cosmos/interchain-security/x/ccv/provider/types"

<<<<<<< HEAD
	e2e "github.com/cosmos/interchain-security/testutil/e2e"
=======
	testutil "github.com/cosmos/interchain-security/testutil/integration"
>>>>>>> 2457ab03

	// unnamed import of statik for swagger UI support
	_ "github.com/cosmos/cosmos-sdk/client/docs/statik"
)

const (
	AppName              = "interchain-security-p"
	upgradeName          = "v07-Theta"
	AccountAddressPrefix = "cosmos"
)

// this line is used by starport scaffolding # stargate/wasm/app/enabledProposals

var (
	// DefaultNodeHome default home directories for the application daemon
	DefaultNodeHome string

	// ModuleBasics defines the module BasicManager is in charge of setting up basic,
	// non-dependant module elements, such as codec registration
	// and genesis verification.
	ModuleBasics = module.NewBasicManager(
		auth.AppModuleBasic{},
		genutil.AppModuleBasic{},
		bank.AppModuleBasic{},
		capability.AppModuleBasic{},
		staking.AppModuleBasic{},
		mint.AppModuleBasic{},
		distr.AppModuleBasic{},
		gov.NewAppModuleBasic(
			[]govclient.ProposalHandler{
				paramsclient.ProposalHandler,
				upgradeclient.LegacyProposalHandler,
				upgradeclient.LegacyCancelProposalHandler,
				ibcclientclient.UpdateClientProposalHandler,
				ibcclientclient.UpgradeProposalHandler,
				// ibcproviderclient.ConsumerAdditionProposalHandler,
				// ibcproviderclient.ConsumerRemovalProposalHandler,
				// ibcproviderclient.EquivocationProposalHandler,
			},
		),
		params.AppModuleBasic{},
		crisis.AppModuleBasic{},
		slashing.AppModuleBasic{},
		ibc.AppModuleBasic{},
		upgrade.AppModuleBasic{},
		evidence.AppModuleBasic{},
		transfer.AppModuleBasic{},
		vesting.AppModuleBasic{},
		// router.AppModuleBasic{},
		ibcprovider.AppModuleBasic{},
	)

	// module account permissions
	maccPerms = map[string][]string{
		authtypes.FeeCollectorName:     nil,
		distrtypes.ModuleName:          nil,
		minttypes.ModuleName:           {authtypes.Minter},
		stakingtypes.BondedPoolName:    {authtypes.Burner, authtypes.Staking},
		stakingtypes.NotBondedPoolName: {authtypes.Burner, authtypes.Staking},
		govtypes.ModuleName:            {authtypes.Burner},
		ibctransfertypes.ModuleName:    {authtypes.Minter, authtypes.Burner},
	}
)

var (
	_ servertypes.Application = (*App)(nil)
<<<<<<< HEAD
	_ ibctesting.AppTest      = (*App)(nil)
=======
	_ ibctesting.TestingApp   = (*App)(nil)
>>>>>>> 2457ab03
)

// App extends an ABCI application, but with most of its parameters exported.
// They are exported for convenience in creating helper functions, as object
// capabilities aren't needed for testing.
type App struct { //nolint: golint
	*baseapp.BaseApp
	legacyAmino       *codec.LegacyAmino
	appCodec          codec.Codec
	txConfig          client.TxConfig
	interfaceRegistry types.InterfaceRegistry

	// keys to access the substores
	keys    map[string]*storetypes.KVStoreKey
	tkeys   map[string]*storetypes.TransientStoreKey
	memKeys map[string]*storetypes.MemoryStoreKey

	// keepers
	AccountKeeper    authkeeper.AccountKeeper
	BankKeeper       bankkeeper.Keeper
	CapabilityKeeper *capabilitykeeper.Keeper
	StakingKeeper    *stakingkeeper.Keeper
	SlashingKeeper   slashingkeeper.Keeper
	MintKeeper       mintkeeper.Keeper

	// NOTE the distribution keeper should either be removed
	// from consumer chain or set to use an independent
	// different fee-pool from the consumer chain ConsumerKeeper
	DistrKeeper distrkeeper.Keeper

	GovKeeper      govkeeper.Keeper
	CrisisKeeper   crisiskeeper.Keeper
	UpgradeKeeper  upgradekeeper.Keeper
	ParamsKeeper   paramskeeper.Keeper
	IBCKeeper      *ibckeeper.Keeper // IBC Keeper must be a pointer in the app, so we can SetRouter on it correctly
	EvidenceKeeper evidencekeeper.Keeper
	TransferKeeper ibctransferkeeper.Keeper
	ProviderKeeper ibcproviderkeeper.Keeper

	// make scoped keepers public for test purposes
	ScopedIBCKeeper         capabilitykeeper.ScopedKeeper
	ScopedTransferKeeper    capabilitykeeper.ScopedKeeper
	ScopedIBCProviderKeeper capabilitykeeper.ScopedKeeper

	// the module manager
	MM *module.Manager

	// simulation manager
	sm           *module.SimulationManager
	configurator module.Configurator
}

func init() {
	userHomeDir, err := os.UserHomeDir()
	if err != nil {
		stdlog.Println("Failed to get home dir %2", err)
	}

	DefaultNodeHome = filepath.Join(userHomeDir, "."+AppName)
}

// New returns a reference to an initialized App.
func New(
	logger log.Logger,
	db dbm.DB,
	traceStore io.Writer,
	loadLatest bool,
<<<<<<< HEAD
	appOpts servertypes.AppOptions,
	baseAppOptions ...func(*baseapp.BaseApp),
) *App {
	encodingConfig := makeEncodingConfig()
=======
	skipUpgradeHeights map[int64]bool,
	homePath string,
	invCheckPeriod uint,
	encodingConfig appparams.EncodingConfig,
	appOpts servertypes.AppOptions,
	baseAppOptions ...func(*baseapp.BaseApp),
) *App {
>>>>>>> 2457ab03

	appCodec := encodingConfig.Codec
	legacyAmino := encodingConfig.Amino
	interfaceRegistry := encodingConfig.InterfaceRegistry
	txConfig := encodingConfig.TxConfig

	bApp := baseapp.NewBaseApp(AppName, logger, db, txConfig.TxDecoder(), baseAppOptions...)
	bApp.SetCommitMultiStoreTracer(traceStore)
	bApp.SetVersion(version.Version)
	bApp.SetInterfaceRegistry(interfaceRegistry)
	bApp.SetTxEncoder(txConfig.TxEncoder())

	keys := sdk.NewKVStoreKeys(
		authtypes.StoreKey, banktypes.StoreKey, stakingtypes.StoreKey, crisistypes.StoreKey,
		minttypes.StoreKey, distrtypes.StoreKey, slashingtypes.StoreKey,
		govtypes.StoreKey, paramstypes.StoreKey, ibchost.StoreKey, upgradetypes.StoreKey,
		evidencetypes.StoreKey, ibctransfertypes.StoreKey,
		capabilitytypes.StoreKey,
		providertypes.StoreKey,
	)
	tkeys := sdk.NewTransientStoreKeys(paramstypes.TStoreKey)
	memKeys := sdk.NewMemoryStoreKeys(capabilitytypes.MemStoreKey)

	app := &App{
		BaseApp:           bApp,
		legacyAmino:       legacyAmino,
		appCodec:          appCodec,
		interfaceRegistry: interfaceRegistry,
		keys:              keys,
		tkeys:             tkeys,
		memKeys:           memKeys,
	}

	app.ParamsKeeper = initParamsKeeper(
		appCodec,
		legacyAmino,
		keys[paramstypes.StoreKey],
		tkeys[paramstypes.TStoreKey],
	)

	// set the BaseApp's parameter store
	consensusParamsKeeper := consensusparamkeeper.NewKeeper(appCodec, keys[upgradetypes.StoreKey], authtypes.NewModuleAddress(govtypes.ModuleName).String())
	bApp.SetParamStore(&consensusParamsKeeper)

	// add capability keeper and ScopeToModule for ibc module
	app.CapabilityKeeper = capabilitykeeper.NewKeeper(
		appCodec,
		keys[capabilitytypes.StoreKey],
		memKeys[capabilitytypes.MemStoreKey],
	)
	scopedIBCKeeper := app.CapabilityKeeper.ScopeToModule(ibchost.ModuleName)
	scopedTransferKeeper := app.CapabilityKeeper.ScopeToModule(ibctransfertypes.ModuleName)
	scopedIBCProviderKeeper := app.CapabilityKeeper.ScopeToModule(providertypes.ModuleName)
	app.CapabilityKeeper.Seal()

	// add keepers
	app.AccountKeeper = authkeeper.NewAccountKeeper(
		appCodec,
		keys[authtypes.StoreKey],
		authtypes.ProtoBaseAccount,
		maccPerms,
		AccountAddressPrefix,
		authtypes.NewModuleAddress(govtypes.ModuleName).String(),
	)

	// Remove the fee-pool from the group of blocked recipient addresses in bank
	// this is required for the provider chain to be able to receive tokens from
	// the consumer chain
	bankBlockedAddrs := app.ModuleAccountAddrs()
	delete(bankBlockedAddrs, authtypes.NewModuleAddress(
		authtypes.FeeCollectorName).String())

	app.BankKeeper = bankkeeper.NewBaseKeeper(
		appCodec,
		keys[banktypes.StoreKey],
		app.AccountKeeper,
		bankBlockedAddrs,
		authtypes.NewModuleAddress(govtypes.ModuleName).String(),
	)

	app.StakingKeeper = stakingkeeper.NewKeeper(
		appCodec,
		keys[stakingtypes.StoreKey],
		app.AccountKeeper,
		app.BankKeeper,
		authtypes.NewModuleAddress(govtypes.ModuleName).String(),
	)
	app.MintKeeper = mintkeeper.NewKeeper(
		appCodec,
		keys[minttypes.StoreKey],
		app.StakingKeeper,
		app.AccountKeeper,
		app.BankKeeper,
		authtypes.FeeCollectorName,
		authtypes.NewModuleAddress(govtypes.ModuleName).String(),
	)
	app.DistrKeeper = distrkeeper.NewKeeper(
		appCodec,
		keys[distrtypes.StoreKey],
		app.AccountKeeper,
		app.BankKeeper,
		app.StakingKeeper,
		authtypes.FeeCollectorName,
		authtypes.NewModuleAddress(govtypes.ModuleName).String(),
	)
	app.SlashingKeeper = slashingkeeper.NewKeeper(
		appCodec,
		legacyAmino,
		keys[slashingtypes.StoreKey],
		app.StakingKeeper,
		authtypes.NewModuleAddress(govtypes.ModuleName).String(),
	)

	// get skipUpgradeHeights from the app options
	skipUpgradeHeights := map[int64]bool{}
	for _, h := range cast.ToIntSlice(appOpts.Get(server.FlagUnsafeSkipUpgrades)) {
		skipUpgradeHeights[int64(h)] = true
	}
	invCheckPeriod := cast.ToUint(appOpts.Get(server.FlagInvCheckPeriod))

	app.CrisisKeeper = *crisiskeeper.NewKeeper(
		appCodec,
		keys[crisistypes.StoreKey],
		invCheckPeriod,
		app.BankKeeper,
		authtypes.FeeCollectorName,
		authtypes.NewModuleAddress(govtypes.ModuleName).String(),
	)

	homePath := cast.ToString(appOpts.Get(flags.FlagHome))

	app.UpgradeKeeper = *upgradekeeper.NewKeeper(
		skipUpgradeHeights,
		keys[upgradetypes.StoreKey],
		appCodec,
		homePath,
		app.BaseApp,
		authtypes.NewModuleAddress(govtypes.ModuleName).String(),
	)

	// register the staking hooks
	// NOTE: stakingKeeper above is passed by reference, so that it will contain these hooks
	app.StakingKeeper.SetHooks(
		stakingtypes.NewMultiStakingHooks(
			app.DistrKeeper.Hooks(),
			app.SlashingKeeper.Hooks(),
			app.ProviderKeeper.Hooks(),
		),
	)

	app.IBCKeeper = ibckeeper.NewKeeper(
		appCodec,
		keys[ibchost.StoreKey],
		app.GetSubspace(ibchost.ModuleName),
		app.StakingKeeper,
		app.UpgradeKeeper,
		scopedIBCKeeper,
	)

	// create evidence keeper with router
	app.EvidenceKeeper = *evidencekeeper.NewKeeper(
		appCodec,
		keys[evidencetypes.StoreKey],
		app.StakingKeeper,
		app.SlashingKeeper,
	)

	app.ProviderKeeper = ibcproviderkeeper.NewKeeper(
		appCodec,
		keys[providertypes.StoreKey],
		app.GetSubspace(providertypes.ModuleName),
		scopedIBCProviderKeeper,
		app.IBCKeeper.ChannelKeeper,
		&app.IBCKeeper.PortKeeper,
		app.IBCKeeper.ConnectionKeeper,
		app.IBCKeeper.ClientKeeper,
		app.StakingKeeper,
		app.SlashingKeeper,
		app.AccountKeeper,
		app.EvidenceKeeper,
		authtypes.FeeCollectorName,
	)

	providerModule := ibcprovider.NewAppModule(&app.ProviderKeeper)

	// register the proposal types
	govRouter := govv1beta1.NewRouter()
	govRouter.
		AddRoute(govtypes.RouterKey, govv1beta1.ProposalHandler).
		AddRoute(paramproposal.RouterKey, params.NewParamChangeProposalHandler(app.ParamsKeeper)).
		// AddRoute(distrtypes.RouterKey, distr.NewCommunityPoolSpendProposalHandler(app.DistrKeeper)).
		AddRoute(upgradetypes.RouterKey, upgrade.NewSoftwareUpgradeProposalHandler(&app.UpgradeKeeper)).
		AddRoute(ibchost.RouterKey, ibcclient.NewClientProposalHandler(app.IBCKeeper.ClientKeeper)).
		AddRoute(providertypes.RouterKey, ibcprovider.NewProviderProposalHandler(app.ProviderKeeper)).
		AddRoute(ibcclienttypes.RouterKey, ibcclient.NewClientProposalHandler(app.IBCKeeper.ClientKeeper))
	govConfig := govtypes.DefaultConfig()

	app.GovKeeper = *govkeeper.NewKeeper(
		appCodec,
		keys[govtypes.StoreKey],
		app.AccountKeeper,
		app.BankKeeper,
		app.StakingKeeper,
		app.MsgServiceRouter(),
		govConfig,
		authtypes.NewModuleAddress(govtypes.ModuleName).String(),
	)

	app.TransferKeeper = ibctransferkeeper.NewKeeper(
		appCodec,
		keys[ibctransfertypes.StoreKey],
		app.GetSubspace(ibctransfertypes.ModuleName),
		app.IBCKeeper.ChannelKeeper,
		app.IBCKeeper.ChannelKeeper,
		&app.IBCKeeper.PortKeeper,
		app.AccountKeeper,
		app.BankKeeper,
		scopedTransferKeeper,
	)
	transferModule := transfer.NewAppModule(app.TransferKeeper)
	ibcmodule := transfer.NewIBCModule(app.TransferKeeper)

	// create static IBC router, add transfer route, then set and seal it
	ibcRouter := porttypes.NewRouter()
	ibcRouter.AddRoute(ibctransfertypes.ModuleName, ibcmodule)
	ibcRouter.AddRoute(providertypes.ModuleName, providerModule)
	app.IBCKeeper.SetRouter(ibcRouter)

	skipGenesisInvariants := cast.ToBool(appOpts.Get(crisis.FlagSkipGenesisInvariants))

	// NOTE: Any module instantiated in the module manager that is later modified
	// must be passed by reference here.
	app.MM = module.NewManager(
		genutil.NewAppModule(
			app.AccountKeeper,
			app.StakingKeeper,
			app.BaseApp.DeliverTx,
			encodingConfig.TxConfig,
		),
		auth.NewAppModule(appCodec, app.AccountKeeper, nil, app.GetSubspace(authtypes.ModuleName)),
		vesting.NewAppModule(app.AccountKeeper, app.BankKeeper),
		bank.NewAppModule(appCodec, app.BankKeeper, app.AccountKeeper, app.GetSubspace(banktypes.ModuleName)),
		capability.NewAppModule(appCodec, *app.CapabilityKeeper, false),
		crisis.NewAppModule(&app.CrisisKeeper, skipGenesisInvariants, app.GetSubspace(crisistypes.ModuleName)),
		gov.NewAppModule(appCodec, &app.GovKeeper, app.AccountKeeper, app.BankKeeper, app.GetSubspace(govtypes.ModuleName)),
		mint.NewAppModule(appCodec, app.MintKeeper, app.AccountKeeper, nil, app.GetSubspace(minttypes.ModuleName)),
		slashing.NewAppModule(appCodec, app.SlashingKeeper, app.AccountKeeper, app.BankKeeper, app.StakingKeeper, app.GetSubspace(slashingtypes.ModuleName)),
		distr.NewAppModule(appCodec, app.DistrKeeper, app.AccountKeeper, app.BankKeeper, app.StakingKeeper, app.GetSubspace(distrtypes.ModuleName)),
		staking.NewAppModule(appCodec, app.StakingKeeper, app.AccountKeeper, app.BankKeeper, app.GetSubspace(stakingtypes.ModuleName)),
		upgrade.NewAppModule(&app.UpgradeKeeper),
		evidence.NewAppModule(app.EvidenceKeeper),
		ibc.NewAppModule(app.IBCKeeper),
		params.NewAppModule(app.ParamsKeeper),
		transferModule,
		providerModule,
	)

	// During begin block slashing happens after distr.BeginBlocker so that
	// there is nothing left over in the validator fee pool, so as to keep the
	// CanWithdrawInvariant invariant.
	// NOTE: staking module is required if HistoricalEntries param > 0
	// NOTE: capability module's beginblocker must come before any modules using capabilities (e.g. IBC)
	app.MM.SetOrderBeginBlockers(
		// upgrades should be run first
		upgradetypes.ModuleName,
		capabilitytypes.ModuleName,
		crisistypes.ModuleName,
		govtypes.ModuleName,
		stakingtypes.ModuleName,
		ibctransfertypes.ModuleName,
		ibchost.ModuleName,
		authtypes.ModuleName,
		banktypes.ModuleName,
		distrtypes.ModuleName,
		slashingtypes.ModuleName,
		minttypes.ModuleName,
		genutiltypes.ModuleName,
		evidencetypes.ModuleName,
		paramstypes.ModuleName,
		vestingtypes.ModuleName,
		providertypes.ModuleName,
	)
	// Interchain Security requirements
	// 	- provider.EndBlock gets validator updates from the staking module;
	// 	thus, staking.EndBlock must be executed before provider.EndBlock;
	//	- creating a new consumer chain requires the following order,
	//	CreateChildClient(), staking.EndBlock, provider.EndBlock;
	//	thus, gov.EndBlock must be executed before staking.EndBlock
	app.MM.SetOrderEndBlockers(
		crisistypes.ModuleName,
		govtypes.ModuleName,
		stakingtypes.ModuleName,
		ibctransfertypes.ModuleName,
		ibchost.ModuleName,
		capabilitytypes.ModuleName,
		authtypes.ModuleName,
		banktypes.ModuleName,
		distrtypes.ModuleName,
		slashingtypes.ModuleName,
		minttypes.ModuleName,
		genutiltypes.ModuleName,
		evidencetypes.ModuleName,
		paramstypes.ModuleName,
		upgradetypes.ModuleName,
		vestingtypes.ModuleName,
		providertypes.ModuleName,
	)

	// NOTE: The genutils module must occur after staking so that pools are
	// properly initialized with tokens from genesis accounts.
	// NOTE: The genutils module must also occur after auth so that it can access the params from auth.
	// NOTE: Capability module must occur first so that it can initialize any capabilities
	// so that other modules that want to create or claim capabilities afterwards in InitChain
	// can do so safely.
	app.MM.SetOrderInitGenesis(
		capabilitytypes.ModuleName,
		authtypes.ModuleName,
		banktypes.ModuleName,
		distrtypes.ModuleName,
		stakingtypes.ModuleName,
		slashingtypes.ModuleName,
		govtypes.ModuleName,
		minttypes.ModuleName,
		crisistypes.ModuleName,
		ibchost.ModuleName,
		evidencetypes.ModuleName,
		ibctransfertypes.ModuleName,
		genutiltypes.ModuleName,
		paramstypes.ModuleName,
		upgradetypes.ModuleName,
		vestingtypes.ModuleName,
		providertypes.ModuleName,
	)

	app.MM.RegisterInvariants(&app.CrisisKeeper)

	app.configurator = module.NewConfigurator(app.appCodec, app.MsgServiceRouter(), app.GRPCQueryRouter())
	app.MM.RegisterServices(app.configurator)

	// create the simulation manager and define the order of the modules for deterministic simulations
	//
	// NOTE: this is not required apps that don't use the simulator for fuzz testing
	// transactions
	app.sm = module.NewSimulationManager(
		auth.NewAppModule(appCodec, app.AccountKeeper, authsims.RandomGenesisAccounts, app.GetSubspace(authtypes.ModuleName)),
		bank.NewAppModule(appCodec, app.BankKeeper, app.AccountKeeper, app.GetSubspace(banktypes.ModuleName)),
		capability.NewAppModule(appCodec, *app.CapabilityKeeper, false),
		gov.NewAppModule(appCodec, &app.GovKeeper, app.AccountKeeper, app.BankKeeper, app.GetSubspace(govtypes.ModuleName)),
		mint.NewAppModule(appCodec, app.MintKeeper, app.AccountKeeper, nil, app.GetSubspace(minttypes.ModuleName)),
		staking.NewAppModule(appCodec, app.StakingKeeper, app.AccountKeeper, app.BankKeeper, app.GetSubspace(stakingtypes.ModuleName)),
		distr.NewAppModule(appCodec, app.DistrKeeper, app.AccountKeeper, app.BankKeeper, app.StakingKeeper, app.GetSubspace(distrtypes.ModuleName)),
		slashing.NewAppModule(appCodec, app.SlashingKeeper, app.AccountKeeper, app.BankKeeper, app.StakingKeeper, app.GetSubspace(slashingtypes.ModuleName)),
		params.NewAppModule(app.ParamsKeeper),
		evidence.NewAppModule(app.EvidenceKeeper),
		ibc.NewAppModule(app.IBCKeeper),
		transferModule,
	)

	app.sm.RegisterStoreDecoders()

	// initialize stores
	app.MountKVStores(keys)
	app.MountTransientStores(tkeys)
	app.MountMemoryStores(memKeys)

	anteHandler, err := NewAnteHandler(
		HandlerOptions{
			HandlerOptions: ante.HandlerOptions{
				AccountKeeper:   app.AccountKeeper,
				BankKeeper:      app.BankKeeper,
				SignModeHandler: encodingConfig.TxConfig.SignModeHandler(),
				SigGasConsumer:  ante.DefaultSigVerificationGasConsumer,
			},
			IBCKeeper: app.IBCKeeper,
		},
	)
	if err != nil {
		panic(fmt.Errorf("failed to create AnteHandler: %s", err))
	}
	app.SetAnteHandler(anteHandler)

	app.SetInitChainer(app.InitChainer)
	app.SetBeginBlocker(app.BeginBlocker)
	app.SetEndBlocker(app.EndBlocker)

	app.UpgradeKeeper.SetUpgradeHandler(
		upgradeName,
		func(ctx sdk.Context, _ upgradetypes.Plan, _ module.VersionMap) (module.VersionMap, error) {
			app.IBCKeeper.ConnectionKeeper.SetParams(ctx, ibcconnectiontypes.DefaultParams())

			fromVM := make(map[string]uint64)

			for moduleName := range app.MM.Modules {
				m := app.MM.Modules[moduleName]
				if module, ok := m.(module.HasConsensusVersion); ok {
					fromVM[moduleName] = module.ConsensusVersion()
				}
			}

			ctx.Logger().Info("start to run module migrations...")

			return app.MM.RunMigrations(ctx, app.configurator, fromVM)
		},
	)

	upgradeInfo, err := app.UpgradeKeeper.ReadUpgradeInfoFromDisk()
	if err != nil {
		panic(fmt.Sprintf("failed to read upgrade info from disk %s", err))
	}

	if upgradeInfo.Name == upgradeName && !app.UpgradeKeeper.IsSkipHeight(upgradeInfo.Height) {
		storeUpgrades := storetypes.StoreUpgrades{}

		// configure store loader that checks if version == upgradeHeight and applies store upgrades
		app.SetStoreLoader(upgradetypes.UpgradeStoreLoader(upgradeInfo.Height, &storeUpgrades))
	}

	if loadLatest {
		if err := app.LoadLatestVersion(); err != nil {
			tmos.Exit(fmt.Sprintf("failed to load latest version: %s", err))
		}
	}

	app.ScopedIBCKeeper = scopedIBCKeeper
	app.ScopedTransferKeeper = scopedTransferKeeper
	app.ScopedIBCProviderKeeper = scopedIBCProviderKeeper

	return app
}

// Name returns the name of the App
func (app *App) Name() string { return app.BaseApp.Name() }

// BeginBlocker application updates every begin block
func (app *App) BeginBlocker(ctx sdk.Context, req abci.RequestBeginBlock) abci.ResponseBeginBlock {
	return app.MM.BeginBlock(ctx, req)
}

// EndBlocker application updates every end block
func (app *App) EndBlocker(ctx sdk.Context, req abci.RequestEndBlock) abci.ResponseEndBlock {
	return app.MM.EndBlock(ctx, req)
}

// InitChainer application update at chain initialization
func (app *App) InitChainer(ctx sdk.Context, req abci.RequestInitChain) abci.ResponseInitChain {
	var genesisState GenesisState
	if err := tmjson.Unmarshal(req.AppStateBytes, &genesisState); err != nil {
		panic(err)
	}

	app.UpgradeKeeper.SetModuleVersionMap(ctx, app.MM.GetVersionMap())

	return app.MM.InitGenesis(ctx, app.appCodec, genesisState)
}

// LoadHeight loads a particular height
func (app *App) LoadHeight(height int64) error {
	return app.LoadVersion(height)
}

// ModuleAccountAddrs returns all the app's module account addresses.
func (*App) ModuleAccountAddrs() map[string]bool {
	modAccAddrs := make(map[string]bool)
	for acc := range maccPerms {
		modAccAddrs[authtypes.NewModuleAddress(acc).String()] = true
	}

	return modAccAddrs
}

// LegacyAmino returns App's amino codec.
//
// NOTE: This is solely to be used for testing purposes as it may be desirable
// for modules to register their own custom testing types.
func (app *App) LegacyAmino() *codec.LegacyAmino {
	return app.legacyAmino
}

// AppCodec returns the app codec.
//
// NOTE: This is solely to be used for testing purposes as it may be desirable
// for modules to register their own custom testing types.
func (app *App) AppCodec() codec.Codec {
	return app.appCodec
}

// InterfaceRegistry returns the InterfaceRegistry
func (app *App) InterfaceRegistry() types.InterfaceRegistry {
	return app.interfaceRegistry
}

// GetKey returns the KVStoreKey for the provided store key.
//
// NOTE: This is solely to be used for testing purposes.
func (app *App) GetKey(storeKey string) *storetypes.KVStoreKey {
	return app.keys[storeKey]
}

// GetTKey returns the TransientStoreKey for the provided store key.
//
// NOTE: This is solely to be used for testing purposes.
func (app *App) GetTKey(storeKey string) *storetypes.TransientStoreKey {
	return app.tkeys[storeKey]
}

// GetMemKey returns the MemStoreKey for the provided mem key.
//
// NOTE: This is solely used for testing purposes.
func (app *App) GetMemKey(storeKey string) *storetypes.MemoryStoreKey {
	return app.memKeys[storeKey]
}

// GetSubspace returns a param subspace for a given module name.
//
// NOTE: This is solely to be used for testing purposes.
func (app *App) GetSubspace(moduleName string) paramstypes.Subspace {
	subspace, _ := app.ParamsKeeper.GetSubspace(moduleName)
	return subspace
}

// SimulationManager implements the SimulationApp interface
func (app *App) SimulationManager() *module.SimulationManager {
	return app.sm
}

<<<<<<< HEAD
// TxConfig returns SimApp's TxConfig
func (app *App) TxConfig() client.TxConfig {
	return app.txConfig
}

// ProviderApp interface implementations for e2e tests
=======
// ProviderApp interface implementations for integration tests
>>>>>>> 2457ab03

// GetProviderKeeper implements the ProviderApp interface.
func (app *App) GetProviderKeeper() ibcproviderkeeper.Keeper {
	return app.ProviderKeeper
}

<<<<<<< HEAD
// GetE2eStakingKeeper implements the ProviderApp interface.
func (app *App) GetE2eStakingKeeper() e2e.StakingKeeper {
	return app.StakingKeeper
}

// GetE2eBankKeeper implements the ProviderApp interface.
func (app *App) GetE2eBankKeeper() e2e.BankKeeper {
	return app.BankKeeper
}

// GetE2eSlashingKeeper implements the ProviderApp interface.
func (app *App) GetE2eSlashingKeeper() e2e.SlashingKeeper {
	return app.SlashingKeeper
}

// GetE2eDistributionKeeper implements the ProviderApp interface.
func (app *App) GetE2eDistributionKeeper() e2e.DistributionKeeper {
=======
// GetTestStakingKeeper implements the ProviderApp interface.
func (app *App) GetTestStakingKeeper() testutil.TestStakingKeeper {
	return app.StakingKeeper
}

// GetTestBankKeeper implements the ProviderApp interface.
func (app *App) GetTestBankKeeper() testutil.TestBankKeeper {
	return app.BankKeeper
}

// GetTestSlashingKeeper implements the ProviderApp interface.
func (app *App) GetTestSlashingKeeper() testutil.TestSlashingKeeper {
	return app.SlashingKeeper
}

// GetTestDistributionKeeper implements the ProviderApp interface.
func (app *App) GetTestDistributionKeeper() testutil.TestDistributionKeeper {
>>>>>>> 2457ab03
	return app.DistrKeeper
}

// TestingApp functions

// GetBaseApp implements the TestingApp interface.
func (app *App) GetBaseApp() *baseapp.BaseApp {
	return app.BaseApp
}

// GetStakingKeeper implements the TestingApp interface.
func (app *App) GetStakingKeeper() ibctestingcore.StakingKeeper {
	return app.StakingKeeper
}

// GetIBCKeeper implements the TestingApp interface.
func (app *App) GetIBCKeeper() *ibckeeper.Keeper {
	return app.IBCKeeper
}

// GetScopedIBCKeeper implements the TestingApp interface.
func (app *App) GetScopedIBCKeeper() capabilitykeeper.ScopedKeeper {
	return app.ScopedIBCKeeper
}

<<<<<<< HEAD
=======
// GetTxConfig implements the TestingApp interface.
func (app *App) GetTxConfig() client.TxConfig {
	return MakeTestEncodingConfig().TxConfig
}

>>>>>>> 2457ab03
// RegisterAPIRoutes registers all application module routes with the provided
// API server.
func (*App) RegisterAPIRoutes(apiSvr *api.Server, apiConfig config.APIConfig) {
	clientCtx := apiSvr.ClientCtx
	// Register new tx routes from grpc-gateway.
	authtx.RegisterGRPCGatewayRoutes(clientCtx, apiSvr.GRPCGatewayRouter)

	// Register new tendermint queries routes from grpc-gateway.
	tmservice.RegisterGRPCGatewayRoutes(clientCtx, apiSvr.GRPCGatewayRouter)

	// Register node gRPC service for grpc-gateway.
	nodeservice.RegisterGRPCGatewayRoutes(clientCtx, apiSvr.GRPCGatewayRouter)

	// Register grpc-gateway routes for all modules.
	ModuleBasics.RegisterGRPCGatewayRoutes(clientCtx, apiSvr.GRPCGatewayRouter)

	// register swagger API from root so that other applications can override easily
	if err := server.RegisterSwaggerAPI(apiSvr.ClientCtx, apiSvr.Router, apiConfig.Swagger); err != nil {
		panic(err)
	}
}

// RegisterTxService implements the Application.RegisterTxService method.
func (app *App) RegisterTxService(clientCtx client.Context) {
	authtx.RegisterTxService(app.BaseApp.GRPCQueryRouter(), clientCtx, app.BaseApp.Simulate, app.interfaceRegistry)
}

// RegisterTendermintService implements the Application.RegisterTendermintService method.
func (app *App) RegisterTendermintService(clientCtx client.Context) {
	tmservice.RegisterTendermintService(clientCtx, app.BaseApp.GRPCQueryRouter(), app.interfaceRegistry, app.Query)
}

func (app *App) RegisterNodeService(clientCtx client.Context) {
	nodeservice.RegisterNodeService(clientCtx, app.GRPCQueryRouter())
}

// RegisterSwaggerAPI registers swagger route with API Server
func RegisterSwaggerAPI(rtr *mux.Router) {
	statikFS, err := fs.New()
	if err != nil {
		panic(err)
	}

	staticServer := http.FileServer(statikFS)
	rtr.PathPrefix("/swagger/").Handler(http.StripPrefix("/swagger/", staticServer))
}

// GetMaccPerms returns a copy of the module account permissions
func GetMaccPerms() map[string][]string {
	dupMaccPerms := make(map[string][]string)
	for k, v := range maccPerms {
		dupMaccPerms[k] = v
	}
	return dupMaccPerms
}

// initParamsKeeper init params keeper and its subspaces
func initParamsKeeper(appCodec codec.BinaryCodec, legacyAmino *codec.LegacyAmino, key, tkey storetypes.StoreKey) paramskeeper.Keeper {
	paramsKeeper := paramskeeper.NewKeeper(appCodec, legacyAmino, key, tkey)

	paramsKeeper.Subspace(authtypes.ModuleName)
	paramsKeeper.Subspace(banktypes.ModuleName)
	paramsKeeper.Subspace(stakingtypes.ModuleName)
	paramsKeeper.Subspace(minttypes.ModuleName)
	paramsKeeper.Subspace(distrtypes.ModuleName)
	paramsKeeper.Subspace(slashingtypes.ModuleName)
	paramsKeeper.Subspace(govtypes.ModuleName)
	paramsKeeper.Subspace(crisistypes.ModuleName)
	paramsKeeper.Subspace(ibctransfertypes.ModuleName)
	paramsKeeper.Subspace(ibchost.ModuleName)
	paramsKeeper.Subspace(providertypes.ModuleName)

	return paramsKeeper
}

<<<<<<< HEAD
func makeEncodingConfig() appparams.EncodingConfig {
=======
// MakeTestEncodingConfig creates an EncodingConfig for testing. This function
// should be used only in tests or when creating a new app instance (NewApp*()).
// App user shouldn't create new codecs - use the app.AppCodec instead.
// [DEPRECATED]
func MakeTestEncodingConfig() appparams.EncodingConfig {
>>>>>>> 2457ab03
	encodingConfig := appparams.MakeTestEncodingConfig()
	std.RegisterLegacyAminoCodec(encodingConfig.Amino)
	std.RegisterInterfaces(encodingConfig.InterfaceRegistry)
	ModuleBasics.RegisterLegacyAminoCodec(encodingConfig.Amino)
	ModuleBasics.RegisterInterfaces(encodingConfig.InterfaceRegistry)
	return encodingConfig
}<|MERGE_RESOLUTION|>--- conflicted
+++ resolved
@@ -21,14 +21,8 @@
 	"github.com/cosmos/cosmos-sdk/server/api"
 	"github.com/cosmos/cosmos-sdk/server/config"
 	servertypes "github.com/cosmos/cosmos-sdk/server/types"
-<<<<<<< HEAD
 	"github.com/cosmos/cosmos-sdk/std"
 	storetypes "github.com/cosmos/cosmos-sdk/store/types"
-=======
-	"github.com/cosmos/cosmos-sdk/simapp"
-	"github.com/cosmos/cosmos-sdk/std"
-	store "github.com/cosmos/cosmos-sdk/store/types"
->>>>>>> 2457ab03
 	sdk "github.com/cosmos/cosmos-sdk/types"
 	"github.com/cosmos/cosmos-sdk/types/module"
 	"github.com/cosmos/cosmos-sdk/version"
@@ -108,11 +102,7 @@
 	ibcproviderkeeper "github.com/cosmos/interchain-security/x/ccv/provider/keeper"
 	providertypes "github.com/cosmos/interchain-security/x/ccv/provider/types"
 
-<<<<<<< HEAD
-	e2e "github.com/cosmos/interchain-security/testutil/e2e"
-=======
 	testutil "github.com/cosmos/interchain-security/testutil/integration"
->>>>>>> 2457ab03
 
 	// unnamed import of statik for swagger UI support
 	_ "github.com/cosmos/cosmos-sdk/client/docs/statik"
@@ -179,11 +169,7 @@
 
 var (
 	_ servertypes.Application = (*App)(nil)
-<<<<<<< HEAD
 	_ ibctesting.AppTest      = (*App)(nil)
-=======
-	_ ibctesting.TestingApp   = (*App)(nil)
->>>>>>> 2457ab03
 )
 
 // App extends an ABCI application, but with most of its parameters exported.
@@ -251,20 +237,10 @@
 	db dbm.DB,
 	traceStore io.Writer,
 	loadLatest bool,
-<<<<<<< HEAD
 	appOpts servertypes.AppOptions,
 	baseAppOptions ...func(*baseapp.BaseApp),
 ) *App {
 	encodingConfig := makeEncodingConfig()
-=======
-	skipUpgradeHeights map[int64]bool,
-	homePath string,
-	invCheckPeriod uint,
-	encodingConfig appparams.EncodingConfig,
-	appOpts servertypes.AppOptions,
-	baseAppOptions ...func(*baseapp.BaseApp),
-) *App {
->>>>>>> 2457ab03
 
 	appCodec := encodingConfig.Codec
 	legacyAmino := encodingConfig.Amino
@@ -790,41 +766,18 @@
 	return app.sm
 }
 
-<<<<<<< HEAD
 // TxConfig returns SimApp's TxConfig
 func (app *App) TxConfig() client.TxConfig {
 	return app.txConfig
 }
 
 // ProviderApp interface implementations for e2e tests
-=======
-// ProviderApp interface implementations for integration tests
->>>>>>> 2457ab03
 
 // GetProviderKeeper implements the ProviderApp interface.
 func (app *App) GetProviderKeeper() ibcproviderkeeper.Keeper {
 	return app.ProviderKeeper
 }
 
-<<<<<<< HEAD
-// GetE2eStakingKeeper implements the ProviderApp interface.
-func (app *App) GetE2eStakingKeeper() e2e.StakingKeeper {
-	return app.StakingKeeper
-}
-
-// GetE2eBankKeeper implements the ProviderApp interface.
-func (app *App) GetE2eBankKeeper() e2e.BankKeeper {
-	return app.BankKeeper
-}
-
-// GetE2eSlashingKeeper implements the ProviderApp interface.
-func (app *App) GetE2eSlashingKeeper() e2e.SlashingKeeper {
-	return app.SlashingKeeper
-}
-
-// GetE2eDistributionKeeper implements the ProviderApp interface.
-func (app *App) GetE2eDistributionKeeper() e2e.DistributionKeeper {
-=======
 // GetTestStakingKeeper implements the ProviderApp interface.
 func (app *App) GetTestStakingKeeper() testutil.TestStakingKeeper {
 	return app.StakingKeeper
@@ -842,7 +795,6 @@
 
 // GetTestDistributionKeeper implements the ProviderApp interface.
 func (app *App) GetTestDistributionKeeper() testutil.TestDistributionKeeper {
->>>>>>> 2457ab03
 	return app.DistrKeeper
 }
 
@@ -868,14 +820,11 @@
 	return app.ScopedIBCKeeper
 }
 
-<<<<<<< HEAD
-=======
 // GetTxConfig implements the TestingApp interface.
 func (app *App) GetTxConfig() client.TxConfig {
 	return MakeTestEncodingConfig().TxConfig
 }
 
->>>>>>> 2457ab03
 // RegisterAPIRoutes registers all application module routes with the provided
 // API server.
 func (*App) RegisterAPIRoutes(apiSvr *api.Server, apiConfig config.APIConfig) {
@@ -951,15 +900,7 @@
 	return paramsKeeper
 }
 
-<<<<<<< HEAD
 func makeEncodingConfig() appparams.EncodingConfig {
-=======
-// MakeTestEncodingConfig creates an EncodingConfig for testing. This function
-// should be used only in tests or when creating a new app instance (NewApp*()).
-// App user shouldn't create new codecs - use the app.AppCodec instead.
-// [DEPRECATED]
-func MakeTestEncodingConfig() appparams.EncodingConfig {
->>>>>>> 2457ab03
 	encodingConfig := appparams.MakeTestEncodingConfig()
 	std.RegisterLegacyAminoCodec(encodingConfig.Amino)
 	std.RegisterInterfaces(encodingConfig.InterfaceRegistry)
