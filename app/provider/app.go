--- conflicted
+++ resolved
@@ -765,25 +765,6 @@
 	return app.ProviderKeeper
 }
 
-<<<<<<< HEAD
-// GetE2eStakingKeeper implements the ProviderApp interface.
-func (app *App) GetE2eStakingKeeper() e2e.StakingKeeper {
-	return app.StakingKeeper
-}
-
-// GetE2eBankKeeper implements the ProviderApp interface.
-func (app *App) GetE2eBankKeeper() e2e.BankKeeper {
-	return app.BankKeeper
-}
-
-// GetE2eSlashingKeeper implements the ProviderApp interface.
-func (app *App) GetE2eSlashingKeeper() e2e.SlashingKeeper {
-	return app.SlashingKeeper
-}
-
-// GetE2eDistributionKeeper implements the ProviderApp interface.
-func (app *App) GetE2eDistributionKeeper() e2e.DistributionKeeper {
-=======
 // GetTestStakingKeeper implements the ProviderApp interface.
 func (app *App) GetTestStakingKeeper() testutil.TestStakingKeeper {
 	return app.StakingKeeper
@@ -801,7 +782,6 @@
 
 // GetTestDistributionKeeper implements the ProviderApp interface.
 func (app *App) GetTestDistributionKeeper() testutil.TestDistributionKeeper {
->>>>>>> cc3f8d23
 	return app.DistrKeeper
 }
 
