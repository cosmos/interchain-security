package app

import (
<<<<<<< HEAD
	sdkerrors "cosmossdk.io/errors"

=======
	errorsmod "cosmossdk.io/errors"
>>>>>>> 8c8e6a08
	sdk "github.com/cosmos/cosmos-sdk/types"
	sdkerrorstypes "github.com/cosmos/cosmos-sdk/types/errors"
	"github.com/cosmos/cosmos-sdk/x/auth/ante"
	ibcante "github.com/cosmos/ibc-go/v7/modules/core/ante"
	ibckeeper "github.com/cosmos/ibc-go/v7/modules/core/keeper"
)

// HandlerOptions extend the SDK's AnteHandler options by requiring the IBC
// channel keeper.
type HandlerOptions struct {
	ante.HandlerOptions

	IBCKeeper *ibckeeper.Keeper
}

func NewAnteHandler(options HandlerOptions) (sdk.AnteHandler, error) {
	if options.AccountKeeper == nil {
<<<<<<< HEAD
		return nil, sdkerrors.Wrap(sdkerrorstypes.ErrLogic, "account keeper is required for AnteHandler")
	}
	if options.BankKeeper == nil {
		return nil, sdkerrors.Wrap(sdkerrorstypes.ErrLogic, "bank keeper is required for AnteHandler")
	}
	if options.SignModeHandler == nil {
		return nil, sdkerrors.Wrap(sdkerrorstypes.ErrLogic, "sign mode handler is required for ante builder")
=======
		return nil, errorsmod.Wrap(sdkerrors.ErrLogic, "account keeper is required for AnteHandler")
	}
	if options.BankKeeper == nil {
		return nil, errorsmod.Wrap(sdkerrors.ErrLogic, "bank keeper is required for AnteHandler")
	}
	if options.SignModeHandler == nil {
		return nil, errorsmod.Wrap(sdkerrors.ErrLogic, "sign mode handler is required for ante builder")
>>>>>>> 8c8e6a08
	}

	sigGasConsumer := options.SigGasConsumer
	if sigGasConsumer == nil {
		sigGasConsumer = ante.DefaultSigVerificationGasConsumer
	}

	anteDecorators := []sdk.AnteDecorator{
		ante.NewSetUpContextDecorator(),
		ante.NewExtensionOptionsDecorator(nil),
		ante.NewValidateBasicDecorator(),
		ante.NewTxTimeoutHeightDecorator(),
		ante.NewValidateMemoDecorator(options.AccountKeeper),
		ante.NewConsumeGasForTxSizeDecorator(options.AccountKeeper),
		ante.NewDeductFeeDecorator(options.AccountKeeper, options.BankKeeper, options.FeegrantKeeper, options.TxFeeChecker),
		// SetPubKeyDecorator must be called before all signature verification decorators
		ante.NewSetPubKeyDecorator(options.AccountKeeper),
		ante.NewValidateSigCountDecorator(options.AccountKeeper),
		ante.NewSigGasConsumeDecorator(options.AccountKeeper, sigGasConsumer),
		ante.NewSigVerificationDecorator(options.AccountKeeper, options.SignModeHandler),
		ante.NewIncrementSequenceDecorator(options.AccountKeeper),
		ibcante.NewRedundantRelayDecorator(options.IBCKeeper),
	}

	return sdk.ChainAnteDecorators(anteDecorators...), nil
}<|MERGE_RESOLUTION|>--- conflicted
+++ resolved
@@ -1,12 +1,7 @@
 package app
 
 import (
-<<<<<<< HEAD
-	sdkerrors "cosmossdk.io/errors"
-
-=======
 	errorsmod "cosmossdk.io/errors"
->>>>>>> 8c8e6a08
 	sdk "github.com/cosmos/cosmos-sdk/types"
 	sdkerrorstypes "github.com/cosmos/cosmos-sdk/types/errors"
 	"github.com/cosmos/cosmos-sdk/x/auth/ante"
@@ -24,15 +19,6 @@
 
 func NewAnteHandler(options HandlerOptions) (sdk.AnteHandler, error) {
 	if options.AccountKeeper == nil {
-<<<<<<< HEAD
-		return nil, sdkerrors.Wrap(sdkerrorstypes.ErrLogic, "account keeper is required for AnteHandler")
-	}
-	if options.BankKeeper == nil {
-		return nil, sdkerrors.Wrap(sdkerrorstypes.ErrLogic, "bank keeper is required for AnteHandler")
-	}
-	if options.SignModeHandler == nil {
-		return nil, sdkerrors.Wrap(sdkerrorstypes.ErrLogic, "sign mode handler is required for ante builder")
-=======
 		return nil, errorsmod.Wrap(sdkerrors.ErrLogic, "account keeper is required for AnteHandler")
 	}
 	if options.BankKeeper == nil {
@@ -40,7 +26,6 @@
 	}
 	if options.SignModeHandler == nil {
 		return nil, errorsmod.Wrap(sdkerrors.ErrLogic, "sign mode handler is required for ante builder")
->>>>>>> 8c8e6a08
 	}
 
 	sigGasConsumer := options.SigGasConsumer
