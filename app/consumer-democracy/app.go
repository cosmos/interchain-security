--- conflicted
+++ resolved
@@ -145,13 +145,8 @@
 		evidence.AppModuleBasic{},
 		transfer.AppModuleBasic{},
 		vesting.AppModuleBasic{},
-<<<<<<< HEAD
-
-		ibcconsumer.AppModuleBasic{},
-=======
 		//router.AppModuleBasic{},
 		consumer.AppModuleBasic{},
->>>>>>> 45062374
 	)
 
 	// module account permissions
