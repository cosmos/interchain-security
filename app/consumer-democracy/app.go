--- conflicted
+++ resolved
@@ -753,11 +753,7 @@
 		},
 	)
 	if err != nil {
-<<<<<<< HEAD
-		panic(fmt.Errorf("failed to create AnteHandler: %s", err))
-=======
 		panic(fmt.Errorf("failed to create AnteHandler: %w", err))
->>>>>>> 3e7cd060
 	}
 	app.SetAnteHandler(anteHandler)
 
