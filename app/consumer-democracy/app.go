--- conflicted
+++ resolved
@@ -145,11 +145,6 @@
 		evidence.AppModuleBasic{},
 		transfer.AppModuleBasic{},
 		vesting.AppModuleBasic{},
-<<<<<<< HEAD
-
-=======
-		// router.AppModuleBasic{},
->>>>>>> 6755fc02
 		consumer.AppModuleBasic{},
 	)
 
