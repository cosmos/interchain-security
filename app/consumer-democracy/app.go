--- conflicted
+++ resolved
@@ -20,11 +20,8 @@
 	"github.com/cosmos/cosmos-sdk/server/api"
 	"github.com/cosmos/cosmos-sdk/server/config"
 	servertypes "github.com/cosmos/cosmos-sdk/server/types"
-<<<<<<< HEAD
-=======
-	"github.com/cosmos/cosmos-sdk/simapp"
+	
 	"github.com/cosmos/cosmos-sdk/std"
->>>>>>> 2457ab03
 	store "github.com/cosmos/cosmos-sdk/store/types"
 	storetypes "github.com/cosmos/cosmos-sdk/store/types"
 	sdk "github.com/cosmos/cosmos-sdk/types"
@@ -89,16 +86,6 @@
 	"github.com/gorilla/mux"
 	"github.com/rakyll/statik/fs"
 	"github.com/spf13/cast"
-<<<<<<< HEAD
-=======
-	abci "github.com/tendermint/tendermint/abci/types"
-	tmjson "github.com/tendermint/tendermint/libs/json"
-	"github.com/tendermint/tendermint/libs/log"
-	tmos "github.com/tendermint/tendermint/libs/os"
-	dbm "github.com/tendermint/tm-db"
-
-	distr "github.com/cosmos/cosmos-sdk/x/distribution"
->>>>>>> 2457ab03
 
 	distrkeeper "github.com/cosmos/cosmos-sdk/x/distribution/keeper"
 	distrtypes "github.com/cosmos/cosmos-sdk/x/distribution/types"
@@ -188,11 +175,7 @@
 
 var (
 	_ servertypes.Application = (*App)(nil)
-<<<<<<< HEAD
-	_ ibctesting.AppTest      = (*App)(nil)
-=======
 	_ ibctesting.TestingApp   = (*App)(nil)
->>>>>>> 2457ab03
 )
 
 // App extends an ABCI application, but with most of its parameters exported.
@@ -265,12 +248,7 @@
 	appOpts servertypes.AppOptions,
 	baseAppOptions ...func(*baseapp.BaseApp),
 ) *App {
-<<<<<<< HEAD
 	appCodec := encodingConfig.Codec
-=======
-
-	appCodec := encodingConfig.Marshaler
->>>>>>> 2457ab03
 	legacyAmino := encodingConfig.Amino
 	interfaceRegistry := encodingConfig.InterfaceRegistry
 
@@ -359,7 +337,7 @@
 		app.AccountKeeper,
 	)
 
-	stakingKeeper := stakingkeeper.NewKeeper(
+	app.stakingKeeper := stakingkeeper.NewKeeper(
 		appCodec,
 		keys[stakingtypes.StoreKey],
 		app.AccountKeeper,
@@ -368,7 +346,6 @@
 	)
 
 	app.MintKeeper = mintkeeper.NewKeeper(
-<<<<<<< HEAD
 		appCodec,
 		keys[minttypes.StoreKey],
 		ccvstakingKeeper,
@@ -376,10 +353,6 @@
 		app.BankKeeper,
 		authtypes.FeeCollectorName,
 		authtypes.NewModuleAddress(govtypes.ModuleName).String(),
-=======
-		appCodec, keys[minttypes.StoreKey], app.GetSubspace(minttypes.ModuleName), &stakingKeeper,
-		app.AccountKeeper, app.BankKeeper, authtypes.FeeCollectorName,
->>>>>>> 2457ab03
 	)
 
 	app.SlashingKeeper = slashingkeeper.NewKeeper(
@@ -394,11 +367,7 @@
 		keys[distrtypes.StoreKey],
 		app.AccountKeeper,
 		app.BankKeeper,
-<<<<<<< HEAD
-		ccvstakingKeeper,
-=======
-		&stakingKeeper,
->>>>>>> 2457ab03
+		&app.stakingKeeper,
 		consumertypes.ConsumerRedistributeName,
 		authtypes.NewModuleAddress(govtypes.ModuleName).String(),
 	)
@@ -422,11 +391,7 @@
 	// register the staking hooks
 	// NOTE: stakingKeeper above is passed by reference, so that it will contain these hooks
 	// NOTE: slashing hook was removed since it's only relevant for consumerKeeper
-<<<<<<< HEAD
 	app.StakingKeeper.SetHooks(
-=======
-	app.StakingKeeper = *stakingKeeper.SetHooks(
->>>>>>> 2457ab03
 		stakingtypes.NewMultiStakingHooks(app.DistrKeeper.Hooks()),
 	)
 
@@ -440,13 +405,8 @@
 	govConfig := govtypes.DefaultConfig()
 
 	govKeeper := govkeeper.NewKeeper(
-<<<<<<< HEAD
 		appCodec, keys[govtypes.StoreKey], app.AccountKeeper, app.BankKeeper,
 		ccvstakingKeeper, app.MsgServiceRouter(), govConfig, authtypes.NewModuleAddress(govtypes.ModuleName).String(),
-=======
-		appCodec, keys[govtypes.StoreKey], app.GetSubspace(govtypes.ModuleName), app.AccountKeeper, app.BankKeeper,
-		&stakingKeeper, ccvgovRouter,
->>>>>>> 2457ab03
 	)
 
 	govKeeper.SetLegacyRouter(ccvgovRouter)
@@ -475,7 +435,6 @@
 		authtypes.FeeCollectorName,
 	)
 
-<<<<<<< HEAD
 	app.IBCKeeper = ibckeeper.NewKeeper(
 		appCodec,
 		keys[ibchost.StoreKey],
@@ -484,10 +443,8 @@
 		app.UpgradeKeeper,
 		scopedIBCKeeper,
 	)
-=======
 	// Setting the staking keeper is only needed for standalone to consumer changeover chains
 	app.ConsumerKeeper.SetStandaloneStakingKeeper(app.StakingKeeper)
->>>>>>> 2457ab03
 
 	// consumer keeper satisfies the staking keeper interface
 	// of the slashing module
@@ -927,13 +884,8 @@
 }
 
 // GetTxConfig implements the TestingApp interface.
-<<<<<<< HEAD
 func (*App) GetTxConfig() client.TxConfig {
 	return appparams.MakeEncodingConfig().TxConfig
-=======
-func (app *App) GetTxConfig() client.TxConfig {
-	return MakeTestEncodingConfig().TxConfig
->>>>>>> 2457ab03
 }
 
 // RegisterAPIRoutes registers all application module routes with the provided
