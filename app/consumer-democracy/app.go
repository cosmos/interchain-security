--- conflicted
+++ resolved
@@ -439,11 +439,7 @@
 
 	// register slashing module StakingHooks to the consumer keeper
 	app.ConsumerKeeper = *app.ConsumerKeeper.SetHooks(app.SlashingKeeper.Hooks())
-<<<<<<< HEAD
-	consumerModule := ibcconsumer.NewAppModule(app.ConsumerKeeper, app.StakingKeeper)
-=======
-	consumerModule := consumer.NewAppModule(app.ConsumerKeeper)
->>>>>>> 558516f9
+	consumerModule := consumer.NewAppModule(app.ConsumerKeeper, app.StakingKeeper)
 
 	app.TransferKeeper = ibctransferkeeper.NewKeeper(
 		appCodec,
@@ -513,12 +509,9 @@
 		distrtypes.ModuleName,
 		slashingtypes.ModuleName,
 		evidencetypes.ModuleName,
-<<<<<<< HEAD
-		ibcconsumertypes.ModuleName, // Note: consumer beginblocker before staking module
-		ccvstakingtypes.ModuleName,
-=======
+		consumertypes.ModuleName, // Note: consumer beginblocker before staking module
 		stakingtypes.ModuleName,
->>>>>>> 558516f9
+		stakingtypes.ModuleName,
 		authtypes.ModuleName,
 		banktypes.ModuleName,
 		govtypes.ModuleName,
@@ -529,21 +522,12 @@
 		vestingtypes.ModuleName,
 		ibctransfertypes.ModuleName,
 		ibchost.ModuleName,
-<<<<<<< HEAD
-	)
-	app.MM.SetOrderEndBlockers(
-		crisistypes.ModuleName,
-		ccvgovtypes.ModuleName,
-		ibcconsumertypes.ModuleName, // Note: consumer endblocker before staking module
-		ccvstakingtypes.ModuleName,
-=======
-		consumertypes.ModuleName,
 	)
 	app.MM.SetOrderEndBlockers(
 		crisistypes.ModuleName,
 		govtypes.ModuleName,
+		consumertypes.ModuleName, // Note: consumer endblocker before staking module
 		stakingtypes.ModuleName,
->>>>>>> 558516f9
 		capabilitytypes.ModuleName,
 		authtypes.ModuleName,
 		banktypes.ModuleName,
@@ -558,10 +542,6 @@
 		vestingtypes.ModuleName,
 		ibctransfertypes.ModuleName,
 		ibchost.ModuleName,
-<<<<<<< HEAD
-=======
-		consumertypes.ModuleName,
->>>>>>> 558516f9
 	)
 
 	// NOTE: The genutils module must occur after staking so that pools are
@@ -574,14 +554,9 @@
 		capabilitytypes.ModuleName,
 		authtypes.ModuleName,
 		banktypes.ModuleName,
-<<<<<<< HEAD
-		ibcconsumertypes.ModuleName, // Note: consumer initiation before staking module
-		ccvdistrtypes.ModuleName,
-		ccvstakingtypes.ModuleName,
-=======
+		consumertypes.ModuleName, // Note: consumer initiation before staking module
 		distrtypes.ModuleName,
 		stakingtypes.ModuleName,
->>>>>>> 558516f9
 		slashingtypes.ModuleName,
 		govtypes.ModuleName,
 		minttypes.ModuleName,
@@ -594,10 +569,6 @@
 		vestingtypes.ModuleName,
 		ibchost.ModuleName,
 		ibctransfertypes.ModuleName,
-<<<<<<< HEAD
-=======
-		consumertypes.ModuleName,
->>>>>>> 558516f9
 	)
 
 	app.MM.RegisterInvariants(&app.CrisisKeeper)
@@ -616,13 +587,8 @@
 		capability.NewAppModule(appCodec, *app.CapabilityKeeper),
 		feegrantmodule.NewAppModule(appCodec, app.AccountKeeper, app.BankKeeper, app.FeeGrantKeeper, app.interfaceRegistry),
 		ccvgov.NewAppModule(appCodec, app.GovKeeper, app.AccountKeeper, app.BankKeeper, IsProposalWhitelisted),
-<<<<<<< HEAD
-		ccvmint.NewAppModule(appCodec, app.MintKeeper, app.AccountKeeper),
+		mint.NewAppModule(appCodec, app.MintKeeper, app.AccountKeeper),
 		ccvstaking.NewAppModule(appCodec, app.StakingKeeper, app.AccountKeeper, app.BankKeeper, app.ConsumerKeeper),
-=======
-		mint.NewAppModule(appCodec, app.MintKeeper, app.AccountKeeper),
-		ccvstaking.NewAppModule(appCodec, app.StakingKeeper, app.AccountKeeper, app.BankKeeper),
->>>>>>> 558516f9
 		ccvdistr.NewAppModule(appCodec, app.DistrKeeper, app.AccountKeeper, app.BankKeeper, app.StakingKeeper, authtypes.FeeCollectorName),
 		slashing.NewAppModule(appCodec, app.SlashingKeeper, app.AccountKeeper, app.BankKeeper, app.StakingKeeper),
 		params.NewAppModule(app.ParamsKeeper),
@@ -683,8 +649,8 @@
 				return fromVM, fmt.Errorf("failed to unmarshal genesis state: %w", err)
 			}
 
-			var consumerGenesis = ibcconsumertypes.GenesisState{}
-			appCodec.MustUnmarshalJSON(appState[ibcconsumertypes.ModuleName], &consumerGenesis)
+			var consumerGenesis = consumertypes.GenesisState{}
+			appCodec.MustUnmarshalJSON(appState[consumertypes.ModuleName], &consumerGenesis)
 
 			consumerGenesis.PreCCV = true
 			app.ConsumerKeeper.InitGenesis(ctx, &consumerGenesis)
@@ -702,7 +668,7 @@
 
 	if upgradeInfo.Name == upgradeName && !app.UpgradeKeeper.IsSkipHeight(upgradeInfo.Height) {
 		storeUpgrades := store.StoreUpgrades{
-			Added: []string{ibcconsumertypes.ModuleName},
+			Added: []string{consumertypes.ModuleName},
 		}
 
 		// configure store loader that checks if version == upgradeHeight and applies store upgrades
