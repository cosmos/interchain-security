--- conflicted
+++ resolved
@@ -35,14 +35,9 @@
 }
 
 var WhitelistedParams = map[paramChangeKey]struct{}{
-<<<<<<< HEAD
-	{Subspace: banktypes.ModuleName, Key: "SendEnabled"}: {},
-
-=======
 	// bank
 	{Subspace: banktypes.ModuleName, Key: "SendEnabled"}: {},
 	// governance
->>>>>>> 6755fc02
 	{Subspace: govtypes.ModuleName, Key: "depositparams"}: {}, // min_deposit, max_deposit_period
 	{Subspace: govtypes.ModuleName, Key: "votingparams"}:  {}, // voting_period
 	{Subspace: govtypes.ModuleName, Key: "tallyparams"}:   {}, // quorum,threshold,veto_threshold
@@ -52,34 +47,20 @@
 	{Subspace: stakingtypes.ModuleName, Key: "MaxEntries"}:        {},
 	{Subspace: stakingtypes.ModuleName, Key: "HistoricalEntries"}: {},
 	{Subspace: stakingtypes.ModuleName, Key: "BondDenom"}:         {},
-<<<<<<< HEAD
-
-=======
 	// distribution
->>>>>>> 6755fc02
 	{Subspace: distrtypes.ModuleName, Key: "communitytax"}:        {},
 	{Subspace: distrtypes.ModuleName, Key: "baseproposerreward"}:  {},
 	{Subspace: distrtypes.ModuleName, Key: "bonusproposerreward"}: {},
 	{Subspace: distrtypes.ModuleName, Key: "withdrawaddrenabled"}: {},
-<<<<<<< HEAD
-
-=======
 	// mint
->>>>>>> 6755fc02
 	{Subspace: minttypes.ModuleName, Key: "MintDenom"}:           {},
 	{Subspace: minttypes.ModuleName, Key: "InflationRateChange"}: {},
 	{Subspace: minttypes.ModuleName, Key: "InflationMax"}:        {},
 	{Subspace: minttypes.ModuleName, Key: "InflationMin"}:        {},
 	{Subspace: minttypes.ModuleName, Key: "GoalBonded"}:          {},
 	{Subspace: minttypes.ModuleName, Key: "BlocksPerYear"}:       {},
-<<<<<<< HEAD
-
-	{Subspace: ibctransfertypes.ModuleName, Key: "SendEnabled"}:    {},
-	{Subspace: ibctransfertypes.ModuleName, Key: "ReceiveEnabled"}: {},
-=======
 	// ibc transfer
 	{Subspace: ibctransfertypes.ModuleName, Key: "SendEnabled"}:    {},
 	{Subspace: ibctransfertypes.ModuleName, Key: "ReceiveEnabled"}: {},
 	// add interchain account params(HostEnabled, AllowedMessages) once the module is added to the consumer app
->>>>>>> 6755fc02
 }