package app

import (
	banktypes "github.com/cosmos/cosmos-sdk/x/bank/types"
	"github.com/cosmos/cosmos-sdk/x/gov/types/v1beta1"
	"github.com/cosmos/cosmos-sdk/x/params/types/proposal"
)

func IsProposalWhitelisted(content v1beta1.Content) bool {
	switch c := content.(type) {
	case *proposal.ParameterChangeProposal:
		return isLegacyParamChangeWhitelisted(c.Changes)
	default:
		return false
	}
}

func isLegacyParamChangeWhitelisted(paramChanges []proposal.ParamChange) bool {
	for _, paramChange := range paramChanges {
		_, found := LegacyWhitelistedParams[legacyParamChangeKey{Subspace: paramChange.Subspace, Key: paramChange.Key}]
		if !found {
			return false
		}
	}
	return true
}

type legacyParamChangeKey struct {
	Subspace, Key string
}

<<<<<<< HEAD
// these parameters don't exist in the consumer app -- keeping them as an
var LegacyWhitelistedParams = map[legacyParamChangeKey]struct{}{
	// add whitlisted legacy parameters here [cosmos-sdk <= 0.47]
	// commented parameters are just an example - most params have been moved to their respecitve modules
=======
// these parameters don't exist in the consumer app -- keeping them as an example
var LegacyWhitelistedParams = map[legacyParamChangeKey]struct{}{
	// add whitelisted legacy parameters here [cosmos-sdk <= 0.47]
	// commented parameters are just an example - most params have been moved to their respective modules
>>>>>>> 3e7cd060
	// and they cannot be changed through legacy governance proposals
	{Subspace: banktypes.ModuleName, Key: "SendEnabled"}: {},
}

// add whitelisted module param update messages [cosmos-sdk >= 0.47]
var WhiteListModule = map[string]struct{}{
	"/cosmos.gov.v1.MsgUpdateParams":                       {},
	"/cosmos.bank.v1beta1.MsgUpdateParams":                 {},
	"/cosmos.staking.v1beta1.MsgUpdateParams":              {},
	"/cosmos.distribution.v1beta1.MsgUpdateParams":         {},
	"/cosmos.mint.v1beta1.MsgUpdateParams":                 {},
	"/cosmos.gov.v1beta1.TextProposal":                     {},
	"/ibc.applications.transfer.v1.MsgUpdateParams":        {},
	"/interchain_security.ccv.consumer.v1.MsgUpdateParams": {},
}

func IsModuleWhiteList(typeUrl string) bool {
	_, found := WhiteListModule[typeUrl]
	return found
}<|MERGE_RESOLUTION|>--- conflicted
+++ resolved
@@ -29,17 +29,10 @@
 	Subspace, Key string
 }
 
-<<<<<<< HEAD
-// these parameters don't exist in the consumer app -- keeping them as an
-var LegacyWhitelistedParams = map[legacyParamChangeKey]struct{}{
-	// add whitlisted legacy parameters here [cosmos-sdk <= 0.47]
-	// commented parameters are just an example - most params have been moved to their respecitve modules
-=======
 // these parameters don't exist in the consumer app -- keeping them as an example
 var LegacyWhitelistedParams = map[legacyParamChangeKey]struct{}{
 	// add whitelisted legacy parameters here [cosmos-sdk <= 0.47]
 	// commented parameters are just an example - most params have been moved to their respective modules
->>>>>>> 3e7cd060
 	// and they cannot be changed through legacy governance proposals
 	{Subspace: banktypes.ModuleName, Key: "SendEnabled"}: {},
 }
