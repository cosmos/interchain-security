# CHANGELOG

## v5.0.0

*May 9, 2024*

### DEPENDENCIES

- Bump [ibc-go](https://github.com/cosmos/ibc-go) to
  [v8.1.x](https://github.com/cosmos/ibc-go/releases/tag/v8.1.0).
  ([\#1698](https://github.com/cosmos/interchain-security/pull/1698))
- Bump [CometBFT](https://github.com/cometbft/cometbft) to
  [v0.38.4\5](https://github.com/cometbft/cometbft/releases/tag/v0.38.5).
  ([\#1698](https://github.com/cosmos/interchain-security/pull/1698))
- Bump [cosmos-sdk](https://github.com/cosmos/cosmos-sdk) to
[v0.50.x](https://github.com/cosmos/cosmos-sdk/releases/tag/v0.50.4)
([\#1698](https://github.com/cosmos/interchain-security/pull/1698))

### FEATURES

- [Consumer](x/ccv/consumer)
  - Add consumer `MsgUpdateParams` from [cosmos-sdk](https://github.com/cosmos/cosmos-sdk).
    ([\#1814](https://github.com/cosmos/interchain-security/pull/1814)).
- [Provider](x/ccv/provider)
  - Add provider `MsgUpdateParams` from [cosmos-sdk](https://github.com/cosmos/cosmos-sdk).
    ([\#1698](https://github.com/cosmos/interchain-security/pull/1698)).

### STATE BREAKING

- Bump [ibc-go](https://github.com/cosmos/ibc-go) to
  [v8.1.x](https://github.com/cosmos/ibc-go/releases/tag/v8.1.0).
  ([\#1698](https://github.com/cosmos/interchain-security/pull/1698))
- Bump [CometBFT](https://github.com/cometbft/cometbft) to
  [v0.38.4\5](https://github.com/cometbft/cometbft/releases/tag/v0.38.5).
  ([\#1698](https://github.com/cosmos/interchain-security/pull/1698))
- Bump [cosmos-sdk](https://github.com/cosmos/cosmos-sdk) to
[v0.50.x](https://github.com/cosmos/cosmos-sdk/releases/tag/v0.50.4)
([\#1698](https://github.com/cosmos/interchain-security/pull/1698))
- Revert `PutUnbondingOnHold` behavior to ICS@v1
([\#1819](https://github.com/cosmos/interchain-security/pull/1819))

<<<<<<< HEAD
=======
## v4.4.0

*July 16, 2024*

### API BREAKING

- Remove soft opt-out feature. 
  ([\#1964](https://github.com/cosmos/interchain-security/pull/1964))

### FEATURES

- Remove soft opt-out feature. 
  ([\#1964](https://github.com/cosmos/interchain-security/pull/1964))

### STATE BREAKING

- Remove soft opt-out feature. 
  ([\#1964](https://github.com/cosmos/interchain-security/pull/1964))

>>>>>>> 3e7cd060
## v4.3.1

*July 4, 2024*

### BUG FIXES

- [Provider](x/ccv/provider)
  - Add missing check for the minimum height of evidence in the consumer double-vote handler.
    [#2007](https://github.com/cosmos/interchain-security/pull/2007)

### STATE BREAKING

- [Provider](x/ccv/provider)
  - Add missing check for the minimum height of evidence in the consumer double-vote handler.
    [#2007](https://github.com/cosmos/interchain-security/pull/2007)

## v4.3.0

*June 20, 2024*

### BUG FIXES

- General
  - Write unbonding period advisory to stderr instead of stdout
    ([\#1921](https://github.com/cosmos/interchain-security/pull/1921))
- [Provider](x/ccv/provider)
  - Apply audit suggestions that include a bug fix in the way we compute the
    maximum capped power.
    ([\#1925](https://github.com/cosmos/interchain-security/pull/1925))
  - Replace `GetAllConsumerChains` with lightweight version
    (`GetAllRegisteredConsumerChainIDs`) that doesn't call into the staking module
    ([\#1946](https://github.com/cosmos/interchain-security/pull/1946))

### DEPENDENCIES

- Bump [ibc-go](https://github.com/cosmos/ibc-go) to
  [v7.6.0](https://github.com/cosmos/ibc-go/releases/tag/v7.6.0).
  ([\#1974](https://github.com/cosmos/interchain-security/pull/1974))

### FEATURES

- [Provider](x/ccv/provider)
  - Allow consumer chains to change their PSS parameters.
    ([\#1932](https://github.com/cosmos/interchain-security/pull/1932))

### IMPROVEMENTS

- [Provider](x/ccv/provider)
  - Only start distributing rewards to validators after they have been validating
    for a fixed number of blocks. Introduces the `NumberOfEpochsToStartReceivingRewards` param.
    ([\#1929](https://github.com/cosmos/interchain-security/pull/1929))

### STATE BREAKING

- General
  - Bump [ibc-go](https://github.com/cosmos/ibc-go) to
    [v7.6.0](https://github.com/cosmos/ibc-go/releases/tag/v7.6.0).
    ([\#1974](https://github.com/cosmos/interchain-security/pull/1974))
- [Provider](x/ccv/provider)
  - Apply audit suggestions that include a bug fix in the way we compute the
    maximum capped power. ([\#1925](https://github.com/cosmos/interchain-security/pull/1925))
  - Only start distributing rewards to validators after they have been validating
    for a fixed number of blocks. Introduces the `NumberOfEpochsToStartReceivingRewards` param.
    ([\#1929](https://github.com/cosmos/interchain-security/pull/1929))
  - Allow consumer chains to change their PSS parameters.
    ([\#1932](https://github.com/cosmos/interchain-security/pull/1932))

## v4.2.0

May 17, 2024

### API BREAKING

- [Provider](x/ccv/provider)
  - Assigning a key that is already assigned by the same validator will now be a no-op instead of throwing an error.
    ([\#1732](https://github.com/cosmos/interchain-security/pull/1732))
  - Changes the `list-consumer-chains` query to include a `min_power_in_top_N` field, as well as fields for all power shaping parameters of the consumer.
    ([\#1863](https://github.com/cosmos/interchain-security/pull/1863))

### DEPENDENCIES

- Bump [CometBFT](https://github.com/cometbft/cometbft) to
  [v0.37.6](https://github.com/cometbft/cometbft/releases/tag/v0.37.6).
  ([\#1876](https://github.com/cosmos/interchain-security/pull/1876))
- Bump [cosmos-sdk](https://github.com/cosmos/cosmos-sdk) to
  [v0.47.11](https://github.com/cosmos/cosmos-sdk/releases/tag/v0.47.11).
  ([\#1876](https://github.com/cosmos/interchain-security/pull/1876))

### FEATURES

- [Provider](x/ccv/provider)
  - Enable Opt In and Top N chains through gov proposals.
    ([\#1587](https://github.com/cosmos/interchain-security/pull/1587))
  - Adding the Partial Set Security (PSS) feature cf. [ADR 015](https://cosmos.github.io/interchain-security/adrs/adr-015-partial-set-security).
    PSS enables consumer chains to join ICS as _Top N_ or _Opt In_ chains and enables validators to opt to validate the consumer chains they want.
    ([\#1809](https://github.com/cosmos/interchain-security/pull/1809))
  - Introduce power-shaping features for consumer chains. The features: (i) allow us to cap the total number of validators that can validate the consumer chain, (ii) set a cap on the maximum voting power (percentage-wise) a validator can have on a consumer chain, and (iii) introduce allowlist and denylists to restrict which validators are allowed or not to validate a consumer chain.
    ([\#1830](https://github.com/cosmos/interchain-security/pull/1830))
  - Changes the `list-consumer-chains` query to include a `min_power_in_top_N` field, as well as fields for all power shaping parameters of the consumer.
    ([\#1863](https://github.com/cosmos/interchain-security/pull/1863))
  - Introduces the `consumer-validators` query to retrieve the latest set consumer-validator set for a consumer chain.
    ([\#1863](https://github.com/cosmos/interchain-security/pull/1867))

### STATE BREAKING

- [Provider](x/ccv/provider)
  - Enable Opt In and Top N chains through gov proposals.
    ([\#1587](https://github.com/cosmos/interchain-security/pull/1587))
  - Assigning a key that is already assigned by the same validator will now be a no-op instead of throwing an error.
    ([\#1732](https://github.com/cosmos/interchain-security/pull/1732))
  - Adding the Partial Set Security feature cf. [ADR 015](https://cosmos.github.io/interchain-security/adrs/adr-015-partial-set-security).
    ([\#1809](https://github.com/cosmos/interchain-security/pull/1809))
  - Introduce power-shaping features for consumer chains. The features: (i) allow us to cap the total number of validators that can validate the consumer chain, (ii) set a cap on the maximum voting power (percentage-wise) a validator can have on a consumer chain, and (iii) introduce allowlist and denylists to restrict which validators are allowed or not to validate a consumer chain.
    ([\#1830](https://github.com/cosmos/interchain-security/pull/1830))

## v4.1.1

*April 22, 2024*

### BUG FIXES

- [Provider](x/ccv/provider)
  - Fix the output format of QueryAllPairsValConAddrByConsumerChainID to be consumer addresses instead of bytes
    ([\#1722](https://github.com/cosmos/interchain-security/pull/1722))

## v4.1.0

*April 17, 2024*

### DEPENDENCIES

- Bump [cosmos-sdk](https://github.com/cosmos/cosmos-sdk) to
  [v0.47.10](https://github.com/cosmos/cosmos-sdk/releases/tag/v0.47.10).
  ([\#1663](https://github.com/cosmos/interchain-security/pull/1663))
- Bump [ibc-go](https://github.com/cosmos/ibc-go) to
  [v7.4.0](https://github.com/cosmos/ibc-go/releases/tag/v7.4.0).
  ([\#1764](https://github.com/cosmos/interchain-security/pull/1764))

### FEATURES

- [Provider](x/ccv/provider)
  - Introduce epochs (i.e., send a VSCPacket every X blocks instead of in every
    block) so that we reduce the cost of relaying IBC packets needed for ICS.
    ([\#1516](https://github.com/cosmos/interchain-security/pull/1516))
  - Introduce the gRPC query `/interchain_security/ccv/provider/oldest_unconfirmed_vsc/{chain_id}`
    and CLI command `interchain-security-pd q provider oldest_unconfirmed_vsc`
    to retrieve the send timestamp of the oldest unconfirmed VSCPacket by chain id.
    ([\#1740](https://github.com/cosmos/interchain-security/pull/1740))

### IMPROVEMENTS

- [Provider](x/ccv/provider)
  - Added query for current values of all provider parameters
    ([\#1605](https://github.com/cosmos/interchain-security/pull/1605))

### STATE BREAKING

- General
  - Bump [ibc-go](https://github.com/cosmos/ibc-go) to
    [v7.4.0](https://github.com/cosmos/ibc-go/releases/tag/v7.4.0).
    ([\#1764](https://github.com/cosmos/interchain-security/pull/1764))
- [Provider](x/ccv/provider)
  - Introduce epochs (i.e., send a VSCPacket every X blocks instead of in every
    block) so that we reduce the cost of relaying IBC packets needed for ICS.
    ([\#1516](https://github.com/cosmos/interchain-security/pull/1516))

## v4.0.0

*January 22, 2024*

### API BREAKING

- [Consumer](x/ccv/consumer)
  - Fix a bug in consmer genesis file transform CLI command.
    ([\#1458](https://github.com/cosmos/interchain-security/pull/1458))

### BUG FIXES

- General
  - Fix a bug in consmer genesis file transform CLI command.
    ([\#1458](https://github.com/cosmos/interchain-security/pull/1458))
  - Improve validation of IBC packet data and provider messages. Also,
    enable the provider to validate consumer packets before handling them.
    ([\#1460](https://github.com/cosmos/interchain-security/pull/1460))
- [Consumer](x/ccv/consumer)
  - Avoid jailing validators immediately once they can no longer opt-out from
    validating consumer chains.
    ([\#1549](https://github.com/cosmos/interchain-security/pull/1549))
  - Fix the validation of VSCPackets to not fail due to marshaling to string using Bech32.
    ([\#1570](https://github.com/cosmos/interchain-security/pull/1570))

### DEPENDENCIES

- Bump Golang to v1.21 
  ([\#1557](https://github.com/cosmos/interchain-security/pull/1557))
- Bump [cosmos-sdk](https://github.com/cosmos/cosmos-sdk) to
  [v0.47.7](https://github.com/cosmos/cosmos-sdk/releases/tag/v0.47.7).
  ([\#1558](https://github.com/cosmos/interchain-security/pull/1558))
- Bump [CometBFT](https://github.com/cometbft/cometbft) to
  [v0.37.4](https://github.com/cometbft/cometbft/releases/tag/v0.37.4).
  ([\#1558](https://github.com/cosmos/interchain-security/pull/1558))

### FEATURES

- [Provider](x/ccv/provider)
  - Add the provider-side changes for jail throttling with retries (cf. ADR 008).
    ([\#1321](https://github.com/cosmos/interchain-security/pull/1321))

### STATE BREAKING

- [Consumer](x/ccv/consumer)
  - Avoid jailing validators immediately once they can no longer opt-out from
    validating consumer chains.
    ([\#1549](https://github.com/cosmos/interchain-security/pull/1549))
  - Fix the validation of VSCPackets to not fail due to marshaling to string using Bech32.
    ([\#1570](https://github.com/cosmos/interchain-security/pull/1570))
- [Provider](x/ccv/provider)
  - Add the provider-side changes for jail throttling with retries (cf. ADR 008).
    ([\#1321](https://github.com/cosmos/interchain-security/pull/1321))

## v3.3.0

*January 5, 2024*

### API BREAKING

- [Provider](x/ccv/provider)
  - Deprecate equivocation proposals.
    ([\#1340](https://github.com/cosmos/interchain-security/pull/1340))

### DEPENDENCIES

- Bump [ibc-go](https://github.com/cosmos/ibc-go) to
  [v7.3.1](https://github.com/cosmos/ibc-go/releases/tag/v7.3.1).
  ([\#1373](https://github.com/cosmos/interchain-security/pull/1373))

### FEATURES

- General
  - Add Quint model of Replicated Security.
    ([\#1336](https://github.com/cosmos/interchain-security/pull/1336))
- [Provider](x/ccv/provider)
  - Update how consumer-assigned keys are checked when a validator is
    created on the provider.
    ([\#1339](https://github.com/cosmos/interchain-security/pull/1339))
  - Introduce the cryptographic verification of equivocation feature to the provider
    (cf. [ADR-005](docs/docs/adrs/adr-005-cryptographic-equivocation-verification.md)
    & [ADR-013](docs/docs/adrs/adr-013-equivocation-slashing.md)).
    ([\#1340](https://github.com/cosmos/interchain-security/pull/1340))

### IMPROVEMENTS

- General
  - Split out consumer genesis state to reduce shared data between provider and
    consumer. ([\#1324](https://github.com/cosmos/interchain-security/pull/1324))
  - Note: This breaks json format used by augmenting Genesis files of consumer
    chains with consumer genesis content exported from provider chain. Consumer
    Genesis content exported from a provider chain using major version 1, 2 or 3
    of the provider module needs to be transformed with the transformation command
    introduced by this PR:
    ```
    Transform the consumer genesis file from a provider version v1, v2 or v3 to a version supported by this consumer. Result is printed to STDOUT.
    
    Example:
    $ <appd> transform /path/to/ccv_consumer_genesis.json
    
    Usage:
    interchain-security-cd genesis transform [genesis-file] [flags]
    ```
  - Refactor shared events, codecs and errors assign to
    consumer and provider dedicated types where possible.
    ([\#1350](https://github.com/cosmos/interchain-security/pull/1350))
- [Provider](x/ccv/provider)
  - Add `QueryAllPairsValConAddrByConsumerChainID` method to get list of all pairs `valConsensus` address by `Consummer chainID`. ([\#1503](https://github.com/cosmos/interchain-security/pull/1503))

### STATE BREAKING

- General
  - Split out consumer genesis state to reduce shared data between provider and
    consumer. ([\#1324](https://github.com/cosmos/interchain-security/pull/1324))
  - Improve validation of IBC packet data and provider messages. Also,
    enable the provider to validate consumer packets before handling them.
    ([\#1460](https://github.com/cosmos/interchain-security/pull/1460))
- [Provider](x/ccv/provider)
  - Change the states by adding a consumer key for each chain that is
    not yet registered meaning for which the gov proposal has not passed.
    ([\#1339](https://github.com/cosmos/interchain-security/pull/1339))
  - Introduce the cryptographic verification of equivocation feature to the provider
    (cf. [ADR-005](docs/docs/adrs/adr-005-cryptographic-equivocation-verification.md)
    & [ADR-013](docs/docs/adrs/adr-013-equivocation-slashing.md)).
    ([\#1340](https://github.com/cosmos/interchain-security/pull/1340))

## v3.2.0

*November 24, 2023*

### BUG FIXES

- [Consumer](x/ccv/consumer)
  - Fix deletion of pending packets that may cause duplicate sends
    ([\#1146](https://github.com/cosmos/interchain-security/pull/1146))
  - Remove `idx` field from the `ccv.ConsumerPacketData` type as this would break the
    wire ([\#1150](https://github.com/cosmos/interchain-security/pull/1150))
  - Validate token transfer messages before calling `Transfer()`.
    ([\#1244](https://github.com/cosmos/interchain-security/pull/1244))
  - Remove incorrect address validation on `ProviderFeePoolAddrStr` param.
    ([\#1262](https://github.com/cosmos/interchain-security/pull/1262))
  - Increment consumer consensus version and register consumer migration.
    ([\#1295](https://github.com/cosmos/interchain-security/pull/1295))

### DEPENDENCIES

- Bump [ibc-go](https://github.com/cosmos/ibc-go) to
  [v7.2.0](https://github.com/cosmos/ibc-go/releases/tag/v7.2.0).
  ([\#1196](https://github.com/cosmos/interchain-security/pull/1196))
- Bump [cosmos-sdk](https://github.com/cosmos/cosmos-sdk) to
  [v0.47.4](https://github.com/cosmos/cosmos-sdk/releases/tag/v0.47.4).
  ([\#1258](https://github.com/cosmos/interchain-security/pull/1258))
- Bump [ibc-go](https://github.com/cosmos/ibc-go) to
  [v7.3.0](https://github.com/cosmos/ibc-go/releases/tag/v7.3.0).
  ([\#1258](https://github.com/cosmos/interchain-security/pull/1258))
- Bump [cosmos-sdk](https://github.com/cosmos/cosmos-sdk) to
  [v0.47.5](https://github.com/cosmos/cosmos-sdk/releases/tag/v0.47.5).
  ([\#1259](https://github.com/cosmos/interchain-security/pull/1259))

### FEATURES

- [Consumer](x/ccv/consumer)
  - Add the consumer-side changes for jail throttling with retries (cf. ADR 008).
    ([\#1024](https://github.com/cosmos/interchain-security/pull/1024))
  - Introduce the gRPC query `/interchain_security/ccv/consumer/provider-info`
    and CLI command `interchain-security-cd q ccvconsumer provider-info`
    to retrieve provider info from the consumer chain.
    ([\#1164](https://github.com/cosmos/interchain-security/pull/1164))
- [Provider](x/ccv/provider)
  - Add `InitTimeoutTimestamps` and `ExportedVscSendTimestamps` to exported
    genesis. ([\#1076](https://github.com/cosmos/interchain-security/pull/1076))
  - Add a governance proposal for setting on the provider the denominations for
    rewards from consumer chains.
    ([\#1280](https://github.com/cosmos/interchain-security/pull/1280))

### IMPROVEMENTS

- General
  - Update the default consumer unbonding period to 2 weeks.
    ([\#1244](https://github.com/cosmos/interchain-security/pull/1244))
- [Consumer](x/ccv/consumer)
  - Optimize pending packets storage on consumer, with migration.
    ([\#1037](https://github.com/cosmos/interchain-security/pull/1037))

### STATE BREAKING

- General
  - Bump [ibc-go](https://github.com/cosmos/ibc-go) to
    [v7.2.0](https://github.com/cosmos/ibc-go/releases/tag/v7.2.0).
    ([\#1196](https://github.com/cosmos/interchain-security/pull/1196))
  - Update the default consumer unbonding period to 2 weeks.
    ([\#1244](https://github.com/cosmos/interchain-security/pull/1244))
  - Bump [cosmos-sdk](https://github.com/cosmos/cosmos-sdk) to
    [v0.47.4](https://github.com/cosmos/cosmos-sdk/releases/tag/v0.47.4).
    ([\#1258](https://github.com/cosmos/interchain-security/pull/1258))
  - Bump [ibc-go](https://github.com/cosmos/ibc-go) to
    [v7.3.0](https://github.com/cosmos/ibc-go/releases/tag/v7.3.0).
    ([\#1258](https://github.com/cosmos/interchain-security/pull/1258))
  - Bump [cosmos-sdk](https://github.com/cosmos/cosmos-sdk) to
    [v0.47.5](https://github.com/cosmos/cosmos-sdk/releases/tag/v0.47.5).
    ([\#1259](https://github.com/cosmos/interchain-security/pull/1259))
- [Consumer](x/ccv/consumer)
  - Add the consumer-side changes for jail throttling with retries (cf. ADR 008).
    ([\#1024](https://github.com/cosmos/interchain-security/pull/1024))
  - Optimize pending packets storage on consumer, with migration.
    ([\#1037](https://github.com/cosmos/interchain-security/pull/1037))
  - Fix deletion of pending packets that may cause duplicate sends
    ([\#1146](https://github.com/cosmos/interchain-security/pull/1146))
  - Remove `idx` field from the `ccv.ConsumerPacketData` type as this would break the
    wire ([\#1150](https://github.com/cosmos/interchain-security/pull/1150))
  - Validate token transfer messages before calling `Transfer()`.
    ([\#1244](https://github.com/cosmos/interchain-security/pull/1244))
  - Remove incorrect address validation on `ProviderFeePoolAddrStr` param.
    ([\#1262](https://github.com/cosmos/interchain-security/pull/1262))
  - Increment consumer consensus version and register consumer migration.
    ([\#1295](https://github.com/cosmos/interchain-security/pull/1295))
- [Provider](x/ccv/provider)
  - Add a governance proposal for setting on the provider the denominations for
    rewards from consumer chains.
    ([\#1280](https://github.com/cosmos/interchain-security/pull/1280))

## v3.1.0

Date July 11th, 2023

A minor upgrade to v3.0.0, which removes the panic in the consumer ccv module which would occur in an emergency scenario where the ccv channel is closed. This release also fixes how a distribution related event is emitted, and bumps cometbft.

* (feat) [#1127](https://github.com/cosmos/interchain-security/pull/1127) Remove consumer panic when ccv channel is closed
* (fix) [#720](https://github.com/cosmos/interchain-security/issues/720) Fix the attribute `AttributeDistributionTotal` value in `FeeDistribution` event emit.
* (deps) [#1119](https://github.com/cosmos/interchain-security/pull/1119) bump cometbft from `v0.37.1` to `0.37.2`.

## v3.0.0

Date: June 21st, 2023

Interchain Security v3 uses SDK 0.47 and IBC 7.

* (fix) [#1093](https://github.com/cosmos/interchain-security/pull/1093) Make SlashPacketData backward compatible when sending data over the wire 
* (deps) [#1019](https://github.com/cosmos/interchain-security/pull/1019) Bump multiple dependencies. 
  * Bump [cosmos-sdk](https://github.com/cosmos/cosmos-sdk) to [v0.47.3](https://github.com/cosmos/cosmos-sdk/releases/tag/v0.47.3).
  * Bump [ibc-go](https://github.com/cosmos/ibc-go) to [v7.1.0](https://github.com/cosmos/ibc-go/releases/tag/v7.1.0).
  * Bump [CometBFT](https://github.com/cometbft/cometbft) to [v0.37.1](https://github.com/cometbft/cometbft/releases/tag/v0.37.1).
* `[x/ccv/provider]` (fix) [#945](https://github.com/cosmos/interchain-security/issues/945) Refactor `AfterUnbondingInitiated` to not panic when `PutUnbondingOnHold` returns error.
* `[x/ccv/provider]` (fix) [#977](https://github.com/cosmos/interchain-security/pull/977) Avoids panicking the provider when an unbonding delegation was removed through a `CancelUnbondingDelegation` message.
* `[x/ccv/democracy]` (feat) [#1019](https://github.com/cosmos/interchain-security/pull/1019) Whitelisting non-legacy params in the "democracy module" require the entire module to be whitelisted. 

## v2.4.0-lsm

*November 20, 2023*

* (fix) [#1439](https://github.com/cosmos/interchain-security/pull/1439) Fix unmarshaling for the CLI consumer double vote cmd.
* (feat!) [#1435](https://github.com/cosmos/interchain-security/pull/1435) Add height-base filter for consumer equivocation evidence.

## v2.3.0-provider-lsm

*November 15, 2023*

❗ *This release is deprecated and should not be used in production.*

* (fix!) [#1422](https://github.com/cosmos/interchain-security/pull/1422) Fix the misbehaviour handling by verifying the signatures of byzantine validators.

## v2.2.0-provider-lsm

❗ *This release is deprecated and should not be used in production.*

### Cryptographic verification of equivocation
* New feature enabling the provider chain to verify equivocation evidence on its own instead of trusting consumer chains, see [EPIC](https://github.com/cosmos/interchain-security/issues/732).

## v2.1.0-provider-lsm

Date: September 15th, 2023

* (feature!) [#1280](https://github.com/cosmos/interchain-security/pull/1280) provider proposal for changing reward denoms

## v2.0.0-lsm

Date: August 18th, 2023

* (deps!) [#1120](https://github.com/cosmos/interchain-security/pull/1120) Bump [Cosmos SDK](https://github.com/cosmos/cosmos-sdk) to [v0.45.16-ics-lsm](https://github.com/cosmos/cosmos-sdk/tree/v0.45.16-ics-lsm). This requires adapting ICS to support this SDK release. Changes are state breaking.
* (fix) [#720](https://github.com/cosmos/interchain-security/issues/720) Fix the attribute `AttributeDistributionTotal` value in `FeeDistribution` event emit.

## v2.0.0

Date: June 1st, 2023

Unlike prior releases, the ICS `v2.0.0` release will be based on the main branch. `v2.0.0` will contain all the accumulated PRs from the various releases below, along with other PRs that were merged, but not released to production. After `v2.0.0`, we plan to revamp release practices, and how we modularize the repo for consumer/provider.

Upgrading a provider from `v1.1.0-multiden` to `v2.0.0` will require state migrations. See [migration.go](https://github.com/cosmos/interchain-security/blob/v2.0.0/x/ccv/provider/keeper/migration.go).

Upgrading a consumer from `v1.2.0-multiden` to `v2.0.0` will NOT require state migrations. 

Some PRs from v2.0.0 may reappear from other releases below. This is due to the fact that ICS v1.1.0 deviates from the commit ordering of the main branch, and other releases thereafter are based on v1.1.0.

### High level changes included in v2.0.0

* MVP for standalone to consumer changeover, see [EPIC](https://github.com/cosmos/interchain-security/issues/756)
* MVP for soft opt out, see [EPIC](https://github.com/cosmos/interchain-security/issues/851)
* Various fixes, critical and non-critical
* Docs updates which should not affect production code

## Notable PRs included in v2.0.0

* (feat!) Add DistributionTransmissionChannel to ConsumerAdditionProposal [#965](https://github.com/cosmos/interchain-security/pull/965)
* (feat/fix) limit vsc matured packets handled per endblocker [#1004](https://github.com/cosmos/interchain-security/pull/1004)
* (fix) consumer key prefix order to avoid complex migrations [#963](https://github.com/cosmos/interchain-security/pull/963) and [#991](https://github.com/cosmos/interchain-security/pull/991). The latter PR is the proper fix.
* (feat) v1->v2 migrations to accommodate a bugfix having to do with store keys, introduce new params, and deal with consumer genesis state schema changes [#975](https://github.com/cosmos/interchain-security/pull/975) and [#997](https://github.com/cosmos/interchain-security/pull/997)
* (deps) Bump github.com/cosmos/ibc-go/v4 from 4.4.0 to 4.4.2 [#982](https://github.com/cosmos/interchain-security/pull/982)
* (fix) partially revert key assignment type safety PR [#980](https://github.com/cosmos/interchain-security/pull/980)
* (fix) Remove panics on failure to send IBC packets [#876](https://github.com/cosmos/interchain-security/pull/876)
* (fix) Prevent denom DOS [#931](https://github.com/cosmos/interchain-security/pull/931)
* (fix) multisig for assigning consumer key, use json [#916](https://github.com/cosmos/interchain-security/pull/916)
* (deps) Bump github.com/cosmos/ibc-go/v4 from 4.3.0 to 4.4.0 [#902](https://github.com/cosmos/interchain-security/pull/902)
* (feat) Add warnings when provider unbonding is shorter than consumer unbonding [#858](https://github.com/cosmos/interchain-security/pull/858)
* (chore) use go 1.19 [#899](https://github.com/cosmos/interchain-security/pull/899), [#840](https://github.com/cosmos/interchain-security/pull/840)
* (feat) Standalone to consumer changeover - recycle existing transfer channel [#832](https://github.com/cosmos/interchain-security/pull/832)
* (deps) Bump IBC [862](https://github.com/cosmos/interchain-security/pull/862)
* (testing) Add tests for soft opt out [#857](https://github.com/cosmos/interchain-security/pull/857)
* (feat) Standalone to consumer changeover - staking functionalities [#794](https://github.com/cosmos/interchain-security/pull/794)
* (fix) prevent provider from sending VSCPackets with multiple updates for the same validator [#850](https://github.com/cosmos/interchain-security/pull/850)
* (feat) Soft opt out [#833](https://github.com/cosmos/interchain-security/issues/833)
* (fix) Correctly handle VSC packet with duplicate val updates on consumer [#846](https://github.com/cosmos/interchain-security/pull/846)
* (deps) bump sdk to v0.45.15.ics [#805](https://github.com/cosmos/interchain-security/pull/805)
* (refactor) Remove spm module [#812](https://github.com/cosmos/interchain-security/pull/812)
* (feat) Standalone to consumer changeover part 1 [#757](https://github.com/cosmos/interchain-security/pull/757)
* (chore) Swap names of e2e and integration tests [#681](https://github.com/cosmos/interchain-security/pull/681)
* (fix) fix StopConsumerChain not running in cachedContext [#802](https://github.com/cosmos/interchain-security/pull/802). Also in earlier releases with different commit order!
* (docs) Introduce docs website [#759](https://github.com/cosmos/interchain-security/pull/759)
* (fix) Serialize correct byte prefix for SlashLogKey [#786](https://github.com/cosmos/interchain-security/pull/786)
* (feature) Improve keeper field validation [#766](https://github.com/cosmos/interchain-security/pull/766)
* (docs) Contributing guidelines [#744](https://github.com/cosmos/interchain-security/pull/744)
* (refactor) Key assignment type safety [#725](https://github.com/cosmos/interchain-security/pull/725) 
* (fix) Update protos and fix deps [#752](https://github.com/cosmos/interchain-security/pull/752)
* (api) Add consumer QueryParams [#746](https://github.com/cosmos/interchain-security/pull/746)
* (feature) New validation for keeper fields [#740](https://github.com/cosmos/interchain-security/pull/740)

## v1.2.0-multiden

The first release candidate for a fix built on top of v1.2.0, intended for consumers. This release adds a list of denoms on the consumer that are allowed to be sent to the provider as rewards. This prevents a potential DOS attack that was discovered during the audit of Replicated Security performed by Oak Security and funded by the Cosmos Hub community through Proposal 687. In an effort to move quickly, this release also includes a multisig fix that is effective only for provider. It shouldn't affect the consumer module.

Note PRs were made in a private security repo.

[full diff](https://github.com/cosmos/interchain-security/compare/v1.2.0...v1.2.0-multiden-rc0)

## v1.1.0-multiden

This release combines two fixes on top of v1.1.0, that we judged were urgent to get onto the Cosmos Hub before the launch of the first ICS consumer chain. This is an emergency release intended for providers.

The first fix is to enable the use of multisigs and Ledger devices when assigning keys for consumer chains. The second is to prevent a possible DOS vector involving the reward distribution system.

Note PRs were made in a private security repo.

[full diff](https://github.com/cosmos/interchain-security/compare/v1.1.0...release/v1.1.0-multiden)

### Multisig fix

On April 25th (a week and a half ago), we began receiving reports that validators using multisigs and Ledger devices were getting errors reading Error: unable to resolve type URL /interchain_security.ccv.provider.v1.MsgAssignConsumerKey: tx parse error when attempting to assign consensus keys for consumer chains.

We quickly narrowed the problem down to issues having to do with using the PubKey type directly in the MsgAssignConsumerKey transaction, and Amino (a deprecated serialization library still used in Ledger devices and multisigs) not being able to handle this. We attempted to fix this with the assistance of the Cosmos-SDK team, but after making no headway for a few days, we decided to simply use a JSON representation of the PubKey in the transaction. This is how it is usually represented anyway. We have verified that this fixes the problem.

### Distribution fix

The ICS distribution system works by allowing consumer chains to send rewards to a module address on the provider called the FeePoolAddress. From here they are automatically distributed to all validators and delegators through the distribution system that already exists to distribute staking rewards. The FeePoolAddress is usually blocked so that no tokens can be sent to it, but to enable ICS distribution we had to unblock it.

We recently realized that unblocking the FeePoolAddress could enable an attacker to send a huge number of different denoms into the distribution system. The distribution system would then attempt to distribute them all, leading to out of memory errors. Fixing a similar attack vector that existed in the distribution system before ICS led us to this realization.

To fix this problem, we have re-blocked the FeePoolAddress and created a new address called the ConsumerRewardsPool. Consumer chains now send rewards to this new address. There is also a new transaction type called RegisterConsumerRewardDenom. This transaction allows people to register denoms to be used as rewards from consumer chains. It costs 10 Atoms to run this transaction.The Atoms are transferred to the community pool. Only denoms registered with this command are then transferred to the FeePoolAddress and distributed out to delegators and validators.

## v1.2.1

* (fix) Remove SPM [#812](https://github.com/cosmos/interchain-security/pull/812)
* (refactor) Key assignment type safety [#725](https://github.com/cosmos/interchain-security/pull/725)

## v1.2.0

Date: April 13th, 2023

* (feat) Soft opt-out [#833](https://github.com/cosmos/interchain-security/pull/833)
* (fix) Correctly handle VSC packet with duplicate val updates on consumer [#846](https://github.com/cosmos/interchain-security/pull/846)
* (chore) bump: sdk v0.45.15-ics [#805](https://github.com/cosmos/interchain-security/pull/805)
* (api) add interchain security consumer QueryParams [#746](https://github.com/cosmos/interchain-security/pull/746)

## v1.1.1

* (fix) Remove SPM [#812](https://github.com/cosmos/interchain-security/pull/812)
* (refactor) Key assignment type safety [#725](https://github.com/cosmos/interchain-security/pull/725)

## v1.1.0

Date: March 24th, 2023

* (fix) StopConsumerChain not running in cachedContext [#802](https://github.com/cosmos/interchain-security/pull/802)

## v1.0.0

Date: February 6th, 2023

This is the first version of Interchain Security (ICS), also known as _Replicated Security_ (RS).
Replicated Security is a feature which will allow a chain -- referred to as the _provider_ -- to share security with other chains -- referred to as _consumers_.
This means that the provider's validator set will be granted the right to validate consumer chains.
The communication between the provider and the consumer chains is done through the IBC protocol over a unique, ordered channel (one for each consumer chain). Thus, RS is an IBC application.

### Features / sub-protocols

RS consist of the following core features:

- **Channel Initialization**: Enables the provider to add new consumer chains. This process is governance-gated, i.e., to add a new consumer chain, a `ConsumerAdditionProposal` governance proposal must be sent to the provider and it must receive the necessary votes.
- **Validator Set Update**: Enables the provider to 
  (1) update the consumers on the voting power granted to validators (based on the changes in the active validator set on the provider chain), 
  and (2) ensure the timely completion of unbonding operations (e.g., undelegations).
- **Consumer Initiated Slashing**: Enables the provider to jail validators for downtime infractions on the consumer chains. 
- **Reward Distribution**: Enables the consumers to transfer to the provider (over IBC) a portion of their block rewards as payment for the security provided. Once transferred, these rewards are distributed on the provider using the protocol in the [distribution module of Cosmos SDK](https://docs.cosmos.network/v0.45/modules/distribution/). 
- **Consumer Chain Removal**: Enables the provider to remove a consumer either after a `ConsumerRemovalProposal` passes governance or after one of the timeout periods elapses -- `InitTimeoutPeriod`, `VscTimeoutPeriod`, `IBCTimeoutPeriod`.
- **Social Slashing**: Equivocation offenses (double signing etc.) on consumer chains are logged, and then can be used in a governance proposal to slash the validators responsible.

In addition, RS has the following features:

- **Key Assignment**: Enables validator operators to use different consensus keys for each consumer chain validator node that they operate.
- **Jail Throttling**: Enables the provider to slow down a "worst case scenario" attack where a malicious consumer binary attempts to jail a significant amount (> 2/3) of the voting power, effectively taking control of the provider.
<|MERGE_RESOLUTION|>--- conflicted
+++ resolved
@@ -39,8 +39,6 @@
 - Revert `PutUnbondingOnHold` behavior to ICS@v1
 ([\#1819](https://github.com/cosmos/interchain-security/pull/1819))
 
-<<<<<<< HEAD
-=======
 ## v4.4.0
 
 *July 16, 2024*
@@ -52,15 +50,17 @@
 
 ### FEATURES
 
+
+
+- Remove soft opt-out feature. 
+
+  ([\#1964](https://github.com/cosmos/interchain-security/pull/1964))
+
+### STATE BREAKING
+
 - Remove soft opt-out feature. 
   ([\#1964](https://github.com/cosmos/interchain-security/pull/1964))
 
-### STATE BREAKING
-
-- Remove soft opt-out feature. 
-  ([\#1964](https://github.com/cosmos/interchain-security/pull/1964))
-
->>>>>>> 3e7cd060
 ## v4.3.1
 
 *July 4, 2024*
