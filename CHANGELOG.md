--- conflicted
+++ resolved
@@ -5,8 +5,6 @@
 Add an entry to the unreleased section whenever merging a PR to main that is not targeted at a specific release. These entries will eventually be included in a release.
 
 * (feat!) optimize pending packets storage on consumer, with migration! [#1037](https://github.com/cosmos/interchain-security/pull/1037)
-<<<<<<< HEAD
-=======
 
 ## v3.1.0
 
@@ -15,7 +13,6 @@
 A minor upgrade to v3.0.0, which removes the panic in the consumer ccv module which would occur in an emergency scenario where the ccv channel is closed. This release also fixes how a distribution related event is emitted, and bumps cometbft.
 
 * (feat) [#1127](https://github.com/cosmos/interchain-security/pull/1127) Remove consumer panic when ccv channel is closed
->>>>>>> 3f3ba9c2
 * (fix) [#720](https://github.com/cosmos/interchain-security/issues/720) Fix the attribute `AttributeDistributionTotal` value in `FeeDistribution` event emit.
 * (deps) [#1119](https://github.com/cosmos/interchain-security/pull/1119) bump cometbft from `v0.37.1` to `0.37.2`.
 
