--- conflicted
+++ resolved
@@ -4,11 +4,8 @@
 
 Add an entry to the unreleased section whenever merging a PR to main that is not targeted at a specific release. These entries will eventually be included in a release.
 
-<<<<<<< HEAD
 * (fix!) revert consumer packet data changes from #1037 [#1150](https://github.com/cosmos/interchain-security/pull/1150)
-=======
 * (fix!) proper deletion of pending packets [#1146](https://github.com/cosmos/interchain-security/pull/1146)
->>>>>>> d77fbf4f
 * (feat!) optimize pending packets storage on consumer, with migration! [#1037](https://github.com/cosmos/interchain-security/pull/1037)
 
 ## v3.1.0
