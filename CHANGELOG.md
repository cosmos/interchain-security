# CHANGELOG

## [Unreleased]

Add an entry to the unreleased section whenever merging a PR to main that is not targeted at a specific release. These entries will eventually be included in a release.

<<<<<<< HEAD
## v2.1.0-lsm-provider

* (feature!) [#1280](https://github.com/cosmos/interchain-security/pull/1280) provider proposal for changing reward denoms
* (feature!) [#826](https://github.com/cosmos/interchain-security/pull/826) add new endpoint to provider to handle consumer light client attacks
* (feature!) [#1227](https://github.com/cosmos/interchain-security/pull/1227) add new endpoint to provider to handle consumer double signing attacks


### Cryptographic verification of equivocation
* New feature enabling the provider chain to verify equivocation evidence on its own instead of trusting consumer chains, see [EPIC](https://github.com/cosmos/interchain-security/issues/732).

=======
## v2.1.0-provider-lsm

* (feature!) [#1280](https://github.com/cosmos/interchain-security/pull/1280) provider proposal for changing reward denoms
>>>>>>> 60c31aa2

## v2.0.0-lsm

Date: August 18th, 2023

* (deps!) [#1120](https://github.com/cosmos/interchain-security/pull/1120) Bump [Cosmos SDK](https://github.com/cosmos/cosmos-sdk) to [v0.45.16-ics-lsm](https://github.com/cosmos/cosmos-sdk/tree/v0.45.16-ics-lsm). This requires adapting ICS to support this SDK release. Changes are state breaking.
* (fix) [#720](https://github.com/cosmos/interchain-security/issues/720) Fix the attribute `AttributeDistributionTotal` value in `FeeDistribution` event emit.

## v2.0.0

Date: June 1st, 2023

Unlike prior releases, the ICS `v2.0.0` release will be based on the main branch. `v2.0.0` will contain all the accumulated PRs from the various releases below, along with other PRs that were merged, but not released to production. After `v2.0.0`, we plan to revamp release practices, and how we modularize the repo for consumer/provider.

Upgrading a provider from `v1.1.0-multiden` to `v2.0.0` will require state migrations. See [migration.go](./x/ccv/provider/keeper/migration.go). See the provider module's `ConsensusVersion` in [module](./x/ccv/provider/module.go)

Upgrading a consumer from `v1.2.0-multiden` to `v2.0.0` will NOT require state migrations. See the consumer module's `ConsensusVersion` in [module](./x/ccv/consumer/module.go)

### High level changes included in v2.0.0

* MVP for standalone to consumer changeover, see [EPIC](https://github.com/cosmos/interchain-security/issues/756)
* MVP for soft opt out, see [EPIC](https://github.com/cosmos/interchain-security/issues/851)
* Various fixes, critical and non-critical
* Docs updates which should not affect production code

## Notable PRs included in v2.0.0

* (feat!) Add DistributionTransmissionChannel to ConsumerAdditionProposal [#965](https://github.com/cosmos/interchain-security/pull/965)
* (feat/fix) limit vsc matured packets handled per endblocker [#1004](https://github.com/cosmos/interchain-security/pull/1004)
* (fix) cosumer key prefix order to avoid complex migrations [#963](https://github.com/cosmos/interchain-security/pull/963) and [#991](https://github.com/cosmos/interchain-security/pull/991). The latter PR is the proper fix.
* (feat) v1->v2 migrations to accommodate a bugfix having to do with store keys, introduce new params, and deal with consumer genesis state schema changes [#975](https://github.com/cosmos/interchain-security/pull/975) and [#997](https://github.com/cosmos/interchain-security/pull/997)
* (deps) Bump github.com/cosmos/ibc-go/v4 from 4.4.0 to 4.4.2 [#982](https://github.com/cosmos/interchain-security/pull/982)
* (fix) partially revert key assignment type safety PR [#980](https://github.com/cosmos/interchain-security/pull/980)
* (fix) Remove panics on failure to send IBC packets [#876](https://github.com/cosmos/interchain-security/pull/876)
* (fix) Prevent denom DOS [#931](https://github.com/cosmos/interchain-security/pull/931)
* (fix) multisig for assigning consumer key, use json [#916](https://github.com/cosmos/interchain-security/pull/916)
* (deps) Bump github.com/cosmos/ibc-go/v4 from 4.3.0 to 4.4.0 [#902](https://github.com/cosmos/interchain-security/pull/902)
* (feat) Add warnings when provider unbonding is shorter than consumer unbonding [#858](https://github.com/cosmos/interchain-security/pull/858)
* (chore) use go 1.19 [#899](https://github.com/cosmos/interchain-security/pull/899), [#840](https://github.com/cosmos/interchain-security/pull/840)
* (feat) Standalone to consumer changeover - recycle existing transfer channel [#832](https://github.com/cosmos/interchain-security/pull/832)
* (deps) Bump IBC [862](https://github.com/cosmos/interchain-security/pull/862)
* (testing) Add tests for soft opt out [#857](https://github.com/cosmos/interchain-security/pull/857)
* (feat) Standalone to consumer changeover - staking functionalities [#794](https://github.com/cosmos/interchain-security/pull/794)
* (fix) prevent provider from sending VSCPackets with multiple updates for the same validator [#850](https://github.com/cosmos/interchain-security/pull/850)
* (feat) Soft opt out [#833](https://github.com/cosmos/interchain-security/issues/833)
* (fix) Correctly handle VSC packet with duplicate val updates on consumer [#846](https://github.com/cosmos/interchain-security/pull/846)
* (deps) bump sdk to v0.45.15.ics [#805](https://github.com/cosmos/interchain-security/pull/805)
* (refactor) Remove spm module [#812](https://github.com/cosmos/interchain-security/pull/812)
* (feat) Standalone to consumer changeover part 1 [#757](https://github.com/cosmos/interchain-security/pull/757)
* (chore) Swap names of e2e and integration tests [#681](https://github.com/cosmos/interchain-security/pull/681)
* (fix) fix StopConsumerChain not running in cachedContext [#802](https://github.com/cosmos/interchain-security/pull/802). Also in earlier releases with different commit order!
* (docs) Introduce docs website [#759](https://github.com/cosmos/interchain-security/pull/759)
* (fix) Serialize correct byte prefix for SlashLogKey [#786](https://github.com/cosmos/interchain-security/pull/786)
* (feature) Improve keeper field validation [#766](https://github.com/cosmos/interchain-security/pull/766)
* (docs) Contributing guidelines [#744](https://github.com/cosmos/interchain-security/pull/744)
* (refactor) Key assignment type safety [#725](https://github.com/cosmos/interchain-security/pull/725) 
* (fix) Update protos and fix deps [#752](https://github.com/cosmos/interchain-security/pull/752)
* (api) Add consumer QueryParams [#746](https://github.com/cosmos/interchain-security/pull/746)
* (feature) New validation for keeper fields [#740](https://github.com/cosmos/interchain-security/pull/740)

## v1.0.0

Date: February 6th, 2023

This is the first version of Interchain Security (ICS), also known as _Replicated Security_ (RS).
Replicated Security is a feature which will allow a chain -- referred to as the _provider_ -- to share security with other chains -- referred to as _consumers_.
This means that the provider's validator set will be granted the right to validate consumer chains.
The communication between the provider and the consumer chains is done through the IBC protocol over a unique, ordered channel (one for each consumer chain). Thus, RS is an IBC application.

### Features / sub-protocols

RS consist of the following core features:

- **Channel Initialization**: Enables the provider to add new consumer chains. This process is governance-gated, i.e., to add a new consumer chain, a `ConsumerAdditionProposal` governance proposal must be sent to the provider and it must receive the necessary votes.
- **Validator Set Update**: Enables the provider to 
  (1) update the consumers on the voting power granted to validators (based on the changes in the active validator set on the provider chain), 
  and (2) ensure the timely completion of unbonding operations (e.g., undelegations).
- **Consumer Initiated Slashing**: Enables the provider to jail validators for downtime infractions on the consumer chains. 
- **Reward Distribution**: Enables the consumers to transfer to the provider (over IBC) a portion of their block rewards as payment for the security provided. Once transferred, these rewards are distributed on the provider using the protocol in the [distribution module of Cosmos SDK](https://docs.cosmos.network/v0.45/modules/distribution/). 
- **Consumer Chain Removal**: Enables the provider to remove a consumer either after a `ConsumerRemovalProposal` passes governance or after one of the timeout periods elapses -- `InitTimeoutPeriod`, `VscTimeoutPeriod`, `IBCTimeoutPeriod`.
- **Social Slashing**: Equivocation offenses (double signing etc.) on consumer chains are logged, and then can be used in a governance proposal to slash the validators responsible.

In addition, RS has the following features:

- **Key Assignment**: Enables validator operators to use different consensus keys for each consumer chain validator node that they operate.
- **Jail Throttling**: Enables the provider to slow down a "worst case scenario" attack where a malicious consumer binary attempts to jail a significant amount (> 2/3) of the voting power, effectively taking control of the provider.<|MERGE_RESOLUTION|>--- conflicted
+++ resolved
@@ -3,23 +3,12 @@
 ## [Unreleased]
 
 Add an entry to the unreleased section whenever merging a PR to main that is not targeted at a specific release. These entries will eventually be included in a release.
+### Cryptographic verification of equivocation
+* New feature enabling the provider chain to verify equivocation evidence on its own instead of trusting consumer chains, see [EPIC](https://github.com/cosmos/interchain-security/issues/732).
 
-<<<<<<< HEAD
 ## v2.1.0-lsm-provider
 
 * (feature!) [#1280](https://github.com/cosmos/interchain-security/pull/1280) provider proposal for changing reward denoms
-* (feature!) [#826](https://github.com/cosmos/interchain-security/pull/826) add new endpoint to provider to handle consumer light client attacks
-* (feature!) [#1227](https://github.com/cosmos/interchain-security/pull/1227) add new endpoint to provider to handle consumer double signing attacks
-
-
-### Cryptographic verification of equivocation
-* New feature enabling the provider chain to verify equivocation evidence on its own instead of trusting consumer chains, see [EPIC](https://github.com/cosmos/interchain-security/issues/732).
-
-=======
-## v2.1.0-provider-lsm
-
-* (feature!) [#1280](https://github.com/cosmos/interchain-security/pull/1280) provider proposal for changing reward denoms
->>>>>>> 60c31aa2
 
 ## v2.0.0-lsm
 
