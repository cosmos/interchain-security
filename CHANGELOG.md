--- conflicted
+++ resolved
@@ -5,13 +5,10 @@
 Date: June 1st, 2023
 
 Unlike prior releases, the ICS `v2.0.0` release will be based on the main branch. `v2.0.0` will contain all the accumulated PRs from the various releases below, along with other PRs that were merged, but not released to production. After `v2.0.0`, we plan to revamp release practices, and how we modularize the repo for consumer/provider.
-<<<<<<< HEAD
 
 Upgrading a provider from `v1.1.0-multiden` to `v2.0.0` will require state migrations. See [migration.go](./x/ccv/provider/keeper/migration.go). See the provider module's `ConsensusVersion` in [module](./x/ccv/provider/module.go)
 
 Upgrading a consumer from `v1.2.0-multiden` to `v2.0.0` will NOT require state migrations. See the consumer module's `ConsensusVersion` in [module](./x/ccv/consumer/module.go)
-=======
->>>>>>> 1a739be2
 
 Upgrading a provider from `v1.1.0-multiden` to `v2.0.0` will require state migrations. See [migration.go](./x/ccv/provider/keeper/migration.go). See the provider module's `ConsensusVersion` in [module](./x/ccv/provider/module.go)
 
