package types

import (
	"fmt"

	errorsmod "cosmossdk.io/errors"
	abci "github.com/cometbft/cometbft/abci/types"
	stakingtypes "github.com/cosmos/cosmos-sdk/x/staking/types"
)

func NewValidatorSetChangePacketData(valUpdates []abci.ValidatorUpdate, valUpdateID uint64, slashAcks []string) ValidatorSetChangePacketData {
	return ValidatorSetChangePacketData{
		ValidatorUpdates: valUpdates,
		ValsetUpdateId:   valUpdateID,
		SlashAcks:        slashAcks,
	}
}

// ValidateBasic is used for validating the CCV packet data.
func (vsc ValidatorSetChangePacketData) ValidateBasic() error {
	if len(vsc.ValidatorUpdates) == 0 {
		return errorsmod.Wrap(ErrInvalidPacketData, "validator updates cannot be empty")
	}
	if vsc.ValsetUpdateId == 0 {
		return errorsmod.Wrap(ErrInvalidPacketData, "valset update id cannot be equal to zero")
	}
	return nil
}

func (vsc ValidatorSetChangePacketData) GetBytes() []byte {
	valUpdateBytes := ModuleCdc.MustMarshalJSON(&vsc)
	return valUpdateBytes
}

func NewVSCMaturedPacketData(valUpdateID uint64) *VSCMaturedPacketData {
	return &VSCMaturedPacketData{
		ValsetUpdateId: valUpdateID,
	}
}

// ValidateBasic is used for validating the VSCMatured packet data.
func (mat VSCMaturedPacketData) ValidateBasic() error {
	if mat.ValsetUpdateId == 0 {
		return errorsmod.Wrap(ErrInvalidPacketData, "vscId cannot be equal to zero")
	}
	return nil
}

func (mat VSCMaturedPacketData) GetBytes() []byte {
	bytes := ModuleCdc.MustMarshalJSON(&mat)
	return bytes
}

func NewSlashPacketData(validator abci.Validator, valUpdateId uint64, infractionType stakingtypes.Infraction) *SlashPacketData {
	return &SlashPacketData{
		Validator:      validator,
		ValsetUpdateId: valUpdateId,
		Infraction:     infractionType,
	}
}

// NewSlashPacketDataV1 creates a new SlashPacketDataV1 that uses ccv.InfractionTypes to maintain backward compatibility.
func NewSlashPacketDataV1(validator abci.Validator, valUpdateId uint64, infractionType stakingtypes.Infraction) *SlashPacketDataV1 {
	v1Type := InfractionEmpty
	switch infractionType {
	case stakingtypes.Infraction_INFRACTION_DOWNTIME:
		v1Type = Downtime
	case stakingtypes.Infraction_INFRACTION_DOUBLE_SIGN:
		v1Type = DoubleSign
	}

	return &SlashPacketDataV1{
		Validator:      validator,
		ValsetUpdateId: valUpdateId,
		Infraction:     v1Type,
	}
}

func (vdt SlashPacketData) ValidateBasic() error {
	if len(vdt.Validator.Address) == 0 || vdt.Validator.Power == 0 {
		return errorsmod.Wrap(ErrInvalidPacketData, "validator fields cannot be empty")
	}

	if vdt.Infraction == stakingtypes.Infraction_INFRACTION_UNSPECIFIED {
		return errorsmod.Wrap(ErrInvalidPacketData, "invalid infraction type")
	}

	return nil
}

func (vdt SlashPacketData) GetBytes() []byte {
	valDowntimeBytes := ModuleCdc.MustMarshalJSON(&vdt)
	return valDowntimeBytes
}

func (vdt SlashPacketData) ToV1() *SlashPacketDataV1 {
	return NewSlashPacketDataV1(vdt.Validator, vdt.ValsetUpdateId, vdt.Infraction)
}

func (cp ConsumerPacketData) ValidateBasic() (err error) {
	switch cp.Type {
	case VscMaturedPacket:
		// validate VSCMaturedPacket
		vscPacket := cp.GetVscMaturedPacketData()
		if vscPacket == nil {
			return fmt.Errorf("invalid consumer packet data: VscMaturePacketData data cannot be empty")
		}
		err = vscPacket.ValidateBasic()
	case SlashPacket:
		// validate SlashPacket
		slashPacket := cp.GetSlashPacketData()
		if slashPacket == nil {
			return fmt.Errorf("invalid consumer packet data: SlashPacketData data cannot be empty")
		}
		err = slashPacket.ValidateBasic()
	default:
		err = fmt.Errorf("invalid consumer packet type: %q", cp.Type)
	}

	return
}

// Convert to bytes while maintaining over the wire compatibility with previous versions.
func (cp ConsumerPacketData) GetBytes() []byte {
	return cp.ToV1Bytes()
}

// ToV1Bytes converts the ConsumerPacketData to JSON byte array compatible
// with the format used by ICS versions using cosmos-sdk v45 (ICS v1 and ICS v2).
func (cp ConsumerPacketData) ToV1Bytes() []byte {
	if cp.Type != SlashPacket {
		bytes := ModuleCdc.MustMarshalJSON(&cp)
		return bytes
	}

	sp := cp.GetSlashPacketData()
	spdv1 := NewSlashPacketDataV1(sp.Validator, sp.ValsetUpdateId, sp.Infraction)
	cpv1 := ConsumerPacketDataV1{
		Type: cp.Type,
		Data: &ConsumerPacketDataV1_SlashPacketData{
			SlashPacketData: spdv1,
		},
	}
	bytes := ModuleCdc.MustMarshalJSON(&cpv1)
	return bytes
}

<<<<<<< HEAD
// An exported wrapper around the auto generated isConsumerPacketData_Data interface, only for
// AppendPendingPacket to accept the interface as an argument.
type ExportedIsConsumerPacketData_Data interface {
	isConsumerPacketData_Data
}

func NewConsumerPacketData(cpdType ConsumerPacketDataType, data isConsumerPacketData_Data, idx uint64) ConsumerPacketData {
	return ConsumerPacketData{
		Type: cpdType,
		Data: data,
		Idx:  idx,
=======
// FromV1 converts SlashPacketDataV1 to SlashPacketData.
// Provider must handle both V1 and later versions of the SlashPacketData.
func (vdt1 SlashPacketDataV1) FromV1() *SlashPacketData {
	newType := stakingtypes.Infraction_INFRACTION_UNSPECIFIED
	switch vdt1.Infraction {
	case Downtime:
		newType = stakingtypes.Infraction_INFRACTION_DOWNTIME
	case DoubleSign:
		newType = stakingtypes.Infraction_INFRACTION_DOUBLE_SIGN
	}

	return &SlashPacketData{
		Validator:      vdt1.Validator,
		ValsetUpdateId: vdt1.ValsetUpdateId,
		Infraction:     newType,
>>>>>>> bcb2b27e
	}
}<|MERGE_RESOLUTION|>--- conflicted
+++ resolved
@@ -145,19 +145,6 @@
 	return bytes
 }
 
-<<<<<<< HEAD
-// An exported wrapper around the auto generated isConsumerPacketData_Data interface, only for
-// AppendPendingPacket to accept the interface as an argument.
-type ExportedIsConsumerPacketData_Data interface {
-	isConsumerPacketData_Data
-}
-
-func NewConsumerPacketData(cpdType ConsumerPacketDataType, data isConsumerPacketData_Data, idx uint64) ConsumerPacketData {
-	return ConsumerPacketData{
-		Type: cpdType,
-		Data: data,
-		Idx:  idx,
-=======
 // FromV1 converts SlashPacketDataV1 to SlashPacketData.
 // Provider must handle both V1 and later versions of the SlashPacketData.
 func (vdt1 SlashPacketDataV1) FromV1() *SlashPacketData {
@@ -173,6 +160,19 @@
 		Validator:      vdt1.Validator,
 		ValsetUpdateId: vdt1.ValsetUpdateId,
 		Infraction:     newType,
->>>>>>> bcb2b27e
+	}
+}
+
+// An exported wrapper around the auto generated isConsumerPacketData_Data interface, only for
+// AppendPendingPacket to accept the interface as an argument.
+type ExportedIsConsumerPacketData_Data interface {
+	isConsumerPacketData_Data
+}
+
+func NewConsumerPacketData(cpdType ConsumerPacketDataType, data isConsumerPacketData_Data, idx uint64) ConsumerPacketData {
+	return ConsumerPacketData{
+		Type: cpdType,
+		Data: data,
+		Idx:  idx,
 	}
 }