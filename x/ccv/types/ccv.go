package types

import (
	"fmt"

<<<<<<< HEAD
	sdkerrors "cosmossdk.io/errors"
	abci "github.com/cometbft/cometbft/abci/types"
=======
	errorsmod "cosmossdk.io/errors"
>>>>>>> 8c8e6a08
	stakingtypes "github.com/cosmos/cosmos-sdk/x/staking/types"
)

func NewValidatorSetChangePacketData(valUpdates []abci.ValidatorUpdate, valUpdateID uint64, slashAcks []string) ValidatorSetChangePacketData {
	return ValidatorSetChangePacketData{
		ValidatorUpdates: valUpdates,
		ValsetUpdateId:   valUpdateID,
		SlashAcks:        slashAcks,
	}
}

// ValidateBasic is used for validating the CCV packet data.
func (vsc ValidatorSetChangePacketData) ValidateBasic() error {
	if len(vsc.ValidatorUpdates) == 0 {
		return errorsmod.Wrap(ErrInvalidPacketData, "validator updates cannot be empty")
	}
	if vsc.ValsetUpdateId == 0 {
		return errorsmod.Wrap(ErrInvalidPacketData, "valset update id cannot be equal to zero")
	}
	return nil
}

func (vsc ValidatorSetChangePacketData) GetBytes() []byte {
	valUpdateBytes := ModuleCdc.MustMarshalJSON(&vsc)
	return valUpdateBytes
}

func NewVSCMaturedPacketData(valUpdateID uint64) *VSCMaturedPacketData {
	return &VSCMaturedPacketData{
		ValsetUpdateId: valUpdateID,
	}
}

// ValidateBasic is used for validating the VSCMatured packet data.
func (mat VSCMaturedPacketData) ValidateBasic() error {
	if mat.ValsetUpdateId == 0 {
		return errorsmod.Wrap(ErrInvalidPacketData, "vscId cannot be equal to zero")
	}
	return nil
}

func (mat VSCMaturedPacketData) GetBytes() []byte {
	bytes := ModuleCdc.MustMarshalJSON(&mat)
	return bytes
}

func NewSlashPacketData(validator abci.Validator, valUpdateId uint64, infractionType stakingtypes.Infraction) *SlashPacketData {
	return &SlashPacketData{
		Validator:      validator,
		ValsetUpdateId: valUpdateId,
		Infraction:     infractionType,
	}
}

func (vdt SlashPacketData) ValidateBasic() error {
	if len(vdt.Validator.Address) == 0 || vdt.Validator.Power == 0 {
		return errorsmod.Wrap(ErrInvalidPacketData, "validator fields cannot be empty")
	}

<<<<<<< HEAD
	if vdt.Infraction == stakingtypes.Infraction_INFRACTION_UNSPECIFIED {
		return sdkerrors.Wrap(ErrInvalidPacketData, "invalid infraction type")
=======
	if vdt.Infraction == stakingtypes.InfractionEmpty {
		return errorsmod.Wrap(ErrInvalidPacketData, "invalid infraction type")
>>>>>>> 8c8e6a08
	}

	return nil
}

func (vdt SlashPacketData) GetBytes() []byte {
	valDowntimeBytes := ModuleCdc.MustMarshalJSON(&vdt)
	return valDowntimeBytes
}

func (cp ConsumerPacketData) ValidateBasic() (err error) {
	switch cp.Type {
	case VscMaturedPacket:
		// validate VSCMaturedPacket
		vscPacket := cp.GetVscMaturedPacketData()
		if vscPacket == nil {
			return fmt.Errorf("invalid consumer packet data: VscMaturePacketData data cannot be empty")
		}
		err = vscPacket.ValidateBasic()
	case SlashPacket:
		// validate SlashPacket
		slashPacket := cp.GetSlashPacketData()
		if slashPacket == nil {
			return fmt.Errorf("invalid consumer packet data: SlashPacketData data cannot be empty")
		}
		err = slashPacket.ValidateBasic()
	default:
		err = fmt.Errorf("invalid consumer packet type: %q", cp.Type)
	}

	return
}

func (cp ConsumerPacketData) GetBytes() []byte {
	bytes := ModuleCdc.MustMarshalJSON(&cp)
	return bytes
}<|MERGE_RESOLUTION|>--- conflicted
+++ resolved
@@ -3,12 +3,8 @@
 import (
 	"fmt"
 
-<<<<<<< HEAD
-	sdkerrors "cosmossdk.io/errors"
+	errorsmod "cosmossdk.io/errors"
 	abci "github.com/cometbft/cometbft/abci/types"
-=======
-	errorsmod "cosmossdk.io/errors"
->>>>>>> 8c8e6a08
 	stakingtypes "github.com/cosmos/cosmos-sdk/x/staking/types"
 )
 
@@ -68,13 +64,8 @@
 		return errorsmod.Wrap(ErrInvalidPacketData, "validator fields cannot be empty")
 	}
 
-<<<<<<< HEAD
-	if vdt.Infraction == stakingtypes.Infraction_INFRACTION_UNSPECIFIED {
-		return sdkerrors.Wrap(ErrInvalidPacketData, "invalid infraction type")
-=======
 	if vdt.Infraction == stakingtypes.InfractionEmpty {
 		return errorsmod.Wrap(ErrInvalidPacketData, "invalid infraction type")
->>>>>>> 8c8e6a08
 	}
 
 	return nil
