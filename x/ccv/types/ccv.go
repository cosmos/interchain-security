package types

import (
	"fmt"

	errorsmod "cosmossdk.io/errors"

	stakingtypes "github.com/cosmos/cosmos-sdk/x/staking/types"

	abci "github.com/cometbft/cometbft/abci/types"
)

func NewValidatorSetChangePacketData(valUpdates []abci.ValidatorUpdate, valUpdateID uint64, slashAcks []string) ValidatorSetChangePacketData {
	return ValidatorSetChangePacketData{
		ValidatorUpdates: valUpdates,
		ValsetUpdateId:   valUpdateID,
		SlashAcks:        slashAcks,
	}
}

// ValidateBasic is used for validating the CCV packet data.
func (vsc ValidatorSetChangePacketData) ValidateBasic() error {
	if len(vsc.ValidatorUpdates) == 0 {
		return errorsmod.Wrap(ErrInvalidPacketData, "validator updates cannot be empty")
	}
	if vsc.ValsetUpdateId == 0 {
		return errorsmod.Wrap(ErrInvalidPacketData, "valset update id cannot be equal to zero")
	}
	return nil
}

func (vsc ValidatorSetChangePacketData) GetBytes() []byte {
	valUpdateBytes := ModuleCdc.MustMarshalJSON(&vsc)
	return valUpdateBytes
}

func NewVSCMaturedPacketData(valUpdateID uint64) *VSCMaturedPacketData {
	return &VSCMaturedPacketData{
		ValsetUpdateId: valUpdateID,
	}
}

// ValidateBasic is used for validating the VSCMatured packet data.
func (mat VSCMaturedPacketData) ValidateBasic() error {
	if mat.ValsetUpdateId == 0 {
		return errorsmod.Wrap(ErrInvalidPacketData, "vscId cannot be equal to zero")
	}
	return nil
}

func (mat VSCMaturedPacketData) GetBytes() []byte {
	bytes := ModuleCdc.MustMarshalJSON(&mat)
	return bytes
}

func NewSlashPacketData(validator abci.Validator, valUpdateId uint64, infractionType stakingtypes.Infraction) *SlashPacketData {
	return &SlashPacketData{
		Validator:      validator,
		ValsetUpdateId: valUpdateId,
		Infraction:     infractionType,
	}
}

// NewSlashPacketDataV1 creates a new SlashPacketDataV1 that uses ccv.InfractionTypes to maintain backward compatibility.
func NewSlashPacketDataV1(validator abci.Validator, valUpdateId uint64, infractionType stakingtypes.Infraction) *SlashPacketDataV1 {
	v1Type := InfractionEmpty
	switch infractionType {
	case stakingtypes.Infraction_INFRACTION_DOWNTIME:
		v1Type = Downtime
	case stakingtypes.Infraction_INFRACTION_DOUBLE_SIGN:
		v1Type = DoubleSign
	}

	return &SlashPacketDataV1{
		Validator:      validator,
		ValsetUpdateId: valUpdateId,
		Infraction:     v1Type,
	}
}

func (vdt SlashPacketData) ValidateBasic() error {
	if len(vdt.Validator.Address) == 0 || vdt.Validator.Power == 0 {
		return errorsmod.Wrap(ErrInvalidPacketData, "validator fields cannot be empty")
	}

	if vdt.Infraction == stakingtypes.Infraction_INFRACTION_UNSPECIFIED {
		return errorsmod.Wrap(ErrInvalidPacketData, "invalid infraction type")
	}

	return nil
}

func (vdt SlashPacketData) GetBytes() []byte {
	valDowntimeBytes := ModuleCdc.MustMarshalJSON(&vdt)
	return valDowntimeBytes
}

func (vdt SlashPacketData) ToV1() *SlashPacketDataV1 {
	return NewSlashPacketDataV1(vdt.Validator, vdt.ValsetUpdateId, vdt.Infraction)
}

func (cp ConsumerPacketData) ValidateBasic() (err error) {
	switch cp.Type {
	case VscMaturedPacket:
		// validate VSCMaturedPacket
		vscPacket := cp.GetVscMaturedPacketData()
		if vscPacket == nil {
			return fmt.Errorf("invalid consumer packet data: VscMaturePacketData data cannot be empty")
		}
		err = vscPacket.ValidateBasic()
	case SlashPacket:
		// validate SlashPacket
		slashPacket := cp.GetSlashPacketData()
		if slashPacket == nil {
			return fmt.Errorf("invalid consumer packet data: SlashPacketData data cannot be empty")
		}
		err = slashPacket.ValidateBasic()
	default:
		err = fmt.Errorf("invalid consumer packet type: %q", cp.Type)
	}

	return
}

// Convert to bytes while maintaining over the wire compatibility with previous versions.
func (cp ConsumerPacketData) GetBytes() []byte {
	return cp.ToV1Bytes()
}

// ToV1Bytes converts the ConsumerPacketData to JSON byte array compatible
// with the format used by ICS versions using cosmos-sdk v45 (ICS v1 and ICS v2).
func (cp ConsumerPacketData) ToV1Bytes() []byte {
	if cp.Type != SlashPacket {
		bytes := ModuleCdc.MustMarshalJSON(&cp)
		return bytes
	}

	sp := cp.GetSlashPacketData()
	spdv1 := NewSlashPacketDataV1(sp.Validator, sp.ValsetUpdateId, sp.Infraction)
	cpv1 := ConsumerPacketDataV1{
		Type: cp.Type,
		Data: &ConsumerPacketDataV1_SlashPacketData{
			SlashPacketData: spdv1,
		},
	}
	bytes := ModuleCdc.MustMarshalJSON(&cpv1)
	return bytes
}

// FromV1 converts SlashPacketDataV1 to SlashPacketData.
// Provider must handle both V1 and later versions of the SlashPacketData.
func (vdt1 SlashPacketDataV1) FromV1() *SlashPacketData {
	newType := stakingtypes.Infraction_INFRACTION_UNSPECIFIED
	switch vdt1.Infraction {
	case Downtime:
		newType = stakingtypes.Infraction_INFRACTION_DOWNTIME
	case DoubleSign:
		newType = stakingtypes.Infraction_INFRACTION_DOUBLE_SIGN
	}

	return &SlashPacketData{
		Validator:      vdt1.Validator,
		ValsetUpdateId: vdt1.ValsetUpdateId,
		Infraction:     newType,
	}
}

<<<<<<< HEAD
type PacketAckResult []byte

var ( // slice types can't be const

	// The result ack that has historically been sent from the provider.
	// A provider with v1 throttling sends these acks for both slash and vsc matured packets.
	// A provider with v2 throttling sends this ack for vsc matured packets only.
	V1Result = PacketAckResult([]byte{byte(1)})
	// Slash packet handled result ack, sent by a throttling v2 provider to indicate that a slash packet was handled.
	SlashPacketHandledResult = PacketAckResult([]byte{byte(2)})
	// Slash packet bounced result ack, sent by a throttling v2 provider to indicate that a slash packet was NOT handled
	// and should eventually be retried.
	SlashPacketBouncedResult = PacketAckResult([]byte{byte(3)})
)

=======
>>>>>>> 3f3ba9c2
// An exported wrapper around the auto generated isConsumerPacketData_Data interface, only for
// AppendPendingPacket to accept the interface as an argument.
type ExportedIsConsumerPacketData_Data interface {
	isConsumerPacketData_Data
}

func NewConsumerPacketData(cpdType ConsumerPacketDataType, data isConsumerPacketData_Data, idx uint64) ConsumerPacketData {
	return ConsumerPacketData{
		Type: cpdType,
		Data: data,
		Idx:  idx,
	}
}<|MERGE_RESOLUTION|>--- conflicted
+++ resolved
@@ -165,7 +165,6 @@
 	}
 }
 
-<<<<<<< HEAD
 type PacketAckResult []byte
 
 var ( // slice types can't be const
@@ -181,8 +180,6 @@
 	SlashPacketBouncedResult = PacketAckResult([]byte{byte(3)})
 )
 
-=======
->>>>>>> 3f3ba9c2
 // An exported wrapper around the auto generated isConsumerPacketData_Data interface, only for
 // AppendPendingPacket to accept the interface as an argument.
 type ExportedIsConsumerPacketData_Data interface {
