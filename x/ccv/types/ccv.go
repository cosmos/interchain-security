--- conflicted
+++ resolved
@@ -104,7 +104,6 @@
 	return bytes
 }
 
-<<<<<<< HEAD
 type PacketAckResult []byte
 
 var ( // slice types can't be const
@@ -112,7 +111,7 @@
 	SlashPacketHandledResult = PacketAckResult([]byte{byte(2)})
 	SlashPacketBouncedResult = PacketAckResult([]byte{byte(3)})
 )
-=======
+
 // An exported wrapper around the auto generated isConsumerPacketData_Data interface, only for
 // AppendPendingPacket to accept the interface as an argument.
 type ExportedIsConsumerPacketData_Data interface {
@@ -125,5 +124,4 @@
 		Data: data,
 		Idx:  idx,
 	}
-}
->>>>>>> 394f709e
+}