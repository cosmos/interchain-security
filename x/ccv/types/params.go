--- conflicted
+++ resolved
@@ -70,16 +70,10 @@
 	distributionTransmissionChannel, providerFeePoolAddrStr string,
 	ccvTimeoutPeriod, transferTimeoutPeriod time.Duration,
 	consumerRedistributionFraction string, historicalEntries int64,
-<<<<<<< HEAD
 	consumerUnbondingPeriod time.Duration, softOptOutThreshold string,
 	rewardDenoms, providerRewardDenoms []string, retryDelayPeriod time.Duration,
 ) Params {
 	return Params{
-=======
-	consumerUnbondingPeriod time.Duration, softOptOutThreshold string, rewardDenoms, providerRewardDenoms []string,
-) ConsumerParams {
-	return ConsumerParams{
->>>>>>> 99a171f4
 		Enabled:                           enabled,
 		BlocksPerDistributionTransmission: blocksPerDistributionTransmission,
 		DistributionTransmissionChannel:   distributionTransmissionChannel,
