package types

import (
	fmt "fmt"
	"time"

	sdktypes "github.com/cosmos/cosmos-sdk/types"
	ibchost "github.com/cosmos/ibc-go/v3/modules/core/24-host"
)

const (
	// Default timeout period is 4 weeks to ensure channel doesn't close on timeout
	DefaultCCVTimeoutPeriod = 4 * 7 * 24 * time.Hour
)

var (
	KeyCCVTimeoutPeriod = []byte("CcvTimeoutPeriod")
)

func ValidateDuration(i interface{}) error {
	period, ok := i.(time.Duration)
	if !ok {
		return fmt.Errorf("invalid parameter type: %T", i)
	}
	if period <= time.Duration(0) {
		return fmt.Errorf("duration must be positive")
	}
	return nil
}

func ValidateBool(i interface{}) error {
	if _, ok := i.(bool); !ok {
		return fmt.Errorf("invalid parameter type: %T", i)
	}
	return nil
}

func ValidateInt64(i interface{}) error {
	if _, ok := i.(int64); !ok {
		return fmt.Errorf("invalid parameter type: %T", i)
	}
	return nil
}

func ValidatePositiveInt64(i interface{}) error {
	if err := ValidateInt64(i); err != nil {
		return err
	}
	if i.(int64) <= int64(0) {
		return fmt.Errorf("int must be positive")
	}
	return nil
}

<<<<<<< HEAD
func ValidateBool(i interface{}) error {
	if _, ok := i.(bool); !ok {
=======
func ValidateString(i interface{}) error {
	if _, ok := i.(string); !ok {
>>>>>>> 9dda4b60
		return fmt.Errorf("invalid parameter type: %T", i)
	}
	return nil
}

<<<<<<< HEAD
func ValidateInt64(i interface{}) error {
	if _, ok := i.(int64); !ok {
		return fmt.Errorf("invalid parameter type: %T", i)
	}
	return nil
}

func ValidatePositiveInt64(i interface{}) error {
	if err := ValidateInt64(i); err != nil {
		return err
	}
	if i.(int64) <= int64(0) {
		return fmt.Errorf("int must be positive")
	}
	return nil
}

func ValidateString(i interface{}) error {
	if _, ok := i.(string); !ok {
		return fmt.Errorf("invalid parameter type: %T", i)
	}
	return nil
=======
func ValidateChannelIdentifier(i interface{}) error {
	value, ok := i.(string)
	if !ok {
		return fmt.Errorf("invalid parameter type: %T", i)
	}
	return ibchost.ChannelIdentifierValidator(value)
}

func ValidateBech32(i interface{}) error {
	value, ok := i.(string)
	if !ok {
		return fmt.Errorf("invalid parameter type: %T", i)
	}
	_, err := sdktypes.AccAddressFromBech32(value)
	return err
>>>>>>> 9dda4b60
}<|MERGE_RESOLUTION|>--- conflicted
+++ resolved
@@ -52,42 +52,13 @@
 	return nil
 }
 
-<<<<<<< HEAD
-func ValidateBool(i interface{}) error {
-	if _, ok := i.(bool); !ok {
-=======
 func ValidateString(i interface{}) error {
 	if _, ok := i.(string); !ok {
->>>>>>> 9dda4b60
 		return fmt.Errorf("invalid parameter type: %T", i)
 	}
 	return nil
 }
 
-<<<<<<< HEAD
-func ValidateInt64(i interface{}) error {
-	if _, ok := i.(int64); !ok {
-		return fmt.Errorf("invalid parameter type: %T", i)
-	}
-	return nil
-}
-
-func ValidatePositiveInt64(i interface{}) error {
-	if err := ValidateInt64(i); err != nil {
-		return err
-	}
-	if i.(int64) <= int64(0) {
-		return fmt.Errorf("int must be positive")
-	}
-	return nil
-}
-
-func ValidateString(i interface{}) error {
-	if _, ok := i.(string); !ok {
-		return fmt.Errorf("invalid parameter type: %T", i)
-	}
-	return nil
-=======
 func ValidateChannelIdentifier(i interface{}) error {
 	value, ok := i.(string)
 	if !ok {
@@ -103,5 +74,4 @@
 	}
 	_, err := sdktypes.AccAddressFromBech32(value)
 	return err
->>>>>>> 9dda4b60
 }