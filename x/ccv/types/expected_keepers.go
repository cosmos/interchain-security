package types

import (
	context "context"
	"time"

	"cosmossdk.io/math"
	sdk "github.com/cosmos/cosmos-sdk/types"
	auth "github.com/cosmos/cosmos-sdk/x/auth/types"
	capabilitytypes "github.com/cosmos/cosmos-sdk/x/capability/types"
	evidencetypes "github.com/cosmos/cosmos-sdk/x/evidence/types"
	slashingtypes "github.com/cosmos/cosmos-sdk/x/slashing/types"
	stakingtypes "github.com/cosmos/cosmos-sdk/x/staking/types"
	transfertypes "github.com/cosmos/ibc-go/v7/modules/apps/transfer/types"
	clienttypes "github.com/cosmos/ibc-go/v7/modules/core/02-client/types"
	conntypes "github.com/cosmos/ibc-go/v7/modules/core/03-connection/types"
	channeltypes "github.com/cosmos/ibc-go/v7/modules/core/04-channel/types"
	ibcexported "github.com/cosmos/ibc-go/v7/modules/core/exported"

	abci "github.com/cometbft/cometbft/abci/types"
)

// StakingKeeper defines the contract expected by provider-chain ccv module from a Staking Module that will keep track
// of the provider validator set. This version of the interchain-security protocol will mirror the provider chain's changes
// so we do not need a registry module between the staking module and CCV.
type StakingKeeper interface {
	GetValidatorUpdates(ctx sdk.Context) []abci.ValidatorUpdate
	UnbondingCanComplete(ctx sdk.Context, id uint64) error
	UnbondingTime(ctx sdk.Context) time.Duration
	GetValidatorByConsAddr(ctx sdk.Context, consAddr sdk.ConsAddress) (validator stakingtypes.Validator, found bool)
	GetLastValidatorPower(ctx sdk.Context, operator sdk.ValAddress) (power int64)
	// slash the validator and delegators of the validator, specifying offence height, offence power, and slash fraction
	Jail(sdk.Context, sdk.ConsAddress) // jail a validator
<<<<<<< HEAD
	Slash(sdk.Context, sdk.ConsAddress, int64, int64, sdk.Dec) math.Int
=======
	Slash(sdk.Context, sdk.ConsAddress, int64, int64, sdk.Dec, stakingtypes.InfractionType)
	Unjail(ctx sdk.Context, addr sdk.ConsAddress)
>>>>>>> 2457ab03
	GetValidator(ctx sdk.Context, addr sdk.ValAddress) (validator stakingtypes.Validator, found bool)
	IterateLastValidatorPowers(ctx sdk.Context, cb func(addr sdk.ValAddress, power int64) (stop bool))
	PowerReduction(ctx sdk.Context) sdk.Int
	PutUnbondingOnHold(ctx sdk.Context, id uint64) error
	IterateValidators(ctx sdk.Context, f func(index int64, validator stakingtypes.ValidatorI) (stop bool))
	Validator(ctx sdk.Context, addr sdk.ValAddress) stakingtypes.ValidatorI
	IsValidatorJailed(ctx sdk.Context, addr sdk.ConsAddress) bool
	ValidatorByConsAddr(ctx sdk.Context, consAddr sdk.ConsAddress) stakingtypes.ValidatorI
	Delegation(ctx sdk.Context, addr sdk.AccAddress, valAddr sdk.ValAddress) stakingtypes.DelegationI
	MaxValidators(ctx sdk.Context) uint32
	GetLastTotalPower(ctx sdk.Context) sdk.Int
<<<<<<< HEAD
	SlashWithInfractionReason(sdk.Context, sdk.ConsAddress, int64, int64, sdk.Dec, stakingtypes.Infraction) math.Int
=======
	GetLastValidators(ctx sdk.Context) (validators []stakingtypes.Validator)
>>>>>>> 2457ab03
}

type EvidenceKeeper interface {
	HandleEquivocationEvidence(ctx sdk.Context, evidence *evidencetypes.Equivocation)
}

// SlashingKeeper defines the contract expected to perform ccv slashing
type SlashingKeeper interface {
	JailUntil(sdk.Context, sdk.ConsAddress, time.Time) // called from provider keeper only
	GetValidatorSigningInfo(ctx sdk.Context, address sdk.ConsAddress) (info slashingtypes.ValidatorSigningInfo, found bool)
	DowntimeJailDuration(sdk.Context) time.Duration
	SlashFractionDowntime(sdk.Context) sdk.Dec
	SlashFractionDoubleSign(ctx sdk.Context) (res sdk.Dec)
	Tombstone(sdk.Context, sdk.ConsAddress)
	IsTombstoned(sdk.Context, sdk.ConsAddress) bool
}

// ChannelKeeper defines the expected IBC channel keeper
type ChannelKeeper interface {
	GetChannel(ctx sdk.Context, srcPort, srcChan string) (channel channeltypes.Channel, found bool)
	GetNextSequenceSend(ctx sdk.Context, portID, channelID string) (uint64, bool)
	SendPacket(
		ctx sdk.Context,
		chanCap *capabilitytypes.Capability,
		sourcePort string,
		sourceChannel string,
		timeoutHeight clienttypes.Height,
		timeoutTimestamp uint64,
		data []byte,
	) (sequence uint64, err error)
	WriteAcknowledgement(ctx sdk.Context, chanCap *capabilitytypes.Capability, packet ibcexported.PacketI, acknowledgement ibcexported.Acknowledgement) error
	ChanCloseInit(ctx sdk.Context, portID, channelID string, chanCap *capabilitytypes.Capability) error
}

// PortKeeper defines the expected IBC port keeper
type PortKeeper interface {
	BindPort(ctx sdk.Context, portID string) *capabilitytypes.Capability
}

// ConnectionKeeper defines the expected IBC connection keeper
type ConnectionKeeper interface {
	GetConnection(ctx sdk.Context, connectionID string) (conntypes.ConnectionEnd, bool)
}

// ClientKeeper defines the expected IBC client keeper
type ClientKeeper interface {
	CreateClient(ctx sdk.Context, clientState ibcexported.ClientState, consensusState ibcexported.ConsensusState) (string, error)
	GetClientState(ctx sdk.Context, clientID string) (ibcexported.ClientState, bool)
	GetLatestClientConsensusState(ctx sdk.Context, clientID string) (ibcexported.ConsensusState, bool)
	GetSelfConsensusState(ctx sdk.Context, height ibcexported.Height) (ibcexported.ConsensusState, error)
}

// TODO: Expected interfaces for distribution on provider and consumer chains

// ConsumerHooks event hooks for newly bonded cross-chain validators
type ConsumerHooks interface {
	AfterValidatorBonded(ctx sdk.Context, consAddr sdk.ConsAddress, valAddresses sdk.ValAddress) error
}

// BankKeeper defines the expected interface needed to retrieve account balances.
type BankKeeper interface {
	GetBalance(ctx sdk.Context, addr sdk.AccAddress, denom string) sdk.Coin
	GetAllBalances(ctx sdk.Context, addr sdk.AccAddress) sdk.Coins
	SendCoinsFromModuleToModule(ctx sdk.Context, senderModule, recipientModule string, amt sdk.Coins) error
}

// AccountKeeper defines the expected account keeper used for simulations
type AccountKeeper interface {
	GetModuleAccount(ctx sdk.Context, name string) auth.ModuleAccountI
}

// IBCTransferKeeper defines the expected interface needed for distribution transfer
// of tokens from the consumer to the provider chain
type IBCTransferKeeper interface {
	Transfer(context.Context, *transfertypes.MsgTransfer) (*transfertypes.MsgTransferResponse, error)
}

// IBCKeeper defines the expected interface needed for openning a
// channel
type IBCCoreKeeper interface {
	ChannelOpenInit(
		goCtx context.Context,
		msg *channeltypes.MsgChannelOpenInit,
	) (*channeltypes.MsgChannelOpenInitResponse, error)
}

type ScopedKeeper interface {
	GetCapability(ctx sdk.Context, name string) (*capabilitytypes.Capability, bool)
	AuthenticateCapability(ctx sdk.Context, cap *capabilitytypes.Capability, name string) bool
	ClaimCapability(ctx sdk.Context, cap *capabilitytypes.Capability, name string) error
}<|MERGE_RESOLUTION|>--- conflicted
+++ resolved
@@ -31,12 +31,8 @@
 	GetLastValidatorPower(ctx sdk.Context, operator sdk.ValAddress) (power int64)
 	// slash the validator and delegators of the validator, specifying offence height, offence power, and slash fraction
 	Jail(sdk.Context, sdk.ConsAddress) // jail a validator
-<<<<<<< HEAD
 	Slash(sdk.Context, sdk.ConsAddress, int64, int64, sdk.Dec) math.Int
-=======
-	Slash(sdk.Context, sdk.ConsAddress, int64, int64, sdk.Dec, stakingtypes.InfractionType)
 	Unjail(ctx sdk.Context, addr sdk.ConsAddress)
->>>>>>> 2457ab03
 	GetValidator(ctx sdk.Context, addr sdk.ValAddress) (validator stakingtypes.Validator, found bool)
 	IterateLastValidatorPowers(ctx sdk.Context, cb func(addr sdk.ValAddress, power int64) (stop bool))
 	PowerReduction(ctx sdk.Context) sdk.Int
@@ -48,11 +44,8 @@
 	Delegation(ctx sdk.Context, addr sdk.AccAddress, valAddr sdk.ValAddress) stakingtypes.DelegationI
 	MaxValidators(ctx sdk.Context) uint32
 	GetLastTotalPower(ctx sdk.Context) sdk.Int
-<<<<<<< HEAD
 	SlashWithInfractionReason(sdk.Context, sdk.ConsAddress, int64, int64, sdk.Dec, stakingtypes.Infraction) math.Int
-=======
 	GetLastValidators(ctx sdk.Context) (validators []stakingtypes.Validator)
->>>>>>> 2457ab03
 }
 
 type EvidenceKeeper interface {
