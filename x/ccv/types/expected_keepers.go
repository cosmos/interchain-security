package types

import (
	sdk "github.com/cosmos/cosmos-sdk/types"

	capabilitytypes "github.com/cosmos/cosmos-sdk/x/capability/types"
	conntypes "github.com/cosmos/ibc-go/modules/core/03-connection/types"
	channeltypes "github.com/cosmos/ibc-go/modules/core/04-channel/types"
	ibcexported "github.com/cosmos/ibc-go/modules/core/exported"

	abci "github.com/tendermint/tendermint/abci/types"
)

// StakingKeeper defines the contract expected by parent-chain ccv module from a Staking Module that will keep track
// of the parent validator set. This version of the interchain-security protocol will mirror the parent chain's changes
// so we do not need a registry module between the staking module and CCV.
type StakingKeeper interface {
	GetValidatorUpdates(ctx sdk.Context) []abci.ValidatorUpdate
<<<<<<< HEAD
	CompleteStoppedUnbonding(ctx sdk.Context, id uint64) (found bool, err error)
=======
	UnbondingTime(ctx sdk.Context) time.Duration
>>>>>>> d861dd28
}

// ChannelKeeper defines the expected IBC channel keeper
type ChannelKeeper interface {
	GetChannel(ctx sdk.Context, srcPort, srcChan string) (channel channeltypes.Channel, found bool)
	GetNextSequenceSend(ctx sdk.Context, portID, channelID string) (uint64, bool)
	SendPacket(ctx sdk.Context, channelCap *capabilitytypes.Capability, packet ibcexported.PacketI) error
	WriteAcknowledgement(ctx sdk.Context, chanCap *capabilitytypes.Capability, packet ibcexported.PacketI, acknowledgement []byte) error
	ChanCloseInit(ctx sdk.Context, portID, channelID string, chanCap *capabilitytypes.Capability) error
}

// PortKeeper defines the expected IBC port keeper
type PortKeeper interface {
	BindPort(ctx sdk.Context, portID string) *capabilitytypes.Capability
}

// ConnectionKeeper defines the expected IBC connection keeper
type ConnectionKeeper interface {
	GetConnection(ctx sdk.Context, connectionID string) (conntypes.ConnectionEnd, bool)
}

// ClientKeeper defines the expected IBC client keeper
type ClientKeeper interface {
	CreateClient(ctx sdk.Context, clientState ibcexported.ClientState, consensusState ibcexported.ConsensusState) (string, error)
	GetClientState(ctx sdk.Context, clientID string) (ibcexported.ClientState, bool)
	GetLatestClientConsensusState(ctx sdk.Context, clientID string) (ibcexported.ConsensusState, bool)
}

// TODO: Expected interfaces for distribution on parent and baby chains<|MERGE_RESOLUTION|>--- conflicted
+++ resolved
@@ -1,6 +1,8 @@
 package types
 
 import (
+	"time"
+
 	sdk "github.com/cosmos/cosmos-sdk/types"
 
 	capabilitytypes "github.com/cosmos/cosmos-sdk/x/capability/types"
@@ -16,11 +18,8 @@
 // so we do not need a registry module between the staking module and CCV.
 type StakingKeeper interface {
 	GetValidatorUpdates(ctx sdk.Context) []abci.ValidatorUpdate
-<<<<<<< HEAD
 	CompleteStoppedUnbonding(ctx sdk.Context, id uint64) (found bool, err error)
-=======
 	UnbondingTime(ctx sdk.Context) time.Duration
->>>>>>> d861dd28
 }
 
 // ChannelKeeper defines the expected IBC channel keeper
