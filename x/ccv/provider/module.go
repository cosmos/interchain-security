--- conflicted
+++ resolved
@@ -180,13 +180,7 @@
 
 	// EndBlock logic needed for the Consumer Initiated Slashing sub-protocol.
 	// Important: EndBlockCIS must be called before EndBlockVSU
-<<<<<<< HEAD
-	am.keeper.EndBlockCIS(ctx)
-=======
 	am.keeper.EndBlockCIS(sdkCtx)
-	// EndBlock logic needed for the Consumer Chain Removal sub-protocol
-	am.keeper.EndBlockCCR(sdkCtx)
->>>>>>> c453e202
 	// EndBlock logic needed for the Validator Set Update sub-protocol
 	am.keeper.EndBlockVSU(sdkCtx)
 
