package provider

import (
	"context"
	"encoding/json"
	"fmt"

	"cosmossdk.io/core/appmodule"
	"github.com/grpc-ecosystem/grpc-gateway/runtime"
	"github.com/spf13/cobra"

	"github.com/cosmos/cosmos-sdk/client"
	"github.com/cosmos/cosmos-sdk/codec"
	codectypes "github.com/cosmos/cosmos-sdk/codec/types"
	sdk "github.com/cosmos/cosmos-sdk/types"
	"github.com/cosmos/cosmos-sdk/types/module"
	simtypes "github.com/cosmos/cosmos-sdk/types/simulation"
	paramtypes "github.com/cosmos/cosmos-sdk/x/params/types"

	"github.com/cosmos/interchain-security/v5/x/ccv/provider/client/cli"
	"github.com/cosmos/interchain-security/v5/x/ccv/provider/keeper"
	"github.com/cosmos/interchain-security/v5/x/ccv/provider/migrations"
	providertypes "github.com/cosmos/interchain-security/v5/x/ccv/provider/types"
)

var (
	_ module.AppModule           = (*AppModule)(nil)
	_ module.AppModuleBasic      = (*AppModuleBasic)(nil)
	_ module.AppModuleSimulation = (*AppModule)(nil)
	_ module.HasGenesis          = (*AppModule)(nil)
	_ module.HasName             = (*AppModule)(nil)
	_ module.HasConsensusVersion = (*AppModule)(nil)
	_ module.HasInvariants       = (*AppModule)(nil)
	_ module.HasServices         = (*AppModule)(nil)
	_ appmodule.AppModule        = (*AppModule)(nil)
	_ appmodule.HasBeginBlocker  = (*AppModule)(nil)
	_ appmodule.HasEndBlocker    = (*AppModule)(nil)
)

// AppModuleBasic is the IBC Provider AppModuleBasic
type AppModuleBasic struct{}

// Name implements AppModuleBasic interface
func (AppModuleBasic) Name() string {
	return providertypes.ModuleName
}

// IsOnePerModuleType implements the depinject.OnePerModuleType interface.
func (am AppModule) IsOnePerModuleType() {}

// IsAppModule implements the appmodule.AppModule interface.
func (am AppModule) IsAppModule() {}

// RegisterLegacyAminoCodec implements AppModuleBasic interface
func (AppModuleBasic) RegisterLegacyAminoCodec(cdc *codec.LegacyAmino) {
	providertypes.RegisterLegacyAminoCodec(cdc)
}

// RegisterInterfaces registers module concrete types into protobuf Any.
func (AppModuleBasic) RegisterInterfaces(registry codectypes.InterfaceRegistry) {
	providertypes.RegisterInterfaces(registry)
}

// DefaultGenesis returns default genesis state as raw bytes for the ibc
// provider module.
func (AppModuleBasic) DefaultGenesis(cdc codec.JSONCodec) json.RawMessage {
	return cdc.MustMarshalJSON(providertypes.DefaultGenesisState())
}

// ValidateGenesis performs genesis state validation for the ibc provider module.
func (AppModuleBasic) ValidateGenesis(cdc codec.JSONCodec, config client.TxEncodingConfig, bz json.RawMessage) error {
	var data providertypes.GenesisState
	if err := cdc.UnmarshalJSON(bz, &data); err != nil {
		return fmt.Errorf("failed to unmarshal %s genesis state: %w", providertypes.ModuleName, err)
	}

	return data.Validate()
}

// RegisterGRPCGatewayRoutes registers the gRPC Gateway routes for the ibc-provider module.
func (AppModuleBasic) RegisterGRPCGatewayRoutes(clientCtx client.Context, mux *runtime.ServeMux) {
	err := providertypes.RegisterQueryHandlerClient(context.Background(), mux, providertypes.NewQueryClient(clientCtx))
	if err != nil {
		// same behavior as in cosmos-sdk
		panic(err)
	}
}

// GetTxCmd implements AppModuleBasic interface
func (AppModuleBasic) GetTxCmd() *cobra.Command {
	return cli.GetTxCmd()
}

// GetQueryCmd implements AppModuleBasic interface
func (AppModuleBasic) GetQueryCmd() *cobra.Command {
	return cli.NewQueryCmd()
}

// AppModule represents the AppModule for this module
type AppModule struct {
	AppModuleBasic
	keeper     *keeper.Keeper
	paramSpace paramtypes.Subspace
}

// NewAppModule creates a new provider module
func NewAppModule(k *keeper.Keeper, paramSpace paramtypes.Subspace) AppModule {
	return AppModule{
		keeper:     k,
		paramSpace: paramSpace,
	}
}

// RegisterInvariants implements the AppModule interface
func (AppModule) RegisterInvariants(ir sdk.InvariantRegistry) {
	// TODO
}

// RegisterServices registers module services.
func (am AppModule) RegisterServices(cfg module.Configurator) {
	providertypes.RegisterMsgServer(cfg.MsgServer(), keeper.NewMsgServerImpl(am.keeper))
	providertypes.RegisterQueryServer(cfg.QueryServer(), am.keeper)

	migrator := migrations.NewMigrator(*am.keeper, am.paramSpace)
	if err := cfg.RegisterMigration(providertypes.ModuleName, 2, migrator.Migrate2to3); err != nil {
		panic(fmt.Sprintf("failed to register migrator for %s: %s -- from 2 -> 3", providertypes.ModuleName, err))
	}
	if err := cfg.RegisterMigration(providertypes.ModuleName, 3, migrator.Migrate3to4); err != nil {
		panic(fmt.Sprintf("failed to register migrator for %s: %s -- from 3 -> 4", providertypes.ModuleName, err))
	}
	if err := cfg.RegisterMigration(providertypes.ModuleName, 4, migrator.Migrate4to5); err != nil {
		panic(fmt.Sprintf("failed to register migrator for %s: %s -- from 4 -> 5", providertypes.ModuleName, err))
	}
	if err := cfg.RegisterMigration(providertypes.ModuleName, 5, migrator.Migrate5to6); err != nil {
		panic(fmt.Sprintf("failed to register migrator for %s: %s", providertypes.ModuleName, err))
	}
	if err := cfg.RegisterMigration(providertypes.ModuleName, 6, migrator.Migrate6to7); err != nil {
		panic(fmt.Sprintf("failed to register migrator for %s: %s", providertypes.ModuleName, err))
	}
	if err := cfg.RegisterMigration(providertypes.ModuleName, 4, m.Migrate4to5); err != nil {
		panic(fmt.Sprintf("failed to register migrator for %s: %s", providertypes.ModuleName, err))
	}
	if err := cfg.RegisterMigration(providertypes.ModuleName, 5, m.Migrate5to6); err != nil {
		panic(fmt.Sprintf("failed to register migrator for %s: %s", providertypes.ModuleName, err))
	}

}

// InitGenesis performs genesis initialization for the provider module. It returns no validator updates.
// Note: This method along with ValidateGenesis satisfies the CCV spec:
// https://github.com/cosmos/ibc/blob/main/spec/app/ics-028-cross-chain-validation/methods.md#ccv-pcf-initg1
func (am AppModule) InitGenesis(ctx sdk.Context, cdc codec.JSONCodec, data json.RawMessage) {
	var genesisState providertypes.GenesisState
	cdc.MustUnmarshalJSON(data, &genesisState)

	am.keeper.InitGenesis(ctx, &genesisState)
}

// ExportGenesis returns the exported genesis state as raw bytes for the provider
// module.
func (am AppModule) ExportGenesis(ctx sdk.Context, cdc codec.JSONCodec) json.RawMessage {
	gs := am.keeper.ExportGenesis(ctx)
	return cdc.MustMarshalJSON(gs)
}

// ConsensusVersion implements AppModule/ConsensusVersion.
<<<<<<< HEAD
func (AppModule) ConsensusVersion() uint64 { return 6 }
=======
func (AppModule) ConsensusVersion() uint64 { return 7 }
>>>>>>> 135c4d9f

// BeginBlock implements the AppModule interface
func (am AppModule) BeginBlock(ctx context.Context) error {
	sdkCtx := sdk.UnwrapSDKContext(ctx) // Create clients to consumer chains that are due to be spawned via pending consumer addition proposals

	am.keeper.BeginBlockInit(sdkCtx)
	// Stop and remove state for any consumer chains that are due to be stopped via pending consumer removal proposals
	am.keeper.BeginBlockCCR(sdkCtx)
	// Check for replenishing slash meter before any slash packets are processed for this block
<<<<<<< HEAD
	am.keeper.BeginBlockCIS(ctx)
	// BeginBlock logic need for the  Reward Distribution sub-protocol
	am.keeper.BeginBlockRD(ctx, req)
=======
	am.keeper.BeginBlockCIS(sdkCtx)
	// BeginBlock logic needed for the  Reward Distribution sub-protocol
	am.keeper.BeginBlockRD(sdkCtx)

	return nil
>>>>>>> 135c4d9f
}

// EndBlock implements the AppModule interface
func (am AppModule) EndBlock(ctx context.Context) error {
	sdkCtx := sdk.UnwrapSDKContext(ctx)

	// EndBlock logic needed for the Consumer Initiated Slashing sub-protocol.
	// Important: EndBlockCIS must be called before EndBlockVSU
	am.keeper.EndBlockCIS(sdkCtx)
	// EndBlock logic needed for the Consumer Chain Removal sub-protocol
	am.keeper.EndBlockCCR(sdkCtx)
	// EndBlock logic needed for the Validator Set Update sub-protocol
<<<<<<< HEAD
	am.keeper.EndBlockVSU(ctx)
=======
	am.keeper.EndBlockVSU(sdkCtx)
>>>>>>> 135c4d9f

	return nil
}

// AppModuleSimulation functions

// GenerateGenesisState creates a randomized GenState of the transfer module.
func (AppModule) GenerateGenesisState(simState *module.SimulationState) {
}

// RegisterStoreDecoder registers a decoder for provider module's types
func (am AppModule) RegisterStoreDecoder(sdr simtypes.StoreDecoderRegistry) {
}

// WeightedOperations returns the all the provider module operations with their respective weights.
func (am AppModule) WeightedOperations(_ module.SimulationState) []simtypes.WeightedOperation {
	return nil
}<|MERGE_RESOLUTION|>--- conflicted
+++ resolved
@@ -137,13 +137,6 @@
 	if err := cfg.RegisterMigration(providertypes.ModuleName, 6, migrator.Migrate6to7); err != nil {
 		panic(fmt.Sprintf("failed to register migrator for %s: %s", providertypes.ModuleName, err))
 	}
-	if err := cfg.RegisterMigration(providertypes.ModuleName, 4, m.Migrate4to5); err != nil {
-		panic(fmt.Sprintf("failed to register migrator for %s: %s", providertypes.ModuleName, err))
-	}
-	if err := cfg.RegisterMigration(providertypes.ModuleName, 5, m.Migrate5to6); err != nil {
-		panic(fmt.Sprintf("failed to register migrator for %s: %s", providertypes.ModuleName, err))
-	}
-
 }
 
 // InitGenesis performs genesis initialization for the provider module. It returns no validator updates.
@@ -164,11 +157,7 @@
 }
 
 // ConsensusVersion implements AppModule/ConsensusVersion.
-<<<<<<< HEAD
-func (AppModule) ConsensusVersion() uint64 { return 6 }
-=======
 func (AppModule) ConsensusVersion() uint64 { return 7 }
->>>>>>> 135c4d9f
 
 // BeginBlock implements the AppModule interface
 func (am AppModule) BeginBlock(ctx context.Context) error {
@@ -178,17 +167,11 @@
 	// Stop and remove state for any consumer chains that are due to be stopped via pending consumer removal proposals
 	am.keeper.BeginBlockCCR(sdkCtx)
 	// Check for replenishing slash meter before any slash packets are processed for this block
-<<<<<<< HEAD
-	am.keeper.BeginBlockCIS(ctx)
-	// BeginBlock logic need for the  Reward Distribution sub-protocol
-	am.keeper.BeginBlockRD(ctx, req)
-=======
 	am.keeper.BeginBlockCIS(sdkCtx)
 	// BeginBlock logic needed for the  Reward Distribution sub-protocol
 	am.keeper.BeginBlockRD(sdkCtx)
 
 	return nil
->>>>>>> 135c4d9f
 }
 
 // EndBlock implements the AppModule interface
@@ -201,11 +184,7 @@
 	// EndBlock logic needed for the Consumer Chain Removal sub-protocol
 	am.keeper.EndBlockCCR(sdkCtx)
 	// EndBlock logic needed for the Validator Set Update sub-protocol
-<<<<<<< HEAD
-	am.keeper.EndBlockVSU(ctx)
-=======
 	am.keeper.EndBlockVSU(sdkCtx)
->>>>>>> 135c4d9f
 
 	return nil
 }
