package provider

import (
	"context"
	"encoding/json"
	"fmt"
	"math/rand"

	"github.com/cosmos/cosmos-sdk/client"
	"github.com/cosmos/cosmos-sdk/codec"
	codectypes "github.com/cosmos/cosmos-sdk/codec/types"
	sdk "github.com/cosmos/cosmos-sdk/types"
	"github.com/cosmos/cosmos-sdk/types/module"
	simtypes "github.com/cosmos/cosmos-sdk/types/simulation"
	"github.com/gorilla/mux"
	"github.com/grpc-ecosystem/grpc-gateway/runtime"
	"github.com/spf13/cobra"
	abci "github.com/tendermint/tendermint/abci/types"

	porttypes "github.com/cosmos/ibc-go/v3/modules/core/05-port/types"
	"github.com/cosmos/interchain-security/x/ccv/provider/client/cli"
	"github.com/cosmos/interchain-security/x/ccv/provider/keeper"
	providertypes "github.com/cosmos/interchain-security/x/ccv/provider/types"
)

var (
	_ module.AppModule      = AppModule{}
	_ porttypes.IBCModule   = AppModule{}
	_ module.AppModuleBasic = AppModuleBasic{}
)

// AppModuleBasic is the IBC Provider AppModuleBasic
type AppModuleBasic struct{}

// Name implements AppModuleBasic interface
func (AppModuleBasic) Name() string {
	return providertypes.ModuleName
}

// RegisterLegacyAminoCodec implements AppModuleBasic interface
func (AppModuleBasic) RegisterLegacyAminoCodec(cdc *codec.LegacyAmino) {
	providertypes.RegisterLegacyAminoCodec(cdc)
}

// RegisterInterfaces registers module concrete types into protobuf Any.
func (AppModuleBasic) RegisterInterfaces(registry codectypes.InterfaceRegistry) {
	providertypes.RegisterInterfaces(registry)
}

// DefaultGenesis returns default genesis state as raw bytes for the ibc
// provider module.
func (AppModuleBasic) DefaultGenesis(cdc codec.JSONCodec) json.RawMessage {
	return cdc.MustMarshalJSON(providertypes.DefaultGenesisState())
}

// ValidateGenesis performs genesis state validation for the ibc provider module.
func (AppModuleBasic) ValidateGenesis(cdc codec.JSONCodec, config client.TxEncodingConfig, bz json.RawMessage) error {
	var data providertypes.GenesisState
	if err := cdc.UnmarshalJSON(bz, &data); err != nil {
		return fmt.Errorf("failed to unmarshal %s genesis state: %w", providertypes.ModuleName, err)
	}

	return data.Validate()
}

// RegisterRESTRoutes implements AppModuleBasic interface
// TODO
func (AppModuleBasic) RegisterRESTRoutes(clientCtx client.Context, rtr *mux.Router) {
}

// RegisterGRPCGatewayRoutes registers the gRPC Gateway routes for the ibc-provider module.
// TODO
func (AppModuleBasic) RegisterGRPCGatewayRoutes(clientCtx client.Context, mux *runtime.ServeMux) {
	err := providertypes.RegisterQueryHandlerClient(context.Background(), mux, providertypes.NewQueryClient(clientCtx))
	if err != nil {
		panic(err)
	}
}

// GetTxCmd implements AppModuleBasic interface
// TODO
func (AppModuleBasic) GetTxCmd() *cobra.Command {
	return nil
}

// GetQueryCmd implements AppModuleBasic interface
// TODO
func (AppModuleBasic) GetQueryCmd() *cobra.Command {
	return cli.NewQueryCmd()
}

// AppModule represents the AppModule for this module
type AppModule struct {
	AppModuleBasic
	keeper *keeper.Keeper
}

// NewAppModule creates a new provider module
func NewAppModule(k *keeper.Keeper) AppModule {
	return AppModule{
		keeper: k,
	}
}

// RegisterInvariants implements the AppModule interface
func (AppModule) RegisterInvariants(ir sdk.InvariantRegistry) {
	// TODO
}

// Route implements the AppModule interface
func (am AppModule) Route() sdk.Route {
	return sdk.Route{}
}

// QuerierRoute implements the AppModule interface
func (AppModule) QuerierRoute() string {
	return providertypes.QuerierRoute
}

// LegacyQuerierHandler implements the AppModule interface
func (am AppModule) LegacyQuerierHandler(*codec.LegacyAmino) sdk.Querier {
	return nil
}

// RegisterServices registers module services.
// TODO
func (am AppModule) RegisterServices(cfg module.Configurator) {
	providertypes.RegisterQueryServer(cfg.QueryServer(), am.keeper)
}

// InitGenesis performs genesis initialization for the provider module. It returns no validator updates.
// Note: This method along with ValidateGenesis satisfies the CCV spec:
// https://github.com/cosmos/ibc/blob/main/spec/app/ics-028-cross-chain-validation/methods.md#ccv-pcf-initg1
func (am AppModule) InitGenesis(ctx sdk.Context, cdc codec.JSONCodec, data json.RawMessage) []abci.ValidatorUpdate {
	var genesisState providertypes.GenesisState
	cdc.MustUnmarshalJSON(data, &genesisState)

	am.keeper.InitGenesis(ctx, &genesisState)

	// initialize validator update id
	// TODO: Include in genesis and initialize from genesis value
	am.keeper.SetValidatorSetUpdateId(ctx, 1)
	return []abci.ValidatorUpdate{}
}

// ExportGenesis returns the exported genesis state as raw bytes for the provider
// module.
func (am AppModule) ExportGenesis(ctx sdk.Context, cdc codec.JSONCodec) json.RawMessage {
	gs := am.keeper.ExportGenesis(ctx)
	return cdc.MustMarshalJSON(gs)
}

// ConsensusVersion implements AppModule/ConsensusVersion.
func (AppModule) ConsensusVersion() uint64 { return 1 }

// BeginBlock implements the AppModule interface
func (am AppModule) BeginBlock(ctx sdk.Context, req abci.RequestBeginBlock) {
	// Create clients to consumer chains that are due to be spawned via pending consumer addition proposals
	am.keeper.BeginBlockInit(ctx)
	// Stop and remove state for any consumer chains that are due to be stopped via pending consumer removal proposals
	am.keeper.BeginBlockCCR(ctx)
}

// EndBlock implements the AppModule interface
func (am AppModule) EndBlock(ctx sdk.Context, req abci.RequestEndBlock) []abci.ValidatorUpdate {
<<<<<<< HEAD
	// EndBlock logic needed for the Consumer Initiated Slashing sub-protocol
=======
	// EndBlock logic needed for the Consumer Initiated Slashing sub-protocol.
	// Important: EndBlockCIS must be called before EndBlockVSU
>>>>>>> 80b751c1
	am.keeper.EndBlockCIS(ctx)
	// EndBlock logic needed for the Consumer Chain Removal sub-protocol
	am.keeper.EndBlockCCR(ctx)
	// EndBlock logic needed for the Validator Set Update sub-protocol
	am.keeper.EndBlockVSU(ctx)

	return []abci.ValidatorUpdate{}
}

// AppModuleSimulation functions

// GenerateGenesisState creates a randomized GenState of the transfer module.
// TODO
func (AppModule) GenerateGenesisState(simState *module.SimulationState) {
}

// ProposalContents doesn't return any content functions for governance proposals.
func (AppModule) ProposalContents(_ module.SimulationState) []simtypes.WeightedProposalContent {
	return nil
}

// RandomizedParams creates randomized provider param changes for the simulator.
// TODO
func (AppModule) RandomizedParams(r *rand.Rand) []simtypes.ParamChange {
	return nil
}

// RegisterStoreDecoder registers a decoder for provider module's types
// TODO
func (am AppModule) RegisterStoreDecoder(sdr sdk.StoreDecoderRegistry) {
}

// WeightedOperations returns the all the provider module operations with their respective weights.
func (am AppModule) WeightedOperations(_ module.SimulationState) []simtypes.WeightedOperation {
	return nil
}<|MERGE_RESOLUTION|>--- conflicted
+++ resolved
@@ -163,12 +163,8 @@
 
 // EndBlock implements the AppModule interface
 func (am AppModule) EndBlock(ctx sdk.Context, req abci.RequestEndBlock) []abci.ValidatorUpdate {
-<<<<<<< HEAD
-	// EndBlock logic needed for the Consumer Initiated Slashing sub-protocol
-=======
 	// EndBlock logic needed for the Consumer Initiated Slashing sub-protocol.
 	// Important: EndBlockCIS must be called before EndBlockVSU
->>>>>>> 80b751c1
 	am.keeper.EndBlockCIS(ctx)
 	// EndBlock logic needed for the Consumer Chain Removal sub-protocol
 	am.keeper.EndBlockCCR(ctx)
