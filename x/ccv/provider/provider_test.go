--- conflicted
+++ resolved
@@ -366,13 +366,7 @@
 
 	providerStakingKeeper := s.providerChain.App.GetStakingKeeper()
 	providerSlashingKeeper := s.providerChain.App.(*appProvider.App).SlashingKeeper
-<<<<<<< HEAD
-	providerKeeper := s.providerChain.App.(*appProvider.App).ProviderKeeper
-
-	delAddr := s.providerChain.SenderAccount.GetAddress()
-=======
 	consumerKeeper := s.consumerChain.App.(*appConsumer.App).ConsumerKeeper
->>>>>>> 36c72f81
 
 	// get a cross-chain validator address, pubkey and balance
 	tmVals := s.consumerChain.Vals.Validators
@@ -387,7 +381,128 @@
 	s.Require().True(found)
 	valOldBalance := valData.Tokens
 
-<<<<<<< HEAD
+	// create the validator's signing info record to allow jailing
+	valInfo := slashingtypes.NewValidatorSigningInfo(consAddr, s.providerCtx().BlockHeight(),
+		s.providerCtx().BlockHeight()-1, time.Time{}.UTC(), false, int64(0))
+	providerSlashingKeeper.SetValidatorSigningInfo(s.providerCtx(), consAddr, valInfo)
+
+	// get valseUpdateId for current block height
+	valsetUpdateId := consumerKeeper.GetHeightValsetUpdateID(s.consumerCtx(), uint64(s.consumerCtx().BlockHeight()))
+
+	// construct the downtime packet with the validator address and power along
+	// with the slashing and jailing parameters
+	validator := abci.Validator{
+		Address: tmVal.Address,
+		Power:   tmVal.VotingPower,
+	}
+
+	oldBlockTime := s.consumerCtx().BlockTime()
+	packetData := types.NewSlashPacketData(validator, valsetUpdateId, stakingtypes.DoubleSign)
+
+	timeout := uint64(types.GetTimeoutTimestamp(oldBlockTime).UnixNano())
+	packet := channeltypes.NewPacket(packetData.GetBytes(), 1, consumertypes.PortID, s.path.EndpointA.ChannelID,
+		providertypes.PortID, s.path.EndpointB.ChannelID, clienttypes.Height{}, timeout)
+
+	// Send the downtime packet through CCV
+	err = s.path.EndpointA.SendPacket(packet)
+	s.Require().NoError(err)
+
+	// save next VSC packet info
+	oldBlockTime = s.providerCtx().BlockTime()
+	timeout = uint64(types.GetTimeoutTimestamp(oldBlockTime).UnixNano())
+	valsetUpdateID := s.providerChain.App.(*appProvider.App).ProviderKeeper.GetValidatorSetUpdateId(s.providerCtx())
+
+	// receive the downtime packet on the provider chain;
+	// RecvPacket() calls the provider endblocker and thus sends a VSC packet to the consumer
+	err = s.path.EndpointB.RecvPacket(packet)
+	s.Require().NoError(err)
+
+	// check that the validator was removed from the provider validator set
+	s.Require().Len(s.providerChain.Vals.Validators, validatorsPerChain-1)
+	// check that the VSC ID is updated on the consumer chain
+
+	// update consumer client on the VSC packet sent from provider
+	err = s.path.EndpointA.UpdateClient()
+	s.Require().NoError(err)
+
+	// reconstruct VSC packet
+	valUpdates := []abci.ValidatorUpdate{
+		{
+			PubKey: val.GetPubKey(),
+			Power:  int64(0),
+		},
+	}
+	packetData2 := ccv.NewValidatorSetChangePacketData(valUpdates, valsetUpdateID, []string{})
+	packet2 := channeltypes.NewPacket(packetData2.GetBytes(), 1, providertypes.PortID, s.path.EndpointB.ChannelID,
+		consumertypes.PortID, s.path.EndpointA.ChannelID, clienttypes.Height{}, timeout)
+
+	// receive VSC packet about jailing on the consumer chain
+	err = s.path.EndpointA.RecvPacket(packet2)
+	s.Require().NoError(err)
+
+	// check that the consumer update its VSC ID for the subsequent block
+	s.Require().Equal(consumerKeeper.GetHeightValsetUpdateID(s.consumerCtx(), uint64(s.consumerCtx().BlockHeight())+1), valsetUpdateID)
+
+	// update consumer chain hist info
+	s.UpdateConsumerHistInfo(packetData2.ValidatorUpdates)
+
+	// check that the validator was removed from the consumer validator set
+	s.Require().Len(s.consumerChain.Vals.Validators, validatorsPerChain-1)
+
+	err = s.path.EndpointB.UpdateClient()
+	s.Require().NoError(err)
+
+	// check that the validator is successfully jailed on provider
+	validatorJailed, ok := s.providerChain.App.GetStakingKeeper().GetValidatorByConsAddr(s.providerCtx(), consAddr)
+	s.Require().True(ok)
+	s.Require().True(validatorJailed.Jailed)
+	s.Require().Equal(validatorJailed.Status, stakingtypes.Unbonding)
+
+	// check that the validator's token was slashed
+	slashedAmout := providerSlashingKeeper.SlashFractionDoubleSign(s.providerCtx()).Mul(valOldBalance.ToDec())
+	resultingTokens := valOldBalance.Sub(slashedAmout.TruncateInt())
+	s.Require().Equal(resultingTokens, validatorJailed.GetTokens())
+
+	// check that the validator's unjailing time is updated
+	valSignInfo, found := providerSlashingKeeper.GetValidatorSigningInfo(s.providerCtx(), consAddr)
+	s.Require().True(found)
+	s.Require().True(valSignInfo.JailedUntil.After(s.providerCtx().BlockHeader().Time))
+
+	// check that validator was tombstoned
+	s.Require().True(valSignInfo.Tombstoned)
+	s.Require().True(valSignInfo.JailedUntil.Equal(evidencetypes.DoubleSignJailEndTime))
+}
+
+func (s *ProviderTestSuite) getVal(index int) (validator stakingtypes.Validator, valAddr sdk.ValAddress) {
+	// Choose a validator, and get its address and data structure into the correct types
+	tmValidator := s.providerChain.Vals.Validators[index]
+	valAddr, err := sdk.ValAddressFromHex(tmValidator.Address.String())
+	s.Require().NoError(err)
+	validator, found := s.providerChain.App.GetStakingKeeper().GetValidator(s.providerCtx(), valAddr)
+	s.Require().True(found)
+
+	return validator, valAddr
+}
+
+// TestHandleConsumerDowntime tests the slashing distribution
+func (s *ProviderTestSuite) TestHandleConsumerDowntime() {
+	s.SetupCCVChannel()
+	providerStakingKeeper := s.providerChain.App.GetStakingKeeper()
+	providerSlashingKeeper := s.providerChain.App.(*appProvider.App).SlashingKeeper
+	providerKeeper := s.providerChain.App.(*appProvider.App).ProviderKeeper
+
+	delAddr := s.providerChain.SenderAccount.GetAddress()
+
+	// choose a validator and get its delegations
+	_, valAddr := s.getVal(0)
+	del, found := providerStakingKeeper.GetDelegation(s.providerCtx(), delAddr, valAddr)
+	s.Require().True(found)
+	validator, found := providerStakingKeeper.GetValidator(s.providerCtx(), valAddr)
+	s.Require().True(found)
+
+	consAdrr, err := validator.GetConsAddr()
+	s.Require().NoError(err)
+
 	ubdShares := del.Shares.QuoInt64(2)
 
 	// This is how many shares are being unbonded
@@ -430,17 +545,9 @@
 
 	s.coordinator.CommitBlock(s.providerChain)
 	valsetUpdateIDHeight = providerKeeper.GetValsetUpdateBlockHeight(s.providerCtx(), valsetUpdateID2)
-=======
-	// create the validator's signing info record to allow jailing
-	valInfo := slashingtypes.NewValidatorSigningInfo(consAddr, s.providerCtx().BlockHeight(),
-		s.providerCtx().BlockHeight()-1, time.Time{}.UTC(), false, int64(0))
-	providerSlashingKeeper.SetValidatorSigningInfo(s.providerCtx(), consAddr, valInfo)
->>>>>>> 36c72f81
-
-	// get valseUpdateId for current block height
-	valsetUpdateId := consumerKeeper.GetHeightValsetUpdateID(s.consumerCtx(), uint64(s.consumerCtx().BlockHeight()))
-
-<<<<<<< HEAD
+
+	s.Require().EqualValues(valsetUpdateIDHeight, ubd.Entries[1].CreationHeight+1)
+
 	// create validator signing info
 	valInfo := slashingtypes.NewValidatorSigningInfo(consAdrr, s.providerCtx().BlockHeight(),
 		s.providerCtx().BlockHeight()-1, time.Time{}.UTC(), false, int64(0))
@@ -464,108 +571,100 @@
 		expBalances:    []sdk.Dec{ubdBalanceSlashed, ubdBalanceSlashed2x},
 		valsetUpdateID: valsetUpdateID2,
 	},
-=======
-	// construct the downtime packet with the validator address and power along
-	// with the slashing and jailing parameters
-	validator := abci.Validator{
-		Address: tmVal.Address,
-		Power:   tmVal.VotingPower,
->>>>>>> 36c72f81
-	}
-
-	oldBlockTime := s.consumerCtx().BlockTime()
-	packetData := types.NewSlashPacketData(validator, valsetUpdateId, stakingtypes.DoubleSign)
-
-	timeout := uint64(types.GetTimeoutTimestamp(oldBlockTime).UnixNano())
-	packet := channeltypes.NewPacket(packetData.GetBytes(), 1, consumertypes.PortID, s.path.EndpointA.ChannelID,
-		providertypes.PortID, s.path.EndpointB.ChannelID, clienttypes.Height{}, timeout)
-
-	// Send the downtime packet through CCV
-	err = s.path.EndpointA.SendPacket(packet)
-	s.Require().NoError(err)
-
-	// save next VSC packet info
-	oldBlockTime = s.providerCtx().BlockTime()
-	timeout = uint64(types.GetTimeoutTimestamp(oldBlockTime).UnixNano())
-	valsetUpdateID := s.providerChain.App.(*appProvider.App).ProviderKeeper.GetValidatorSetUpdateId(s.providerCtx())
-
-<<<<<<< HEAD
+	}
+
+	slashingPkt := ccv.SlashPacketData{Validator: abci.Validator{
+		Address: consAdrr.Bytes(),
+		Power:   int64(1),
+	},
+		SlashFraction: int64(4),
+	}
+
+	for _, t := range tests {
+		// set test case parameters
+		slashingPkt.ValsetUpdateId = t.valsetUpdateID
+
+		// slash
+		err := providerKeeper.HandleConsumerDowntime(s.providerCtx(), s.consumerChain.ChainID, slashingPkt)
+		s.Require().NoError(err)
+
+		// check that second undelegation was slashed
+		ubd = undel()
+
 		s.Require().EqualValues(t.expBalances[0], ubd.Entries[0].Balance.ToDec())
 		s.Require().EqualValues(t.expBalances[1], ubd.Entries[1].Balance.ToDec())
 	}
 }
-=======
-	// receive the downtime packet on the provider chain;
-	// RecvPacket() calls the provider endblocker and thus sends a VSC packet to the consumer
-	err = s.path.EndpointB.RecvPacket(packet)
-	s.Require().NoError(err)
->>>>>>> 36c72f81
-
-	// check that the validator was removed from the provider validator set
-	s.Require().Len(s.providerChain.Vals.Validators, validatorsPerChain-1)
-	// check that the VSC ID is updated on the consumer chain
-
-	// update consumer client on the VSC packet sent from provider
-	err = s.path.EndpointA.UpdateClient()
-	s.Require().NoError(err)
-
-	// reconstruct VSC packet
-	valUpdates := []abci.ValidatorUpdate{
-		{
-			PubKey: val.GetPubKey(),
-			Power:  int64(0),
-		},
-	}
-	packetData2 := ccv.NewValidatorSetChangePacketData(valUpdates, valsetUpdateID, []string{})
-	packet2 := channeltypes.NewPacket(packetData2.GetBytes(), 1, providertypes.PortID, s.path.EndpointB.ChannelID,
-		consumertypes.PortID, s.path.EndpointA.ChannelID, clienttypes.Height{}, timeout)
-
-	// receive VSC packet about jailing on the consumer chain
-	err = s.path.EndpointA.RecvPacket(packet2)
-	s.Require().NoError(err)
-
-	// check that the consumer update its VSC ID for the subsequent block
-	s.Require().Equal(consumerKeeper.GetHeightValsetUpdateID(s.consumerCtx(), uint64(s.consumerCtx().BlockHeight())+1), valsetUpdateID)
-
-	// update consumer chain hist info
-	s.UpdateConsumerHistInfo(packetData2.ValidatorUpdates)
-
-	// check that the validator was removed from the consumer validator set
-	s.Require().Len(s.consumerChain.Vals.Validators, validatorsPerChain-1)
-
-	err = s.path.EndpointB.UpdateClient()
-	s.Require().NoError(err)
-
-	// check that the validator is successfully jailed on provider
-	validatorJailed, ok := s.providerChain.App.GetStakingKeeper().GetValidatorByConsAddr(s.providerCtx(), consAddr)
-	s.Require().True(ok)
-	s.Require().True(validatorJailed.Jailed)
-	s.Require().Equal(validatorJailed.Status, stakingtypes.Unbonding)
-
-	// check that the validator's token was slashed
-	slashedAmout := providerSlashingKeeper.SlashFractionDoubleSign(s.providerCtx()).Mul(valOldBalance.ToDec())
-	resultingTokens := valOldBalance.Sub(slashedAmout.TruncateInt())
-	s.Require().Equal(resultingTokens, validatorJailed.GetTokens())
-
-	// check that the validator's unjailing time is updated
-	valSignInfo, found := providerSlashingKeeper.GetValidatorSigningInfo(s.providerCtx(), consAddr)
-	s.Require().True(found)
-	s.Require().True(valSignInfo.JailedUntil.After(s.providerCtx().BlockHeader().Time))
-
-	// check that validator was tombstoned
-	s.Require().True(valSignInfo.Tombstoned)
-	s.Require().True(valSignInfo.JailedUntil.Equal(evidencetypes.DoubleSignJailEndTime))
-}
-
-func (s *ProviderTestSuite) getVal(index int) (validator stakingtypes.Validator, valAddr sdk.ValAddress) {
-	// Choose a validator, and get its address and data structure into the correct types
-	tmValidator := s.providerChain.Vals.Validators[index]
-	valAddr, err := sdk.ValAddressFromHex(tmValidator.Address.String())
-	s.Require().NoError(err)
-	validator, found := s.providerChain.App.GetStakingKeeper().GetValidator(s.providerCtx(), valAddr)
-	s.Require().True(found)
-
-	return validator, valAddr
+
+func (s *ProviderTestSuite) TestHandleConsumerDowntimeErrors() {
+	providerStakingKeeper := s.providerChain.App.GetStakingKeeper()
+	providerKeeper := s.providerChain.App.(*appProvider.App).ProviderKeeper
+	providerSlashingKeeper := s.providerChain.App.(*appProvider.App).SlashingKeeper
+	consumerChainID := s.consumerChain.ChainID
+
+	// expect an error if initial block height isn't set for consumer chain
+	err := providerKeeper.HandleConsumerDowntime(s.providerCtx(), consumerChainID, types.SlashPacketData{})
+	s.Require().Error(err, "did slash unknown validator")
+
+	s.SetupCCVChannel()
+	// save VSC ID
+	vID := providerKeeper.GetValidatorSetUpdateId(s.providerCtx())
+
+	// set faulty block height for current VSC ID
+	providerKeeper.SetValsetUpdateBlockHeight(s.providerCtx(), vID, 0)
+
+	// expect an error if block height mapping VSC ID is zero
+	err = providerKeeper.HandleConsumerDowntime(s.providerCtx(), consumerChainID, types.SlashPacketData{ValsetUpdateId: vID})
+	s.Require().Error(err, "did slash unknown validator")
+
+	// construct slashing packet with non existing validator
+	slashingPkt := ccv.NewSlashPacketData(
+		abci.Validator{Address: ed25519.GenPrivKey().PubKey().Address(),
+			Power: int64(0)}, uint64(0), int64(1), int64(0),
+	)
+	//expect an error if validator doesn't exist
+	err = providerKeeper.HandleConsumerDowntime(s.providerCtx(), consumerChainID, slashingPkt)
+	s.Require().Error(err, "did slash unknown validator")
+
+	// jail an existing validator
+	val := s.providerChain.Vals.Validators[0]
+	consAddr := sdk.ConsAddress(val.Address)
+	origTime := s.providerCtx().BlockTime()
+	providerStakingKeeper.Jail(s.providerCtx(), consAddr)
+	// commit block to set VSC ID
+	s.coordinator.CommitBlock(s.providerChain)
+	s.Require().NotZero(providerKeeper.GetValsetUpdateBlockHeight(s.providerCtx(), vID))
+
+	// end validator unbonding period
+	providerCtx := s.providerCtx().WithBlockTime(origTime.Add(consumertypes.UnbondingTime).Add(3 * time.Hour))
+	s.providerChain.App.GetStakingKeeper().BlockValidatorUpdates(providerCtx)
+
+	// set manually validator status from unbonding to unbonded
+	err = s.providerChain.App.GetStakingKeeper().UnbondingCanComplete(providerCtx, uint64(1))
+	s.Require().NoError(err)
+
+	// replace validator address
+	slashingPkt.Validator.Address = val.Address
+
+	// expect an error since the validator is already unbonded
+	err = providerKeeper.HandleConsumerDowntime(s.providerCtx(), consumerChainID, slashingPkt)
+	s.Require().Error(err, "did slash unbonded validator")
+
+	// replace validator address
+	val = s.providerChain.Vals.Validators[1]
+	slashingPkt.Validator.Address = val.Address
+
+	// set VSC ID
+	slashingPkt.ValsetUpdateId = vID
+
+	// // set current valset update ID
+	valInfo := slashingtypes.NewValidatorSigningInfo(sdk.ConsAddress(val.Address), s.providerCtx().BlockHeight(),
+		s.providerCtx().BlockHeight()-1, time.Time{}.UTC(), false, int64(0))
+	providerSlashingKeeper.SetValidatorSigningInfo(s.providerCtx(), sdk.ConsAddress(val.Address), valInfo)
+
+	// expect no error
+	err = providerKeeper.HandleConsumerDowntime(s.providerCtx(), consumerChainID, slashingPkt)
+	s.Require().NoError(err)
 }
 
 func (s *ProviderTestSuite) TestSlashPacketAcknowldgement() {
