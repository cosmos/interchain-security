--- conflicted
+++ resolved
@@ -124,37 +124,6 @@
 	// that the packet data is valid and can be safely
 	// deserialized without checking errors.
 	if ack.Success() {
-<<<<<<< HEAD
-=======
-		// execute the middleware logic only if the sender is a consumer chain
-		consumerId, err := im.keeper.IdentifyConsumerIdFromIBCPacket(ctx, packet)
-		if err != nil {
-			// Check if the packet is received on a canonical transfer channels
-			// of one of the known consumer chains.
-			// Note: this is a patch for the Cosmos Hub for consumers such as Stride
-			// TODO: remove once the known consumer chains upgrade to send ICS rewards
-			// with the consumer ID added to the memo field
-			if ctx.ChainID() == "cosmoshub-4" && // this patch is only for the Cosmos Hub
-				packet.DestinationChannel == "channel-391" { // canonical transfer channel Stride <> Cosmos Hub
-				// check source chain ID
-				srcChainId, err := im.keeper.GetSourceChainIdFromIBCPacket(ctx, packet)
-				if err != nil || srcChainId != "stride-1" {
-					// ignore packet if it's not from Stride
-					return ack
-				}
-				// accept the packet as a potential ICS reward
-				consumerId = "1" // consumer ID of Stride
-				// sanity check: make sure this is the consumer ID for Stride
-				chainId, err := im.keeper.GetConsumerChainId(ctx, consumerId)
-				if err != nil || srcChainId != chainId {
-					return ack
-				}
-			} else {
-				return ack
-			}
-		}
-
->>>>>>> 27eaaff4
 		// extract the coin info received from the packet data
 		var data ibctransfertypes.FungibleTokenPacketData
 		_ = types.ModuleCdc.UnmarshalJSON(packet.GetData(), &data)
@@ -165,7 +134,6 @@
 			return ack
 		}
 
-<<<<<<< HEAD
 		consumerId := ""
 		// check if the transfer has the reward memo
 		if rewardMemo, err := ccvtypes.GetRewardMemoFromTransferMemo(data.Memo); err != nil {
@@ -188,7 +156,10 @@
 		} else {
 			logger.Info("transfer memo:%#+v", rewardMemo)
 			consumerId = rewardMemo.ConsumerId
-=======
+		}
+
+		coinAmt, _ := math.NewIntFromString(data.Amount)
+		coinDenom := GetProviderDenom(data.Denom, packet)
 		chainId, err := im.keeper.GetConsumerChainId(ctx, consumerId)
 		if err != nil {
 			logger.Error(
@@ -199,11 +170,7 @@
 				"error", err.Error(),
 			)
 			return ack
->>>>>>> 27eaaff4
-		}
-
-		coinAmt, _ := math.NewIntFromString(data.Amount)
-		coinDenom := GetProviderDenom(data.Denom, packet)
+		}
 
 		logger.Info(
 			"received ICS rewards from consumer chain",
