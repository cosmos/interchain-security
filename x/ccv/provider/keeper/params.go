--- conflicted
+++ resolved
@@ -85,30 +85,8 @@
 	return params.NumberOfEpochsToStartReceivingRewards
 }
 
-// GetNumberOfEpochsToStartReceivingRewards returns the number of epochs needed by a validator to continuously validate
-// to start receiving rewards
-func (k Keeper) GetNumberOfEpochsToStartReceivingRewards(ctx sdk.Context) int64 {
-	var b int64
-	k.paramSpace.Get(ctx, types.KeyNumberOfEpochsToStartReceivingRewards, &b)
-	return b
-}
-
 // GetParams returns the paramset for the provider module
 func (k Keeper) GetParams(ctx sdk.Context) types.Params {
-<<<<<<< HEAD
-	return types.NewParams(
-		k.GetTemplateClient(ctx),
-		k.GetTrustingPeriodFraction(ctx),
-		k.GetCCVTimeoutPeriod(ctx),
-		k.GetInitTimeoutPeriod(ctx),
-		k.GetVscTimeoutPeriod(ctx),
-		k.GetSlashMeterReplenishPeriod(ctx),
-		k.GetSlashMeterReplenishFraction(ctx),
-		k.GetConsumerRewardDenomRegistrationFee(ctx),
-		k.GetBlocksPerEpoch(ctx),
-		k.GetNumberOfEpochsToStartReceivingRewards(ctx),
-	)
-=======
 	store := ctx.KVStore(k.storeKey)
 	bz := store.Get(types.ParametersKey())
 	var params types.Params
@@ -117,7 +95,6 @@
 		panic(fmt.Sprintf("error unmarshalling module parameters: %v:", err))
 	}
 	return params
->>>>>>> 135c4d9f
 }
 
 // SetParams sets the params for the provider module
