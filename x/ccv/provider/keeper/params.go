package keeper

import (
	"fmt"
	"time"

	ibctmtypes "github.com/cosmos/ibc-go/v8/modules/light-clients/07-tendermint"

	sdk "github.com/cosmos/cosmos-sdk/types"

	"github.com/cosmos/interchain-security/v5/x/ccv/provider/types"
)

// GetTemplateClient returns the template client for provider proposals
func (k Keeper) GetTemplateClient(ctx sdk.Context) *ibctmtypes.ClientState {
	params := k.GetParams(ctx)
	return params.TemplateClient
}

// GetTrustingPeriodFraction returns a TrustingPeriodFraction
// used to compute the provider IBC client's TrustingPeriod as UnbondingPeriod / TrustingPeriodFraction
func (k Keeper) GetTrustingPeriodFraction(ctx sdk.Context) string {
	params := k.GetParams(ctx)
	return params.TrustingPeriodFraction
}

// GetCCVTimeoutPeriod returns the timeout period for sent ibc packets
func (k Keeper) GetCCVTimeoutPeriod(ctx sdk.Context) time.Duration {
	params := k.GetParams(ctx)
	return params.CcvTimeoutPeriod
}

<<<<<<< HEAD
=======
// GetInitTimeoutPeriod returns the init timeout period
func (k Keeper) GetInitTimeoutPeriod(ctx sdk.Context) time.Duration {
	params := k.GetParams(ctx)
	return params.InitTimeoutPeriod
}

// GetVscTimeoutPeriod returns the vsc timeout period
func (k Keeper) GetVscTimeoutPeriod(ctx sdk.Context) time.Duration {
	params := k.GetParams(ctx)
	return params.VscTimeoutPeriod
}

// SetVscTimeoutPeriod sets the vsc timeout period
func (k Keeper) SetVscTimeoutPeriod(ctx sdk.Context, period time.Duration) {
	params := k.GetParams(ctx)
	params.VscTimeoutPeriod = period
	k.SetParams(ctx, params)
}

>>>>>>> c453e202
// GetSlashMeterReplenishPeriod returns the period in which:
// Once the slash meter becomes not-full, the slash meter is replenished after this period.
func (k Keeper) GetSlashMeterReplenishPeriod(ctx sdk.Context) time.Duration {
	params := k.GetParams(ctx)
	return params.SlashMeterReplenishPeriod
}

// GetSlashMeterReplenishFraction returns the string fraction of total voting power that is replenished
// to the slash meter every replenish period. This param also serves as a maximum fraction of total
// voting power that the slash meter can hold.
func (k Keeper) GetSlashMeterReplenishFraction(ctx sdk.Context) string {
	params := k.GetParams(ctx)
	return params.SlashMeterReplenishFraction
}

func (k Keeper) GetConsumerRewardDenomRegistrationFee(ctx sdk.Context) sdk.Coin {
	// Due to difficulties doing migrations in coordinated upgrades, this param is hardcoded to 10 ATOM in v1.1.0-multiden.
	// The below code is the proper way to store the param. A future scheduled upgrade will
	// need to run migrations to add the param. This will allow us to change the fee by governance.
	params := k.GetParams(ctx)
	return params.ConsumerRewardDenomRegistrationFee
}

// GetBlocksPerEpoch returns the number of blocks that constitute an epoch
func (k Keeper) GetBlocksPerEpoch(ctx sdk.Context) int64 {
	params := k.GetParams(ctx)
	return params.BlocksPerEpoch
}

// GetNumberOfEpochsToStartReceivingRewards returns the number of epochs needed by a validator to continuously validate
// to start receiving rewards
func (k Keeper) GetNumberOfEpochsToStartReceivingRewards(ctx sdk.Context) int64 {
	params := k.GetParams(ctx)
	return params.NumberOfEpochsToStartReceivingRewards
}

// GetParams returns the paramset for the provider module
func (k Keeper) GetParams(ctx sdk.Context) types.Params {
<<<<<<< HEAD
	return types.NewParams(
		k.GetTemplateClient(ctx),
		k.GetTrustingPeriodFraction(ctx),
		k.GetCCVTimeoutPeriod(ctx),
		k.GetSlashMeterReplenishPeriod(ctx),
		k.GetSlashMeterReplenishFraction(ctx),
		k.GetConsumerRewardDenomRegistrationFee(ctx),
		k.GetBlocksPerEpoch(ctx),
	)
=======
	store := ctx.KVStore(k.storeKey)
	bz := store.Get(types.ParametersKey())
	var params types.Params
	err := k.cdc.Unmarshal(bz, &params)
	if err != nil {
		panic(fmt.Sprintf("error unmarshalling module parameters: %v:", err))
	}
	return params
>>>>>>> c453e202
}

// SetParams sets the params for the provider module
func (k Keeper) SetParams(ctx sdk.Context, params types.Params) {
	store := ctx.KVStore(k.storeKey)
	bz := k.cdc.MustMarshal(&params)
	store.Set(types.ParametersKey(), bz)
}<|MERGE_RESOLUTION|>--- conflicted
+++ resolved
@@ -30,28 +30,6 @@
 	return params.CcvTimeoutPeriod
 }
 
-<<<<<<< HEAD
-=======
-// GetInitTimeoutPeriod returns the init timeout period
-func (k Keeper) GetInitTimeoutPeriod(ctx sdk.Context) time.Duration {
-	params := k.GetParams(ctx)
-	return params.InitTimeoutPeriod
-}
-
-// GetVscTimeoutPeriod returns the vsc timeout period
-func (k Keeper) GetVscTimeoutPeriod(ctx sdk.Context) time.Duration {
-	params := k.GetParams(ctx)
-	return params.VscTimeoutPeriod
-}
-
-// SetVscTimeoutPeriod sets the vsc timeout period
-func (k Keeper) SetVscTimeoutPeriod(ctx sdk.Context, period time.Duration) {
-	params := k.GetParams(ctx)
-	params.VscTimeoutPeriod = period
-	k.SetParams(ctx, params)
-}
-
->>>>>>> c453e202
 // GetSlashMeterReplenishPeriod returns the period in which:
 // Once the slash meter becomes not-full, the slash meter is replenished after this period.
 func (k Keeper) GetSlashMeterReplenishPeriod(ctx sdk.Context) time.Duration {
@@ -90,17 +68,6 @@
 
 // GetParams returns the paramset for the provider module
 func (k Keeper) GetParams(ctx sdk.Context) types.Params {
-<<<<<<< HEAD
-	return types.NewParams(
-		k.GetTemplateClient(ctx),
-		k.GetTrustingPeriodFraction(ctx),
-		k.GetCCVTimeoutPeriod(ctx),
-		k.GetSlashMeterReplenishPeriod(ctx),
-		k.GetSlashMeterReplenishFraction(ctx),
-		k.GetConsumerRewardDenomRegistrationFee(ctx),
-		k.GetBlocksPerEpoch(ctx),
-	)
-=======
 	store := ctx.KVStore(k.storeKey)
 	bz := store.Get(types.ParametersKey())
 	var params types.Params
@@ -109,7 +76,6 @@
 		panic(fmt.Sprintf("error unmarshalling module parameters: %v:", err))
 	}
 	return params
->>>>>>> c453e202
 }
 
 // SetParams sets the params for the provider module
