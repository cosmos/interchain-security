--- conflicted
+++ resolved
@@ -64,16 +64,6 @@
 	return params.SlashMeterReplenishFraction
 }
 
-<<<<<<< HEAD
-// GetMaxThrottledPackets returns the maximum amount of throttled slash or vsc matured packets
-// that can be queued for a single consumer before the provider chain halts.
-func (k Keeper) GetMaxThrottledPackets(ctx sdk.Context) int64 {
-	params := k.GetParams(ctx)
-	return params.MaxThrottledPackets
-}
-
-=======
->>>>>>> 48164aac
 func (k Keeper) GetConsumerRewardDenomRegistrationFee(ctx sdk.Context) sdk.Coin {
 	// Due to difficulties doing migrations in coordinated upgrades, this param is hardcoded to 10 ATOM in v1.1.0-multiden.
 	// The below code is the proper way to store the param. A future scheduled upgrade will
@@ -84,7 +74,6 @@
 
 // GetParams returns the paramset for the provider module
 func (k Keeper) GetParams(ctx sdk.Context) types.Params {
-<<<<<<< HEAD
 	store := ctx.KVStore(k.storeKey)
 	bz := store.Get(types.ParametersKey())
 	var params types.Params
@@ -93,18 +82,6 @@
 		panic(fmt.Sprintf("error unmarshalling module parameters: %v:", err))
 	}
 	return params
-=======
-	return types.NewParams(
-		k.GetTemplateClient(ctx),
-		k.GetTrustingPeriodFraction(ctx),
-		k.GetCCVTimeoutPeriod(ctx),
-		k.GetInitTimeoutPeriod(ctx),
-		k.GetVscTimeoutPeriod(ctx),
-		k.GetSlashMeterReplenishPeriod(ctx),
-		k.GetSlashMeterReplenishFraction(ctx),
-		k.GetConsumerRewardDenomRegistrationFee(ctx),
-	)
->>>>>>> 48164aac
 }
 
 // SetParams sets the params for the provider module
