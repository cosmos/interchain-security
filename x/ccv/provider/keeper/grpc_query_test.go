package keeper_test

import (
	"bytes"
	"fmt"
	"sort"
	"strconv"
	"testing"
	"time"

	"github.com/golang/mock/gomock"
	"github.com/stretchr/testify/require"

	"cosmossdk.io/math"

	sdk "github.com/cosmos/cosmos-sdk/types"
	stakingtypes "github.com/cosmos/cosmos-sdk/x/staking/types"

	"github.com/cometbft/cometbft/proto/tendermint/crypto"

	cryptotestutil "github.com/cosmos/interchain-security/v5/testutil/crypto"
	testkeeper "github.com/cosmos/interchain-security/v5/testutil/keeper"
	"github.com/cosmos/interchain-security/v5/x/ccv/provider/keeper"
	"github.com/cosmos/interchain-security/v5/x/ccv/provider/types"
	ccvtypes "github.com/cosmos/interchain-security/v5/x/ccv/types"
)

func TestQueryAllPairsValConAddrByConsumerChainID(t *testing.T) {
	consumerId := "0"

	providerConsAddress, err := sdk.ConsAddressFromBech32("cosmosvalcons1wpex7anfv3jhystyv3eq20r35a")
	require.NoError(t, err)
	providerAddr := types.NewProviderConsAddress(providerConsAddress)

	consumerKey := cryptotestutil.NewCryptoIdentityFromIntSeed(1).TMProtoCryptoPublicKey()
	consumerAddr, err := ccvtypes.TMCryptoPublicKeyToConsAddr(consumerKey)
	require.NoError(t, err)

	pk, ctx, ctrl, _ := testkeeper.GetProviderKeeperAndCtx(t, testkeeper.NewInMemKeeperParams(t))
	defer ctrl.Finish()

	pk.SetValidatorConsumerPubKey(ctx, consumerId, providerAddr, consumerKey)

	consumerPubKey, found := pk.GetValidatorConsumerPubKey(ctx, consumerId, providerAddr)
	require.True(t, found, "consumer pubkey not found")
	require.NotEmpty(t, consumerPubKey, "consumer pubkey is empty")
	require.Equal(t, consumerPubKey, consumerKey)

	// Request is nil
	_, err = pk.QueryAllPairsValConAddrByConsumerChainID(ctx, nil)
	require.Error(t, err)

	// Request with empty consumer id
	_, err = pk.QueryAllPairsValConAddrByConsumerChainID(ctx, &types.QueryAllPairsValConAddrByConsumerChainIDRequest{})
	require.Error(t, err)

	// Request with invalid consumer id
	response, err := pk.QueryAllPairsValConAddrByConsumerChainID(ctx, &types.QueryAllPairsValConAddrByConsumerChainIDRequest{ConsumerId: "invalidConsumerId"})
	require.Error(t, err)

	// Request is valid
	response, err = pk.QueryAllPairsValConAddrByConsumerChainID(ctx, &types.QueryAllPairsValConAddrByConsumerChainIDRequest{ConsumerId: consumerId})
	require.NoError(t, err)

	expectedResult := types.PairValConAddrProviderAndConsumer{
		ProviderAddress: providerConsAddress.String(),
		ConsumerAddress: consumerAddr.String(),
		ConsumerKey:     &consumerKey,
	}
	require.Equal(t, &consumerKey, response.PairValConAddr[0].ConsumerKey)
	require.Equal(t, &expectedResult, response.PairValConAddr[0])
}

func TestQueryConsumerChainOptedInValidators(t *testing.T) {
	pk, ctx, ctrl, _ := testkeeper.GetProviderKeeperAndCtx(t, testkeeper.NewInMemKeeperParams(t))
	defer ctrl.Finish()

	consumerId := "0"

	req := types.QueryConsumerChainOptedInValidatorsRequest{
		ConsumerId: consumerId,
	}

	// error returned from not yet proposed or not yet registered chain
	_, err := pk.QueryConsumerChainOptedInValidators(ctx, &req)
	require.Error(t, err)

	pk.FetchAndIncrementConsumerId(ctx)
	pk.SetConsumerPhase(ctx, consumerId, types.ConsumerPhase_CONSUMER_PHASE_INITIALIZED)

	providerAddr1 := types.NewProviderConsAddress([]byte("providerAddr1"))
	providerAddr2 := types.NewProviderConsAddress([]byte("providerAddr2"))
	expectedResponse := types.QueryConsumerChainOptedInValidatorsResponse{
		ValidatorsProviderAddresses: []string{providerAddr1.String(), providerAddr2.String()},
	}

	pk.SetOptedIn(ctx, consumerId, providerAddr1)
	pk.SetOptedIn(ctx, consumerId, providerAddr2)
	res, err := pk.QueryConsumerChainOptedInValidators(ctx, &req)
	require.NoError(t, err)
	require.Equal(t, &expectedResponse, res)
}

func TestQueryConsumerValidators(t *testing.T) {
	pk, ctx, ctrl, mocks := testkeeper.GetProviderKeeperAndCtx(t, testkeeper.NewInMemKeeperParams(t))
	defer ctrl.Finish()

	consumerId := "0"
	req := types.QueryConsumerValidatorsRequest{
		ConsumerId: consumerId,
	}

	// error returned from not-existing chain
	_, err := pk.QueryConsumerValidators(ctx, &req)
	require.Error(t, err)

	// set the consumer to the "registered" phase
	pk.SetConsumerPhase(ctx, consumerId, types.ConsumerPhase_CONSUMER_PHASE_REGISTERED)

	// expect empty valset
	testkeeper.SetupMocksForLastBondedValidatorsExpectation(mocks.MockStakingKeeper, 0, []stakingtypes.Validator{}, 1) // -1 to allow the calls "AnyTimes"
	res, err := pk.QueryConsumerValidators(ctx, &req)
	require.NoError(t, err)
	require.Len(t, res.Validators, 0)

	// create bonded validators
	val1 := createStakingValidator(ctx, mocks, 1, 1, 1)
	pk1, _ := val1.CmtConsPublicKey()
	valConsAddr1, _ := val1.GetConsAddr()
	providerAddr1 := types.NewProviderConsAddress(valConsAddr1)
	consumerValidator1 := types.ConsensusValidator{ProviderConsAddr: providerAddr1.ToSdkConsAddr(), Power: 1, PublicKey: &pk1}
	val1.Tokens = sdk.TokensFromConsensusPower(1, sdk.DefaultPowerReduction)
	val1.Description = stakingtypes.Description{Moniker: "ConsumerValidator1"}
	val1.Commission.Rate = math.LegacyMustNewDecFromStr("0.123")

	val2 := createStakingValidator(ctx, mocks, 1, 2, 2)
	pk2, _ := val2.CmtConsPublicKey()
	valConsAddr2, _ := val2.GetConsAddr()
	providerAddr2 := types.NewProviderConsAddress(valConsAddr2)
	consumerValidator2 := types.ConsensusValidator{ProviderConsAddr: providerAddr2.ToSdkConsAddr(), Power: 2, PublicKey: &pk2}
	val2.Tokens = sdk.TokensFromConsensusPower(2, sdk.DefaultPowerReduction)
	val2.Description = stakingtypes.Description{Moniker: "ConsumerValidator2"}
	val2.Commission.Rate = math.LegacyMustNewDecFromStr("0.456")

	val3 := createStakingValidator(ctx, mocks, 1, 3, 3)
	pk3, _ := val3.CmtConsPublicKey()
	valConsAddr3, _ := val3.GetConsAddr()
	providerAddr3 := types.NewProviderConsAddress(valConsAddr3)
	consumerValidator3 := types.ConsensusValidator{ProviderConsAddr: providerAddr3.ToSdkConsAddr(), Power: 3, PublicKey: &pk3}
	val3.Tokens = sdk.TokensFromConsensusPower(3, sdk.DefaultPowerReduction)
	val3.Description = stakingtypes.Description{Moniker: "ConsumerValidator3"}

	mocks.MockStakingKeeper.EXPECT().GetValidatorByConsAddr(ctx, valConsAddr1).Return(val1, nil).AnyTimes()
	mocks.MockStakingKeeper.EXPECT().GetValidatorByConsAddr(ctx, valConsAddr2).Return(val2, nil).AnyTimes()
	mocks.MockStakingKeeper.EXPECT().GetValidatorByConsAddr(ctx, valConsAddr3).Return(val3, nil).AnyTimes()
	mocks.MockStakingKeeper.EXPECT().PowerReduction(ctx).Return(sdk.DefaultPowerReduction).AnyTimes()
	testkeeper.SetupMocksForLastBondedValidatorsExpectation(mocks.MockStakingKeeper, 2, []stakingtypes.Validator{val1, val2}, -1) // -1 to allow the calls "AnyTimes"

	// set max provider consensus vals to include all validators
	params := pk.GetParams(ctx)
	params.MaxProviderConsensusValidators = 3
	pk.SetParams(ctx, params)

	// expect no validator to be returned since the consumer is Opt-In
	res, err = pk.QueryConsumerValidators(ctx, &req)
	require.NoError(t, err)
	require.Len(t, res.Validators, 0)

	// opt in one validator
	pk.SetOptedIn(ctx, consumerId, providerAddr1)

	// set a consumer commission rate for val1
	val1ConsComRate := math.LegacyMustNewDecFromStr("0.789")
	pk.SetConsumerCommissionRate(ctx, consumerId, providerAddr1, val1ConsComRate)

	// expect opted-in validator
	res, err = pk.QueryConsumerValidators(ctx, &req)
	require.NoError(t, err)
	require.Len(t, res.Validators, 1)
	require.Equal(t, res.Validators[0].ProviderAddress, providerAddr1.String())

	// update consumer TopN param
	pk.SetConsumerPowerShapingParameters(ctx, consumerId, types.PowerShapingParameters{Top_N: 50})

	// expect both opted-in and topN validator
	expRes := types.QueryConsumerValidatorsResponse{
		Validators: []*types.QueryConsumerValidatorsValidator{
			{
				ProviderAddress:         providerAddr1.String(),
				ConsumerKey:             &pk1,
				ConsumerPower:           1,
				ConsumerCommissionRate:  val1ConsComRate,
				Description:             val1.Description,
				ProviderOperatorAddress: val1.OperatorAddress,
				Jailed:                  val1.Jailed,
				Status:                  val1.Status,
				ProviderTokens:          val1.Tokens,
				ProviderCommissionRate:  val1.Commission.Rate,
				ProviderPower:           1,
				ValidatesCurrentEpoch:   true,
			},
			{
				ProviderAddress:         providerAddr2.String(),
				ConsumerKey:             &pk2,
				ConsumerPower:           2,
				ConsumerCommissionRate:  val2.Commission.Rate,
				Description:             val2.Description,
				ProviderOperatorAddress: val2.OperatorAddress,
				Jailed:                  val2.Jailed,
				Status:                  val2.Status,
				ProviderTokens:          val2.Tokens,
				ProviderCommissionRate:  val2.Commission.Rate,
				ProviderPower:           2,
				ValidatesCurrentEpoch:   true,
			},
		},
	}

	// sort the address of the validators by ascending lexical order as they were persisted to the store
	sort.Slice(expRes.Validators, func(i, j int) bool {
		return bytes.Compare(
			expRes.Validators[i].ConsumerKey.GetEd25519(),
			expRes.Validators[j].ConsumerKey.GetEd25519(),
		) == -1
	})

	res, err = pk.QueryConsumerValidators(ctx, &req)
	require.NoError(t, err)
	require.Equal(t, &expRes, res)

	// expect same result when consumer is in "initialized" phase
	pk.SetConsumerPhase(ctx, consumerId, types.ConsumerPhase_CONSUMER_PHASE_INITIALIZED)
	res, err = pk.QueryConsumerValidators(ctx, &req)
	require.NoError(t, err)
	require.Equal(t, &expRes, res)

	// set consumer to the "launched" phase
	pk.SetConsumerPhase(ctx, consumerId, types.ConsumerPhase_CONSUMER_PHASE_LAUNCHED)

	// expect an empty consumer valset
	// since neither QueueVSCPackets or MakeConsumerGenesis was called at this point
	res, err = pk.QueryConsumerValidators(ctx, &req)
	require.NoError(t, err)
	require.Empty(t, res)

	// set consumer valset
	pk.SetConsumerValSet(ctx, consumerId, []types.ConsensusValidator{
		consumerValidator1,
		consumerValidator2,
		consumerValidator3,
	})

	expRes.Validators = append(expRes.Validators, &types.QueryConsumerValidatorsValidator{
		ProviderAddress:         providerAddr3.String(),
		ConsumerKey:             &pk3,
		ConsumerPower:           3,
		ConsumerCommissionRate:  val3.Commission.Rate,
		Description:             val3.Description,
		ProviderOperatorAddress: val3.OperatorAddress,
		Jailed:                  val3.Jailed,
		Status:                  val3.Status,
		ProviderTokens:          val3.Tokens,
		ProviderCommissionRate:  val3.Commission.Rate,
		ProviderPower:           3,
		ValidatesCurrentEpoch:   true,
	})

	// sort the address of the validators by ascending lexical order as they were persisted to the store
	sort.Slice(expRes.Validators, func(i, j int) bool {
		return bytes.Compare(
			expRes.Validators[i].ConsumerKey.GetEd25519(),
			expRes.Validators[j].ConsumerKey.GetEd25519(),
		) == -1
	})

	res, err = pk.QueryConsumerValidators(ctx, &req)
	require.NoError(t, err)
	require.Equal(t, &expRes, res)

	// validator with no set consumer commission rate
	pk.DeleteConsumerCommissionRate(ctx, consumerId, providerAddr1)
	// because no consumer commission rate is set, the validator's set commission rate on the provider is used
	res, err = pk.QueryConsumerValidators(ctx, &req)
	require.NoError(t, err)
	require.Equal(t, val1.Commission.Rate, res.Validators[0].ConsumerCommissionRate)

	// set consumer to stopped phase
	pk.SetConsumerPhase(ctx, consumerId, types.ConsumerPhase_CONSUMER_PHASE_STOPPED)
	// expect empty valset
	res, err = pk.QueryConsumerValidators(ctx, &req)
	require.NoError(t, err)
	require.Empty(t, res)
}

func TestQueryConsumerChainsValidatorHasToValidate(t *testing.T) {
	pk, ctx, ctrl, mocks := testkeeper.GetProviderKeeperAndCtx(t, testkeeper.NewInMemKeeperParams(t))
	defer ctrl.Finish()

	val := createStakingValidator(ctx, mocks, 1, 1, 1)
	valConsAddr, _ := val.GetConsAddr()
	providerAddr := types.NewProviderConsAddress(valConsAddr)
	mocks.MockStakingKeeper.EXPECT().GetValidatorByConsAddr(ctx, valConsAddr).Return(val, nil).AnyTimes()
	testkeeper.SetupMocksForLastBondedValidatorsExpectation(mocks.MockStakingKeeper, 1, []stakingtypes.Validator{val}, -1) // -1 to allow the calls "AnyTimes"

	req := types.QueryConsumerChainsValidatorHasToValidateRequest{
		ProviderAddress: providerAddr.String(),
	}

	// set up some consumer chains
	consumerChains := []string{"chain1", "chain2", "chain3", "chain4"}
	for _, cc := range consumerChains {
		pk.SetConsumerClientId(ctx, cc, "clientID")
	}

	// set `providerAddr` as a consumer validator on "chain1"
	pk.SetConsumerValidator(ctx, "chain1", types.ConsensusValidator{
		ProviderConsAddr: providerAddr.ToSdkConsAddr(),
		Power:            1,
		PublicKey: &crypto.PublicKey{
			Sum: &crypto.PublicKey_Ed25519{
				Ed25519: []byte{1},
			},
		},
	})

	// set `providerAddr` as an opted-in validator on "chain3"
	pk.SetOptedIn(ctx, "chain3", providerAddr)

	// set max provider consensus vals to include all validators
	params := pk.GetParams(ctx)
	params.MaxProviderConsensusValidators = 3
	pk.SetParams(ctx, params)

	// `providerAddr` has to validate "chain1" because it is a consumer validator in this chain, as well as "chain3"
	// because it opted in, in "chain3" and `providerAddr` belongs to the bonded validators
	expectedChains := []string{"chain1", "chain3"}

	res, err := pk.QueryConsumerChainsValidatorHasToValidate(ctx, &req)
	require.NoError(t, err)
	require.Equal(t, expectedChains, res.ConsumerChainIds)
}

func TestQueryValidatorConsumerCommissionRate(t *testing.T) {
	consumerId := "0"

	pk, ctx, ctrl, mocks := testkeeper.GetProviderKeeperAndCtx(t, testkeeper.NewInMemKeeperParams(t))
	defer ctrl.Finish()

	providerAddr := types.NewProviderConsAddress([]byte("providerAddr"))
	req := types.QueryValidatorConsumerCommissionRateRequest{
		ConsumerId:      consumerId,
		ProviderAddress: providerAddr.String(),
	}

	// error returned from not yet proposed or not yet registered chain
	_, err := pk.QueryValidatorConsumerCommissionRate(ctx, &req)
	require.Error(t, err)

	pk.FetchAndIncrementConsumerId(ctx)
	pk.SetConsumerPhase(ctx, consumerId, types.ConsumerPhase_CONSUMER_PHASE_INITIALIZED)

	// validator with set consumer commission rate
	expectedCommissionRate := math.LegacyMustNewDecFromStr("0.123")
	pk.SetConsumerCommissionRate(ctx, consumerId, providerAddr, expectedCommissionRate)
	res, _ := pk.QueryValidatorConsumerCommissionRate(ctx, &req)
	require.Equal(t, expectedCommissionRate, res.Rate)

	// validator with no set consumer commission rate
	pk.DeleteConsumerCommissionRate(ctx, consumerId, providerAddr)
	expectedCommissionRate = math.LegacyMustNewDecFromStr("0.456")

	// because no consumer commission rate is set, the validator's set commission rate on the provider is used
	val := stakingtypes.Validator{Commission: stakingtypes.Commission{CommissionRates: stakingtypes.CommissionRates{Rate: expectedCommissionRate}}}
	mocks.MockStakingKeeper.EXPECT().GetValidatorByConsAddr(
		ctx, providerAddr.ToSdkConsAddr()).Return(val, nil).Times(1)
	res, _ = pk.QueryValidatorConsumerCommissionRate(ctx, &req)
	require.Equal(t, expectedCommissionRate, res.Rate)
}

// TestGetConsumerChain tests GetConsumerChain behaviour correctness
func TestGetConsumerChain(t *testing.T) {
	pk, ctx, ctrl, mocks := testkeeper.GetProviderKeeperAndCtx(t, testkeeper.NewInMemKeeperParams(t))
	defer ctrl.Finish()

<<<<<<< HEAD
	chainIds := []string{"chain-1", "chain-2", "chain-3", "chain-4"}
=======
	consumerIDs := []string{"1", "23", "345", "6789"}

	chainIDs := []string{"chain-1", "chain-2", "chain-3", "chain-4"}
>>>>>>> 289e05c7

	// mock the validator set
	vals := []stakingtypes.Validator{
		{OperatorAddress: "cosmosvaloper1c4k24jzduc365kywrsvf5ujz4ya6mwympnc4en"}, // 50 power
		{OperatorAddress: "cosmosvaloper196ax4vc0lwpxndu9dyhvca7jhxp70rmcvrj90c"}, // 150 power
		{OperatorAddress: "cosmosvaloper1clpqr4nrk4khgkxj78fcwwh6dl3uw4epsluffn"}, // 300 power
		{OperatorAddress: "cosmosvaloper1tflk30mq5vgqjdly92kkhhq3raev2hnz6eete3"}, // 500 power
	}
	powers := []int64{50, 150, 300, 500} // sum = 1000
	maxValidators := uint32(180)
	testkeeper.SetupMocksForLastBondedValidatorsExpectation(mocks.MockStakingKeeper, maxValidators, vals, -1) // -1 to allow the calls "AnyTimes"

	for i, val := range vals {
		valAddr, err := sdk.ValAddressFromBech32(val.GetOperator())
		require.NoError(t, err)
		mocks.MockStakingKeeper.EXPECT().GetLastValidatorPower(gomock.Any(), valAddr).Return(powers[i], nil).AnyTimes()
	}

	// set Top N parameters, client ids and expected result
	topNs := []uint32{0, 70, 90, 100}
	expectedMinPowerInTopNs := []int64{
		-1,  // Top N is 0, so not a Top N chain
		300, // 500 and 300 are in Top 70%
		150, // 150 is also in the top 90%,
		50,  // everyone is in the top 100%
	}

	validatorSetCaps := []uint32{0, 5, 10, 20}
	validatorPowerCaps := []uint32{0, 5, 10, 33}
	allowlists := [][]types.ProviderConsAddress{
		{},
		{types.NewProviderConsAddress([]byte("providerAddr1")), types.NewProviderConsAddress([]byte("providerAddr2"))},
		{types.NewProviderConsAddress([]byte("providerAddr3"))},
		{},
	}

	denylists := [][]types.ProviderConsAddress{
		{types.NewProviderConsAddress([]byte("providerAddr4")), types.NewProviderConsAddress([]byte("providerAddr5"))},
		{},
		{types.NewProviderConsAddress([]byte("providerAddr6"))},
		{},
	}

<<<<<<< HEAD
	metadataLists := make([]types.ConsumerMetadata, len(chainIds))
	consumerIds := make([]string, len(chainIds))

	expectedGetAllOrder := []types.Chain{}
	for i, chainID := range chainIds {
		consumerId := pk.FetchAndIncrementConsumerId(ctx)
		consumerIds[i] = consumerId

		pk.SetConsumerChainId(ctx, consumerId, chainID)
		clientID := fmt.Sprintf("client-%d", len(chainIds)-i)
		topN := topNs[i]
		pk.SetConsumerClientId(ctx, consumerId, clientID)
		pk.SetConsumerPowerShapingParameters(ctx, consumerId, types.PowerShapingParameters{
=======
	allowInactiveVals := []bool{true, false, true, false}

	minStakes := []math.Int{
		math.NewInt(0),
		math.NewInt(100),
		math.NewInt(200),
		math.NewInt(300),
	}

	expectedGetAllOrder := []types.Chain{}
	for i, consumerID := range consumerIDs {
		pk.SetConsumerChainId(ctx, consumerID, chainIDs[i])
		clientID := fmt.Sprintf("client-%d", len(consumerID)-i)
		topN := topNs[i]
		pk.SetConsumerClientId(ctx, consumerID, clientID)
		pk.SetConsumerPowerShapingParameters(ctx, consumerID, types.PowerShapingParameters{
>>>>>>> 289e05c7
			Top_N:              topN,
			ValidatorSetCap:    validatorSetCaps[i],
			ValidatorsPowerCap: validatorPowerCaps[i],
			AllowInactiveVals:  allowInactiveVals[i],
			MinStake:           minStakes[i].Uint64(),
		})
<<<<<<< HEAD
		pk.SetMinimumPowerInTopN(ctx, consumerId, expectedMinPowerInTopNs[i])
		for _, addr := range allowlists[i] {
			pk.SetAllowlist(ctx, consumerId, addr)
		}
		for _, addr := range denylists[i] {
			pk.SetDenylist(ctx, consumerId, addr)
=======
		pk.SetMinimumPowerInTopN(ctx, consumerID, expectedMinPowerInTopNs[i])
		for _, addr := range allowlists[i] {
			pk.SetAllowlist(ctx, consumerID, addr)
		}
		for _, addr := range denylists[i] {
			pk.SetDenylist(ctx, consumerID, addr)
>>>>>>> 289e05c7
		}
		strAllowlist := make([]string, len(allowlists[i]))
		for j, addr := range allowlists[i] {
			strAllowlist[j] = addr.String()
		}

		strDenylist := make([]string, len(denylists[i]))
		for j, addr := range denylists[i] {
			strDenylist[j] = addr.String()
		}

		metadataLists[i] = types.ConsumerMetadata{Name: chainID}
		pk.SetConsumerMetadata(ctx, consumerId, metadataLists[i])

		phase := types.ConsumerPhase(int32(i + 1))

		pk.SetConsumerPhase(ctx, consumerId, phase)

		expectedGetAllOrder = append(expectedGetAllOrder,
			types.Chain{
				ChainId:            chainIDs[i],
				ClientId:           clientID,
				Top_N:              topN,
				MinPowerInTop_N:    expectedMinPowerInTopNs[i],
				ValidatorSetCap:    validatorSetCaps[i],
				ValidatorsPowerCap: validatorPowerCaps[i],
				Allowlist:          strAllowlist,
				Denylist:           strDenylist,
<<<<<<< HEAD
				Phase:              phase,
				Metadata:           metadataLists[i],
=======
				AllowInactiveVals:  allowInactiveVals[i],
				MinStake:           minStakes[i].Uint64(),
>>>>>>> 289e05c7
			})
	}

	for i, cId := range consumerIds {
		c, err := pk.GetConsumerChain(ctx, cId)
		require.NoError(t, err)
		require.Equal(t, expectedGetAllOrder[i], c)
	}
}

func TestQueryConsumerIdFromClientId(t *testing.T) {
	providerKeeper, ctx, ctrl, _ := testkeeper.GetProviderKeeperAndCtx(t, testkeeper.NewInMemKeeperParams(t))
	defer ctrl.Finish()

	_, err := providerKeeper.QueryConsumerIdFromClientId(ctx, &types.QueryConsumerIdFromClientIdRequest{ClientId: "clientId"})
	require.Error(t, err)
	require.ErrorContains(t, err, "no known consumer chain")

	expectedConsumerId := "consumerId"
	providerKeeper.SetClientIdToConsumerId(ctx, "clientId", expectedConsumerId)

	res, err := providerKeeper.QueryConsumerIdFromClientId(ctx, &types.QueryConsumerIdFromClientIdRequest{ClientId: "clientId"})
	require.NoError(t, err)
	require.Equal(t, expectedConsumerId, res.ConsumerId)
}

func TestQueryConsumerChains(t *testing.T) {
	pk, ctx, ctrl, _ := testkeeper.GetProviderKeeperAndCtx(t, testkeeper.NewInMemKeeperParams(t))
	defer ctrl.Finish()

	consumerNum := 4
	consumerIds := make([]string, consumerNum)
	consumers := make([]*types.Chain, consumerNum)

	// expect no error and returned chains
	res, err := pk.QueryConsumerChains(ctx, &types.QueryConsumerChainsRequest{})
	require.NoError(t, err)
	require.Len(t, res.Chains, 0)

	// create four consumer chains in different phase
	for i := 0; i < consumerNum; i++ {
		cID := pk.FetchAndIncrementConsumerId(ctx)
		chainID := "consumer-" + strconv.Itoa(i)
		c := types.Chain{
			ChainId:            chainID,
			MinPowerInTop_N:    -1,
			ValidatorsPowerCap: 0,
			ValidatorSetCap:    0,
			Allowlist:          []string{},
			Denylist:           []string{},
			Phase:              types.ConsumerPhase(i + 1),
			Metadata:           types.ConsumerMetadata{Name: chainID},
		}
		pk.SetConsumerPhase(ctx, cID, types.ConsumerPhase(c.Phase))
		pk.SetConsumerMetadata(ctx, cID, c.Metadata)
		pk.SetConsumerChainId(ctx, cID, chainID)

		consumerIds[i] = cID
		consumers[i] = &c
	}

	testCases := []struct {
		name         string
		setup        func(ctx sdk.Context, pk keeper.Keeper)
		phase_filter types.ConsumerPhase
		limit        int32
		expConsumers []*types.Chain
	}{
		{
			name:         "expect all consumers when phase filter isn't set",
			setup:        func(ctx sdk.Context, pk keeper.Keeper) {},
			expConsumers: consumers,
		},
		{
			name:         "expect an amount of consumer equal to the limit",
			setup:        func(ctx sdk.Context, pk keeper.Keeper) {},
			expConsumers: consumers[:3],
			limit:        int32(3),
		},
		{
			name: "expect registered consumers when phase filter is set to Registered",
			setup: func(ctx sdk.Context, pk keeper.Keeper) {
				consumers[0].Phase = types.ConsumerPhase_CONSUMER_PHASE_REGISTERED
				pk.SetConsumerPhase(ctx, consumerIds[0], types.ConsumerPhase_CONSUMER_PHASE_REGISTERED)
			},
			phase_filter: types.ConsumerPhase_CONSUMER_PHASE_REGISTERED,
			expConsumers: consumers[0:1],
		},
		{
			name: "expect initialized consumers when phase is set to Initialized",
			setup: func(ctx sdk.Context, pk keeper.Keeper) {
				consumers[1].Phase = types.ConsumerPhase_CONSUMER_PHASE_INITIALIZED
				err := pk.AppendConsumerToBeLaunchedOnSpawnTime(ctx, consumerIds[1], time.Now())
				require.NoError(t, err)
				pk.SetConsumerPhase(ctx, consumerIds[1], types.ConsumerPhase_CONSUMER_PHASE_INITIALIZED)
			},
			phase_filter: types.ConsumerPhase_CONSUMER_PHASE_INITIALIZED,
			expConsumers: consumers[1:2],
		},
		{
			name: "expect launched consumers when phase is set to Launched",
			setup: func(ctx sdk.Context, pk keeper.Keeper) {
				consumers[2].Phase = types.ConsumerPhase_CONSUMER_PHASE_LAUNCHED
				consumers[2].ClientId = "ClientID"
				pk.SetConsumerClientId(ctx, consumerIds[2], consumers[2].ClientId)
				pk.SetConsumerPhase(ctx, consumerIds[2], types.ConsumerPhase_CONSUMER_PHASE_LAUNCHED)
			},
			phase_filter: types.ConsumerPhase_CONSUMER_PHASE_LAUNCHED,
			expConsumers: consumers[2:3],
		},
		{
			name: "expect stopped consumers when phase is set to Stopped",
			setup: func(ctx sdk.Context, pk keeper.Keeper) {
				consumers[3].Phase = types.ConsumerPhase_CONSUMER_PHASE_STOPPED
				pk.SetConsumerPhase(ctx, consumerIds[3], types.ConsumerPhase_CONSUMER_PHASE_STOPPED)
			},
			phase_filter: types.ConsumerPhase_CONSUMER_PHASE_STOPPED,
			expConsumers: consumers[3:],
		},
	}

	for _, tc := range testCases {
		t.Run(tc.name, func(t *testing.T) {
			tc.setup(ctx, pk)
			req := types.QueryConsumerChainsRequest{
				Phase: tc.phase_filter,
				Limit: tc.limit,
			}
			expectedResponse := types.QueryConsumerChainsResponse{
				Chains: tc.expConsumers,
			}
			res, err := pk.QueryConsumerChains(ctx, &req)
			require.NoError(t, err)
			require.Equal(t, &expectedResponse, res)
		})
	}
}<|MERGE_RESOLUTION|>--- conflicted
+++ resolved
@@ -382,13 +382,9 @@
 	pk, ctx, ctrl, mocks := testkeeper.GetProviderKeeperAndCtx(t, testkeeper.NewInMemKeeperParams(t))
 	defer ctrl.Finish()
 
-<<<<<<< HEAD
-	chainIds := []string{"chain-1", "chain-2", "chain-3", "chain-4"}
-=======
 	consumerIDs := []string{"1", "23", "345", "6789"}
 
 	chainIDs := []string{"chain-1", "chain-2", "chain-3", "chain-4"}
->>>>>>> 289e05c7
 
 	// mock the validator set
 	vals := []stakingtypes.Validator{
@@ -432,21 +428,6 @@
 		{},
 	}
 
-<<<<<<< HEAD
-	metadataLists := make([]types.ConsumerMetadata, len(chainIds))
-	consumerIds := make([]string, len(chainIds))
-
-	expectedGetAllOrder := []types.Chain{}
-	for i, chainID := range chainIds {
-		consumerId := pk.FetchAndIncrementConsumerId(ctx)
-		consumerIds[i] = consumerId
-
-		pk.SetConsumerChainId(ctx, consumerId, chainID)
-		clientID := fmt.Sprintf("client-%d", len(chainIds)-i)
-		topN := topNs[i]
-		pk.SetConsumerClientId(ctx, consumerId, clientID)
-		pk.SetConsumerPowerShapingParameters(ctx, consumerId, types.PowerShapingParameters{
-=======
 	allowInactiveVals := []bool{true, false, true, false}
 
 	minStakes := []math.Int{
@@ -455,6 +436,8 @@
 		math.NewInt(200),
 		math.NewInt(300),
 	}
+
+	metadataLists := []types.ConsumerMetadata{}
 
 	expectedGetAllOrder := []types.Chain{}
 	for i, consumerID := range consumerIDs {
@@ -463,28 +446,18 @@
 		topN := topNs[i]
 		pk.SetConsumerClientId(ctx, consumerID, clientID)
 		pk.SetConsumerPowerShapingParameters(ctx, consumerID, types.PowerShapingParameters{
->>>>>>> 289e05c7
 			Top_N:              topN,
 			ValidatorSetCap:    validatorSetCaps[i],
 			ValidatorsPowerCap: validatorPowerCaps[i],
 			AllowInactiveVals:  allowInactiveVals[i],
 			MinStake:           minStakes[i].Uint64(),
 		})
-<<<<<<< HEAD
-		pk.SetMinimumPowerInTopN(ctx, consumerId, expectedMinPowerInTopNs[i])
-		for _, addr := range allowlists[i] {
-			pk.SetAllowlist(ctx, consumerId, addr)
-		}
-		for _, addr := range denylists[i] {
-			pk.SetDenylist(ctx, consumerId, addr)
-=======
 		pk.SetMinimumPowerInTopN(ctx, consumerID, expectedMinPowerInTopNs[i])
 		for _, addr := range allowlists[i] {
 			pk.SetAllowlist(ctx, consumerID, addr)
 		}
 		for _, addr := range denylists[i] {
 			pk.SetDenylist(ctx, consumerID, addr)
->>>>>>> 289e05c7
 		}
 		strAllowlist := make([]string, len(allowlists[i]))
 		for j, addr := range allowlists[i] {
@@ -496,12 +469,11 @@
 			strDenylist[j] = addr.String()
 		}
 
-		metadataLists[i] = types.ConsumerMetadata{Name: chainID}
-		pk.SetConsumerMetadata(ctx, consumerId, metadataLists[i])
+		metadataLists = append(metadataLists, types.ConsumerMetadata{Name: chainIDs[i]})
+		pk.SetConsumerMetadata(ctx, consumerID, metadataLists[i])
 
 		phase := types.ConsumerPhase(int32(i + 1))
-
-		pk.SetConsumerPhase(ctx, consumerId, phase)
+		pk.SetConsumerPhase(ctx, consumerID, phase)
 
 		expectedGetAllOrder = append(expectedGetAllOrder,
 			types.Chain{
@@ -513,17 +485,14 @@
 				ValidatorsPowerCap: validatorPowerCaps[i],
 				Allowlist:          strAllowlist,
 				Denylist:           strDenylist,
-<<<<<<< HEAD
 				Phase:              phase,
 				Metadata:           metadataLists[i],
-=======
 				AllowInactiveVals:  allowInactiveVals[i],
 				MinStake:           minStakes[i].Uint64(),
->>>>>>> 289e05c7
 			})
 	}
 
-	for i, cId := range consumerIds {
+	for i, cId := range consumerIDs {
 		c, err := pk.GetConsumerChain(ctx, cId)
 		require.NoError(t, err)
 		require.Equal(t, expectedGetAllOrder[i], c)
@@ -573,7 +542,7 @@
 			Phase:              types.ConsumerPhase(i + 1),
 			Metadata:           types.ConsumerMetadata{Name: chainID},
 		}
-		pk.SetConsumerPhase(ctx, cID, types.ConsumerPhase(c.Phase))
+		pk.SetConsumerPhase(ctx, cID, c.Phase)
 		pk.SetConsumerMetadata(ctx, cID, c.Metadata)
 		pk.SetConsumerChainId(ctx, cID, chainID)
 
