--- conflicted
+++ resolved
@@ -105,10 +105,6 @@
 	defer ctrl.Finish()
 
 	consumerId := "0"
-<<<<<<< HEAD
-=======
-
->>>>>>> 05fd5f37
 	req := types.QueryConsumerValidatorsRequest{
 		ConsumerId: consumerId,
 	}
@@ -117,12 +113,11 @@
 	_, err := pk.QueryConsumerValidators(ctx, &req)
 	require.Error(t, err)
 
-<<<<<<< HEAD
 	// set the consumer to the "registered" phase
 	pk.SetConsumerPhase(ctx, consumerId, keeper.Registered)
 
 	// expect empty valset
-	testkeeper.SetupMocksForLastBondedValidatorsExpectation(mocks.MockStakingKeeper, 0, []stakingtypes.Validator{}, []int64{}, 1) // -1 to allow the calls "AnyTimes"
+	testkeeper.SetupMocksForLastBondedValidatorsExpectation(mocks.MockStakingKeeper, 0, []stakingtypes.Validator{}, 1) // -1 to allow the calls "AnyTimes"
 	res, err := pk.QueryConsumerValidators(ctx, &req)
 	require.NoError(t, err)
 	require.Len(t, res.Validators, 0)
@@ -158,7 +153,7 @@
 	mocks.MockStakingKeeper.EXPECT().GetValidatorByConsAddr(ctx, valConsAddr2).Return(val2, nil).AnyTimes()
 	mocks.MockStakingKeeper.EXPECT().GetValidatorByConsAddr(ctx, valConsAddr3).Return(val3, nil).AnyTimes()
 	mocks.MockStakingKeeper.EXPECT().PowerReduction(ctx).Return(sdk.DefaultPowerReduction).AnyTimes()
-	testkeeper.SetupMocksForLastBondedValidatorsExpectation(mocks.MockStakingKeeper, 2, []stakingtypes.Validator{val1, val2}, []int64{1, 2}, -1) // -1 to allow the calls "AnyTimes"
+	testkeeper.SetupMocksForLastBondedValidatorsExpectation(mocks.MockStakingKeeper, 2, []stakingtypes.Validator{val1, val2}, -1) // -1 to allow the calls "AnyTimes"
 
 	// set max provider consensus vals to include all validators
 	params := pk.GetParams(ctx)
@@ -175,31 +170,6 @@
 
 	// set a consumer commission rate for val1
 	val1ConsComRate := math.LegacyMustNewDecFromStr("0.789")
-=======
-	val1 := createStakingValidator(ctx, mocks, 1, 1, 1)
-	valConsAddr1, _ := val1.GetConsAddr()
-	providerAddr1 := types.NewProviderConsAddress(valConsAddr1)
-	pk1, _ := val1.CmtConsPublicKey()
-	consumerValidator1 := types.ConsensusValidator{ProviderConsAddr: providerAddr1.ToSdkConsAddr(), Power: 1, PublicKey: &pk1}
-	val1.Tokens = sdk.TokensFromConsensusPower(1, sdk.DefaultPowerReduction)
-	val1.Description = stakingtypes.Description{Moniker: "ConsumerValidator1"}
-	val1.Commission.Rate = math.LegacyMustNewDecFromStr("0.123")
-
-	val2 := createStakingValidator(ctx, mocks, 1, 2, 2)
-	valConsAddr2, _ := val2.GetConsAddr()
-	providerAddr2 := types.NewProviderConsAddress(valConsAddr2)
-	pk2, _ := val2.CmtConsPublicKey()
-	consumerValidator2 := types.ConsensusValidator{ProviderConsAddr: providerAddr2.ToSdkConsAddr(), Power: 2, PublicKey: &pk2}
-	val2.Tokens = sdk.TokensFromConsensusPower(2, sdk.DefaultPowerReduction)
-	val2.Description = stakingtypes.Description{Moniker: "ConsumerValidator2"}
-	val2.Commission.Rate = math.LegacyMustNewDecFromStr("0.123")
-
-	// set up the client id so the chain looks like it "started"
-	pk.SetConsumerClientId(ctx, consumerId, "clientID")
-	pk.SetConsumerValSet(ctx, consumerId, []types.ConsensusValidator{consumerValidator1, consumerValidator2})
-	// set a consumer commission rate for val1
-	val1ConsComRate := math.LegacyMustNewDecFromStr("0.456")
->>>>>>> 05fd5f37
 	pk.SetConsumerCommissionRate(ctx, consumerId, providerAddr1, val1ConsComRate)
 
 	// expect opted-in validator
@@ -245,7 +215,6 @@
 		},
 	}
 
-<<<<<<< HEAD
 	// sort the address of the validators by ascending lexical order as they were persisted to the store
 	sort.Slice(expRes.Validators, func(i, j int) bool {
 		return bytes.Compare(
@@ -253,17 +222,9 @@
 			expRes.Validators[j].ConsumerKey.GetEd25519(),
 		) == -1
 	})
-=======
-	mocks.MockStakingKeeper.EXPECT().GetValidatorByConsAddr(ctx, valConsAddr1).Return(val1, nil).AnyTimes()
-	mocks.MockStakingKeeper.EXPECT().GetValidatorByConsAddr(ctx, valConsAddr2).Return(val2, nil).AnyTimes()
-	mocks.MockStakingKeeper.EXPECT().PowerReduction(ctx).Return(sdk.DefaultPowerReduction).AnyTimes()
-
-	testkeeper.SetupMocksForLastBondedValidatorsExpectation(mocks.MockStakingKeeper, 2, []stakingtypes.Validator{val1, val2}, -1) // -1 to allow the calls "AnyTimes"
->>>>>>> 05fd5f37
-
-	res, err = pk.QueryConsumerValidators(ctx, &req)
-	require.NoError(t, err)
-<<<<<<< HEAD
+
+	res, err = pk.QueryConsumerValidators(ctx, &req)
+	require.NoError(t, err)
 	require.Equal(t, &expRes, res)
 
 	// expect same result when consumer is in "initialized" phase
@@ -314,9 +275,6 @@
 	res, err = pk.QueryConsumerValidators(ctx, &req)
 	require.NoError(t, err)
 	require.Equal(t, &expRes, res)
-=======
-	require.Equal(t, &expectedResponse, res)
->>>>>>> 05fd5f37
 
 	// validator with no set consumer commission rate
 	pk.DeleteConsumerCommissionRate(ctx, consumerId, providerAddr1)
