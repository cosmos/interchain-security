--- conflicted
+++ resolved
@@ -593,9 +593,9 @@
 	err = providerKeeper.SetConsumerMetadata(ctx, consumerId, types.ConsumerMetadata{Name: chainId})
 	require.NoError(t, err)
 
-<<<<<<< HEAD
 	err = providerKeeper.SetInfractionParameters(ctx, consumerId, *getTestInfractionParameters())
 	require.NoError(t, err)
+	providerKeeper.SetConsumerClientId(ctx, consumerId, clientId)
 
 	expRes := types.QueryConsumerChainResponse{
 		ChainId:              chainId,
@@ -606,19 +606,7 @@
 		InitParams:           &types.ConsumerInitializationParameters{},
 		PowerShapingParams:   &types.PowerShapingParameters{},
 		InfractionParameters: getTestInfractionParameters(),
-=======
-	providerKeeper.SetConsumerClientId(ctx, consumerId, clientId)
-
-	expRes := types.QueryConsumerChainResponse{
-		ChainId:            chainId,
-		ConsumerId:         consumerId,
-		OwnerAddress:       providerKeeper.GetAuthority(),
-		Metadata:           types.ConsumerMetadata{Name: chainId},
-		Phase:              types.CONSUMER_PHASE_REGISTERED.String(),
-		InitParams:         &types.ConsumerInitializationParameters{},
-		PowerShapingParams: &types.PowerShapingParameters{},
-		ClientId:           clientId,
->>>>>>> deea6fb8
+		ClientId:             clientId,
 	}
 
 	// expect no error when neither the consumer init and power shaping params are set
