--- conflicted
+++ resolved
@@ -1,7 +1,9 @@
 package keeper_test
 
 import (
+	"bytes"
 	"fmt"
+	"sort"
 	"testing"
 
 	"github.com/cosmos/interchain-security/v5/x/ccv/provider/keeper"
@@ -111,7 +113,6 @@
 	_, err := pk.QueryConsumerValidators(ctx, &req)
 	require.Error(t, err)
 
-<<<<<<< HEAD
 	// set the consumer to the "registered" phase
 	pk.SetConsumerPhase(ctx, consumerId, keeper.Registered)
 
@@ -126,53 +127,38 @@
 	pk1, _ := val1.CmtConsPublicKey()
 	valConsAddr1, _ := val1.GetConsAddr()
 	providerAddr1 := types.NewProviderConsAddress(valConsAddr1)
+	consumerValidator1 := types.ConsensusValidator{ProviderConsAddr: providerAddr1.ToSdkConsAddr(), Power: 1, PublicKey: &pk1}
+	val1.Tokens = sdk.TokensFromConsensusPower(1, sdk.DefaultPowerReduction)
+	val1.Description = stakingtypes.Description{Moniker: "ConsumerValidator1"}
 	val1.Commission.Rate = math.LegacyMustNewDecFromStr("0.123")
 
 	val2 := createStakingValidator(ctx, mocks, 1, 2, 2)
 	pk2, _ := val2.CmtConsPublicKey()
 	valConsAddr2, _ := val2.GetConsAddr()
 	providerAddr2 := types.NewProviderConsAddress(valConsAddr2)
+	consumerValidator2 := types.ConsensusValidator{ProviderConsAddr: providerAddr2.ToSdkConsAddr(), Power: 2, PublicKey: &pk2}
+	val2.Tokens = sdk.TokensFromConsensusPower(2, sdk.DefaultPowerReduction)
+	val2.Description = stakingtypes.Description{Moniker: "ConsumerValidator2"}
+	val2.Commission.Rate = math.LegacyMustNewDecFromStr("0.456")
 
 	val3 := createStakingValidator(ctx, mocks, 1, 3, 3)
 	pk3, _ := val3.CmtConsPublicKey()
 	valConsAddr3, _ := val3.GetConsAddr()
 	providerAddr3 := types.NewProviderConsAddress(valConsAddr3)
+	consumerValidator3 := types.ConsensusValidator{ProviderConsAddr: providerAddr3.ToSdkConsAddr(), Power: 3, PublicKey: &pk3}
+	val3.Tokens = sdk.TokensFromConsensusPower(3, sdk.DefaultPowerReduction)
+	val3.Description = stakingtypes.Description{Moniker: "ConsumerValidator3"}
 
 	mocks.MockStakingKeeper.EXPECT().GetValidatorByConsAddr(ctx, valConsAddr1).Return(val1, nil).AnyTimes()
 	mocks.MockStakingKeeper.EXPECT().GetValidatorByConsAddr(ctx, valConsAddr2).Return(val2, nil).AnyTimes()
 	mocks.MockStakingKeeper.EXPECT().GetValidatorByConsAddr(ctx, valConsAddr3).Return(val3, nil).AnyTimes()
+	mocks.MockStakingKeeper.EXPECT().PowerReduction(ctx).Return(sdk.DefaultPowerReduction).AnyTimes()
 	testkeeper.SetupMocksForLastBondedValidatorsExpectation(mocks.MockStakingKeeper, 2, []stakingtypes.Validator{val1, val2}, []int64{1, 2}, -1) // -1 to allow the calls "AnyTimes"
 
 	// set max provider consensus vals to include all validators
 	params := pk.GetParams(ctx)
 	params.MaxProviderConsensusValidators = 3
 	pk.SetParams(ctx, params)
-=======
-	val1 := createStakingValidator(ctx, mocks, 1, 1, 1)
-	valConsAddr1, _ := val1.GetConsAddr()
-	providerAddr1 := types.NewProviderConsAddress(valConsAddr1)
-	pk1, _ := val1.CmtConsPublicKey()
-	consumerValidator1 := types.ConsensusValidator{ProviderConsAddr: providerAddr1.ToSdkConsAddr(), Power: 1, PublicKey: &pk1}
-	val1.Tokens = sdk.TokensFromConsensusPower(1, sdk.DefaultPowerReduction)
-	val1.Description = stakingtypes.Description{Moniker: "ConsumerValidator1"}
-	val1.Commission.Rate = math.LegacyMustNewDecFromStr("0.123")
-
-	val2 := createStakingValidator(ctx, mocks, 1, 2, 2)
-	valConsAddr2, _ := val2.GetConsAddr()
-	providerAddr2 := types.NewProviderConsAddress(valConsAddr2)
-	pk2, _ := val2.CmtConsPublicKey()
-	consumerValidator2 := types.ConsensusValidator{ProviderConsAddr: providerAddr2.ToSdkConsAddr(), Power: 2, PublicKey: &pk2}
-	val2.Tokens = sdk.TokensFromConsensusPower(2, sdk.DefaultPowerReduction)
-	val2.Description = stakingtypes.Description{Moniker: "ConsumerValidator2"}
-	val2.Commission.Rate = math.LegacyMustNewDecFromStr("0.123")
-
-	// set up the client id so the chain looks like it "started"
-	pk.SetConsumerClientId(ctx, consumerId, "clientID")
-	pk.SetConsumerValSet(ctx, consumerId, []types.ConsensusValidator{consumerValidator1, consumerValidator2})
-	// set a consumer commission rate for val1
-	val1ConsComRate := math.LegacyMustNewDecFromStr("0.456")
-	pk.SetConsumerCommissionRate(ctx, consumerId, providerAddr1, val1ConsComRate)
->>>>>>> 563774bd
 
 	// expect no validator to be returned since the consumer is Opt-In
 	res, err = pk.QueryConsumerValidators(ctx, &req)
@@ -183,7 +169,7 @@
 	pk.SetOptedIn(ctx, consumerId, providerAddr1)
 
 	// set a consumer commission rate for val1
-	val1ConsComRate := math.LegacyMustNewDecFromStr("0.456")
+	val1ConsComRate := math.LegacyMustNewDecFromStr("0.789")
 	pk.SetConsumerCommissionRate(ctx, consumerId, providerAddr1, val1ConsComRate)
 
 	// expect opted-in validator
@@ -198,10 +184,6 @@
 	// expect both opted-in and topN validator
 	expRes := types.QueryConsumerValidatorsResponse{
 		Validators: []*types.QueryConsumerValidatorsValidator{
-<<<<<<< HEAD
-			{ProviderAddress: providerAddr1.String(), ConsumerKey: &pk1, Power: 1, Rate: val1ConsComRate},
-			{ProviderAddress: providerAddr2.String(), ConsumerKey: &pk2, Power: 2, Rate: val2.Commission.Rate},
-=======
 			{
 				ProviderAddress:         providerAddr1.String(),
 				ConsumerKey:             &pk1,
@@ -230,26 +212,26 @@
 				ProviderPower:           2,
 				ValidatesCurrentEpoch:   true,
 			},
->>>>>>> 563774bd
 		},
 	}
+
+	// sort the address of the validators by ascending lexical order as they were persisted to the store
+	sort.Slice(expRes.Validators, func(i, j int) bool {
+		return bytes.Compare(
+			expRes.Validators[i].ConsumerKey.GetEd25519(),
+			expRes.Validators[j].ConsumerKey.GetEd25519(),
+		) == -1
+	})
+
 	res, err = pk.QueryConsumerValidators(ctx, &req)
 	require.NoError(t, err)
 	require.Equal(t, &expRes, res)
 
-<<<<<<< HEAD
 	// expect same result when consumer is in "initialized" phase
 	pk.SetConsumerPhase(ctx, consumerId, keeper.Initialized)
 	res, err = pk.QueryConsumerValidators(ctx, &req)
 	require.NoError(t, err)
 	require.Equal(t, &expRes, res)
-=======
-	mocks.MockStakingKeeper.EXPECT().GetValidatorByConsAddr(ctx, valConsAddr1).Return(val1, nil).AnyTimes()
-	mocks.MockStakingKeeper.EXPECT().GetValidatorByConsAddr(ctx, valConsAddr2).Return(val2, nil).AnyTimes()
-	mocks.MockStakingKeeper.EXPECT().PowerReduction(ctx).Return(sdk.DefaultPowerReduction).AnyTimes()
-
-	testkeeper.SetupMocksForLastBondedValidatorsExpectation(mocks.MockStakingKeeper, 2, []stakingtypes.Validator{val1, val2}, []int64{1, 2}, -1) // -1 to allow the calls "AnyTimes"
->>>>>>> 563774bd
 
 	// set consumer to the "launched" phase
 	pk.SetConsumerPhase(ctx, consumerId, keeper.Launched)
@@ -262,31 +244,34 @@
 
 	// set consumer valset
 	pk.SetConsumerValSet(ctx, consumerId, []types.ConsensusValidator{
-		{
-			ProviderConsAddr: providerAddr1.Address.Bytes(),
-			Power:            1,
-			PublicKey:        &pk1,
-		},
-		{
-			ProviderConsAddr: providerAddr2.Address.Bytes(),
-			Power:            2,
-			PublicKey:        &pk2,
-		},
-		{
-			ProviderConsAddr: providerAddr3.Address.Bytes(),
-			Power:            3,
-			PublicKey:        &pk3,
-		},
+		consumerValidator1,
+		consumerValidator2,
+		consumerValidator3,
 	})
 
-	// expect persisted consumer valset
-	expRes = types.QueryConsumerValidatorsResponse{
-		Validators: []*types.QueryConsumerValidatorsValidator{
-			{ProviderAddress: providerAddr1.String(), ConsumerKey: &pk1, Power: 1, Rate: val1ConsComRate},
-			{ProviderAddress: providerAddr3.String(), ConsumerKey: &pk3, Power: 3, Rate: val3.Commission.Rate},
-			{ProviderAddress: providerAddr2.String(), ConsumerKey: &pk2, Power: 2, Rate: val2.Commission.Rate},
-		},
-	}
+	// expRes = types.QueryConsumerValidatorsResponse{}
+	expRes.Validators = append(expRes.Validators, &types.QueryConsumerValidatorsValidator{
+		ProviderAddress:         providerAddr3.String(),
+		ConsumerKey:             &pk3,
+		ConsumerPower:           3,
+		ConsumerCommissionRate:  val3.Commission.Rate,
+		Description:             val3.Description,
+		ProviderOperatorAddress: val3.OperatorAddress,
+		Jailed:                  val3.Jailed,
+		Status:                  val3.Status,
+		ProviderTokens:          val3.Tokens,
+		ProviderCommissionRate:  val3.Commission.Rate,
+		ProviderPower:           3,
+		ValidatesCurrentEpoch:   true,
+	})
+
+	// sort the address of the validators by ascending lexical order as they were persisted to the store
+	sort.Slice(expRes.Validators, func(i, j int) bool {
+		return bytes.Compare(
+			expRes.Validators[i].ConsumerKey.GetEd25519(),
+			expRes.Validators[j].ConsumerKey.GetEd25519(),
+		) == -1
+	})
 
 	res, err = pk.QueryConsumerValidators(ctx, &req)
 	require.NoError(t, err)
@@ -297,11 +282,7 @@
 	// because no consumer commission rate is set, the validator's set commission rate on the provider is used
 	res, err = pk.QueryConsumerValidators(ctx, &req)
 	require.NoError(t, err)
-<<<<<<< HEAD
-	require.Equal(t, val1.Commission.Rate, res.Validators[0].Rate)
-=======
 	require.Equal(t, val1.Commission.Rate, res.Validators[0].ConsumerCommissionRate)
->>>>>>> 563774bd
 }
 
 func TestQueryConsumerChainsValidatorHasToValidate(t *testing.T) {
