package keeper_test

import (
	"fmt"
	"strconv"
	"testing"
	"time"

	"github.com/golang/mock/gomock"
	"github.com/stretchr/testify/require"

	"cosmossdk.io/math"

	sdk "github.com/cosmos/cosmos-sdk/types"
	stakingtypes "github.com/cosmos/cosmos-sdk/x/staking/types"

	"github.com/cometbft/cometbft/proto/tendermint/crypto"

	cryptotestutil "github.com/cosmos/interchain-security/v5/testutil/crypto"
	testkeeper "github.com/cosmos/interchain-security/v5/testutil/keeper"
	"github.com/cosmos/interchain-security/v5/x/ccv/provider/keeper"
	"github.com/cosmos/interchain-security/v5/x/ccv/provider/types"
	ccvtypes "github.com/cosmos/interchain-security/v5/x/ccv/types"
)

func TestQueryAllPairsValConAddrByConsumerChainID(t *testing.T) {
	consumerId := "0"

	providerConsAddress, err := sdk.ConsAddressFromBech32("cosmosvalcons1wpex7anfv3jhystyv3eq20r35a")
	require.NoError(t, err)
	providerAddr := types.NewProviderConsAddress(providerConsAddress)

	consumerKey := cryptotestutil.NewCryptoIdentityFromIntSeed(1).TMProtoCryptoPublicKey()
	consumerAddr, err := ccvtypes.TMCryptoPublicKeyToConsAddr(consumerKey)
	require.NoError(t, err)

	pk, ctx, ctrl, _ := testkeeper.GetProviderKeeperAndCtx(t, testkeeper.NewInMemKeeperParams(t))
	defer ctrl.Finish()

	pk.SetValidatorConsumerPubKey(ctx, consumerId, providerAddr, consumerKey)

	consumerPubKey, found := pk.GetValidatorConsumerPubKey(ctx, consumerId, providerAddr)
	require.True(t, found, "consumer pubkey not found")
	require.NotEmpty(t, consumerPubKey, "consumer pubkey is empty")
	require.Equal(t, consumerPubKey, consumerKey)

	// Request is nil
	_, err = pk.QueryAllPairsValConAddrByConsumerChainID(ctx, nil)
	require.Error(t, err)

	// Request with empty consumer id
	_, err = pk.QueryAllPairsValConAddrByConsumerChainID(ctx, &types.QueryAllPairsValConAddrByConsumerChainIDRequest{})
	require.Error(t, err)

	// Request with invalid consumer id
	response, err := pk.QueryAllPairsValConAddrByConsumerChainID(ctx, &types.QueryAllPairsValConAddrByConsumerChainIDRequest{ConsumerId: "invalidConsumerId"})
	require.Error(t, err)

	// Request is valid
	response, err = pk.QueryAllPairsValConAddrByConsumerChainID(ctx, &types.QueryAllPairsValConAddrByConsumerChainIDRequest{ConsumerId: consumerId})
	require.NoError(t, err)

	expectedResult := types.PairValConAddrProviderAndConsumer{
		ProviderAddress: providerConsAddress.String(),
		ConsumerAddress: consumerAddr.String(),
		ConsumerKey:     &consumerKey,
	}
	require.Equal(t, &consumerKey, response.PairValConAddr[0].ConsumerKey)
	require.Equal(t, &expectedResult, response.PairValConAddr[0])
}

func TestQueryConsumerChainOptedInValidators(t *testing.T) {
	pk, ctx, ctrl, _ := testkeeper.GetProviderKeeperAndCtx(t, testkeeper.NewInMemKeeperParams(t))
	defer ctrl.Finish()

	consumerId := "0"

	req := types.QueryConsumerChainOptedInValidatorsRequest{
		ConsumerId: consumerId,
	}

	// error returned from not yet proposed or not yet registered chain
	_, err := pk.QueryConsumerChainOptedInValidators(ctx, &req)
	require.Error(t, err)

	pk.FetchAndIncrementConsumerId(ctx)
<<<<<<< HEAD
	pk.SetConsumerPhase(ctx, consumerId, keeper.Initialized)
=======
	pk.SetConsumerPhase(ctx, consumerId, types.ConsumerPhase_CONSUMER_PHASE_INITIALIZED)
>>>>>>> 50475e6a

	providerAddr1 := types.NewProviderConsAddress([]byte("providerAddr1"))
	providerAddr2 := types.NewProviderConsAddress([]byte("providerAddr2"))
	expectedResponse := types.QueryConsumerChainOptedInValidatorsResponse{
		ValidatorsProviderAddresses: []string{providerAddr1.String(), providerAddr2.String()},
	}

	pk.SetOptedIn(ctx, consumerId, providerAddr1)
	pk.SetOptedIn(ctx, consumerId, providerAddr2)
	res, err := pk.QueryConsumerChainOptedInValidators(ctx, &req)
	require.NoError(t, err)
	require.Equal(t, &expectedResponse, res)
}

func TestQueryConsumerValidators(t *testing.T) {
	pk, ctx, ctrl, mocks := testkeeper.GetProviderKeeperAndCtx(t, testkeeper.NewInMemKeeperParams(t))
	defer ctrl.Finish()

	consumerId := "0"

	req := types.QueryConsumerValidatorsRequest{
		ConsumerId: consumerId,
	}

	// error returned from not-started chain
	_, err := pk.QueryConsumerValidators(ctx, &req)
	require.Error(t, err)

	val1 := createStakingValidator(ctx, mocks, 1, 1, 1)
	valConsAddr1, _ := val1.GetConsAddr()
	providerAddr1 := types.NewProviderConsAddress(valConsAddr1)
	pk1, _ := val1.CmtConsPublicKey()
	consumerValidator1 := types.ConsensusValidator{ProviderConsAddr: providerAddr1.ToSdkConsAddr(), Power: 1, PublicKey: &pk1}
	val1.Tokens = sdk.TokensFromConsensusPower(1, sdk.DefaultPowerReduction)
	val1.Description = stakingtypes.Description{Moniker: "ConsumerValidator1"}
	val1.Commission.Rate = math.LegacyMustNewDecFromStr("0.123")

	val2 := createStakingValidator(ctx, mocks, 1, 2, 2)
	valConsAddr2, _ := val2.GetConsAddr()
	providerAddr2 := types.NewProviderConsAddress(valConsAddr2)
	pk2, _ := val2.CmtConsPublicKey()
	consumerValidator2 := types.ConsensusValidator{ProviderConsAddr: providerAddr2.ToSdkConsAddr(), Power: 2, PublicKey: &pk2}
	val2.Tokens = sdk.TokensFromConsensusPower(2, sdk.DefaultPowerReduction)
	val2.Description = stakingtypes.Description{Moniker: "ConsumerValidator2"}
	val2.Commission.Rate = math.LegacyMustNewDecFromStr("0.123")

	// set up the client id so the chain looks like it "started"
	pk.SetConsumerClientId(ctx, consumerId, "clientID")
	pk.SetConsumerValSet(ctx, consumerId, []types.ConsensusValidator{consumerValidator1, consumerValidator2})
	// set a consumer commission rate for val1
	val1ConsComRate := math.LegacyMustNewDecFromStr("0.456")
	pk.SetConsumerCommissionRate(ctx, consumerId, providerAddr1, val1ConsComRate)

	expectedResponse := types.QueryConsumerValidatorsResponse{
		Validators: []*types.QueryConsumerValidatorsValidator{
			{
				ProviderAddress:         providerAddr1.String(),
				ConsumerKey:             &pk1,
				ConsumerPower:           1,
				ConsumerCommissionRate:  val1ConsComRate,
				Description:             val1.Description,
				ProviderOperatorAddress: val1.OperatorAddress,
				Jailed:                  val1.Jailed,
				Status:                  val1.Status,
				ProviderTokens:          val1.Tokens,
				ProviderCommissionRate:  val1.Commission.Rate,
				ProviderPower:           1,
				ValidatesCurrentEpoch:   true,
			},
			{
				ProviderAddress:         providerAddr2.String(),
				ConsumerKey:             &pk2,
				ConsumerPower:           2,
				ConsumerCommissionRate:  val2.Commission.Rate,
				Description:             val2.Description,
				ProviderOperatorAddress: val2.OperatorAddress,
				Jailed:                  val2.Jailed,
				Status:                  val2.Status,
				ProviderTokens:          val2.Tokens,
				ProviderCommissionRate:  val2.Commission.Rate,
				ProviderPower:           2,
				ValidatesCurrentEpoch:   true,
			},
		},
	}

	mocks.MockStakingKeeper.EXPECT().GetValidatorByConsAddr(ctx, valConsAddr1).Return(val1, nil).AnyTimes()
	mocks.MockStakingKeeper.EXPECT().GetValidatorByConsAddr(ctx, valConsAddr2).Return(val2, nil).AnyTimes()
	mocks.MockStakingKeeper.EXPECT().PowerReduction(ctx).Return(sdk.DefaultPowerReduction).AnyTimes()

	testkeeper.SetupMocksForLastBondedValidatorsExpectation(mocks.MockStakingKeeper, 2, []stakingtypes.Validator{val1, val2}, -1) // -1 to allow the calls "AnyTimes"

	res, err := pk.QueryConsumerValidators(ctx, &req)
	require.NoError(t, err)
	require.Equal(t, &expectedResponse, res)

	// validator with no set consumer commission rate
	pk.DeleteConsumerCommissionRate(ctx, consumerId, providerAddr1)
	// because no consumer commission rate is set, the validator's set commission rate on the provider is used
	res, err = pk.QueryConsumerValidators(ctx, &req)
	require.NoError(t, err)
	require.Equal(t, val1.Commission.Rate, res.Validators[0].ConsumerCommissionRate)
}

func TestQueryConsumerChainsValidatorHasToValidate(t *testing.T) {
	pk, ctx, ctrl, mocks := testkeeper.GetProviderKeeperAndCtx(t, testkeeper.NewInMemKeeperParams(t))
	defer ctrl.Finish()

	val := createStakingValidator(ctx, mocks, 1, 1, 1)
	valConsAddr, _ := val.GetConsAddr()
	providerAddr := types.NewProviderConsAddress(valConsAddr)
	mocks.MockStakingKeeper.EXPECT().GetValidatorByConsAddr(ctx, valConsAddr).Return(val, nil).AnyTimes()
	testkeeper.SetupMocksForLastBondedValidatorsExpectation(mocks.MockStakingKeeper, 1, []stakingtypes.Validator{val}, -1) // -1 to allow the calls "AnyTimes"

	req := types.QueryConsumerChainsValidatorHasToValidateRequest{
		ProviderAddress: providerAddr.String(),
	}

	// set up some consumer chains
	consumerChains := []string{"chain1", "chain2", "chain3", "chain4"}
	for _, cc := range consumerChains {
		pk.SetConsumerClientId(ctx, cc, "clientID")
	}

	// set `providerAddr` as a consumer validator on "chain1"
	pk.SetConsumerValidator(ctx, "chain1", types.ConsensusValidator{
		ProviderConsAddr: providerAddr.ToSdkConsAddr(),
		Power:            1,
		PublicKey: &crypto.PublicKey{
			Sum: &crypto.PublicKey_Ed25519{
				Ed25519: []byte{1},
			},
		},
	})

	// set `providerAddr` as an opted-in validator on "chain3"
	pk.SetOptedIn(ctx, "chain3", providerAddr)

	// set max provider consensus vals to include all validators
	params := pk.GetParams(ctx)
	params.MaxProviderConsensusValidators = 3
	pk.SetParams(ctx, params)

	// `providerAddr` has to validate "chain1" because it is a consumer validator in this chain, as well as "chain3"
	// because it opted in, in "chain3" and `providerAddr` belongs to the bonded validators
	expectedChains := []string{"chain1", "chain3"}

	res, err := pk.QueryConsumerChainsValidatorHasToValidate(ctx, &req)
	require.NoError(t, err)
	require.Equal(t, expectedChains, res.ConsumerChainIds)
}

func TestQueryValidatorConsumerCommissionRate(t *testing.T) {
	consumerId := "0"

	pk, ctx, ctrl, mocks := testkeeper.GetProviderKeeperAndCtx(t, testkeeper.NewInMemKeeperParams(t))
	defer ctrl.Finish()

	providerAddr := types.NewProviderConsAddress([]byte("providerAddr"))
	req := types.QueryValidatorConsumerCommissionRateRequest{
		ConsumerId:      consumerId,
		ProviderAddress: providerAddr.String(),
	}

	// error returned from not yet proposed or not yet registered chain
	_, err := pk.QueryValidatorConsumerCommissionRate(ctx, &req)
	require.Error(t, err)

	pk.FetchAndIncrementConsumerId(ctx)
<<<<<<< HEAD
	pk.SetConsumerPhase(ctx, consumerId, keeper.Initialized)
=======
	pk.SetConsumerPhase(ctx, consumerId, types.ConsumerPhase_CONSUMER_PHASE_INITIALIZED)
>>>>>>> 50475e6a

	// validator with set consumer commission rate
	expectedCommissionRate := math.LegacyMustNewDecFromStr("0.123")
	pk.SetConsumerCommissionRate(ctx, consumerId, providerAddr, expectedCommissionRate)
	res, _ := pk.QueryValidatorConsumerCommissionRate(ctx, &req)
	require.Equal(t, expectedCommissionRate, res.Rate)

	// validator with no set consumer commission rate
	pk.DeleteConsumerCommissionRate(ctx, consumerId, providerAddr)
	expectedCommissionRate = math.LegacyMustNewDecFromStr("0.456")

	// because no consumer commission rate is set, the validator's set commission rate on the provider is used
	val := stakingtypes.Validator{Commission: stakingtypes.Commission{CommissionRates: stakingtypes.CommissionRates{Rate: expectedCommissionRate}}}
	mocks.MockStakingKeeper.EXPECT().GetValidatorByConsAddr(
		ctx, providerAddr.ToSdkConsAddr()).Return(val, nil).Times(1)
	res, _ = pk.QueryValidatorConsumerCommissionRate(ctx, &req)
	require.Equal(t, expectedCommissionRate, res.Rate)
}

// TestGetConsumerChain tests GetConsumerChain behaviour correctness
func TestGetConsumerChain(t *testing.T) {
	pk, ctx, ctrl, mocks := testkeeper.GetProviderKeeperAndCtx(t, testkeeper.NewInMemKeeperParams(t))
	defer ctrl.Finish()

	chainIds := []string{"chain-1", "chain-2", "chain-3", "chain-4"}

	// mock the validator set
	vals := []stakingtypes.Validator{
		{OperatorAddress: "cosmosvaloper1c4k24jzduc365kywrsvf5ujz4ya6mwympnc4en"}, // 50 power
		{OperatorAddress: "cosmosvaloper196ax4vc0lwpxndu9dyhvca7jhxp70rmcvrj90c"}, // 150 power
		{OperatorAddress: "cosmosvaloper1clpqr4nrk4khgkxj78fcwwh6dl3uw4epsluffn"}, // 300 power
		{OperatorAddress: "cosmosvaloper1tflk30mq5vgqjdly92kkhhq3raev2hnz6eete3"}, // 500 power
	}
	powers := []int64{50, 150, 300, 500} // sum = 1000
	maxValidators := uint32(180)
	testkeeper.SetupMocksForLastBondedValidatorsExpectation(mocks.MockStakingKeeper, maxValidators, vals, -1) // -1 to allow the calls "AnyTimes"

	for i, val := range vals {
		valAddr, err := sdk.ValAddressFromBech32(val.GetOperator())
		require.NoError(t, err)
		mocks.MockStakingKeeper.EXPECT().GetLastValidatorPower(gomock.Any(), valAddr).Return(powers[i], nil).AnyTimes()
	}

	// set Top N parameters, client ids and expected result
	topNs := []uint32{0, 70, 90, 100}
	expectedMinPowerInTopNs := []int64{
		-1,  // Top N is 0, so not a Top N chain
		300, // 500 and 300 are in Top 70%
		150, // 150 is also in the top 90%,
		50,  // everyone is in the top 100%
	}

	validatorSetCaps := []uint32{0, 5, 10, 20}
	validatorPowerCaps := []uint32{0, 5, 10, 33}
	allowlists := [][]types.ProviderConsAddress{
		{},
		{types.NewProviderConsAddress([]byte("providerAddr1")), types.NewProviderConsAddress([]byte("providerAddr2"))},
		{types.NewProviderConsAddress([]byte("providerAddr3"))},
		{},
	}

	denylists := [][]types.ProviderConsAddress{
		{types.NewProviderConsAddress([]byte("providerAddr4")), types.NewProviderConsAddress([]byte("providerAddr5"))},
		{},
		{types.NewProviderConsAddress([]byte("providerAddr6"))},
		{},
	}

	metadataLists := make([]types.ConsumerMetadata, len(chainIds))
	consumerIds := make([]string, len(chainIds))

	expectedGetAllOrder := []types.Chain{}
	for i, chainID := range chainIds {
		consumerId := pk.FetchAndIncrementConsumerId(ctx)
		consumerIds[i] = consumerId

		pk.SetConsumerChainId(ctx, consumerId, chainID)
		clientID := fmt.Sprintf("client-%d", len(chainIds)-i)
		topN := topNs[i]
<<<<<<< HEAD
		pk.SetConsumerClientId(ctx, consumerId, clientID)
		pk.SetConsumerPowerShapingParameters(ctx, consumerId, types.PowerShapingParameters{
=======
		pk.SetConsumerClientId(ctx, chainID, clientID)
		pk.SetConsumerPowerShapingParameters(ctx, chainID, types.PowerShapingParameters{
>>>>>>> 50475e6a
			Top_N:              topN,
			ValidatorSetCap:    validatorSetCaps[i],
			ValidatorsPowerCap: validatorPowerCaps[i],
		})
<<<<<<< HEAD
		pk.SetMinimumPowerInTopN(ctx, consumerId, expectedMinPowerInTopNs[i])
=======
		pk.SetMinimumPowerInTopN(ctx, chainID, expectedMinPowerInTopNs[i])
>>>>>>> 50475e6a
		for _, addr := range allowlists[i] {
			pk.SetAllowlist(ctx, consumerId, addr)
		}
		for _, addr := range denylists[i] {
			pk.SetDenylist(ctx, consumerId, addr)
		}
		strAllowlist := make([]string, len(allowlists[i]))
		for j, addr := range allowlists[i] {
			strAllowlist[j] = addr.String()
		}

		strDenylist := make([]string, len(denylists[i]))
		for j, addr := range denylists[i] {
			strDenylist[j] = addr.String()
		}

		metadataLists[i] = types.ConsumerMetadata{Name: chainID}
		pk.SetConsumerMetadata(ctx, consumerId, metadataLists[i])

		phase := uint32(i)
		pk.SetConsumerPhase(ctx, consumerId, keeper.ConsumerPhase(byte(phase)))

		expectedGetAllOrder = append(expectedGetAllOrder,
			types.Chain{
				ChainId:            chainID,
				ClientId:           clientID,
				Top_N:              topN,
				MinPowerInTop_N:    expectedMinPowerInTopNs[i],
				ValidatorSetCap:    validatorSetCaps[i],
				ValidatorsPowerCap: validatorPowerCaps[i],
				Allowlist:          strAllowlist,
				Denylist:           strDenylist,
				Phase:              uint32(i),
				Metadata:           metadataLists[i],
			})
	}

<<<<<<< HEAD
	for i, cId := range consumerIds {
		c, err := pk.GetConsumerChain(ctx, cId)
=======
	for i, chainID := range pk.GetAllActiveConsumerIds(ctx) {
		c, err := pk.GetConsumerChain(ctx, chainID)
>>>>>>> 50475e6a
		require.NoError(t, err)
		require.Equal(t, expectedGetAllOrder[i], c)
	}
}

func TestQueryConsumerIdFromClientId(t *testing.T) {
	providerKeeper, ctx, ctrl, _ := testkeeper.GetProviderKeeperAndCtx(t, testkeeper.NewInMemKeeperParams(t))
	defer ctrl.Finish()

	_, err := providerKeeper.QueryConsumerIdFromClientId(ctx, &types.QueryConsumerIdFromClientIdRequest{ClientId: "clientId"})
	require.Error(t, err)
	require.ErrorContains(t, err, "no known consumer chain")

	expectedConsumerId := "consumerId"
	providerKeeper.SetClientIdToConsumerId(ctx, "clientId", expectedConsumerId)

	res, err := providerKeeper.QueryConsumerIdFromClientId(ctx, &types.QueryConsumerIdFromClientIdRequest{ClientId: "clientId"})
	require.NoError(t, err)
	require.Equal(t, expectedConsumerId, res.ConsumerId)
<<<<<<< HEAD
}

func TestQueryConsumerChains(t *testing.T) {
	pk, ctx, ctrl, _ := testkeeper.GetProviderKeeperAndCtx(t, testkeeper.NewInMemKeeperParams(t))
	defer ctrl.Finish()

	consumerNum := 5
	consumerIds := make([]string, consumerNum)
	consumers := make([]*types.Chain, consumerNum)

	// expect no error and returned chains
	res, err := pk.QueryConsumerChains(ctx, &types.QueryConsumerChainsRequest{})
	require.NoError(t, err)
	require.Len(t, res.Chains, 0)

	// create five consumer chains in different phase
	for i := 0; i < consumerNum; i++ {
		cID := pk.FetchAndIncrementConsumerId(ctx)
		chainID := "consumer-" + strconv.Itoa(i)
		c := types.Chain{
			ChainId:            chainID,
			MinPowerInTop_N:    -1,
			ValidatorsPowerCap: 0,
			ValidatorSetCap:    0,
			Allowlist:          []string{},
			Denylist:           []string{},
			Phase:              uint32(i),
			Metadata:           types.ConsumerMetadata{Name: chainID},
		}
		pk.SetConsumerPhase(ctx, cID, keeper.ConsumerPhase(c.Phase))
		pk.SetConsumerMetadata(ctx, cID, c.Metadata)
		pk.SetConsumerChainId(ctx, cID, chainID)

		consumerIds[i] = cID
		consumers[i] = &c
	}

	testCases := []struct {
		name            string
		setup           func(ctx sdk.Context, pk keeper.Keeper)
		filter_by_phase bool
		phase_filter    keeper.ConsumerPhase
		limit           uint32
		expConsumers    []*types.Chain
	}{
		{
			name:         "expect all consumers when phase filter isn't set",
			setup:        func(ctx sdk.Context, pk keeper.Keeper) {},
			expConsumers: consumers,
		},
		{
			name:         "expect an amount of consumer equal to the limit",
			setup:        func(ctx sdk.Context, pk keeper.Keeper) {},
			expConsumers: consumers[:3],
			limit:        uint32(3),
		},
		{
			name: "expect registered consumers when phase filter is set to Registered",
			setup: func(ctx sdk.Context, pk keeper.Keeper) {
				consumers[0].Phase = uint32(keeper.Registered)
				pk.SetConsumerPhase(ctx, consumerIds[0], keeper.Registered)
			},
			filter_by_phase: true,
			phase_filter:    keeper.Registered,
			expConsumers:    consumers[0:1],
		},
		{
			name: "expect initialized consumers when phase is set to Initialized",
			setup: func(ctx sdk.Context, pk keeper.Keeper) {
				consumers[1].Phase = uint32(keeper.Initialized)
				err := pk.AppendSpawnTimeForConsumerToBeLaunched(ctx, consumerIds[1], time.Now())
				require.NoError(t, err)
				pk.SetConsumerPhase(ctx, consumerIds[1], keeper.Initialized)
			},
			filter_by_phase: true,
			phase_filter:    keeper.Initialized,
			expConsumers:    consumers[1:2],
		},
		{
			name: "expect consumers that failed to launch when phase is set to FailToLaunch",
			setup: func(ctx sdk.Context, pk keeper.Keeper) {
				consumers[2].Phase = uint32(keeper.FailedToLaunch)
				pk.SetConsumerPhase(ctx, consumerIds[2], keeper.FailedToLaunch)
			},
			filter_by_phase: true,
			phase_filter:    keeper.FailedToLaunch,
			expConsumers:    consumers[2:3],
		},
		{
			name: "expect launched consumers when phase is set to Launched",
			setup: func(ctx sdk.Context, pk keeper.Keeper) {
				consumers[3].Phase = uint32(keeper.Launched)
				consumers[3].ClientId = "ClientID"
				pk.SetConsumerClientId(ctx, consumerIds[3], consumers[3].ClientId)
				pk.SetConsumerPhase(ctx, consumerIds[3], keeper.Launched)
			},
			filter_by_phase: true,
			phase_filter:    keeper.Launched,
			expConsumers:    consumers[3:4],
		},
		{
			name: "expect stopped consumers when phase is set to Stopped",
			setup: func(ctx sdk.Context, pk keeper.Keeper) {
				consumers[4].Phase = uint32(keeper.Stopped)
				pk.SetConsumerPhase(ctx, consumerIds[4], keeper.Stopped)
			},
			filter_by_phase: true,
			phase_filter:    keeper.Stopped,
			expConsumers:    consumers[4:],
		},
	}

	for _, tc := range testCases {
		t.Run(tc.name, func(t *testing.T) {
			tc.setup(ctx, pk)
			req := types.QueryConsumerChainsRequest{
				FilterByPhase: tc.filter_by_phase,
				Phase:         uint32(tc.phase_filter),
				Limit:         tc.limit,
			}
			expectedResponse := types.QueryConsumerChainsResponse{
				Chains: tc.expConsumers,
			}
			res, err := pk.QueryConsumerChains(ctx, &req)
			require.NoError(t, err)
			require.Equal(t, &expectedResponse, res)
		})
	}
=======
>>>>>>> 50475e6a
}<|MERGE_RESOLUTION|>--- conflicted
+++ resolved
@@ -84,11 +84,7 @@
 	require.Error(t, err)
 
 	pk.FetchAndIncrementConsumerId(ctx)
-<<<<<<< HEAD
-	pk.SetConsumerPhase(ctx, consumerId, keeper.Initialized)
-=======
 	pk.SetConsumerPhase(ctx, consumerId, types.ConsumerPhase_CONSUMER_PHASE_INITIALIZED)
->>>>>>> 50475e6a
 
 	providerAddr1 := types.NewProviderConsAddress([]byte("providerAddr1"))
 	providerAddr2 := types.NewProviderConsAddress([]byte("providerAddr2"))
@@ -258,11 +254,7 @@
 	require.Error(t, err)
 
 	pk.FetchAndIncrementConsumerId(ctx)
-<<<<<<< HEAD
-	pk.SetConsumerPhase(ctx, consumerId, keeper.Initialized)
-=======
 	pk.SetConsumerPhase(ctx, consumerId, types.ConsumerPhase_CONSUMER_PHASE_INITIALIZED)
->>>>>>> 50475e6a
 
 	// validator with set consumer commission rate
 	expectedCommissionRate := math.LegacyMustNewDecFromStr("0.123")
@@ -342,22 +334,13 @@
 		pk.SetConsumerChainId(ctx, consumerId, chainID)
 		clientID := fmt.Sprintf("client-%d", len(chainIds)-i)
 		topN := topNs[i]
-<<<<<<< HEAD
 		pk.SetConsumerClientId(ctx, consumerId, clientID)
 		pk.SetConsumerPowerShapingParameters(ctx, consumerId, types.PowerShapingParameters{
-=======
-		pk.SetConsumerClientId(ctx, chainID, clientID)
-		pk.SetConsumerPowerShapingParameters(ctx, chainID, types.PowerShapingParameters{
->>>>>>> 50475e6a
 			Top_N:              topN,
 			ValidatorSetCap:    validatorSetCaps[i],
 			ValidatorsPowerCap: validatorPowerCaps[i],
 		})
-<<<<<<< HEAD
 		pk.SetMinimumPowerInTopN(ctx, consumerId, expectedMinPowerInTopNs[i])
-=======
-		pk.SetMinimumPowerInTopN(ctx, chainID, expectedMinPowerInTopNs[i])
->>>>>>> 50475e6a
 		for _, addr := range allowlists[i] {
 			pk.SetAllowlist(ctx, consumerId, addr)
 		}
@@ -377,8 +360,9 @@
 		metadataLists[i] = types.ConsumerMetadata{Name: chainID}
 		pk.SetConsumerMetadata(ctx, consumerId, metadataLists[i])
 
-		phase := uint32(i)
-		pk.SetConsumerPhase(ctx, consumerId, keeper.ConsumerPhase(byte(phase)))
+		phase := int32(i)
+
+		pk.SetConsumerPhase(ctx, consumerId, types.ConsumerPhase(phase))
 
 		expectedGetAllOrder = append(expectedGetAllOrder,
 			types.Chain{
@@ -390,18 +374,13 @@
 				ValidatorsPowerCap: validatorPowerCaps[i],
 				Allowlist:          strAllowlist,
 				Denylist:           strDenylist,
-				Phase:              uint32(i),
+				Phase:              types.ConsumerPhase(i),
 				Metadata:           metadataLists[i],
 			})
 	}
 
-<<<<<<< HEAD
 	for i, cId := range consumerIds {
 		c, err := pk.GetConsumerChain(ctx, cId)
-=======
-	for i, chainID := range pk.GetAllActiveConsumerIds(ctx) {
-		c, err := pk.GetConsumerChain(ctx, chainID)
->>>>>>> 50475e6a
 		require.NoError(t, err)
 		require.Equal(t, expectedGetAllOrder[i], c)
 	}
@@ -421,14 +400,13 @@
 	res, err := providerKeeper.QueryConsumerIdFromClientId(ctx, &types.QueryConsumerIdFromClientIdRequest{ClientId: "clientId"})
 	require.NoError(t, err)
 	require.Equal(t, expectedConsumerId, res.ConsumerId)
-<<<<<<< HEAD
 }
 
 func TestQueryConsumerChains(t *testing.T) {
 	pk, ctx, ctrl, _ := testkeeper.GetProviderKeeperAndCtx(t, testkeeper.NewInMemKeeperParams(t))
 	defer ctrl.Finish()
 
-	consumerNum := 5
+	consumerNum := 4
 	consumerIds := make([]string, consumerNum)
 	consumers := make([]*types.Chain, consumerNum)
 
@@ -437,7 +415,7 @@
 	require.NoError(t, err)
 	require.Len(t, res.Chains, 0)
 
-	// create five consumer chains in different phase
+	// create four consumer chains in different phase
 	for i := 0; i < consumerNum; i++ {
 		cID := pk.FetchAndIncrementConsumerId(ctx)
 		chainID := "consumer-" + strconv.Itoa(i)
@@ -448,10 +426,10 @@
 			ValidatorSetCap:    0,
 			Allowlist:          []string{},
 			Denylist:           []string{},
-			Phase:              uint32(i),
+			Phase:              types.ConsumerPhase(i + 1),
 			Metadata:           types.ConsumerMetadata{Name: chainID},
 		}
-		pk.SetConsumerPhase(ctx, cID, keeper.ConsumerPhase(c.Phase))
+		pk.SetConsumerPhase(ctx, cID, types.ConsumerPhase(c.Phase))
 		pk.SetConsumerMetadata(ctx, cID, c.Metadata)
 		pk.SetConsumerChainId(ctx, cID, chainID)
 
@@ -463,8 +441,8 @@
 		name            string
 		setup           func(ctx sdk.Context, pk keeper.Keeper)
 		filter_by_phase bool
-		phase_filter    keeper.ConsumerPhase
-		limit           uint32
+		phase_filter    types.ConsumerPhase
+		limit           int32
 		expConsumers    []*types.Chain
 	}{
 		{
@@ -476,61 +454,51 @@
 			name:         "expect an amount of consumer equal to the limit",
 			setup:        func(ctx sdk.Context, pk keeper.Keeper) {},
 			expConsumers: consumers[:3],
-			limit:        uint32(3),
+			limit:        int32(3),
 		},
 		{
 			name: "expect registered consumers when phase filter is set to Registered",
 			setup: func(ctx sdk.Context, pk keeper.Keeper) {
-				consumers[0].Phase = uint32(keeper.Registered)
-				pk.SetConsumerPhase(ctx, consumerIds[0], keeper.Registered)
+				consumers[0].Phase = types.ConsumerPhase_CONSUMER_PHASE_REGISTERED
+				pk.SetConsumerPhase(ctx, consumerIds[0], types.ConsumerPhase_CONSUMER_PHASE_REGISTERED)
 			},
 			filter_by_phase: true,
-			phase_filter:    keeper.Registered,
+			phase_filter:    types.ConsumerPhase_CONSUMER_PHASE_REGISTERED,
 			expConsumers:    consumers[0:1],
 		},
 		{
 			name: "expect initialized consumers when phase is set to Initialized",
 			setup: func(ctx sdk.Context, pk keeper.Keeper) {
-				consumers[1].Phase = uint32(keeper.Initialized)
-				err := pk.AppendSpawnTimeForConsumerToBeLaunched(ctx, consumerIds[1], time.Now())
+				consumers[1].Phase = types.ConsumerPhase_CONSUMER_PHASE_INITIALIZED
+				err := pk.AppendConsumerToBeLaunchedOnSpawnTime(ctx, consumerIds[1], time.Now())
 				require.NoError(t, err)
-				pk.SetConsumerPhase(ctx, consumerIds[1], keeper.Initialized)
+				pk.SetConsumerPhase(ctx, consumerIds[1], types.ConsumerPhase_CONSUMER_PHASE_INITIALIZED)
 			},
 			filter_by_phase: true,
-			phase_filter:    keeper.Initialized,
+			phase_filter:    types.ConsumerPhase_CONSUMER_PHASE_INITIALIZED,
 			expConsumers:    consumers[1:2],
-		},
-		{
-			name: "expect consumers that failed to launch when phase is set to FailToLaunch",
-			setup: func(ctx sdk.Context, pk keeper.Keeper) {
-				consumers[2].Phase = uint32(keeper.FailedToLaunch)
-				pk.SetConsumerPhase(ctx, consumerIds[2], keeper.FailedToLaunch)
-			},
-			filter_by_phase: true,
-			phase_filter:    keeper.FailedToLaunch,
-			expConsumers:    consumers[2:3],
 		},
 		{
 			name: "expect launched consumers when phase is set to Launched",
 			setup: func(ctx sdk.Context, pk keeper.Keeper) {
-				consumers[3].Phase = uint32(keeper.Launched)
-				consumers[3].ClientId = "ClientID"
-				pk.SetConsumerClientId(ctx, consumerIds[3], consumers[3].ClientId)
-				pk.SetConsumerPhase(ctx, consumerIds[3], keeper.Launched)
+				consumers[2].Phase = types.ConsumerPhase_CONSUMER_PHASE_LAUNCHED
+				consumers[2].ClientId = "ClientID"
+				pk.SetConsumerClientId(ctx, consumerIds[2], consumers[2].ClientId)
+				pk.SetConsumerPhase(ctx, consumerIds[2], types.ConsumerPhase_CONSUMER_PHASE_LAUNCHED)
 			},
 			filter_by_phase: true,
-			phase_filter:    keeper.Launched,
-			expConsumers:    consumers[3:4],
+			phase_filter:    types.ConsumerPhase_CONSUMER_PHASE_LAUNCHED,
+			expConsumers:    consumers[2:3],
 		},
 		{
 			name: "expect stopped consumers when phase is set to Stopped",
 			setup: func(ctx sdk.Context, pk keeper.Keeper) {
-				consumers[4].Phase = uint32(keeper.Stopped)
-				pk.SetConsumerPhase(ctx, consumerIds[4], keeper.Stopped)
+				consumers[3].Phase = types.ConsumerPhase_CONSUMER_PHASE_STOPPED
+				pk.SetConsumerPhase(ctx, consumerIds[3], types.ConsumerPhase_CONSUMER_PHASE_STOPPED)
 			},
 			filter_by_phase: true,
-			phase_filter:    keeper.Stopped,
-			expConsumers:    consumers[4:],
+			phase_filter:    types.ConsumerPhase_CONSUMER_PHASE_STOPPED,
+			expConsumers:    consumers[3:],
 		},
 	}
 
@@ -539,7 +507,7 @@
 			tc.setup(ctx, pk)
 			req := types.QueryConsumerChainsRequest{
 				FilterByPhase: tc.filter_by_phase,
-				Phase:         uint32(tc.phase_filter),
+				Phase:         tc.phase_filter,
 				Limit:         tc.limit,
 			}
 			expectedResponse := types.QueryConsumerChainsResponse{
@@ -550,6 +518,4 @@
 			require.Equal(t, &expectedResponse, res)
 		})
 	}
-=======
->>>>>>> 50475e6a
 }