--- conflicted
+++ resolved
@@ -112,7 +112,6 @@
 	_, err := pk.QueryConsumerValidators(ctx, &req)
 	require.Error(t, err)
 
-<<<<<<< HEAD
 	val1 := createStakingValidator(ctx, mocks, 1, 1, 1)
 	valConsAddr1, _ := val1.GetConsAddr()
 	providerAddr1 := types.NewProviderConsAddress(valConsAddr1)
@@ -120,6 +119,7 @@
 	consumerValidator1 := types.ConsensusValidator{ProviderConsAddr: providerAddr1.ToSdkConsAddr(), Power: 1, PublicKey: &pk1}
 	val1.Tokens = sdk.TokensFromConsensusPower(1, sdk.DefaultPowerReduction)
 	val1.Description = stakingtypes.Description{Moniker: "ConsumerValidator1"}
+	val1.Commission.Rate = math.LegacyMustNewDecFromStr("0.123")
 
 	val2 := createStakingValidator(ctx, mocks, 1, 2, 2)
 	valConsAddr2, _ := val2.GetConsAddr()
@@ -128,57 +128,47 @@
 	consumerValidator2 := types.ConsensusValidator{ProviderConsAddr: providerAddr2.ToSdkConsAddr(), Power: 2, PublicKey: &pk2}
 	val2.Tokens = sdk.TokensFromConsensusPower(2, sdk.DefaultPowerReduction)
 	val2.Description = stakingtypes.Description{Moniker: "ConsumerValidator2"}
+	val2.Commission.Rate = math.LegacyMustNewDecFromStr("0.123")
+
+	// set up the client id so the chain looks like it "started"
+	pk.SetConsumerClientId(ctx, consumerId, "clientID")
+	pk.SetConsumerValSet(ctx, consumerId, []types.ConsensusValidator{consumerValidator1, consumerValidator2})
+	// set a consumer commission rate for val1
+	val1ConsComRate := math.LegacyMustNewDecFromStr("0.456")
+	pk.SetConsumerCommissionRate(ctx, consumerId, providerAddr1, val1ConsComRate)
 
 	expectedResponse := types.QueryConsumerValidatorsResponse{
 		Validators: []*types.QueryConsumerValidatorsValidator{
 			{
-				ProviderAddress:       providerAddr1.String(),
-				ConsumerKey:           &pk1,
-				Power:                 1,
-				Description:           val1.Description,
-				OperatorAddress:       val1.OperatorAddress,
-				Jailed:                val1.Jailed,
-				Status:                val1.Status,
-				ProviderTokens:        val1.Tokens,
-				ProviderPower:         1,
-				ValidatesCurrentEpoch: true,
+				ProviderAddress:        providerAddr1.String(),
+				ConsumerKey:            &pk1,
+				Power:                  1,
+				ConsumerCommissionRate: val1ConsComRate,
+				Description:            val1.Description,
+				OperatorAddress:        val1.OperatorAddress,
+				Jailed:                 val1.Jailed,
+				Status:                 val1.Status,
+				ProviderTokens:         val1.Tokens,
+				ProviderCommissionRate: val1.Commission.Rate,
+				ProviderPower:          1,
+				ValidatesCurrentEpoch:  true,
 			},
 			{
-				ProviderAddress:       providerAddr2.String(),
-				ConsumerKey:           &pk2,
-				Power:                 2,
-				Description:           val2.Description,
-				OperatorAddress:       val2.OperatorAddress,
-				Jailed:                val2.Jailed,
-				Status:                val2.Status,
-				ProviderTokens:        val2.Tokens,
-				ProviderPower:         2,
-				ValidatesCurrentEpoch: true,
+				ProviderAddress:        providerAddr2.String(),
+				ConsumerKey:            &pk2,
+				Power:                  2,
+				ConsumerCommissionRate: val2.Commission.Rate,
+				Description:            val2.Description,
+				OperatorAddress:        val2.OperatorAddress,
+				Jailed:                 val2.Jailed,
+				Status:                 val2.Status,
+				ProviderTokens:         val2.Tokens,
+				ProviderCommissionRate: val2.Commission.Rate,
+				ProviderPower:          2,
+				ValidatesCurrentEpoch:  true,
 			},
-=======
-	providerAddr1 := types.NewProviderConsAddress([]byte("providerAddr1"))
-	consumerKey1 := cryptotestutil.NewCryptoIdentityFromIntSeed(1).TMProtoCryptoPublicKey()
-	consumerValidator1 := types.ConsensusValidator{ProviderConsAddr: providerAddr1.ToSdkConsAddr(), Power: 1, PublicKey: &consumerKey1}
-	expectedCommissionRate1 := math.LegacyMustNewDecFromStr("0.123")
-	pk.SetConsumerCommissionRate(ctx, consumerId, providerAddr1, expectedCommissionRate1)
-
-	providerAddr2 := types.NewProviderConsAddress([]byte("providerAddr2"))
-	consumerKey2 := cryptotestutil.NewCryptoIdentityFromIntSeed(2).TMProtoCryptoPublicKey()
-	consumerValidator2 := types.ConsensusValidator{ProviderConsAddr: providerAddr2.ToSdkConsAddr(), Power: 2, PublicKey: &consumerKey2}
-	expectedCommissionRate2 := math.LegacyMustNewDecFromStr("0.123")
-	pk.SetConsumerCommissionRate(ctx, consumerId, providerAddr2, expectedCommissionRate2)
-
-	expectedResponse := types.QueryConsumerValidatorsResponse{
-		Validators: []*types.QueryConsumerValidatorsValidator{
-			{ProviderAddress: providerAddr1.String(), ConsumerKey: &consumerKey1, Power: 1, Rate: expectedCommissionRate1},
-			{ProviderAddress: providerAddr2.String(), ConsumerKey: &consumerKey2, Power: 2, Rate: expectedCommissionRate2},
->>>>>>> da3cbb27
 		},
 	}
-
-	// set up the client id so the chain looks like it "started"
-	pk.SetConsumerClientId(ctx, consumerId, "clientID")
-	pk.SetConsumerValSet(ctx, consumerId, []types.ConsensusValidator{consumerValidator1, consumerValidator2})
 
 	mocks.MockStakingKeeper.EXPECT().GetValidatorByConsAddr(ctx, valConsAddr1).Return(val1, nil).AnyTimes()
 	mocks.MockStakingKeeper.EXPECT().GetValidatorByConsAddr(ctx, valConsAddr2).Return(val2, nil).AnyTimes()
@@ -192,14 +182,10 @@
 
 	// validator with no set consumer commission rate
 	pk.DeleteConsumerCommissionRate(ctx, consumerId, providerAddr1)
-	expectedCommissionRate := math.LegacyMustNewDecFromStr("0.456")
 	// because no consumer commission rate is set, the validator's set commission rate on the provider is used
-	val := stakingtypes.Validator{Commission: stakingtypes.Commission{CommissionRates: stakingtypes.CommissionRates{Rate: expectedCommissionRate}}}
-	mocks.MockStakingKeeper.EXPECT().GetValidatorByConsAddr(
-		ctx, providerAddr1.ToSdkConsAddr()).Return(val, nil).Times(1)
-	res, _ = pk.QueryConsumerValidators(ctx, &req)
-	require.Equal(t, expectedCommissionRate, res.Validators[0].Rate)
-
+	res, err = pk.QueryConsumerValidators(ctx, &req)
+	require.NoError(t, err)
+	require.Equal(t, val1.Commission.Rate, res.Validators[0].ConsumerCommissionRate)
 }
 
 func TestQueryConsumerChainsValidatorHasToValidate(t *testing.T) {
