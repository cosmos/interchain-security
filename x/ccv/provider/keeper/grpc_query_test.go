--- conflicted
+++ resolved
@@ -6,8 +6,6 @@
 	"sort"
 	"testing"
 
-	"github.com/cosmos/interchain-security/v5/x/ccv/provider/keeper"
-
 	"github.com/golang/mock/gomock"
 	"github.com/stretchr/testify/require"
 
@@ -85,11 +83,7 @@
 	require.Error(t, err)
 
 	pk.FetchAndIncrementConsumerId(ctx)
-<<<<<<< HEAD
-	pk.SetConsumerPhase(ctx, consumerId, keeper.Initialized)
-=======
 	pk.SetConsumerPhase(ctx, consumerId, types.ConsumerPhase_CONSUMER_PHASE_INITIALIZED)
->>>>>>> 289e05c7
 
 	providerAddr1 := types.NewProviderConsAddress([]byte("providerAddr1"))
 	providerAddr2 := types.NewProviderConsAddress([]byte("providerAddr2"))
@@ -109,10 +103,6 @@
 	defer ctrl.Finish()
 
 	consumerId := "0"
-<<<<<<< HEAD
-
-=======
->>>>>>> 289e05c7
 	req := types.QueryConsumerValidatorsRequest{
 		ConsumerId: consumerId,
 	}
@@ -120,41 +110,6 @@
 	// error returned from not-existing chain
 	_, err := pk.QueryConsumerValidators(ctx, &req)
 	require.Error(t, err)
-
-<<<<<<< HEAD
-	val1 := createStakingValidator(ctx, mocks, 1, 1, 1)
-	valConsAddr1, _ := val1.GetConsAddr()
-	providerAddr1 := types.NewProviderConsAddress(valConsAddr1)
-	pk1, _ := val1.CmtConsPublicKey()
-	consumerValidator1 := types.ConsensusValidator{ProviderConsAddr: providerAddr1.ToSdkConsAddr(), Power: 1, PublicKey: &pk1}
-	val1.Tokens = sdk.TokensFromConsensusPower(1, sdk.DefaultPowerReduction)
-	val1.Description = stakingtypes.Description{Moniker: "ConsumerValidator1"}
-	val1.Commission.Rate = math.LegacyMustNewDecFromStr("0.123")
-
-	val2 := createStakingValidator(ctx, mocks, 1, 2, 2)
-	valConsAddr2, _ := val2.GetConsAddr()
-	providerAddr2 := types.NewProviderConsAddress(valConsAddr2)
-	pk2, _ := val2.CmtConsPublicKey()
-	consumerValidator2 := types.ConsensusValidator{ProviderConsAddr: providerAddr2.ToSdkConsAddr(), Power: 2, PublicKey: &pk2}
-	val2.Tokens = sdk.TokensFromConsensusPower(2, sdk.DefaultPowerReduction)
-	val2.Description = stakingtypes.Description{Moniker: "ConsumerValidator2"}
-	val2.Commission.Rate = math.LegacyMustNewDecFromStr("0.123")
-
-	// set up the client id so the chain looks like it "started"
-	pk.SetConsumerClientId(ctx, consumerId, "clientID")
-	pk.SetConsumerValSet(ctx, consumerId, []types.ConsensusValidator{consumerValidator1, consumerValidator2})
-	// set a consumer commission rate for val1
-	val1ConsComRate := math.LegacyMustNewDecFromStr("0.456")
-	pk.SetConsumerCommissionRate(ctx, consumerId, providerAddr1, val1ConsComRate)
-=======
-	// set the consumer to the "registered" phase
-	pk.SetConsumerPhase(ctx, consumerId, types.ConsumerPhase_CONSUMER_PHASE_REGISTERED)
-
-	// expect empty valset
-	testkeeper.SetupMocksForLastBondedValidatorsExpectation(mocks.MockStakingKeeper, 0, []stakingtypes.Validator{}, 1) // -1 to allow the calls "AnyTimes"
-	res, err := pk.QueryConsumerValidators(ctx, &req)
-	require.NoError(t, err)
-	require.Len(t, res.Validators, 0)
 
 	// create bonded validators
 	val1 := createStakingValidator(ctx, mocks, 1, 1, 1)
@@ -188,7 +143,6 @@
 	mocks.MockStakingKeeper.EXPECT().GetValidatorByConsAddr(ctx, valConsAddr3).Return(val3, nil).AnyTimes()
 	mocks.MockStakingKeeper.EXPECT().PowerReduction(ctx).Return(sdk.DefaultPowerReduction).AnyTimes()
 	testkeeper.SetupMocksForLastBondedValidatorsExpectation(mocks.MockStakingKeeper, 2, []stakingtypes.Validator{val1, val2}, -1) // -1 to allow the calls "AnyTimes"
->>>>>>> 289e05c7
 
 	// set max provider consensus vals to include all validators
 	params := pk.GetParams(ctx)
@@ -196,7 +150,7 @@
 	pk.SetParams(ctx, params)
 
 	// expect no validator to be returned since the consumer is Opt-In
-	res, err = pk.QueryConsumerValidators(ctx, &req)
+	res, err := pk.QueryConsumerValidators(ctx, &req)
 	require.NoError(t, err)
 	require.Len(t, res.Validators, 0)
 
@@ -250,21 +204,11 @@
 		},
 	}
 
-<<<<<<< HEAD
 	mocks.MockStakingKeeper.EXPECT().GetValidatorByConsAddr(ctx, valConsAddr1).Return(val1, nil).AnyTimes()
 	mocks.MockStakingKeeper.EXPECT().GetValidatorByConsAddr(ctx, valConsAddr2).Return(val2, nil).AnyTimes()
 	mocks.MockStakingKeeper.EXPECT().PowerReduction(ctx).Return(sdk.DefaultPowerReduction).AnyTimes()
 
 	testkeeper.SetupMocksForLastBondedValidatorsExpectation(mocks.MockStakingKeeper, 2, []stakingtypes.Validator{val1, val2}, -1) // -1 to allow the calls "AnyTimes"
-=======
-	// sort the address of the validators by ascending lexical order as they were persisted to the store
-	sort.Slice(expRes.Validators, func(i, j int) bool {
-		return bytes.Compare(
-			expRes.Validators[i].ConsumerKey.GetEd25519(),
-			expRes.Validators[j].ConsumerKey.GetEd25519(),
-		) == -1
-	})
->>>>>>> 289e05c7
 
 	res, err = pk.QueryConsumerValidators(ctx, &req)
 	require.NoError(t, err)
@@ -325,16 +269,6 @@
 	res, err = pk.QueryConsumerValidators(ctx, &req)
 	require.NoError(t, err)
 	require.Equal(t, val1.Commission.Rate, res.Validators[0].ConsumerCommissionRate)
-<<<<<<< HEAD
-=======
-
-	// set consumer to stopped phase
-	pk.SetConsumerPhase(ctx, consumerId, types.ConsumerPhase_CONSUMER_PHASE_STOPPED)
-	// expect empty valset
-	res, err = pk.QueryConsumerValidators(ctx, &req)
-	require.NoError(t, err)
-	require.Empty(t, res)
->>>>>>> 289e05c7
 }
 
 func TestQueryConsumerChainsValidatorHasToValidate(t *testing.T) {
@@ -402,11 +336,7 @@
 	require.Error(t, err)
 
 	pk.FetchAndIncrementConsumerId(ctx)
-<<<<<<< HEAD
-	pk.SetConsumerPhase(ctx, consumerId, keeper.Initialized)
-=======
 	pk.SetConsumerPhase(ctx, consumerId, types.ConsumerPhase_CONSUMER_PHASE_INITIALIZED)
->>>>>>> 289e05c7
 
 	// validator with set consumer commission rate
 	expectedCommissionRate := math.LegacyMustNewDecFromStr("0.123")
@@ -491,25 +421,13 @@
 		pk.SetConsumerChainId(ctx, consumerID, chainIDs[i])
 		clientID := fmt.Sprintf("client-%d", len(consumerID)-i)
 		topN := topNs[i]
-<<<<<<< HEAD
-		pk.SetConsumerClientId(ctx, chainID, clientID)
-		pk.SetConsumerPowerShapingParameters(ctx, chainID, types.PowerShapingParameters{
-			Top_N:              topN,
-			ValidatorSetCap:    validatorSetCaps[i],
-			ValidatorsPowerCap: validatorPowerCaps[i],
-		})
-		pk.SetMinimumPowerInTopN(ctx, chainID, expectedMinPowerInTopNs[i])
-=======
 		pk.SetConsumerClientId(ctx, consumerID, clientID)
 		pk.SetConsumerPowerShapingParameters(ctx, consumerID, types.PowerShapingParameters{
 			Top_N:              topN,
 			ValidatorSetCap:    validatorSetCaps[i],
 			ValidatorsPowerCap: validatorPowerCaps[i],
-			AllowInactiveVals:  allowInactiveVals[i],
-			MinStake:           minStakes[i].Uint64(),
 		})
 		pk.SetMinimumPowerInTopN(ctx, consumerID, expectedMinPowerInTopNs[i])
->>>>>>> 289e05c7
 		for _, addr := range allowlists[i] {
 			pk.SetAllowlist(ctx, consumerID, addr)
 		}
@@ -548,7 +466,6 @@
 	}
 }
 
-<<<<<<< HEAD
 func TestQueryConsumerChain(t *testing.T) {
 	providerKeeper, ctx, ctrl, _ := testkeeper.GetProviderKeeperAndCtx(t, testkeeper.NewInMemKeeperParams(t))
 	defer ctrl.Finish()
@@ -576,7 +493,7 @@
 	_, err = providerKeeper.QueryConsumerChain(ctx, &req)
 	require.Error(t, err)
 
-	providerKeeper.SetConsumerPhase(ctx, consumerId, keeper.Registered)
+	providerKeeper.SetConsumerPhase(ctx, consumerId, types.ConsumerPhase_CONSUMER_PHASE_REGISTERED)
 
 	// expect error when consumer doesn't have metadata
 	_, err = providerKeeper.QueryConsumerChain(ctx, &req)
@@ -588,7 +505,7 @@
 		ChainId:            chainId,
 		OwnerAddress:       providerKeeper.GetAuthority(),
 		Metadata:           types.ConsumerMetadata{Name: chainId},
-		Phase:              uint32(keeper.Registered),
+		Phase:              types.ConsumerPhase_CONSUMER_PHASE_REGISTERED.String(),
 		InitParams:         &types.ConsumerInitializationParameters{},
 		PowerShapingParams: &types.PowerShapingParameters{},
 	}
@@ -617,7 +534,8 @@
 	res, err = providerKeeper.QueryConsumerChain(ctx, &req)
 	require.NoError(t, err)
 	require.Equal(t, &expRes, res)
-=======
+}
+
 func TestQueryConsumerIdFromClientId(t *testing.T) {
 	providerKeeper, ctx, ctrl, _ := testkeeper.GetProviderKeeperAndCtx(t, testkeeper.NewInMemKeeperParams(t))
 	defer ctrl.Finish()
@@ -632,5 +550,4 @@
 	res, err := providerKeeper.QueryConsumerIdFromClientId(ctx, &types.QueryConsumerIdFromClientIdRequest{ClientId: "clientId"})
 	require.NoError(t, err)
 	require.Equal(t, expectedConsumerId, res.ConsumerId)
->>>>>>> 289e05c7
 }