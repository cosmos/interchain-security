--- conflicted
+++ resolved
@@ -4,11 +4,8 @@
 	"bytes"
 	"fmt"
 
-<<<<<<< HEAD
-=======
 	errorsmod "cosmossdk.io/errors"
 
->>>>>>> 1fd84094
 	cryptotypes "github.com/cosmos/cosmos-sdk/crypto/types"
 	sdk "github.com/cosmos/cosmos-sdk/types"
 
