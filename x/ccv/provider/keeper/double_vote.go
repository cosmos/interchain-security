--- conflicted
+++ resolved
@@ -14,21 +14,13 @@
 )
 
 // HandleConsumerDoubleVoting verifies a double voting evidence for a given a consumer chain ID
-<<<<<<< HEAD
-// and a public key, if successful, executes the jailing of the malicious validator.
-=======
 // and a public key and, if successful, executes the jailing of the malicious validator.
->>>>>>> a3c4d362
 func (k Keeper) HandleConsumerDoubleVoting(
 	ctx sdk.Context,
 	evidence *tmtypes.DuplicateVoteEvidence,
 	chainID string,
 	pubkey cryptotypes.PubKey,
 ) error {
-<<<<<<< HEAD
-
-=======
->>>>>>> a3c4d362
 	// verifies the double voting evidence using the consumer chain public key
 	if err := k.VerifyDoubleVotingEvidence(ctx, *evidence, chainID, pubkey); err != nil {
 		return err
