package keeper_test

import (
	"testing"
	"time"

	sdk "github.com/cosmos/cosmos-sdk/types"
	clienttypes "github.com/cosmos/ibc-go/v3/modules/core/02-client/types"
	channeltypes "github.com/cosmos/ibc-go/v3/modules/core/04-channel/types"
	exported "github.com/cosmos/ibc-go/v3/modules/core/exported"
	"github.com/cosmos/interchain-security/x/ccv/provider/keeper"
	providertypes "github.com/cosmos/interchain-security/x/ccv/provider/types"
	"github.com/golang/mock/gomock"

	cryptocodec "github.com/cosmos/cosmos-sdk/crypto/codec"
	sdk "github.com/cosmos/cosmos-sdk/types"
	stakingtypes "github.com/cosmos/cosmos-sdk/x/staking/types"
	channeltypes "github.com/cosmos/ibc-go/v3/modules/core/04-channel/types"
	ibcsimapp "github.com/cosmos/ibc-go/v3/testing/simapp"
	testkeeper "github.com/cosmos/interchain-security/testutil/keeper"
	ccv "github.com/cosmos/interchain-security/x/ccv/types"
	abci "github.com/tendermint/tendermint/abci/types"

	"github.com/stretchr/testify/require"
)

// TestQueueVSCPackets tests queueing validator set updates.
func TestQueueVSCPackets(t *testing.T) {
	key := ibcsimapp.CreateTestPubKeys(1)[0]
	tmPubKey, _ := cryptocodec.ToTmProtoPublicKey(key)

	testCases := []struct {
		name                     string
		packets                  []ccv.ValidatorSetChangePacketData
		expectNextValsetUpdateId uint64
		expectedQueueSize        int
	}{
		{

			name:                     "no updates to send",
			packets:                  []ccv.ValidatorSetChangePacketData{},
			expectNextValsetUpdateId: 1,
			expectedQueueSize:        0,
		},
		{
			name: "have updates to send",
			packets: []ccv.ValidatorSetChangePacketData{
				{
					ValidatorUpdates: []abci.ValidatorUpdate{
						{PubKey: tmPubKey, Power: 1},
					},
					ValsetUpdateId: 1,
				},
			},
			expectNextValsetUpdateId: 1,
			expectedQueueSize:        1,
		},
	}

	chainID := "consumer"

	for _, tc := range testCases {
		keeperParams := testkeeper.NewInMemKeeperParams(t)
		ctx := keeperParams.Ctx

		ctrl := gomock.NewController(t)
		defer ctrl.Finish()
		mocks := testkeeper.NewMockedKeepers(ctrl)
		mockStakingKeeper := mocks.MockStakingKeeper

		mockUpdates := []abci.ValidatorUpdate{}
		if len(tc.packets) != 0 {
			mockUpdates = tc.packets[0].ValidatorUpdates
		}

		gomock.InOrder(
			mockStakingKeeper.EXPECT().GetValidatorUpdates(gomock.Eq(ctx)).Return(mockUpdates),
		)

		pk := testkeeper.NewInMemProviderKeeper(keeperParams, mocks)
		// no-op if tc.packets is empty
		pk.AppendPendingPackets(ctx, chainID, tc.packets...)

		pk.QueueVSCPackets(ctx)
		pending := pk.GetPendingPackets(ctx, chainID)
		require.Len(t, pending, tc.expectedQueueSize, "pending vsc queue mismatch (%v != %v) in case: '%s'", tc.expectedQueueSize, len(pending), tc.name)

		// next valset update ID -> default value in tests is 0
		// each call to QueueValidatorUpdates will increment the ValidatorUpdateID
		valUpdateID := pk.GetValidatorSetUpdateId(ctx)
		require.Equal(t, tc.expectNextValsetUpdateId, valUpdateID, "valUpdateID (%v != %v) mismatch in case: '%s'", tc.expectNextValsetUpdateId, valUpdateID, tc.name)
	}
}

<<<<<<< HEAD
// TestOnRecvVSCMaturedPacket tests the OnRecvVSCMaturedPacket method of the keeper.
// Particularly the behavior that VSC matured packet data should be handled immediately
// if the pending packet data queue is empty, and should be queued otherwise.
//
// Note: Handling logic itself is not testing in here, just queueing behavior.
func TestOnRecvVSCMaturedPacket(t *testing.T) {

	providerKeeper, ctx, ctrl, _ := testkeeper.GetProviderKeeperAndCtx(t, testkeeper.NewInMemKeeperParams(t))
	defer ctrl.Finish()
	providerKeeper.SetParams(ctx, providertypes.DefaultParams())

	// Set channel to chain (faking multiple established channels)
	providerKeeper.SetChannelToChain(ctx, "channel-1", "chain-1")
	providerKeeper.SetChannelToChain(ctx, "channel-2", "chain-2")

	// Execute on recv for chain-1
	ack := executeOnRecvVSCMaturedPacket(t, &providerKeeper, ctx, "channel-1", 1)
	require.Equal(t, channeltypes.NewResultAcknowledgement([]byte{byte(1)}), ack)

	// Assert that the packet data was handled immediately, not queued
	require.Equal(t, uint64(0), providerKeeper.GetPendingPacketDataSize(ctx, "chain-1"))

	// Other queue still empty
	require.Equal(t, uint64(0), providerKeeper.GetPendingPacketDataSize(ctx, "chain-2"))

	// Now queue a slash packet data instance for chain-2, then confirm the on recv method
	// queues the vsc matured behind the slash packet data
	providerKeeper.QueuePendingPacketData(ctx, "chain-2", 1, testkeeper.GetNewSlashPacketData())
	ack = executeOnRecvVSCMaturedPacket(t, &providerKeeper, ctx, "channel-2", 2)
	require.Equal(t, channeltypes.NewResultAcknowledgement([]byte{byte(1)}), ack)
	require.Equal(t, uint64(2), providerKeeper.GetPendingPacketDataSize(ctx, "chain-2"))

	// Other queue still empty
	require.Equal(t, uint64(0), providerKeeper.GetPendingPacketDataSize(ctx, "chain-1"))

	// Receive 5 more vsc matured packets for chain-2, then confirm chain-2 queue size is 7, chain-1 still 0
	for i := 0; i < 5; i++ {
		ack = executeOnRecvVSCMaturedPacket(t, &providerKeeper, ctx, "channel-2", uint64(i+3))
		require.Equal(t, channeltypes.NewResultAcknowledgement([]byte{byte(1)}), ack)
	}
	require.Equal(t, uint64(7), providerKeeper.GetPendingPacketDataSize(ctx, "chain-2"))
	require.Equal(t, uint64(0), providerKeeper.GetPendingPacketDataSize(ctx, "chain-1"))

	// Delete chain-2's data from its queue, then confirm the queue size is 0
	providerKeeper.DeletePendingPacketData(ctx, "chain-2", []uint64{1, 2, 3, 4, 5, 6, 7}...)
	require.Equal(t, uint64(0), providerKeeper.GetPendingPacketDataSize(ctx, "chain-2"))

	// Finally, confirm vsc packet data will again be handled immediately
	ack = executeOnRecvVSCMaturedPacket(t, &providerKeeper, ctx, "channel-2", 8)
	require.Equal(t, channeltypes.NewResultAcknowledgement([]byte{byte(1)}), ack)
	require.Equal(t, uint64(0), providerKeeper.GetPendingPacketDataSize(ctx, "chain-2"))
	require.Equal(t, uint64(0), providerKeeper.GetPendingPacketDataSize(ctx, "chain-1"))
}

// TestOnRecvSlashPacket tests the OnRecvSlashPacket method, and how it interacts with the
// parent and per-chain slash packet queues.
func TestOnRecvSlashPacket(t *testing.T) {

	providerKeeper, ctx, ctrl, _ := testkeeper.GetProviderKeeperAndCtx(t, testkeeper.NewInMemKeeperParams(t))
	defer ctrl.Finish()
	providerKeeper.SetParams(ctx, providertypes.DefaultParams())

	// Set channel to chain (faking multiple established channels)
	providerKeeper.SetChannelToChain(ctx, "channel-1", "chain-1")
	providerKeeper.SetChannelToChain(ctx, "channel-2", "chain-2")

	// Receive a slash packet for chain-1 at time.Now()
	ctx = ctx.WithBlockTime(time.Now())
	ack := executeOnRecvSlashPacket(t, &providerKeeper, ctx, "channel-1", 1)
	require.Equal(t, channeltypes.NewResultAcknowledgement([]byte{byte(1)}), ack)

	// Confirm an entry was added to the parent queue, and pending packet data was added to the per-chain queue
	packetEntries := providerKeeper.GetAllPendingSlashPacketEntries(ctx) // parent queue
	require.Equal(t, 1, len(packetEntries))
	require.Equal(t, "chain-1", packetEntries[0].ConsumerChainID)
	require.Equal(t, uint64(1), providerKeeper.GetPendingPacketDataSize(ctx, "chain-1")) // per chain queue

	// Receive a slash packet for chain-2 at time.Now(Add(1 *time.Hour))
	ctx = ctx.WithBlockTime(time.Now().Add(1 * time.Hour))
	ack = executeOnRecvSlashPacket(t, &providerKeeper, ctx, "channel-2", 2)
	require.Equal(t, channeltypes.NewResultAcknowledgement([]byte{byte(1)}), ack)

	// Confirm sizes of parent queue and both per-chain queues
	packetEntries = providerKeeper.GetAllPendingSlashPacketEntries(ctx) // parent queue
	require.Equal(t, 2, len(packetEntries))
	require.Equal(t, "chain-1", packetEntries[0].ConsumerChainID)
	require.Equal(t, "chain-2", packetEntries[1].ConsumerChainID)
	require.Equal(t, uint64(1), providerKeeper.GetPendingPacketDataSize(ctx, "chain-1")) // per chain queue
	require.Equal(t, uint64(1), providerKeeper.GetPendingPacketDataSize(ctx, "chain-2")) // per chain queue
}

func executeOnRecvVSCMaturedPacket(t *testing.T, providerKeeper *keeper.Keeper, ctx sdk.Context,
	channelID string, ibcSeqNum uint64) exported.Acknowledgement {

	// Instantiate vsc matured packet data and bytes
	data := testkeeper.GetNewVSCMaturedPacketData()
	dataBz, err := data.Marshal()
	require.NoError(t, err)

	return providerKeeper.OnRecvVSCMaturedPacket(
		ctx,
		channeltypes.NewPacket(dataBz, ibcSeqNum, "srcPort", "srcChan", "provider-port", channelID, clienttypes.Height{}, 1),
		data,
	)
}

func executeOnRecvSlashPacket(t *testing.T, providerKeeper *keeper.Keeper, ctx sdk.Context,
	channelID string, ibcSeqNum uint64) exported.Acknowledgement {

	// Instantiate slash packet data and bytes
	data := testkeeper.GetNewSlashPacketData()
	dataBz, err := data.Marshal()
	require.NoError(t, err)

	return providerKeeper.OnRecvSlashPacket(
		ctx,
		channeltypes.NewPacket(dataBz, ibcSeqNum, "srcPort", "srcChan", "provider-port", channelID, clienttypes.Height{}, 1),
		data,
	)
=======
// TestValidateSlashPacket tests ValidateSlashPacket.
func TestValidateSlashPacket(t *testing.T) {

	validVscID := uint64(98)

	testCases := []struct {
		name       string
		packetData ccv.SlashPacketData
		expectErr  bool
	}{
		{"no block height found for given vscID",
			ccv.SlashPacketData{ValsetUpdateId: 61},
			true},
		{"non-set infraction type",
			ccv.SlashPacketData{ValsetUpdateId: validVscID},
			true},
		{"invalid infraction type",
			ccv.SlashPacketData{ValsetUpdateId: validVscID, Infraction: stakingtypes.MaxMonikerLength},
			true},
		{"valid double sign packet with non-zero vscID",
			ccv.SlashPacketData{ValsetUpdateId: validVscID, Infraction: stakingtypes.DoubleSign},
			false},
		{"valid downtime packet with non-zero vscID",
			ccv.SlashPacketData{ValsetUpdateId: validVscID, Infraction: stakingtypes.Downtime},
			false},
		{"valid double sign packet with zero vscID",
			ccv.SlashPacketData{ValsetUpdateId: 0, Infraction: stakingtypes.DoubleSign},
			false},
		{"valid downtime packet with zero vscID",
			ccv.SlashPacketData{ValsetUpdateId: 0, Infraction: stakingtypes.Downtime},
			false},
	}

	for _, tc := range testCases {
		providerKeeper, ctx, ctrl, _ := testkeeper.GetProviderKeeperAndCtx(
			t, testkeeper.NewInMemKeeperParams(t))
		defer ctrl.Finish()

		packet := channeltypes.Packet{DestinationChannel: "channel-9"}

		// Pseudo setup ccv channel for channel ID specified in packet.
		providerKeeper.SetChannelToChain(ctx, "channel-9", "consumer-chain-id")

		// Setup init chain height for consumer (allowing 0 vscID to be valid).
		providerKeeper.SetInitChainHeight(ctx, "consumer-chain-id", uint64(89))

		// Setup valset update ID to block height mapping using var instantiated above.
		providerKeeper.SetValsetUpdateBlockHeight(ctx, validVscID, uint64(100))

		// Test error behavior as specified in tc.
		err := providerKeeper.ValidateSlashPacket(ctx, "consumer-chain-id", packet, tc.packetData)
		if tc.expectErr {
			require.Error(t, err, "expected error in case: '%s'", tc.name)
		} else {
			require.NoError(t, err, "unexpected error in case: '%s'", tc.name)
		}
	}
}

// TestHandleSlashPacket tests the handling of slash packets.
func TestHandleSlashPacket(t *testing.T) {

	chainId := "consumer-id"
	validVscID := uint64(234)

	testCases := []struct {
		name       string
		packetData ccv.SlashPacketData
		// The mocks that we expect to be called for the specified packet data.
		expectedCalls func(sdk.Context, testkeeper.MockedKeepers, ccv.SlashPacketData) []*gomock.Call
	}{
		{
			"not found validator",
			ccv.SlashPacketData{},
			func(ctx sdk.Context, mocks testkeeper.MockedKeepers,
				expectedPacketData ccv.SlashPacketData,
			) []*gomock.Call {
				return []*gomock.Call{
					// We only expect a single call to GetValidatorByConsAddr.
					// Method will return once validator is not found.
					mocks.MockStakingKeeper.EXPECT().GetValidatorByConsAddr(
						ctx, sdk.ConsAddress(expectedPacketData.Validator.Address)).Return(
						stakingtypes.Validator{}, false, // false = Not found.
					).Times(1),
				}
			},
		},
		{
			"found, but tombstoned validator",
			ccv.SlashPacketData{},
			func(ctx sdk.Context, mocks testkeeper.MockedKeepers,
				expectedPacketData ccv.SlashPacketData,
			) []*gomock.Call {
				return []*gomock.Call{
					mocks.MockStakingKeeper.EXPECT().GetValidatorByConsAddr(
						ctx, sdk.ConsAddress(expectedPacketData.Validator.Address)).Return(
						stakingtypes.Validator{}, true, // true = Found.
					).Times(1),
					// Execution will stop after this call as validator is tombstoned.
					mocks.MockSlashingKeeper.EXPECT().IsTombstoned(ctx,
						sdk.ConsAddress(expectedPacketData.Validator.Address)).Return(true).Times(1),
				}
			},
		},
		{
			"drop packet when infraction height not found",
			ccv.SlashPacketData{ValsetUpdateId: 78}, // Keeper doesn't have a height mapped to this vscID.
			func(ctx sdk.Context, mocks testkeeper.MockedKeepers,
				expectedPacketData ccv.SlashPacketData,
			) []*gomock.Call {
				return []*gomock.Call{

					mocks.MockStakingKeeper.EXPECT().GetValidatorByConsAddr(
						ctx, sdk.ConsAddress(expectedPacketData.Validator.Address)).Return(
						stakingtypes.Validator{}, true,
					).Times(1),

					mocks.MockSlashingKeeper.EXPECT().IsTombstoned(ctx,
						sdk.ConsAddress(expectedPacketData.Validator.Address)).Return(false).Times(1),
				}
			},
		},
		{
			"full downtime packet handling, uses init chain height and non-jailed validator",
			ccv.NewSlashPacketData(abci.Validator{}, 0, stakingtypes.Downtime), // ValsetUpdateId = 0 uses init chain height.
			func(ctx sdk.Context, mocks testkeeper.MockedKeepers,
				expectedPacketData ccv.SlashPacketData,
			) []*gomock.Call {
				return testkeeper.GetMocksForHandleSlashPacket(
					ctx, mocks, expectedPacketData, stakingtypes.Validator{Jailed: false})
			},
		},
		{
			"full downtime packet handling, uses valid vscID and jailed validator",
			ccv.NewSlashPacketData(abci.Validator{}, validVscID, stakingtypes.Downtime),
			func(ctx sdk.Context, mocks testkeeper.MockedKeepers,
				expectedPacketData ccv.SlashPacketData,
			) []*gomock.Call {
				return testkeeper.GetMocksForHandleSlashPacket(
					ctx, mocks, expectedPacketData, stakingtypes.Validator{Jailed: true})
			},
		},
		{
			"full double sign packet handling, uses init chain height and jailed validator",
			ccv.NewSlashPacketData(abci.Validator{}, 0, stakingtypes.DoubleSign),
			func(ctx sdk.Context, mocks testkeeper.MockedKeepers,
				expectedPacketData ccv.SlashPacketData,
			) []*gomock.Call {
				return testkeeper.GetMocksForHandleSlashPacket(
					ctx, mocks, expectedPacketData, stakingtypes.Validator{Jailed: true})
			},
		},
		{
			"full double sign packet handling, uses valid vsc id and non-jailed validator",
			ccv.NewSlashPacketData(abci.Validator{}, validVscID, stakingtypes.DoubleSign),
			func(ctx sdk.Context, mocks testkeeper.MockedKeepers,
				expectedPacketData ccv.SlashPacketData,
			) []*gomock.Call {
				return testkeeper.GetMocksForHandleSlashPacket(
					ctx, mocks, expectedPacketData, stakingtypes.Validator{Jailed: false})
			},
		},
	}

	for _, tc := range testCases {

		providerKeeper, ctx, ctrl, mocks := testkeeper.GetProviderKeeperAndCtx(
			t, testkeeper.NewInMemKeeperParams(t))

		// Setup expected mock calls
		gomock.InOrder(tc.expectedCalls(ctx, mocks, tc.packetData)...)

		// Setup init chain height and a single valid valset update ID to block height mapping.
		providerKeeper.SetInitChainHeight(ctx, chainId, 5)
		providerKeeper.SetValsetUpdateBlockHeight(ctx, validVscID, 99)

		// Execute method and assert expected mock calls.
		providerKeeper.HandleSlashPacket(ctx, chainId, tc.packetData)
		ctrl.Finish()
	}
>>>>>>> 5cf43f66
}<|MERGE_RESOLUTION|>--- conflicted
+++ resolved
@@ -92,7 +92,6 @@
 	}
 }
 
-<<<<<<< HEAD
 // TestOnRecvVSCMaturedPacket tests the OnRecvVSCMaturedPacket method of the keeper.
 // Particularly the behavior that VSC matured packet data should be handled immediately
 // if the pending packet data queue is empty, and should be queued otherwise.
@@ -212,7 +211,8 @@
 		channeltypes.NewPacket(dataBz, ibcSeqNum, "srcPort", "srcChan", "provider-port", channelID, clienttypes.Height{}, 1),
 		data,
 	)
-=======
+}
+
 // TestValidateSlashPacket tests ValidateSlashPacket.
 func TestValidateSlashPacket(t *testing.T) {
 
@@ -393,5 +393,4 @@
 		providerKeeper.HandleSlashPacket(ctx, chainId, tc.packetData)
 		ctrl.Finish()
 	}
->>>>>>> 5cf43f66
 }