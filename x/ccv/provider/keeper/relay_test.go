package keeper_test

import (
	"strings"
	"testing"

	"cosmossdk.io/math"
	clienttypes "github.com/cosmos/ibc-go/v8/modules/core/02-client/types"
	channeltypes "github.com/cosmos/ibc-go/v8/modules/core/04-channel/types"
	ibctesting "github.com/cosmos/ibc-go/v8/testing"
	"github.com/golang/mock/gomock"
	"github.com/stretchr/testify/require"

	cryptocodec "github.com/cosmos/cosmos-sdk/crypto/codec"
	sdk "github.com/cosmos/cosmos-sdk/types"
	stakingtypes "github.com/cosmos/cosmos-sdk/x/staking/types"

	abci "github.com/cometbft/cometbft/abci/types"

	cryptotestutil "github.com/cosmos/interchain-security/v5/testutil/crypto"
	testkeeper "github.com/cosmos/interchain-security/v5/testutil/keeper"
	"github.com/cosmos/interchain-security/v5/x/ccv/provider/keeper"
	providertypes "github.com/cosmos/interchain-security/v5/x/ccv/provider/types"
	ccv "github.com/cosmos/interchain-security/v5/x/ccv/types"
)

// TestQueueVSCPackets tests queueing validator set updates.
func TestQueueVSCPackets(t *testing.T) {
	_, _, key := ibctesting.GenerateKeys(t, 1)
	tmPubKey, _ := cryptocodec.ToTmProtoPublicKey(key)

	testCases := []struct {
		name                     string
		packets                  []ccv.ValidatorSetChangePacketData
		expectNextValsetUpdateId uint64
		expectedQueueSize        int
	}{
		{
			name:                     "no updates to send",
			packets:                  []ccv.ValidatorSetChangePacketData{},
			expectNextValsetUpdateId: 1,
			expectedQueueSize:        0,
		},
		{
			name: "have updates to send",
			packets: []ccv.ValidatorSetChangePacketData{
				{
					ValidatorUpdates: []abci.ValidatorUpdate{
						{PubKey: tmPubKey, Power: 1},
					},
					ValsetUpdateId: 1,
				},
			},
			expectNextValsetUpdateId: 1,
			expectedQueueSize:        1,
		},
	}

	chainID := "consumer"

	for _, tc := range testCases {
		keeperParams := testkeeper.NewInMemKeeperParams(t)
		ctx := keeperParams.Ctx

		ctrl := gomock.NewController(t)
		defer ctrl.Finish()
		mocks := testkeeper.NewMockedKeepers(ctrl)
<<<<<<< HEAD
		mockStakingKeeper := mocks.MockStakingKeeper

		mockUpdates := []abci.ValidatorUpdate{}
		if len(tc.packets) != 0 {
			mockUpdates = tc.packets[0].ValidatorUpdates
		}

		gomock.InOrder(
			mockStakingKeeper.EXPECT().GetValidatorUpdates(gomock.Eq(ctx)).Return(mockUpdates, nil),
		)
=======
		mocks.MockStakingKeeper.EXPECT().GetLastValidators(ctx).Times(1)
>>>>>>> f2c80975

		pk := testkeeper.NewInMemProviderKeeper(keeperParams, mocks)
		// no-op if tc.packets is empty
		pk.AppendPendingVSCPackets(ctx, chainID, tc.packets...)

		pk.QueueVSCPackets(ctx)
		pending := pk.GetPendingVSCPackets(ctx, chainID)
		require.Len(t, pending, tc.expectedQueueSize, "pending vsc queue mismatch (%v != %v) in case: '%s'", tc.expectedQueueSize, len(pending), tc.name)

		// next valset update ID -> default value in tests is 0
		// each call to QueueValidatorUpdates will increment the ValidatorUpdateID
		valUpdateID := pk.GetValidatorSetUpdateId(ctx)
		require.Equal(t, tc.expectNextValsetUpdateId, valUpdateID, "valUpdateID (%v != %v) mismatch in case: '%s'", tc.expectNextValsetUpdateId, valUpdateID, tc.name)
	}
}

// TestOnRecvVSCMaturedPacket tests the OnRecvVSCMaturedPacket method of the keeper.
//
// Note: Handling logic itself is not tested here.
func TestOnRecvVSCMaturedPacket(t *testing.T) {
	providerKeeper, ctx, ctrl, _ := testkeeper.GetProviderKeeperAndCtx(t, testkeeper.NewInMemKeeperParams(t))
	defer ctrl.Finish()
	providerKeeper.SetParams(ctx, providertypes.DefaultParams())

	// Set channel to chain (faking multiple established channels)
	providerKeeper.SetChannelToChain(ctx, "channel-1", "chain-1")
	providerKeeper.SetChannelToChain(ctx, "channel-2", "chain-2")

	// Execute on recv for chain-1, confirm v1 result ack is returned
	err := executeOnRecvVSCMaturedPacket(t, &providerKeeper, ctx, "channel-1", 1)
	require.NoError(t, err)

	// Now queue a slash packet data instance for chain-2, confirm v1 result ack is returned
	err = executeOnRecvVSCMaturedPacket(t, &providerKeeper, ctx, "channel-2", 2)
	require.NoError(t, err)
}

// TestOnRecvDowntimeSlashPacket tests the OnRecvSlashPacket method specifically for downtime slash packets.
func TestOnRecvDowntimeSlashPacket(t *testing.T) {
	providerKeeper, ctx, ctrl, mocks := testkeeper.GetProviderKeeperAndCtx(t, testkeeper.NewInMemKeeperParams(t))
	defer ctrl.Finish()
	providerKeeper.SetParams(ctx, providertypes.DefaultParams())

	// Set channel to chain (faking multiple established channels)
	providerKeeper.SetChannelToChain(ctx, "channel-1", "chain-1")
	providerKeeper.SetChannelToChain(ctx, "channel-2", "chain-2")

	// Generate a new slash packet data instance with double sign infraction type
	packetData := testkeeper.GetNewSlashPacketData()
	packetData.Infraction = stakingtypes.Infraction_INFRACTION_DOWNTIME

	// Set a block height for the valset update id in the generated packet data
	providerKeeper.SetValsetUpdateBlockHeight(ctx, packetData.ValsetUpdateId, uint64(15))

	// Set slash meter to negative value and assert a bounce ack is returned
	providerKeeper.SetSlashMeter(ctx, math.NewInt(-5))
	ackResult, err := executeOnRecvSlashPacket(t, &providerKeeper, ctx, "channel-1", 1, packetData)
	require.Equal(t, ccv.SlashPacketBouncedResult, ackResult)
	require.NoError(t, err)

	// Also bounced for chain-2
	ackResult, err = executeOnRecvSlashPacket(t, &providerKeeper, ctx, "channel-2", 2, packetData)
	require.Equal(t, ccv.SlashPacketBouncedResult, ackResult)
	require.NoError(t, err)

	// Now set slash meter to positive value and assert slash packet handled result is returned
	providerKeeper.SetSlashMeter(ctx, math.NewInt(5))

	// Mock call to GetEffectiveValPower, so that it returns 2.
	providerAddr := providertypes.NewProviderConsAddress(packetData.Validator.Address)
	calls := []*gomock.Call{
		mocks.MockStakingKeeper.EXPECT().GetValidatorByConsAddr(ctx, providerAddr.ToSdkConsAddr()).
			Return(stakingtypes.Validator{
				// provided address must be valid so it can be processed correctly
				// by k.ValidatorAddressCodec().StringToBytes(val.GetOperator()) call in GetEffectiveValPower()
				OperatorAddress: sdk.ValAddress(packetData.Validator.Address).String(),
			}, nil).Times(1),
		mocks.MockStakingKeeper.EXPECT().GetLastValidatorPower(ctx, gomock.Any()).
			Return(int64(2), nil).Times(1),
	}

	// Add mocks for slash packet handling
	calls = append(calls,
		testkeeper.GetMocksForHandleSlashPacket(
			ctx, mocks, providerAddr, stakingtypes.Validator{Jailed: false}, true)...,
	)
	gomock.InOrder(calls...)

	// Execute on recv and confirm slash packet handled result is returned
	ackResult, err = executeOnRecvSlashPacket(t, &providerKeeper, ctx, "channel-1", 1, packetData)
	require.Equal(t, ccv.SlashPacketHandledResult, ackResult)
	require.NoError(t, err)

	// Require slash meter was decremented appropriately, 5-2=3
	require.Equal(t, int64(3), providerKeeper.GetSlashMeter(ctx).Int64())
}

// TestOnRecvDoubleSignSlashPacket tests the OnRecvSlashPacket method specifically for double-sign slash packets.
func TestOnRecvDoubleSignSlashPacket(t *testing.T) {
	providerKeeper, ctx, ctrl, _ := testkeeper.GetProviderKeeperAndCtx(t, testkeeper.NewInMemKeeperParams(t))
	defer ctrl.Finish()
	providerKeeper.SetParams(ctx, providertypes.DefaultParams())

	// Set channel to chain (faking multiple established channels)
	providerKeeper.SetChannelToChain(ctx, "channel-1", "chain-1")
	providerKeeper.SetChannelToChain(ctx, "channel-2", "chain-2")

	// Generate a new slash packet data instance with double sign infraction type
	packetData := testkeeper.GetNewSlashPacketData()
	packetData.Infraction = stakingtypes.Infraction_INFRACTION_DOUBLE_SIGN

	// Set a block height for the valset update id in the generated packet data
	providerKeeper.SetValsetUpdateBlockHeight(ctx, packetData.ValsetUpdateId, uint64(15))

	// Receive the double-sign slash packet for chain-1 and confirm the expected acknowledgement
	ackResult, err := executeOnRecvSlashPacket(t, &providerKeeper, ctx, "channel-1", 1, packetData)
	require.Equal(t, ccv.V1Result, ackResult)
	require.NoError(t, err)

	require.True(t, providerKeeper.GetSlashLog(ctx,
		providertypes.NewProviderConsAddress(packetData.Validator.Address)))

	// slash log should be empty for a random validator address in this testcase
	randomAddress := cryptotestutil.NewCryptoIdentityFromIntSeed(100).ProviderConsAddress()
	require.False(t, providerKeeper.GetSlashLog(ctx, randomAddress))
}

func executeOnRecvVSCMaturedPacket(t *testing.T, providerKeeper *keeper.Keeper, ctx sdk.Context,
	channelID string, ibcSeqNum uint64,
) error {
	t.Helper()
	// Instantiate vsc matured packet data and bytes
	data := testkeeper.GetNewVSCMaturedPacketData()
	dataBz, err := data.Marshal()
	require.NoError(t, err)

	return providerKeeper.OnRecvVSCMaturedPacket(
		ctx,
		channeltypes.NewPacket(dataBz, ibcSeqNum, "srcPort", "srcChan", "provider-port", channelID, clienttypes.Height{}, 1),
		data,
	)
}

func executeOnRecvSlashPacket(t *testing.T, providerKeeper *keeper.Keeper, ctx sdk.Context,
	channelID string, ibcSeqNum uint64, packetData ccv.SlashPacketData,
) (ccv.PacketAckResult, error) {
	t.Helper()
	// Instantiate slash packet data and bytes
	dataBz, err := packetData.Marshal()
	require.NoError(t, err)

	return providerKeeper.OnRecvSlashPacket(
		ctx,
		channeltypes.NewPacket(dataBz, ibcSeqNum, "srcPort", "srcChan", "provider-port", channelID, clienttypes.Height{}, 1),
		packetData,
	)
}

// TestValidateSlashPacket tests ValidateSlashPacket.
func TestValidateSlashPacket(t *testing.T) {
	validVscID := uint64(98)

	testCases := []struct {
		name       string
		packetData ccv.SlashPacketData
		expectErr  bool
	}{
		{
			"no block height found for given vscID",
			ccv.SlashPacketData{ValsetUpdateId: 61},
			true,
		},
		{
			"valid double sign packet with non-zero vscID",
			ccv.SlashPacketData{ValsetUpdateId: validVscID, Infraction: stakingtypes.Infraction_INFRACTION_DOUBLE_SIGN},
			false,
		},
		{
			"valid downtime packet with non-zero vscID",
			ccv.SlashPacketData{ValsetUpdateId: validVscID, Infraction: stakingtypes.Infraction_INFRACTION_DOWNTIME},
			false,
		},
		{
			"valid double sign packet with zero vscID",
			ccv.SlashPacketData{ValsetUpdateId: 0, Infraction: stakingtypes.Infraction_INFRACTION_DOUBLE_SIGN},
			false,
		},
		{
			"valid downtime packet with zero vscID",
			ccv.SlashPacketData{ValsetUpdateId: 0, Infraction: stakingtypes.Infraction_INFRACTION_DOWNTIME},
			false,
		},
	}

	for _, tc := range testCases {
		providerKeeper, ctx, ctrl, _ := testkeeper.GetProviderKeeperAndCtx(
			t, testkeeper.NewInMemKeeperParams(t))
		defer ctrl.Finish()

		packet := channeltypes.Packet{DestinationChannel: "channel-9"}

		// Pseudo setup ccv channel for channel ID specified in packet.
		providerKeeper.SetChannelToChain(ctx, "channel-9", "consumer-chain-id")

		// Setup init chain height for consumer (allowing 0 vscID to be valid).
		providerKeeper.SetInitChainHeight(ctx, "consumer-chain-id", uint64(89))

		// Setup valset update ID to block height mapping using var instantiated above.
		providerKeeper.SetValsetUpdateBlockHeight(ctx, validVscID, uint64(100))

		// Test error behavior as specified in tc.
		err := providerKeeper.ValidateSlashPacket(ctx, "consumer-chain-id", packet, tc.packetData)
		if tc.expectErr {
			require.Error(t, err, "expected error in case: '%s'", tc.name)
		} else {
			require.NoError(t, err, "unexpected error in case: '%s'", tc.name)
		}
	}
}

// TestHandleSlashPacket tests the handling of slash packets.
// Note that only downtime slash packets are processed by HandleSlashPacket.
func TestHandleSlashPacket(t *testing.T) {
	chainId := "consumer-id"
	validVscID := uint64(234)
	providerConsAddr := cryptotestutil.NewCryptoIdentityFromIntSeed(7842334).ProviderConsAddress()
	consumerConsAddr := cryptotestutil.NewCryptoIdentityFromIntSeed(784987634).ConsumerConsAddress()

	testCases := []struct {
		name       string
		packetData ccv.SlashPacketData
		// The mocks that we expect to be called for the specified packet data.
		expectedCalls        func(sdk.Context, testkeeper.MockedKeepers, ccv.SlashPacketData) []*gomock.Call
		expectedSlashAcksLen int
	}{
		{
			"unfound validator",
			ccv.SlashPacketData{
				Validator:      abci.Validator{Address: consumerConsAddr.ToSdkConsAddr()},
				ValsetUpdateId: validVscID,
				Infraction:     stakingtypes.Infraction_INFRACTION_DOWNTIME,
			},
			func(ctx sdk.Context, mocks testkeeper.MockedKeepers,
				expectedPacketData ccv.SlashPacketData,
			) []*gomock.Call {
				return []*gomock.Call{
					// We only expect a single call to GetValidatorByConsAddr.
					// Method will return once validator is not found.
					mocks.MockStakingKeeper.EXPECT().GetValidatorByConsAddr(
						ctx, providerConsAddr.ToSdkConsAddr()).Return(
						stakingtypes.Validator{}, stakingtypes.ErrNoValidatorFound, // false = Not found.
					).Times(1),
				}
			},
			0,
		},
		{
			"found, but tombstoned validator",
			ccv.SlashPacketData{
				Validator:      abci.Validator{Address: consumerConsAddr.ToSdkConsAddr()},
				ValsetUpdateId: validVscID,
				Infraction:     stakingtypes.Infraction_INFRACTION_DOWNTIME,
			},
			func(ctx sdk.Context, mocks testkeeper.MockedKeepers,
				expectedPacketData ccv.SlashPacketData,
			) []*gomock.Call {
				return []*gomock.Call{
					mocks.MockStakingKeeper.EXPECT().GetValidatorByConsAddr(
						ctx, providerConsAddr.ToSdkConsAddr()).Return(
						stakingtypes.Validator{}, nil, // nil = no error.
					).Times(1),
					// Execution will stop after this call as validator is tombstoned.
					mocks.MockSlashingKeeper.EXPECT().IsTombstoned(ctx,
						providerConsAddr.ToSdkConsAddr()).Return(true).Times(1),
				}
			},
			0,
		},
		{
			"drop packet when infraction height not found",
			ccv.SlashPacketData{
				Validator:      abci.Validator{Address: consumerConsAddr.ToSdkConsAddr()},
				ValsetUpdateId: 78, // Keeper doesn't have a height mapped to this vscID.
				Infraction:     stakingtypes.Infraction_INFRACTION_DOWNTIME,
			},

			func(ctx sdk.Context, mocks testkeeper.MockedKeepers,
				expectedPacketData ccv.SlashPacketData,
			) []*gomock.Call {
				return []*gomock.Call{
					mocks.MockStakingKeeper.EXPECT().GetValidatorByConsAddr(
						ctx, providerConsAddr.ToSdkConsAddr()).Return(
						stakingtypes.Validator{}, nil,
					).Times(1),

					mocks.MockSlashingKeeper.EXPECT().IsTombstoned(ctx,
						providerConsAddr.ToSdkConsAddr()).Return(false).Times(1),
				}
			},
			0,
		},
		{
			"full downtime packet handling, uses init chain height and non-jailed validator",
			*ccv.NewSlashPacketData(
				abci.Validator{Address: consumerConsAddr.ToSdkConsAddr()},
				0, // ValsetUpdateId = 0 uses init chain height.
				stakingtypes.Infraction_INFRACTION_DOWNTIME),
			func(ctx sdk.Context, mocks testkeeper.MockedKeepers,
				expectedPacketData ccv.SlashPacketData,
			) []*gomock.Call {
				return testkeeper.GetMocksForHandleSlashPacket(
					ctx, mocks,
					providerConsAddr,                      // expected provider cons addr returned from GetProviderAddrFromConsumerAddr
					stakingtypes.Validator{Jailed: false}, // staking keeper val to return
					true)                                  // expectJailing = true
			},
			1,
		},
		{
			"full downtime packet handling, uses valid vscID and jailed validator",
			*ccv.NewSlashPacketData(
				abci.Validator{Address: consumerConsAddr.ToSdkConsAddr()},
				validVscID,
				stakingtypes.Infraction_INFRACTION_DOWNTIME),
			func(ctx sdk.Context, mocks testkeeper.MockedKeepers,
				expectedPacketData ccv.SlashPacketData,
			) []*gomock.Call {
				return testkeeper.GetMocksForHandleSlashPacket(
					ctx, mocks,
					providerConsAddr,                     // expected provider cons addr returned from GetProviderAddrFromConsumerAddr
					stakingtypes.Validator{Jailed: true}, // staking keeper val to return
					false)                                // expectJailing = false, validator is already jailed.
			},
			1,
		},
		// Note: double-sign slash packet handling should not occur, see OnRecvSlashPacket.
	}

	for _, tc := range testCases {

		providerKeeper, ctx, ctrl, mocks := testkeeper.GetProviderKeeperAndCtx(
			t, testkeeper.NewInMemKeeperParams(t))

		// Setup expected mock calls
		gomock.InOrder(tc.expectedCalls(ctx, mocks, tc.packetData)...)

		// Setup init chain height and a single valid valset update ID to block height mapping.
		providerKeeper.SetInitChainHeight(ctx, chainId, 5)
		providerKeeper.SetValsetUpdateBlockHeight(ctx, validVscID, 99)

		// Setup consumer address to provider address mapping.
		require.NotEmpty(t, tc.packetData.Validator.Address)
		providerKeeper.SetValidatorByConsumerAddr(ctx, chainId, consumerConsAddr, providerConsAddr)

		// Execute method and assert expected mock calls.
		providerKeeper.HandleSlashPacket(ctx, chainId, tc.packetData)

		require.Equal(t, tc.expectedSlashAcksLen, len(providerKeeper.GetSlashAcks(ctx, chainId)))

		if tc.expectedSlashAcksLen == 1 {
			// must match the consumer address
			require.Equal(t, consumerConsAddr.String(), providerKeeper.GetSlashAcks(ctx, chainId)[0])
			require.NotEqual(t, providerConsAddr.String(), providerKeeper.GetSlashAcks(ctx, chainId)[0])
			require.NotEqual(t, providerConsAddr.String(), consumerConsAddr.String())
		}

		ctrl.Finish()
	}
}

// TestHandleVSCMaturedPacket tests the handling of VSCMatured packets.
// Note that this method also tests the behaviour of AfterUnbondingInitiated.
func TestHandleVSCMaturedPacket(t *testing.T) {
	pk, ctx, ctrl, mocks := testkeeper.GetProviderKeeperAndCtx(t, testkeeper.NewInMemKeeperParams(t))
	defer ctrl.Finish()

	// Init vscID
	pk.SetValidatorSetUpdateId(ctx, 1)

	// Start first unbonding without any consumers registered
	var unbondingOpId uint64 = 1
	err := pk.Hooks().AfterUnbondingInitiated(ctx, unbondingOpId)
	require.NoError(t, err)
	// Check that no unbonding op was stored
	_, found := pk.GetUnbondingOp(ctx, unbondingOpId)
	require.False(t, found)

	// Increment vscID
	pk.IncrementValidatorSetUpdateId(ctx)
	require.Equal(t, uint64(2), pk.GetValidatorSetUpdateId(ctx))

	// Registered first consumer
	pk.SetConsumerClientId(ctx, "chain-1", "client-1")

	// Start second unbonding
	unbondingOpId = 2
	gomock.InOrder(
		mocks.MockStakingKeeper.EXPECT().PutUnbondingOnHold(ctx, unbondingOpId).Return(nil),
	)
	err = pk.Hooks().AfterUnbondingInitiated(ctx, unbondingOpId)
	require.NoError(t, err)
	// Check that an unbonding op was stored
	expectedChains := []string{"chain-1"}
	unbondingOp, found := pk.GetUnbondingOp(ctx, unbondingOpId)
	require.True(t, found)
	require.Equal(t, unbondingOpId, unbondingOp.Id)
	require.Equal(t, expectedChains, unbondingOp.UnbondingConsumerChains)
	// Check that the unbonding op index was stored
	expectedUnbondingOpIds := []uint64{unbondingOpId}
	ids, found := pk.GetUnbondingOpIndex(ctx, "chain-1", pk.GetValidatorSetUpdateId(ctx))
	require.True(t, found)
	require.Equal(t, expectedUnbondingOpIds, ids)

	// Increment vscID
	pk.IncrementValidatorSetUpdateId(ctx)
	require.Equal(t, uint64(3), pk.GetValidatorSetUpdateId(ctx))

	// Registered second consumer
	pk.SetConsumerClientId(ctx, "chain-2", "client-2")

	// Start third and fourth unbonding
	unbondingOpIds := []uint64{3, 4}
	for _, id := range unbondingOpIds {
		gomock.InOrder(
			mocks.MockStakingKeeper.EXPECT().PutUnbondingOnHold(ctx, id).Return(nil),
		)
		err = pk.Hooks().AfterUnbondingInitiated(ctx, id)
		require.NoError(t, err)
	}
	// Check that the unbonding ops were stored
	expectedChains = []string{"chain-1", "chain-2"}
	for _, id := range unbondingOpIds {
		unbondingOp, found = pk.GetUnbondingOp(ctx, id)
		require.True(t, found)
		require.Equal(t, id, unbondingOp.Id)
		require.Equal(t, expectedChains, unbondingOp.UnbondingConsumerChains)
	}
	// Check that the unbonding op index was stored
	for _, chainID := range expectedChains {
		ids, found := pk.GetUnbondingOpIndex(ctx, chainID, pk.GetValidatorSetUpdateId(ctx))
		require.True(t, found)
		require.Equal(t, unbondingOpIds, ids)
	}

	// Handle VSCMatured packet from chain-1 for vscID 1.
	// Note that no VSCPacket was sent as the chain was not yet registered,
	// but the code should still work
	pk.HandleVSCMaturedPacket(ctx, "chain-1", ccv.VSCMaturedPacketData{ValsetUpdateId: 1})
	require.Empty(t, pk.ConsumeMaturedUnbondingOps(ctx))

	// Handle VSCMatured packet from chain-1 for vscID 2.
	pk.HandleVSCMaturedPacket(ctx, "chain-1", ccv.VSCMaturedPacketData{ValsetUpdateId: 2})
	// Check that the unbonding operation with ID=2 can complete
	require.Equal(t, []uint64{2}, pk.ConsumeMaturedUnbondingOps(ctx))
	// Check that the unbonding op index was removed
	_, found = pk.GetUnbondingOpIndex(ctx, "chain-1", 2)
	require.False(t, found)

	// Handle VSCMatured packet from chain-2 for vscID 3.
	pk.HandleVSCMaturedPacket(ctx, "chain-2", ccv.VSCMaturedPacketData{ValsetUpdateId: 3})
	// Check that the unbonding operations with IDs 3 and 4 no longer wait for chain-2
	expectedChains = []string{"chain-1"}
	unbondingOpIds = []uint64{3, 4}
	for _, id := range unbondingOpIds {
		unbondingOp, found := pk.GetUnbondingOp(ctx, id)
		require.True(t, found)
		require.Equal(t, id, unbondingOp.Id)
		require.Equal(t, expectedChains, unbondingOp.UnbondingConsumerChains)
	}
	// Check that no unbonding operation can complete
	require.Empty(t, pk.ConsumeMaturedUnbondingOps(ctx))
	// Check that the unbonding op index was removed
	_, found = pk.GetUnbondingOpIndex(ctx, "chain-2", 3)
	require.False(t, found)

	// Handle VSCMatured packet from chain-1 for vscID 3.
	pk.HandleVSCMaturedPacket(ctx, "chain-1", ccv.VSCMaturedPacketData{ValsetUpdateId: 3})
	// Check that the unbonding operations with IDs 3 and 4 can complete
	require.Equal(t, unbondingOpIds, pk.ConsumeMaturedUnbondingOps(ctx))
	// Check that the unbonding op index was removed
	_, found = pk.GetUnbondingOpIndex(ctx, "chain-1", 3)
	require.False(t, found)
}

// TestSendVSCPacketsToChainFailure tests the SendVSCPacketsToChain method failing
func TestSendVSCPacketsToChainFailure(t *testing.T) {
	// Keeper setup
	providerKeeper, ctx, ctrl, mocks := testkeeper.GetProviderKeeperAndCtx(t, testkeeper.NewInMemKeeperParams(t))
	defer ctrl.Finish()
	providerKeeper.SetParams(ctx, providertypes.DefaultParams())

	// Append mocks for full consumer setup
	mockCalls := testkeeper.GetMocksForSetConsumerChain(ctx, &mocks, "consumerChainID")

	// Set 3 pending vsc packets
	providerKeeper.AppendPendingVSCPackets(ctx, "consumerChainID", []ccv.ValidatorSetChangePacketData{{}, {}, {}}...)

	// append mocks for the channel keeper to return an error
	mockCalls = append(mockCalls,
		mocks.MockChannelKeeper.EXPECT().GetChannel(ctx, ccv.ProviderPortID,
			"CCVChannelID").Return(channeltypes.Channel{}, false).Times(1),
	)

	// Append mocks for expected call to StopConsumerChain
	mockCalls = append(mockCalls, testkeeper.GetMocksForStopConsumerChainWithCloseChannel(ctx, &mocks)...)

	// Assert mock calls hit
	gomock.InOrder(mockCalls...)

	// Execute setup
	err := providerKeeper.SetConsumerChain(ctx, "channelID")
	require.NoError(t, err)
	providerKeeper.SetConsumerClientId(ctx, "consumerChainID", "clientID")

	// No panic should occur, StopConsumerChain should be called
	providerKeeper.SendVSCPacketsToChain(ctx, "consumerChainID", "CCVChannelID")

	// Pending VSC packets should be deleted in StopConsumerChain
	require.Empty(t, providerKeeper.GetPendingVSCPackets(ctx, "consumerChainID"))
}

// TestOnTimeoutPacketWithNoChainFound tests the `OnTimeoutPacket` method fails when no chain is found
func TestOnTimeoutPacketWithNoChainFound(t *testing.T) {
	// Keeper setup
	providerKeeper, ctx, ctrl, _ := testkeeper.GetProviderKeeperAndCtx(t, testkeeper.NewInMemKeeperParams(t))
	defer ctrl.Finish()

	// We do not `SetChannelToChain` for "channelID" and therefore `OnTimeoutPacket` fails
	packet := channeltypes.Packet{
		SourceChannel: "channelID",
	}
	err := providerKeeper.OnTimeoutPacket(ctx, packet)
	require.Error(t, err)
	require.True(t, strings.Contains(err.Error(), channeltypes.ErrInvalidChannel.Error()))
}

// TestOnTimeoutPacketStopsChain tests that the chain is stopped in case of a timeout
func TestOnTimeoutPacketStopsChain(t *testing.T) {
	// Keeper setup
	providerKeeper, ctx, ctrl, mocks := testkeeper.GetProviderKeeperAndCtx(t, testkeeper.NewInMemKeeperParams(t))
	defer ctrl.Finish()
	providerKeeper.SetParams(ctx, providertypes.DefaultParams())

	testkeeper.SetupForStoppingConsumerChain(t, ctx, &providerKeeper, mocks)

	packet := channeltypes.Packet{
		SourceChannel: "channelID",
	}
	err := providerKeeper.OnTimeoutPacket(ctx, packet)

	testkeeper.TestProviderStateIsCleanedAfterConsumerChainIsStopped(t, ctx, providerKeeper, "chainID", "channelID")
	require.NoError(t, err)
}

// TestOnAcknowledgementPacketWithNoAckError tests `OnAcknowledgementPacket` when the underlying ack contains no error
func TestOnAcknowledgementPacketWithNoAckError(t *testing.T) {
	// Keeper setup
	providerKeeper, ctx, ctrl, _ := testkeeper.GetProviderKeeperAndCtx(t, testkeeper.NewInMemKeeperParams(t))
	defer ctrl.Finish()

	ack := channeltypes.Acknowledgement{Response: &channeltypes.Acknowledgement_Result{Result: []byte{}}}
	err := providerKeeper.OnAcknowledgementPacket(ctx, channeltypes.Packet{}, ack)
	require.NoError(t, err)
}

// TestOnAcknowledgementPacketWithAckError tests `OnAcknowledgementPacket` when the underlying ack contains an error
func TestOnAcknowledgementPacketWithAckError(t *testing.T) {
	// Keeper setup
	providerKeeper, ctx, ctrl, mocks := testkeeper.GetProviderKeeperAndCtx(t, testkeeper.NewInMemKeeperParams(t))
	defer ctrl.Finish()
	providerKeeper.SetParams(ctx, providertypes.DefaultParams())

	// test that `OnAcknowledgementPacket` returns an error if the ack contains an error and the channel is unknown
	ackError := channeltypes.Acknowledgement{Response: &channeltypes.Acknowledgement_Error{Error: "some error"}}
	err := providerKeeper.OnAcknowledgementPacket(ctx, channeltypes.Packet{}, ackError)
	require.Error(t, err)
	require.True(t, strings.Contains(err.Error(), providertypes.ErrUnknownConsumerChannelId.Error()))

	// test that we stop the consumer chain when `OnAcknowledgementPacket` returns an error and the chain is found
	testkeeper.SetupForStoppingConsumerChain(t, ctx, &providerKeeper, mocks)
	packet := channeltypes.Packet{
		SourceChannel: "channelID",
	}

	err = providerKeeper.OnAcknowledgementPacket(ctx, packet, ackError)

	testkeeper.TestProviderStateIsCleanedAfterConsumerChainIsStopped(t, ctx, providerKeeper, "chainID", "channelID")
	require.NoError(t, err)
}

// TestEndBlockVSU tests that during `EndBlockVSU`, we only queue VSC packets at the boundaries of an epoch
func TestEndBlockVSU(t *testing.T) {
	providerKeeper, ctx, ctrl, mocks := testkeeper.GetProviderKeeperAndCtx(t, testkeeper.NewInMemKeeperParams(t))
	defer ctrl.Finish()

	// 10 blocks constitute an epoch
	params := providertypes.DefaultParams()
	params.BlocksPerEpoch = 10
	providerKeeper.SetParams(ctx, params)

	// create 4 sample lastValidators
	var lastValidators []stakingtypes.Validator
	for i := 0; i < 4; i++ {
		lastValidators = append(lastValidators, cryptotestutil.NewCryptoIdentityFromIntSeed(i).SDKStakingValidator())
	}
	mocks.MockStakingKeeper.EXPECT().GetLastValidators(gomock.Any()).Return(lastValidators).AnyTimes()
	mocks.MockStakingKeeper.EXPECT().GetLastValidatorPower(gomock.Any(), gomock.Any()).Return(int64(2)).AnyTimes()

	// set a sample client for a consumer chain so that `GetAllConsumerChains` in `QueueVSCPackets` iterates at least once
	providerKeeper.SetConsumerClientId(ctx, "chainID", "clientID")

	// with block height of 1 we do not expect any queueing of VSC packets
	ctx = ctx.WithBlockHeight(1)
	providerKeeper.EndBlockVSU(ctx)
	require.Equal(t, 0, len(providerKeeper.GetPendingVSCPackets(ctx, "chainID")))

	// with block height of 5 we do not expect any queueing of VSC packets
	ctx = ctx.WithBlockHeight(5)
	providerKeeper.EndBlockVSU(ctx)
	require.Equal(t, 0, len(providerKeeper.GetPendingVSCPackets(ctx, "chainID")))

	// with block height of 10 we expect the queueing of one VSC packet
	ctx = ctx.WithBlockHeight(10)
	providerKeeper.EndBlockVSU(ctx)
	require.Equal(t, 1, len(providerKeeper.GetPendingVSCPackets(ctx, "chainID")))

	// With block height of 15 we expect no additional queueing of a VSC packet.
	// Note that the pending VSC packet is still there because `SendVSCPackets` does not send the packet. We
	// need to mock channels, etc. for this to work, and it's out of scope for this test.
	ctx = ctx.WithBlockHeight(15)
	providerKeeper.EndBlockVSU(ctx)
	require.Equal(t, 1, len(providerKeeper.GetPendingVSCPackets(ctx, "chainID")))
}<|MERGE_RESOLUTION|>--- conflicted
+++ resolved
@@ -65,20 +65,18 @@
 		ctrl := gomock.NewController(t)
 		defer ctrl.Finish()
 		mocks := testkeeper.NewMockedKeepers(ctrl)
-<<<<<<< HEAD
-		mockStakingKeeper := mocks.MockStakingKeeper
-
-		mockUpdates := []abci.ValidatorUpdate{}
-		if len(tc.packets) != 0 {
-			mockUpdates = tc.packets[0].ValidatorUpdates
-		}
-
-		gomock.InOrder(
-			mockStakingKeeper.EXPECT().GetValidatorUpdates(gomock.Eq(ctx)).Return(mockUpdates, nil),
-		)
-=======
+		// TODO: remove this after main merge
+		// mockStakingKeeper := mocks.MockStakingKeeper
+
+		// mockUpdates := []abci.ValidatorUpdate{}
+		// if len(tc.packets) != 0 {
+		// 	mockUpdates = tc.packets[0].ValidatorUpdates
+		// }
+
+		// gomock.InOrder(
+		// 	mockStakingKeeper.EXPECT().GetValidatorUpdates(gomock.Eq(ctx)).Return(mockUpdates, nil),
+		// )
 		mocks.MockStakingKeeper.EXPECT().GetLastValidators(ctx).Times(1)
->>>>>>> f2c80975
 
 		pk := testkeeper.NewInMemProviderKeeper(keeperParams, mocks)
 		// no-op if tc.packets is empty
