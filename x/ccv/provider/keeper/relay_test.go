--- conflicted
+++ resolved
@@ -11,12 +11,6 @@
 	"github.com/golang/mock/gomock"
 	"github.com/stretchr/testify/require"
 
-<<<<<<< HEAD
-	"cosmossdk.io/math"
-
-=======
-	codectypes "github.com/cosmos/cosmos-sdk/codec/types"
->>>>>>> c453e202
 	cryptocodec "github.com/cosmos/cosmos-sdk/crypto/codec"
 	sdk "github.com/cosmos/cosmos-sdk/types"
 	stakingtypes "github.com/cosmos/cosmos-sdk/x/staking/types"
@@ -90,8 +84,6 @@
 	}
 }
 
-<<<<<<< HEAD
-=======
 // TestQueueVSCPacketsDoesNotResetConsumerValidatorsHeights checks that the heights of consumer validators are not
 // getting incorrectly updated
 func TestQueueVSCPacketsDoesNotResetConsumerValidatorsHeights(t *testing.T) {
@@ -141,28 +133,6 @@
 	require.Equal(t, chainHeight, cv.JoinHeight, "the consumer validator's height was not correctly set")
 }
 
-// TestOnRecvVSCMaturedPacket tests the OnRecvVSCMaturedPacket method of the keeper.
-//
-// Note: Handling logic itself is not tested here.
-func TestOnRecvVSCMaturedPacket(t *testing.T) {
-	providerKeeper, ctx, ctrl, _ := testkeeper.GetProviderKeeperAndCtx(t, testkeeper.NewInMemKeeperParams(t))
-	defer ctrl.Finish()
-	providerKeeper.SetParams(ctx, providertypes.DefaultParams())
-
-	// Set channel to chain (faking multiple established channels)
-	providerKeeper.SetChannelToChain(ctx, "channel-1", "chain-1")
-	providerKeeper.SetChannelToChain(ctx, "channel-2", "chain-2")
-
-	// Execute on recv for chain-1, confirm v1 result ack is returned
-	err := executeOnRecvVSCMaturedPacket(t, &providerKeeper, ctx, "channel-1", 1)
-	require.NoError(t, err)
-
-	// Now queue a slash packet data instance for chain-2, confirm v1 result ack is returned
-	err = executeOnRecvVSCMaturedPacket(t, &providerKeeper, ctx, "channel-2", 2)
-	require.NoError(t, err)
-}
-
->>>>>>> c453e202
 // TestOnRecvDowntimeSlashPacket tests the OnRecvSlashPacket method specifically for downtime slash packets.
 func TestOnRecvDowntimeSlashPacket(t *testing.T) {
 	providerKeeper, ctx, ctrl, mocks := testkeeper.GetProviderKeeperAndCtx(t, testkeeper.NewInMemKeeperParams(t))
@@ -502,187 +472,6 @@
 	}
 }
 
-<<<<<<< HEAD
-=======
-// TestHandleVSCMaturedPacket tests the handling of VSCMatured packets.
-// Note that this method also tests the behaviour of AfterUnbondingInitiated.
-func TestHandleVSCMaturedPacket(t *testing.T) {
-	pk, ctx, ctrl, mocks := testkeeper.GetProviderKeeperAndCtx(t, testkeeper.NewInMemKeeperParams(t))
-	defer ctrl.Finish()
-
-	// Init vscID
-	pk.SetValidatorSetUpdateId(ctx, 1)
-
-	// Start first unbonding without any consumers registered
-	var unbondingOpId uint64 = 1
-	gomock.InOrder(
-		mocks.MockStakingKeeper.EXPECT().GetUnbondingType(ctx, unbondingOpId).Return(stakingtypes.UnbondingType_Undefined, stakingtypes.ErrNoUnbondingType),
-	)
-
-	err := pk.Hooks().AfterUnbondingInitiated(ctx, unbondingOpId)
-	require.NoError(t, err)
-	// Check that no unbonding op was stored
-	_, found := pk.GetUnbondingOp(ctx, unbondingOpId)
-	require.False(t, found)
-
-	// Increment vscID
-	pk.IncrementValidatorSetUpdateId(ctx)
-	require.Equal(t, uint64(2), pk.GetValidatorSetUpdateId(ctx))
-
-	// Register first consumer
-	pk.SetConsumerClientId(ctx, "chain-1", "client-1")
-
-	// Create 2 validators
-	vals := []stakingtypes.Validator{}
-	valsPk := []cryptotypes.PubKey{}
-	for i := 0; i < 2; i++ {
-		pubkey, err := cryptocodec.FromTmPubKeyInterface(cryptotestutil.NewCryptoIdentityFromIntSeed(54321 + i).TMCryptoPubKey())
-		require.NoError(t, err)
-		valsPk = append(valsPk, pubkey)
-		pkAny, err := codectypes.NewAnyWithValue(pubkey)
-		require.NoError(t, err)
-		vals = append(vals, stakingtypes.Validator{ConsensusPubkey: pkAny})
-	}
-
-	// Opt-in one validator to consumer
-	pk.SetConsumerValidator(ctx, "chain-1", providertypes.ConsumerValidator{ProviderConsAddr: valsPk[0].Address()})
-
-	// Start second unbonding
-	unbondingOpId = 2
-	gomock.InOrder(
-		mocks.MockStakingKeeper.EXPECT().GetUnbondingType(ctx, unbondingOpId).Return(stakingtypes.UnbondingType_UnbondingDelegation, nil),
-		mocks.MockStakingKeeper.EXPECT().GetUnbondingDelegationByUnbondingID(ctx, unbondingOpId).Return(
-			stakingtypes.UnbondingDelegation{
-				ValidatorAddress: sdk.ValAddress([]byte{1}).String(),
-			}, nil),
-		mocks.MockStakingKeeper.EXPECT().GetValidator(ctx, sdk.ValAddress([]byte{1})).
-			Return(vals[0], nil),
-		mocks.MockStakingKeeper.EXPECT().PutUnbondingOnHold(ctx, unbondingOpId).Return(nil),
-	)
-	err = pk.Hooks().AfterUnbondingInitiated(ctx, unbondingOpId)
-	require.NoError(t, err)
-	// Check that an unbonding op was stored
-	expectedChains := []string{"chain-1"}
-	unbondingOp, found := pk.GetUnbondingOp(ctx, unbondingOpId)
-	require.True(t, found)
-	require.Equal(t, unbondingOpId, unbondingOp.Id)
-	require.Equal(t, expectedChains, unbondingOp.UnbondingConsumerChains)
-	// Check that the unbonding op index was stored
-	expectedUnbondingOpIds := []uint64{unbondingOpId}
-	ids, found := pk.GetUnbondingOpIndex(ctx, "chain-1", pk.GetValidatorSetUpdateId(ctx))
-	require.True(t, found)
-	require.Equal(t, expectedUnbondingOpIds, ids)
-
-	// Increment vscID
-	pk.IncrementValidatorSetUpdateId(ctx)
-	require.Equal(t, uint64(3), pk.GetValidatorSetUpdateId(ctx))
-
-	// Registered second consumer
-	pk.SetConsumerClientId(ctx, "chain-2", "client-2")
-
-	// Opt-in both validators to second consumer
-	pk.SetConsumerValidator(ctx, "chain-2", providertypes.ConsumerValidator{ProviderConsAddr: valsPk[0].Address()})
-	pk.SetConsumerValidator(ctx, "chain-2", providertypes.ConsumerValidator{ProviderConsAddr: valsPk[1].Address()})
-
-	// Start third and fourth unbonding
-	unbondingOpIds := []uint64{3, 4}
-	for _, id := range unbondingOpIds {
-		gomock.InOrder(
-			mocks.MockStakingKeeper.EXPECT().GetUnbondingType(ctx, id).Return(stakingtypes.UnbondingType_Redelegation, nil),
-			mocks.MockStakingKeeper.EXPECT().GetRedelegationByUnbondingID(ctx, id).Return(
-				stakingtypes.Redelegation{
-					ValidatorSrcAddress: sdk.ValAddress([]byte{1}).String(),
-				}, nil),
-			mocks.MockStakingKeeper.EXPECT().GetValidator(ctx, sdk.ValAddress([]byte{1})).
-				Return(vals[0], nil),
-			mocks.MockStakingKeeper.EXPECT().PutUnbondingOnHold(ctx, id).Return(nil),
-		)
-		err = pk.Hooks().AfterUnbondingInitiated(ctx, id)
-		require.NoError(t, err)
-	}
-	// Check that the unbonding ops were stored
-	expectedChains = []string{"chain-1", "chain-2"}
-	for _, id := range unbondingOpIds {
-		unbondingOp, found = pk.GetUnbondingOp(ctx, id)
-		require.True(t, found)
-		require.Equal(t, id, unbondingOp.Id)
-		require.Equal(t, expectedChains, unbondingOp.UnbondingConsumerChains)
-	}
-	// Check that the unbonding op index was stored
-	for _, chainID := range expectedChains {
-		ids, found := pk.GetUnbondingOpIndex(ctx, chainID, pk.GetValidatorSetUpdateId(ctx))
-		require.True(t, found)
-		require.Equal(t, unbondingOpIds, ids)
-	}
-
-	// Increment vscID
-	pk.IncrementValidatorSetUpdateId(ctx)
-	require.Equal(t, uint64(4), pk.GetValidatorSetUpdateId(ctx))
-
-	// Start fith unbonding
-	unbondingOpId = 5
-	gomock.InOrder(
-		mocks.MockStakingKeeper.EXPECT().GetUnbondingType(ctx, unbondingOpId).Return(stakingtypes.UnbondingType_ValidatorUnbonding, nil),
-		mocks.MockStakingKeeper.EXPECT().GetValidatorByUnbondingID(ctx, unbondingOpId).Return(
-			stakingtypes.Validator{
-				OperatorAddress: sdk.ValAddress([]byte{1}).String(),
-			}, nil),
-		mocks.MockStakingKeeper.EXPECT().GetValidator(ctx, sdk.ValAddress([]byte{1})).
-			Return(vals[1], nil),
-		mocks.MockStakingKeeper.EXPECT().PutUnbondingOnHold(ctx, unbondingOpId).Return(nil),
-	)
-	err = pk.Hooks().AfterUnbondingInitiated(ctx, unbondingOpId)
-	require.NoError(t, err)
-
-	// Check that an unbonding op was stored for chain-2 only
-	// since it's the only consumer the unbonding validator has opted-in to
-	expectedChains = []string{"chain-2"}
-	unbondingOp, found = pk.GetUnbondingOp(ctx, unbondingOpId)
-	require.True(t, found)
-	require.Equal(t, unbondingOpId, unbondingOp.Id)
-	require.Equal(t, expectedChains, unbondingOp.UnbondingConsumerChains)
-
-	// Handle VSCMatured packet from chain-1 for vscID 1.
-	// Note that no VSCPacket was sent as the chain was not yet registered,
-	// but the code should still work
-	pk.HandleVSCMaturedPacket(ctx, "chain-1", ccv.VSCMaturedPacketData{ValsetUpdateId: 1})
-	require.Empty(t, pk.ConsumeMaturedUnbondingOps(ctx))
-
-	// Handle VSCMatured packet from chain-1 for vscID 2.
-	pk.HandleVSCMaturedPacket(ctx, "chain-1", ccv.VSCMaturedPacketData{ValsetUpdateId: 2})
-	// Check that the unbonding operation with ID=2 can complete
-	require.Equal(t, []uint64{2}, pk.ConsumeMaturedUnbondingOps(ctx))
-	// Check that the unbonding op index was removed
-	_, found = pk.GetUnbondingOpIndex(ctx, "chain-1", 2)
-	require.False(t, found)
-
-	// Handle VSCMatured packet from chain-2 for vscID 3.
-	pk.HandleVSCMaturedPacket(ctx, "chain-2", ccv.VSCMaturedPacketData{ValsetUpdateId: 3})
-	// Check that the unbonding operations with IDs 3 and 4 no longer wait for chain-2
-	expectedChains = []string{"chain-1"}
-	unbondingOpIds = []uint64{3, 4}
-	for _, id := range unbondingOpIds {
-		unbondingOp, found := pk.GetUnbondingOp(ctx, id)
-		require.True(t, found)
-		require.Equal(t, id, unbondingOp.Id)
-		require.Equal(t, expectedChains, unbondingOp.UnbondingConsumerChains)
-	}
-	// Check that no unbonding operation can complete
-	require.Empty(t, pk.ConsumeMaturedUnbondingOps(ctx))
-	// Check that the unbonding op index was removed
-	_, found = pk.GetUnbondingOpIndex(ctx, "chain-2", 3)
-	require.False(t, found)
-
-	// Handle VSCMatured packet from chain-1 for vscID 3.
-	pk.HandleVSCMaturedPacket(ctx, "chain-1", ccv.VSCMaturedPacketData{ValsetUpdateId: 3})
-	// Check that the unbonding operations with IDs 3 and 4 can complete
-	require.Equal(t, unbondingOpIds, pk.ConsumeMaturedUnbondingOps(ctx))
-	// Check that the unbonding op index was removed
-	_, found = pk.GetUnbondingOpIndex(ctx, "chain-1", 3)
-	require.False(t, found)
-}
-
->>>>>>> c453e202
 // TestSendVSCPacketsToChainFailure tests the SendVSCPacketsToChain method failing
 func TestSendVSCPacketsToChainFailure(t *testing.T) {
 	// Keeper setup
