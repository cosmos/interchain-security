package keeper_test

import (
	"testing"
	"time"

	cryptocodec "github.com/cosmos/cosmos-sdk/crypto/codec"
	sdk "github.com/cosmos/cosmos-sdk/types"
	stakingtypes "github.com/cosmos/cosmos-sdk/x/staking/types"
	clienttypes "github.com/cosmos/ibc-go/v4/modules/core/02-client/types"
	channeltypes "github.com/cosmos/ibc-go/v4/modules/core/04-channel/types"
	exported "github.com/cosmos/ibc-go/v4/modules/core/exported"
	ibcsimapp "github.com/cosmos/interchain-security/legacy_ibc_testing/simapp"
	cryptotestutil "github.com/cosmos/interchain-security/testutil/crypto"
	testkeeper "github.com/cosmos/interchain-security/testutil/keeper"
	"github.com/cosmos/interchain-security/x/ccv/provider/keeper"
	providertypes "github.com/cosmos/interchain-security/x/ccv/provider/types"
	ccv "github.com/cosmos/interchain-security/x/ccv/types"
	"github.com/golang/mock/gomock"
	abci "github.com/tendermint/tendermint/abci/types"

	"github.com/stretchr/testify/require"
)

// TestQueueVSCPackets tests queueing validator set updates.
func TestQueueVSCPackets(t *testing.T) {
	key := ibcsimapp.CreateTestPubKeys(1)[0]
	tmPubKey, _ := cryptocodec.ToTmProtoPublicKey(key)

	testCases := []struct {
		name                     string
		packets                  []ccv.ValidatorSetChangePacketData
		expectNextValsetUpdateId uint64
		expectedQueueSize        int
	}{
		{
			name:                     "no updates to send",
			packets:                  []ccv.ValidatorSetChangePacketData{},
			expectNextValsetUpdateId: 1,
			expectedQueueSize:        0,
		},
		{
			name: "have updates to send",
			packets: []ccv.ValidatorSetChangePacketData{
				{
					ValidatorUpdates: []abci.ValidatorUpdate{
						{PubKey: tmPubKey, Power: 1},
					},
					ValsetUpdateId: 1,
				},
			},
			expectNextValsetUpdateId: 1,
			expectedQueueSize:        1,
		},
	}

	chainID := "consumer"

	for _, tc := range testCases {
		keeperParams := testkeeper.NewInMemKeeperParams(t)
		ctx := keeperParams.Ctx

		ctrl := gomock.NewController(t)
		defer ctrl.Finish()
		mocks := testkeeper.NewMockedKeepers(ctrl)
		mockStakingKeeper := mocks.MockStakingKeeper

		mockUpdates := []abci.ValidatorUpdate{}
		if len(tc.packets) != 0 {
			mockUpdates = tc.packets[0].ValidatorUpdates
		}

		gomock.InOrder(
			mockStakingKeeper.EXPECT().GetValidatorUpdates(gomock.Eq(ctx)).Return(mockUpdates),
		)

		pk := testkeeper.NewInMemProviderKeeper(keeperParams, mocks)
		// no-op if tc.packets is empty
		pk.AppendPendingVSCPackets(ctx, chainID, tc.packets...)

		pk.QueueVSCPackets(ctx)
		pending := pk.GetPendingVSCPackets(ctx, chainID)
		require.Len(t, pending, tc.expectedQueueSize, "pending vsc queue mismatch (%v != %v) in case: '%s'", tc.expectedQueueSize, len(pending), tc.name)

		// next valset update ID -> default value in tests is 0
		// each call to QueueValidatorUpdates will increment the ValidatorUpdateID
		valUpdateID := pk.GetValidatorSetUpdateId(ctx)
		require.Equal(t, tc.expectNextValsetUpdateId, valUpdateID, "valUpdateID (%v != %v) mismatch in case: '%s'", tc.expectNextValsetUpdateId, valUpdateID, tc.name)
	}
}

// TestOnRecvVSCMaturedPacket tests the OnRecvVSCMaturedPacket method of the keeper.
// Particularly the behavior that VSC matured packet data should be handled immediately
// if the pending packet data queue is empty, and should be queued otherwise.
//
// Note: Handling logic itself is not testing in here, just queueing behavior.
func TestOnRecvVSCMaturedPacket(t *testing.T) {
	providerKeeper, ctx, ctrl, _ := testkeeper.GetProviderKeeperAndCtx(t, testkeeper.NewInMemKeeperParams(t))
	defer ctrl.Finish()
	providerKeeper.SetParams(ctx, providertypes.DefaultParams())

	// Set channel to chain (faking multiple established channels)
	providerKeeper.SetChannelToChain(ctx, "channel-1", "chain-1")
	providerKeeper.SetChannelToChain(ctx, "channel-2", "chain-2")

	// Execute on recv for chain-1
	ack := executeOnRecvVSCMaturedPacket(t, &providerKeeper, ctx, "channel-1", 1)
	require.Equal(t, channeltypes.NewResultAcknowledgement([]byte{byte(1)}), ack)

	// Assert that the packet data was queued for chain-1
	require.Equal(t, uint64(1), providerKeeper.GetThrottledPacketDataSize(ctx, "chain-1"))

	// chain-2 queue empty
	require.Equal(t, uint64(0), providerKeeper.GetThrottledPacketDataSize(ctx, "chain-2"))

	// Now queue a slash packet data instance for chain-2, then confirm the on recv method
	// queues the vsc matured behind the slash packet data
	err := providerKeeper.QueueThrottledSlashPacketData(ctx, "chain-2", 1, testkeeper.GetNewSlashPacketData())
	require.NoError(t, err)
	ack = executeOnRecvVSCMaturedPacket(t, &providerKeeper, ctx, "channel-2", 2)
	require.Equal(t, channeltypes.NewResultAcknowledgement([]byte{byte(1)}), ack)
	require.Equal(t, uint64(2), providerKeeper.GetThrottledPacketDataSize(ctx, "chain-2"))

	// Chain-1 still has 1 packet data queued
	require.Equal(t, uint64(1), providerKeeper.GetThrottledPacketDataSize(ctx, "chain-1"))

	// Receive 5 more vsc matured packets for chain-2, then confirm chain-2 queue size is 7, chain-1 still size 1
	for i := 0; i < 5; i++ {
		ack = executeOnRecvVSCMaturedPacket(t, &providerKeeper, ctx, "channel-2", uint64(i+3))
		require.Equal(t, channeltypes.NewResultAcknowledgement([]byte{byte(1)}), ack)
	}
	require.Equal(t, uint64(7), providerKeeper.GetThrottledPacketDataSize(ctx, "chain-2"))
	require.Equal(t, uint64(1), providerKeeper.GetThrottledPacketDataSize(ctx, "chain-1"))

	// Delete chain-2's data from its queue, then confirm the queue size is 0
	providerKeeper.DeleteThrottledPacketData(ctx, "chain-2", []uint64{1, 2, 3, 4, 5, 6, 7}...)
	require.Equal(t, uint64(0), providerKeeper.GetThrottledPacketDataSize(ctx, "chain-2"))
}

func TestHandleLeadingVSCMaturedPackets(t *testing.T) {
	providerKeeper, ctx, ctrl, _ := testkeeper.GetProviderKeeperAndCtx(t, testkeeper.NewInMemKeeperParams(t))
	defer ctrl.Finish()
	providerKeeper.SetParams(ctx, providertypes.DefaultParams())

	vscData := getTenSampleVSCMaturedPacketData()

	// Set channel to chain, and chain to client mappings
	// (faking multiple established consumer channels)
	providerKeeper.SetChannelToChain(ctx, "channel-1", "chain-1")
	providerKeeper.SetConsumerClientId(ctx, "chain-1", "client-1")
	providerKeeper.SetChannelToChain(ctx, "channel-2", "chain-2")
	providerKeeper.SetConsumerClientId(ctx, "chain-2", "client-2")

	// Queue some leading vsc matured packet data for chain-1
	err := providerKeeper.QueueThrottledVSCMaturedPacketData(ctx, "chain-1", 1, vscData[0])
	require.NoError(t, err)
	err = providerKeeper.QueueThrottledVSCMaturedPacketData(ctx, "chain-1", 2, vscData[1])
	require.NoError(t, err)
	err = providerKeeper.QueueThrottledVSCMaturedPacketData(ctx, "chain-1", 3, vscData[2])
	require.NoError(t, err)

	// Queue some trailing slash packet data (and a couple more vsc matured)
	err = providerKeeper.QueueThrottledSlashPacketData(ctx, "chain-1", 4, testkeeper.GetNewSlashPacketData())
	require.NoError(t, err)
	err = providerKeeper.QueueThrottledSlashPacketData(ctx, "chain-1", 5, testkeeper.GetNewSlashPacketData())
	require.NoError(t, err)
	err = providerKeeper.QueueThrottledVSCMaturedPacketData(ctx, "chain-1", 6, vscData[3])
	require.NoError(t, err)
	err = providerKeeper.QueueThrottledVSCMaturedPacketData(ctx, "chain-1", 7, vscData[4])
	require.NoError(t, err)

	// Queue some leading vsc matured packet data for chain-2
	err = providerKeeper.QueueThrottledVSCMaturedPacketData(ctx, "chain-2", 1, vscData[5])
	require.NoError(t, err)
	err = providerKeeper.QueueThrottledVSCMaturedPacketData(ctx, "chain-2", 2, vscData[6])
	require.NoError(t, err)

	// And trailing slash packet data for chain-2
	err = providerKeeper.QueueThrottledSlashPacketData(ctx, "chain-2", 3, testkeeper.GetNewSlashPacketData())
	require.NoError(t, err)
	err = providerKeeper.QueueThrottledSlashPacketData(ctx, "chain-2", 4, testkeeper.GetNewSlashPacketData())
	require.NoError(t, err)

	// And one more trailing vsc matured packet for chain-2
	err = providerKeeper.QueueThrottledVSCMaturedPacketData(ctx, "chain-2", 5, vscData[7])
	require.NoError(t, err)

	// Set VSC Send timestamps for each recv vsc matured packet
	providerKeeper.SetVscSendTimestamp(ctx, "chain-1", vscData[0].ValsetUpdateId, time.Now())
	providerKeeper.SetVscSendTimestamp(ctx, "chain-1", vscData[1].ValsetUpdateId, time.Now())
	providerKeeper.SetVscSendTimestamp(ctx, "chain-1", vscData[2].ValsetUpdateId, time.Now())
	providerKeeper.SetVscSendTimestamp(ctx, "chain-1", vscData[3].ValsetUpdateId, time.Now())
	providerKeeper.SetVscSendTimestamp(ctx, "chain-1", vscData[4].ValsetUpdateId, time.Now())
	providerKeeper.SetVscSendTimestamp(ctx, "chain-2", vscData[5].ValsetUpdateId, time.Now())
	providerKeeper.SetVscSendTimestamp(ctx, "chain-2", vscData[6].ValsetUpdateId, time.Now())
	providerKeeper.SetVscSendTimestamp(ctx, "chain-2", vscData[7].ValsetUpdateId, time.Now())

	// Confirm each chain-specific queue has the expected number of packet data instances
	require.Equal(t, uint64(7), providerKeeper.GetThrottledPacketDataSize(ctx, "chain-1"))
	require.Equal(t, uint64(5), providerKeeper.GetThrottledPacketDataSize(ctx, "chain-2"))

	// Handle leading vsc matured packets and confirm queue sizes change for both chains
	providerKeeper.HandleLeadingVSCMaturedPackets(ctx)
	require.Equal(t, uint64(4), providerKeeper.GetThrottledPacketDataSize(ctx, "chain-1"))
	require.Equal(t, uint64(3), providerKeeper.GetThrottledPacketDataSize(ctx, "chain-2"))

	// Confirm the leading vsc matured packet data was handled for both chains,
	// but not the vsc matured packet data that trails slash data in the queue.
	// This assertion is made by checking that VSC Send timestamps were deleted for
	// handled vsc matured packet data.
	_, found := providerKeeper.GetVscSendTimestamp(ctx, "chain-1", vscData[0].ValsetUpdateId)
	require.False(t, found)
	_, found = providerKeeper.GetVscSendTimestamp(ctx, "chain-1", vscData[1].ValsetUpdateId)
	require.False(t, found)
	_, found = providerKeeper.GetVscSendTimestamp(ctx, "chain-1", vscData[2].ValsetUpdateId)
	require.False(t, found)
	_, found = providerKeeper.GetVscSendTimestamp(ctx, "chain-1", vscData[3].ValsetUpdateId)
	require.True(t, found)
	_, found = providerKeeper.GetVscSendTimestamp(ctx, "chain-1", vscData[4].ValsetUpdateId)
	require.True(t, found)

	_, found = providerKeeper.GetVscSendTimestamp(ctx, "chain-2", vscData[5].ValsetUpdateId)
	require.False(t, found)
	_, found = providerKeeper.GetVscSendTimestamp(ctx, "chain-2", vscData[6].ValsetUpdateId)
	require.False(t, found)
	_, found = providerKeeper.GetVscSendTimestamp(ctx, "chain-2", vscData[7].ValsetUpdateId)
	require.True(t, found)
}

// TestOnRecvSlashPacket tests the OnRecvSlashPacket method specifically for double-sign slash packets.
func TestOnRecvDoubleSignSlashPacket(t *testing.T) {
	providerKeeper, ctx, ctrl, _ := testkeeper.GetProviderKeeperAndCtx(t, testkeeper.NewInMemKeeperParams(t))
	defer ctrl.Finish()
	providerKeeper.SetParams(ctx, providertypes.DefaultParams())

	// Set channel to chain (faking multiple established channels)
	providerKeeper.SetChannelToChain(ctx, "channel-1", "chain-1")
	providerKeeper.SetChannelToChain(ctx, "channel-2", "chain-2")

	// Generate a new slash packet data instance with double sign infraction type
	packetData := testkeeper.GetNewSlashPacketData()
	packetData.Infraction = stakingtypes.DoubleSign

	// Set a block height for the valset update id in the generated packet data
	providerKeeper.SetValsetUpdateBlockHeight(ctx, packetData.ValsetUpdateId, uint64(15))

	// Receive the double-sign slash packet for chain-1 and confirm the expected acknowledgement
	ack := executeOnRecvSlashPacket(t, &providerKeeper, ctx, "channel-1", 1, packetData)
	require.Equal(t, channeltypes.NewResultAcknowledgement([]byte{byte(1)}), ack)

	// Nothing should be queued
	require.Equal(t, uint64(0), providerKeeper.GetThrottledPacketDataSize(ctx, "chain-1"))
	require.Equal(t, uint64(0), providerKeeper.GetThrottledPacketDataSize(ctx, "chain-2"))
	require.Equal(t, 0, len(providerKeeper.GetAllGlobalSlashEntries(ctx)))
	require.True(t, providerKeeper.GetSlashLog(ctx,
		providertypes.NewProviderConsAddress(packetData.Validator.Address)))

	// slash log should be empty for a random validator address in this testcase
	randomAddress := cryptotestutil.NewCryptoIdentityFromIntSeed(100).ProviderConsAddress()
	require.False(t, providerKeeper.GetSlashLog(ctx, randomAddress))
}

// TestOnRecvSlashPacket tests the OnRecvSlashPacket method specifically for downtime slash packets,
// and how the method interacts with the parent and per-chain slash packet queues.
func TestOnRecvDowntimeSlashPacket(t *testing.T) {
	providerKeeper, ctx, ctrl, _ := testkeeper.GetProviderKeeperAndCtx(t, testkeeper.NewInMemKeeperParams(t))
	defer ctrl.Finish()
	providerKeeper.SetParams(ctx, providertypes.DefaultParams())

	// Set channel to chain (faking multiple established channels)
	providerKeeper.SetChannelToChain(ctx, "channel-1", "chain-1")
	providerKeeper.SetChannelToChain(ctx, "channel-2", "chain-2")

	// Generate a new slash packet data instance with downtime infraction type
	packetData := testkeeper.GetNewSlashPacketData()
	packetData.Infraction = stakingtypes.Downtime

	// Set a block height for the valset update id in the generated packet data
	providerKeeper.SetValsetUpdateBlockHeight(ctx, packetData.ValsetUpdateId, uint64(15))

	// Receive the downtime slash packet for chain-1 at time.Now()
	ctx = ctx.WithBlockTime(time.Now())
	ack := executeOnRecvSlashPacket(t, &providerKeeper, ctx, "channel-1", 1, packetData)
	require.Equal(t, channeltypes.NewResultAcknowledgement([]byte{byte(1)}), ack)

	// Confirm an entry was added to the global queue, and pending packet data was added to the per-chain queue
	globalEntries := providerKeeper.GetAllGlobalSlashEntries(ctx) // parent queue
	require.Equal(t, 1, len(globalEntries))
	require.Equal(t, "chain-1", globalEntries[0].ConsumerChainID)
	require.Equal(t, uint64(1), providerKeeper.GetThrottledPacketDataSize(ctx, "chain-1")) // per chain queue

	// Generate a new downtime packet data instance with downtime infraction type
	packetData = testkeeper.GetNewSlashPacketData()
	packetData.Infraction = stakingtypes.Downtime

	// Set a block height for the valset update id in the generated packet data
	providerKeeper.SetValsetUpdateBlockHeight(ctx, packetData.ValsetUpdateId, uint64(15))

	// Receive a downtime slash packet for chain-2 at time.Now(Add(1 *time.Hour))
	ctx = ctx.WithBlockTime(time.Now().Add(1 * time.Hour))
	ack = executeOnRecvSlashPacket(t, &providerKeeper, ctx, "channel-2", 2, packetData)
	require.Equal(t, channeltypes.NewResultAcknowledgement([]byte{byte(1)}), ack)

	// Confirm sizes of parent queue and both per-chain queues
	globalEntries = providerKeeper.GetAllGlobalSlashEntries(ctx)
	require.Equal(t, 2, len(globalEntries))
	require.Equal(t, "chain-1", globalEntries[0].ConsumerChainID)
	require.Equal(t, "chain-2", globalEntries[1].ConsumerChainID)
	require.Equal(t, uint64(1), providerKeeper.GetThrottledPacketDataSize(ctx, "chain-1")) // per chain queue
	require.Equal(t, uint64(1), providerKeeper.GetThrottledPacketDataSize(ctx, "chain-2")) // per chain queue
}

func executeOnRecvVSCMaturedPacket(t *testing.T, providerKeeper *keeper.Keeper, ctx sdk.Context,
	channelID string, ibcSeqNum uint64,
) exported.Acknowledgement {
<<<<<<< HEAD
	t.Helper()
=======
>>>>>>> a616dae1
	// Instantiate vsc matured packet data and bytes
	data := testkeeper.GetNewVSCMaturedPacketData()
	dataBz, err := data.Marshal()
	require.NoError(t, err)

	return providerKeeper.OnRecvVSCMaturedPacket(
		ctx,
		channeltypes.NewPacket(dataBz, ibcSeqNum, "srcPort", "srcChan", "provider-port", channelID, clienttypes.Height{}, 1),
		data,
	)
}

func executeOnRecvSlashPacket(t *testing.T, providerKeeper *keeper.Keeper, ctx sdk.Context,
	channelID string, ibcSeqNum uint64, packetData ccv.SlashPacketData,
) exported.Acknowledgement {
<<<<<<< HEAD
	t.Helper()
=======
>>>>>>> a616dae1
	// Instantiate slash packet data and bytes
	dataBz, err := packetData.Marshal()
	require.NoError(t, err)

	return providerKeeper.OnRecvSlashPacket(
		ctx,
		channeltypes.NewPacket(dataBz, ibcSeqNum, "srcPort", "srcChan", "provider-port", channelID, clienttypes.Height{}, 1),
		packetData,
	)
}

// TestValidateSlashPacket tests ValidateSlashPacket.
func TestValidateSlashPacket(t *testing.T) {
	validVscID := uint64(98)

	testCases := []struct {
		name       string
		packetData ccv.SlashPacketData
		expectErr  bool
	}{
		{
			"no block height found for given vscID",
			ccv.SlashPacketData{ValsetUpdateId: 61},
			true,
		},
		{
			"non-set infraction type",
			ccv.SlashPacketData{ValsetUpdateId: validVscID},
			true,
		},
		{
			"invalid infraction type",
			ccv.SlashPacketData{ValsetUpdateId: validVscID, Infraction: stakingtypes.MaxMonikerLength},
			true,
		},
		{
			"valid double sign packet with non-zero vscID",
			ccv.SlashPacketData{ValsetUpdateId: validVscID, Infraction: stakingtypes.DoubleSign},
			false,
		},
		{
			"valid downtime packet with non-zero vscID",
			ccv.SlashPacketData{ValsetUpdateId: validVscID, Infraction: stakingtypes.Downtime},
			false,
		},
		{
			"valid double sign packet with zero vscID",
			ccv.SlashPacketData{ValsetUpdateId: 0, Infraction: stakingtypes.DoubleSign},
			false,
		},
		{
			"valid downtime packet with zero vscID",
			ccv.SlashPacketData{ValsetUpdateId: 0, Infraction: stakingtypes.Downtime},
			false,
		},
	}

	for _, tc := range testCases {
		providerKeeper, ctx, ctrl, _ := testkeeper.GetProviderKeeperAndCtx(
			t, testkeeper.NewInMemKeeperParams(t))
		defer ctrl.Finish()

		packet := channeltypes.Packet{DestinationChannel: "channel-9"}

		// Pseudo setup ccv channel for channel ID specified in packet.
		providerKeeper.SetChannelToChain(ctx, "channel-9", "consumer-chain-id")

		// Setup init chain height for consumer (allowing 0 vscID to be valid).
		providerKeeper.SetInitChainHeight(ctx, "consumer-chain-id", uint64(89))

		// Setup valset update ID to block height mapping using var instantiated above.
		providerKeeper.SetValsetUpdateBlockHeight(ctx, validVscID, uint64(100))

		// Test error behavior as specified in tc.
		err := providerKeeper.ValidateSlashPacket(ctx, "consumer-chain-id", packet, tc.packetData)
		if tc.expectErr {
			require.Error(t, err, "expected error in case: '%s'", tc.name)
		} else {
			require.NoError(t, err, "unexpected error in case: '%s'", tc.name)
		}
	}
}

// TestHandleSlashPacket tests the handling of slash packets.
// Note that only downtime slash packets are processed by HandleSlashPacket.
func TestHandleSlashPacket(t *testing.T) {
	chainId := "consumer-id"
	validVscID := uint64(234)
	providerConsAddr := cryptotestutil.NewCryptoIdentityFromIntSeed(7842334).ProviderConsAddress()
	consumerConsAddr := cryptotestutil.NewCryptoIdentityFromIntSeed(784987634).ConsumerConsAddress()

	testCases := []struct {
		name       string
		packetData ccv.SlashPacketData
		// The mocks that we expect to be called for the specified packet data.
		expectedCalls        func(sdk.Context, testkeeper.MockedKeepers, ccv.SlashPacketData) []*gomock.Call
		expectedSlashAcksLen int
	}{
		{
			"unfound validator",
			ccv.SlashPacketData{
				Validator:      abci.Validator{Address: consumerConsAddr.ToSdkConsAddr()},
				ValsetUpdateId: validVscID,
				Infraction:     stakingtypes.Downtime,
			},
			func(ctx sdk.Context, mocks testkeeper.MockedKeepers,
				expectedPacketData ccv.SlashPacketData,
			) []*gomock.Call {
				return []*gomock.Call{
					// We only expect a single call to GetValidatorByConsAddr.
					// Method will return once validator is not found.
					mocks.MockStakingKeeper.EXPECT().GetValidatorByConsAddr(
						ctx, providerConsAddr.ToSdkConsAddr()).Return(
						stakingtypes.Validator{}, false, // false = Not found.
					).Times(1),
				}
			},
			0,
		},
		{
			"found, but tombstoned validator",
			ccv.SlashPacketData{
				Validator:      abci.Validator{Address: consumerConsAddr.ToSdkConsAddr()},
				ValsetUpdateId: validVscID,
				Infraction:     stakingtypes.Downtime,
			},
			func(ctx sdk.Context, mocks testkeeper.MockedKeepers,
				expectedPacketData ccv.SlashPacketData,
			) []*gomock.Call {
				return []*gomock.Call{
					mocks.MockStakingKeeper.EXPECT().GetValidatorByConsAddr(
						ctx, providerConsAddr.ToSdkConsAddr()).Return(
						stakingtypes.Validator{}, true, // true = Found.
					).Times(1),
					// Execution will stop after this call as validator is tombstoned.
					mocks.MockSlashingKeeper.EXPECT().IsTombstoned(ctx,
						providerConsAddr.ToSdkConsAddr()).Return(true).Times(1),
				}
			},
			0,
		},
		{
			"drop packet when infraction height not found",
			ccv.SlashPacketData{
				Validator:      abci.Validator{Address: consumerConsAddr.ToSdkConsAddr()},
				ValsetUpdateId: 78, // Keeper doesn't have a height mapped to this vscID.
				Infraction:     stakingtypes.Downtime,
			},

			func(ctx sdk.Context, mocks testkeeper.MockedKeepers,
				expectedPacketData ccv.SlashPacketData,
			) []*gomock.Call {
				return []*gomock.Call{
					mocks.MockStakingKeeper.EXPECT().GetValidatorByConsAddr(
						ctx, providerConsAddr.ToSdkConsAddr()).Return(
						stakingtypes.Validator{}, true,
					).Times(1),

					mocks.MockSlashingKeeper.EXPECT().IsTombstoned(ctx,
						providerConsAddr.ToSdkConsAddr()).Return(false).Times(1),
				}
			},
			0,
		},
		{
			"full downtime packet handling, uses init chain height and non-jailed validator",
			*ccv.NewSlashPacketData(
				abci.Validator{Address: consumerConsAddr.ToSdkConsAddr()},
				0, // ValsetUpdateId = 0 uses init chain height.
				stakingtypes.Downtime),
			func(ctx sdk.Context, mocks testkeeper.MockedKeepers,
				expectedPacketData ccv.SlashPacketData,
			) []*gomock.Call {
				return testkeeper.GetMocksForHandleSlashPacket(
					ctx, mocks,
					providerConsAddr,                      // expected provider cons addr returned from GetProviderAddrFromConsumerAddr
					stakingtypes.Validator{Jailed: false}, // staking keeper val to return
					true)                                  // expectJailing = true
			},
			1,
		},
		{
			"full downtime packet handling, uses valid vscID and jailed validator",
			*ccv.NewSlashPacketData(
				abci.Validator{Address: consumerConsAddr.ToSdkConsAddr()},
				validVscID,
				stakingtypes.Downtime),
			func(ctx sdk.Context, mocks testkeeper.MockedKeepers,
				expectedPacketData ccv.SlashPacketData,
			) []*gomock.Call {
				return testkeeper.GetMocksForHandleSlashPacket(
					ctx, mocks,
					providerConsAddr,                     // expected provider cons addr returned from GetProviderAddrFromConsumerAddr
					stakingtypes.Validator{Jailed: true}, // staking keeper val to return
					false)                                // expectJailing = false, validator is already jailed.
			},
			1,
		},
		// Note: double-sign slash packet handling should not occur, see OnRecvSlashPacket.
	}

	for _, tc := range testCases {

		providerKeeper, ctx, ctrl, mocks := testkeeper.GetProviderKeeperAndCtx(
			t, testkeeper.NewInMemKeeperParams(t))

		// Setup expected mock calls
		gomock.InOrder(tc.expectedCalls(ctx, mocks, tc.packetData)...)

		// Setup init chain height and a single valid valset update ID to block height mapping.
		providerKeeper.SetInitChainHeight(ctx, chainId, 5)
		providerKeeper.SetValsetUpdateBlockHeight(ctx, validVscID, 99)

		// Setup consumer address to provider address mapping.
		require.NotEmpty(t, tc.packetData.Validator.Address)
		providerKeeper.SetValidatorByConsumerAddr(ctx, chainId, consumerConsAddr, providerConsAddr)

		// Execute method and assert expected mock calls.
		providerKeeper.HandleSlashPacket(ctx, chainId, tc.packetData)

		require.Equal(t, tc.expectedSlashAcksLen, len(providerKeeper.GetSlashAcks(ctx, chainId)))

		if tc.expectedSlashAcksLen == 1 {
			// must match the consumer address
			require.Equal(t, consumerConsAddr.String(), providerKeeper.GetSlashAcks(ctx, chainId)[0])
			require.NotEqual(t, providerConsAddr.String(), providerKeeper.GetSlashAcks(ctx, chainId)[0])
			require.NotEqual(t, providerConsAddr.String(), consumerConsAddr.String())
		}

		ctrl.Finish()
	}
}

// TestHandleVSCMaturedPacket tests the handling of VSCMatured packets.
// Note that this method also tests the behaviour of AfterUnbondingInitiated.
func TestHandleVSCMaturedPacket(t *testing.T) {
	pk, ctx, ctrl, mocks := testkeeper.GetProviderKeeperAndCtx(t, testkeeper.NewInMemKeeperParams(t))
	defer ctrl.Finish()

	// Init vscID
	pk.SetValidatorSetUpdateId(ctx, 1)

	// Start first unbonding without any consumers registered
	var unbondingOpId uint64 = 1
	err := pk.Hooks().AfterUnbondingInitiated(ctx, unbondingOpId)
	require.NoError(t, err)
	// Check that no unbonding op was stored
	_, found := pk.GetUnbondingOp(ctx, unbondingOpId)
	require.False(t, found)

	// Increment vscID
	pk.IncrementValidatorSetUpdateId(ctx)
	require.Equal(t, uint64(2), pk.GetValidatorSetUpdateId(ctx))

	// Registered first consumer
	pk.SetConsumerClientId(ctx, "chain-1", "client-1")

	// Start second unbonding
	unbondingOpId = 2
	gomock.InOrder(
		mocks.MockStakingKeeper.EXPECT().PutUnbondingOnHold(ctx, unbondingOpId).Return(nil),
	)
	err = pk.Hooks().AfterUnbondingInitiated(ctx, unbondingOpId)
	require.NoError(t, err)
	// Check that an unbonding op was stored
	expectedChains := []string{"chain-1"}
	unbondingOp, found := pk.GetUnbondingOp(ctx, unbondingOpId)
	require.True(t, found)
	require.Equal(t, unbondingOpId, unbondingOp.Id)
	require.Equal(t, expectedChains, unbondingOp.UnbondingConsumerChains)
	// Check that the unbonding op index was stored
	expectedUnbondingOpIds := []uint64{unbondingOpId}
	ids, found := pk.GetUnbondingOpIndex(ctx, "chain-1", pk.GetValidatorSetUpdateId(ctx))
	require.True(t, found)
	require.Equal(t, expectedUnbondingOpIds, ids)

	// Increment vscID
	pk.IncrementValidatorSetUpdateId(ctx)
	require.Equal(t, uint64(3), pk.GetValidatorSetUpdateId(ctx))

	// Registered second consumer
	pk.SetConsumerClientId(ctx, "chain-2", "client-2")

	// Start third and fourth unbonding
	unbondingOpIds := []uint64{3, 4}
	for _, id := range unbondingOpIds {
		gomock.InOrder(
			mocks.MockStakingKeeper.EXPECT().PutUnbondingOnHold(ctx, id).Return(nil),
		)
		err = pk.Hooks().AfterUnbondingInitiated(ctx, id)
		require.NoError(t, err)
	}
	// Check that the unbonding ops were stored
	expectedChains = []string{"chain-1", "chain-2"}
	for _, id := range unbondingOpIds {
		unbondingOp, found = pk.GetUnbondingOp(ctx, id)
		require.True(t, found)
		require.Equal(t, id, unbondingOp.Id)
		require.Equal(t, expectedChains, unbondingOp.UnbondingConsumerChains)
	}
	// Check that the unbonding op index was stored
	for _, chainID := range expectedChains {
		ids, found := pk.GetUnbondingOpIndex(ctx, chainID, pk.GetValidatorSetUpdateId(ctx))
		require.True(t, found)
		require.Equal(t, unbondingOpIds, ids)
	}

	// Handle VSCMatured packet from chain-1 for vscID 1.
	// Note that no VSCPacket was sent as the chain was not yet registered,
	// but the code should still work
	pk.HandleVSCMaturedPacket(ctx, "chain-1", ccv.VSCMaturedPacketData{ValsetUpdateId: 1})
	require.Empty(t, pk.ConsumeMaturedUnbondingOps(ctx))

	// Handle VSCMatured packet from chain-1 for vscID 2.
	pk.HandleVSCMaturedPacket(ctx, "chain-1", ccv.VSCMaturedPacketData{ValsetUpdateId: 2})
	// Check that the unbonding operation with ID=2 can complete
	require.Equal(t, []uint64{2}, pk.ConsumeMaturedUnbondingOps(ctx))
	// Check that the unbonding op index was removed
	_, found = pk.GetUnbondingOpIndex(ctx, "chain-1", 2)
	require.False(t, found)

	// Handle VSCMatured packet from chain-2 for vscID 3.
	pk.HandleVSCMaturedPacket(ctx, "chain-2", ccv.VSCMaturedPacketData{ValsetUpdateId: 3})
	// Check that the unbonding operations with IDs 3 and 4 no longer wait for chain-2
	expectedChains = []string{"chain-1"}
	unbondingOpIds = []uint64{3, 4}
	for _, id := range unbondingOpIds {
		unbondingOp, found := pk.GetUnbondingOp(ctx, id)
		require.True(t, found)
		require.Equal(t, id, unbondingOp.Id)
		require.Equal(t, expectedChains, unbondingOp.UnbondingConsumerChains)
	}
	// Check that no unbonding operation can complete
	require.Empty(t, pk.ConsumeMaturedUnbondingOps(ctx))
	// Check that the unbonding op index was removed
	_, found = pk.GetUnbondingOpIndex(ctx, "chain-2", 3)
	require.False(t, found)

	// Handle VSCMatured packet from chain-1 for vscID 3.
	pk.HandleVSCMaturedPacket(ctx, "chain-1", ccv.VSCMaturedPacketData{ValsetUpdateId: 3})
	// Check that the unbonding operations with IDs 3 and 4 can complete
	require.Equal(t, unbondingOpIds, pk.ConsumeMaturedUnbondingOps(ctx))
	// Check that the unbonding op index was removed
	_, found = pk.GetUnbondingOpIndex(ctx, "chain-1", 3)
	require.False(t, found)
}<|MERGE_RESOLUTION|>--- conflicted
+++ resolved
@@ -313,10 +313,6 @@
 func executeOnRecvVSCMaturedPacket(t *testing.T, providerKeeper *keeper.Keeper, ctx sdk.Context,
 	channelID string, ibcSeqNum uint64,
 ) exported.Acknowledgement {
-<<<<<<< HEAD
-	t.Helper()
-=======
->>>>>>> a616dae1
 	// Instantiate vsc matured packet data and bytes
 	data := testkeeper.GetNewVSCMaturedPacketData()
 	dataBz, err := data.Marshal()
@@ -332,10 +328,6 @@
 func executeOnRecvSlashPacket(t *testing.T, providerKeeper *keeper.Keeper, ctx sdk.Context,
 	channelID string, ibcSeqNum uint64, packetData ccv.SlashPacketData,
 ) exported.Acknowledgement {
-<<<<<<< HEAD
-	t.Helper()
-=======
->>>>>>> a616dae1
 	// Instantiate slash packet data and bytes
 	dataBz, err := packetData.Marshal()
 	require.NoError(t, err)
