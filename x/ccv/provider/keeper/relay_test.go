--- conflicted
+++ resolved
@@ -13,8 +13,6 @@
 	"github.com/golang/mock/gomock"
 
 	cryptocodec "github.com/cosmos/cosmos-sdk/crypto/codec"
-
-	"github.com/cosmos/cosmos-sdk/crypto/keys/ed25519"
 	stakingtypes "github.com/cosmos/cosmos-sdk/x/staking/types"
 	ibcsimapp "github.com/cosmos/interchain-security/legacy_ibc_testing/simapp"
 	testkeeper "github.com/cosmos/interchain-security/testutil/keeper"
@@ -404,8 +402,6 @@
 
 	chainId := "consumer-id"
 	validVscID := uint64(234)
-	providerPubKey := ed25519.GenPrivKey().PubKey()
-	providerConsAddr := sdk.ConsAddress(providerPubKey.Address())
 
 	testCases := []struct {
 		name       string
@@ -423,7 +419,7 @@
 					// We only expect a single call to GetValidatorByConsAddr.
 					// Method will return once validator is not found.
 					mocks.MockStakingKeeper.EXPECT().GetValidatorByConsAddr(
-						ctx, providerConsAddr).Return(
+						ctx, sdk.ConsAddress(expectedPacketData.Validator.Address)).Return(
 						stakingtypes.Validator{}, false, // false = Not found.
 					).Times(1),
 				}
@@ -437,12 +433,12 @@
 			) []*gomock.Call {
 				return []*gomock.Call{
 					mocks.MockStakingKeeper.EXPECT().GetValidatorByConsAddr(
-						ctx, providerConsAddr).Return(
+						ctx, sdk.ConsAddress(expectedPacketData.Validator.Address)).Return(
 						stakingtypes.Validator{}, true, // true = Found.
 					).Times(1),
 					// Execution will stop after this call as validator is tombstoned.
 					mocks.MockSlashingKeeper.EXPECT().IsTombstoned(ctx,
-						providerConsAddr).Return(true).Times(1),
+						sdk.ConsAddress(expectedPacketData.Validator.Address)).Return(true).Times(1),
 				}
 			},
 		},
@@ -455,12 +451,12 @@
 				return []*gomock.Call{
 
 					mocks.MockStakingKeeper.EXPECT().GetValidatorByConsAddr(
-						ctx, providerConsAddr).Return(
+						ctx, sdk.ConsAddress(expectedPacketData.Validator.Address)).Return(
 						stakingtypes.Validator{}, true,
 					).Times(1),
 
 					mocks.MockSlashingKeeper.EXPECT().IsTombstoned(ctx,
-						providerConsAddr).Return(false).Times(1),
+						sdk.ConsAddress(expectedPacketData.Validator.Address)).Return(false).Times(1),
 				}
 			},
 		},
@@ -471,12 +467,8 @@
 				expectedPacketData ccv.SlashPacketData,
 			) []*gomock.Call {
 				return testkeeper.GetMocksForHandleSlashPacket(
-<<<<<<< HEAD
-					ctx, mocks, expectedPacketData, providerConsAddr, stakingtypes.Validator{Jailed: false})
-=======
 					ctx, mocks, expectedPacketData, stakingtypes.Validator{Jailed: false},
 					true) // expectJailing = true
->>>>>>> 238a69f4
 			},
 		},
 		{
@@ -486,30 +478,11 @@
 				expectedPacketData ccv.SlashPacketData,
 			) []*gomock.Call {
 				return testkeeper.GetMocksForHandleSlashPacket(
-<<<<<<< HEAD
-					ctx, mocks, expectedPacketData, providerConsAddr, stakingtypes.Validator{Jailed: true})
+					ctx, mocks, expectedPacketData, stakingtypes.Validator{Jailed: true},
+					false) // expectJailing = false, validator is already jailed.
 			},
 		},
-		{
-			"full double sign packet handling, uses init chain height and jailed validator",
-			*ccv.NewSlashPacketData(abci.Validator{}, 0, stakingtypes.DoubleSign),
-			func(ctx sdk.Context, mocks testkeeper.MockedKeepers,
-				expectedPacketData ccv.SlashPacketData,
-			) []*gomock.Call {
-				return testkeeper.GetMocksForHandleSlashPacket(
-					ctx, mocks, expectedPacketData, providerConsAddr, stakingtypes.Validator{Jailed: true})
-			},
-		},
-		{
-			"full double sign packet handling, uses valid vsc id and non-jailed validator",
-			*ccv.NewSlashPacketData(abci.Validator{}, validVscID, stakingtypes.DoubleSign),
-			func(ctx sdk.Context, mocks testkeeper.MockedKeepers,
-				expectedPacketData ccv.SlashPacketData,
-			) []*gomock.Call {
-				return testkeeper.GetMocksForHandleSlashPacket(
-					ctx, mocks, expectedPacketData, providerConsAddr, stakingtypes.Validator{Jailed: false})
-			},
-		},
+		// Note: double-sign slash packet handling should not occur, see OnRecvSlashPacket.
 	}
 
 	for _, tc := range testCases {
@@ -523,108 +496,9 @@
 		// Setup init chain height and a single valid valset update ID to block height mapping.
 		providerKeeper.SetInitChainHeight(ctx, chainId, 5)
 		providerKeeper.SetValsetUpdateBlockHeight(ctx, validVscID, 99)
-		// Setup consumer address to provider address mapping.
-		providerKeeper.SetValidatorByConsumerAddr(ctx, chainId, sdk.ConsAddress(tc.packetData.Validator.Address), providerConsAddr)
 
 		// Execute method and assert expected mock calls.
 		providerKeeper.HandleSlashPacket(ctx, chainId, tc.packetData)
-		ctrl.Finish()
-	}
-}
-
-// TestHandleSlashPacket tests the handling of slash packets.
-func TestSlashAckAppendAfterHandleSlashPacket(t *testing.T) {
-
-	chainId := "consumer-id"
-	validVscID := uint64(234)
-	consumerPubKey := ed25519.GenPrivKey().PubKey()
-	consumerConsAddr := sdk.ConsAddress(consumerPubKey.Address())
-
-	providerPubKey := ed25519.GenPrivKey().PubKey()
-	providerConsAddr := sdk.ConsAddress(providerPubKey.Address())
-
-	testCases := []struct {
-		name       string
-		packetData ccv.SlashPacketData
-		// The mocks that we expect to be called for the specified packet data.
-		expectedCalls        func(sdk.Context, testkeeper.MockedKeepers, ccv.SlashPacketData) []*gomock.Call
-		expectedSlashAcksLen int
-	}{
-		{
-			"full downtime packet handling, uses init chain height and non-jailed validator",
-			*ccv.NewSlashPacketData(abci.Validator{Address: consumerConsAddr.Bytes()}, 0, stakingtypes.Downtime), // ValsetUpdateId = 0 uses init chain height.
-			func(ctx sdk.Context, mocks testkeeper.MockedKeepers,
-				expectedPacketData ccv.SlashPacketData,
-			) []*gomock.Call {
-				return testkeeper.GetMocksForHandleSlashPacket(
-					ctx, mocks, expectedPacketData, providerConsAddr, stakingtypes.Validator{Jailed: false})
-=======
-					ctx, mocks, expectedPacketData, stakingtypes.Validator{Jailed: true},
-					false) // expectJailing = false, validator is already jailed.
->>>>>>> 238a69f4
-			},
-			1,
-		},
-		{
-			"full downtime packet handling, uses valid vscID and jailed validator",
-			*ccv.NewSlashPacketData(abci.Validator{Address: consumerConsAddr.Bytes()}, validVscID, stakingtypes.Downtime),
-			func(ctx sdk.Context, mocks testkeeper.MockedKeepers,
-				expectedPacketData ccv.SlashPacketData,
-			) []*gomock.Call {
-				return testkeeper.GetMocksForHandleSlashPacket(
-					ctx, mocks, expectedPacketData, providerConsAddr, stakingtypes.Validator{Jailed: true})
-			},
-			1,
-		},
-		{
-			"full double sign packet handling, uses init chain height and jailed validator",
-			*ccv.NewSlashPacketData(abci.Validator{Address: consumerConsAddr.Bytes()}, 0, stakingtypes.DoubleSign),
-			func(ctx sdk.Context, mocks testkeeper.MockedKeepers,
-				expectedPacketData ccv.SlashPacketData,
-			) []*gomock.Call {
-				return testkeeper.GetMocksForHandleSlashPacket(
-					ctx, mocks, expectedPacketData, providerConsAddr, stakingtypes.Validator{Jailed: true})
-			},
-			0, // no slash acks for double sign - only tombstone
-		},
-		{
-			"full double sign packet handling, uses valid vsc id and non-jailed validator",
-			*ccv.NewSlashPacketData(abci.Validator{Address: consumerConsAddr.Bytes()}, validVscID, stakingtypes.DoubleSign),
-			func(ctx sdk.Context, mocks testkeeper.MockedKeepers,
-				expectedPacketData ccv.SlashPacketData,
-			) []*gomock.Call {
-				return testkeeper.GetMocksForHandleSlashPacket(
-					ctx, mocks, expectedPacketData, providerConsAddr, stakingtypes.Validator{Jailed: false})
-			},
-			0, // no slash acks for double sign - only tombstone
-		},
-		// Note: double-sign slash packet handling should not occur, see OnRecvSlashPacket.
-	}
-
-	for _, tc := range testCases {
-
-		providerKeeper, ctx, ctrl, mocks := testkeeper.GetProviderKeeperAndCtx(
-			t, testkeeper.NewInMemKeeperParams(t))
-
-		// Setup expected mock calls
-		gomock.InOrder(tc.expectedCalls(ctx, mocks, tc.packetData)...)
-
-		// Setup init chain height and a single valid valset update ID to block height mapping.
-		providerKeeper.SetInitChainHeight(ctx, chainId, 5)
-		providerKeeper.SetValsetUpdateBlockHeight(ctx, validVscID, 99)
-		// Setup consumer address to provider address mapping.
-		providerKeeper.SetValidatorByConsumerAddr(ctx, chainId, consumerConsAddr, providerConsAddr)
-
-		// Execute method and assert expected mock calls.
-		providerKeeper.HandleSlashPacket(ctx, chainId, tc.packetData)
-		require.Equal(t, tc.expectedSlashAcksLen, len(providerKeeper.GetSlashAcks(ctx, chainId)))
-
-		if tc.expectedSlashAcksLen == 1 {
-			// must match the consumer address
-			require.Equal(t, consumerConsAddr.String(), providerKeeper.GetSlashAcks(ctx, chainId)[0])
-			require.NotEqual(t, providerConsAddr.String(), providerKeeper.GetSlashAcks(ctx, chainId)[0])
-			require.NotEqual(t, providerConsAddr.String(), consumerConsAddr.String())
-		}
 		ctrl.Finish()
 	}
 }
