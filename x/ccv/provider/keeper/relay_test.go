--- conflicted
+++ resolved
@@ -1,6 +1,11 @@
 package keeper_test
 
 import (
+	"sort"
+	"strings"
+	"testing"
+	"time"
+
 	"cosmossdk.io/math"
 	capabilitytypes "github.com/cosmos/ibc-go/modules/capability/types"
 	clienttypes "github.com/cosmos/ibc-go/v8/modules/core/02-client/types"
@@ -8,10 +13,6 @@
 	ibctesting "github.com/cosmos/ibc-go/v8/testing"
 	"github.com/golang/mock/gomock"
 	"github.com/stretchr/testify/require"
-	"sort"
-	"strings"
-	"testing"
-	"time"
 
 	cryptocodec "github.com/cosmos/cosmos-sdk/crypto/codec"
 	sdk "github.com/cosmos/cosmos-sdk/types"
@@ -511,22 +512,17 @@
 	err := providerKeeper.SetConsumerChain(ctx, "channelID")
 	require.NoError(t, err)
 
-<<<<<<< HEAD
 	unbondingTime := 123 * time.Second
 	mocks.MockStakingKeeper.EXPECT().UnbondingTime(gomock.Any()).Return(unbondingTime, nil).AnyTimes()
 
-	// No panic should occur, DeleteConsumerChain should be called
-	providerKeeper.SendVSCPacketsToChain(ctx, "consumerId", "CCVChannelID")
+	// No error should occur, DeleteConsumerChain should be called
+	err = providerKeeper.SendVSCPacketsToChain(ctx, "consumerId", "CCVChannelID")
+	require.NoError(t, err)
 
 	// Verify the chain is about to be deleted
 	removalTime, err := providerKeeper.GetConsumerRemovalTime(ctx, "consumerId")
 	require.NoError(t, err)
 	require.Equal(t, ctx.BlockTime().Add(unbondingTime), removalTime)
-=======
-	// No error should occur, StopConsumerChain should be called
-	err = providerKeeper.SendVSCPacketsToChain(ctx, "consumerChainID", "CCVChannelID")
-	require.NoError(t, err)
->>>>>>> 92102afd
 
 	// Increase the block time by `unbondingTime` so the chain actually gets deleted
 	ctx = ctx.WithBlockTime(ctx.BlockTime().Add(unbondingTime))
@@ -678,49 +674,29 @@
 
 	// with block height of 1 we do not expect any queueing of VSC packets
 	ctx = ctx.WithBlockHeight(1)
-<<<<<<< HEAD
-	providerKeeper.EndBlockVSU(ctx)
+	_, err := providerKeeper.EndBlockVSU(ctx)
+	require.NoError(t, err)
 	require.Equal(t, 0, len(providerKeeper.GetPendingVSCPackets(ctx, consumerId)))
-
-	// with block height of 5 we do not expect any queueing of VSC packets
-	ctx = ctx.WithBlockHeight(5)
-	providerKeeper.EndBlockVSU(ctx)
-	require.Equal(t, 0, len(providerKeeper.GetPendingVSCPackets(ctx, consumerId)))
-
-	// with block height of 10 we expect the queueing of one VSC packet
-	ctx = ctx.WithBlockHeight(10)
-	providerKeeper.EndBlockVSU(ctx)
-	require.Equal(t, 1, len(providerKeeper.GetPendingVSCPackets(ctx, consumerId)))
-=======
-	_, err := providerKeeper.EndBlockVSU(ctx)
-	require.NoError(t, err)
-	require.Equal(t, 0, len(providerKeeper.GetPendingVSCPackets(ctx, chainID)))
 
 	// with block height of 5 we do not expect any queueing of VSC packets
 	ctx = ctx.WithBlockHeight(5)
 	_, err = providerKeeper.EndBlockVSU(ctx)
 	require.NoError(t, err)
-	require.Equal(t, 0, len(providerKeeper.GetPendingVSCPackets(ctx, chainID)))
+	require.Equal(t, 0, len(providerKeeper.GetPendingVSCPackets(ctx, consumerId)))
 
 	// with block height of 10 we expect the queueing of one VSC packet
 	ctx = ctx.WithBlockHeight(10)
 	_, err = providerKeeper.EndBlockVSU(ctx)
 	require.NoError(t, err)
-	require.Equal(t, 1, len(providerKeeper.GetPendingVSCPackets(ctx, chainID)))
->>>>>>> 92102afd
+	require.Equal(t, 1, len(providerKeeper.GetPendingVSCPackets(ctx, consumerId)))
 
 	// With block height of 15 we expect no additional queueing of a VSC packet.
 	// Note that the pending VSC packet is still there because `SendVSCPackets` does not send the packet. We
 	// need to mock channels, etc. for this to work, and it's out of scope for this test.
 	ctx = ctx.WithBlockHeight(15)
-<<<<<<< HEAD
-	providerKeeper.EndBlockVSU(ctx)
+	_, err = providerKeeper.EndBlockVSU(ctx)
+	require.NoError(t, err)
 	require.Equal(t, 1, len(providerKeeper.GetPendingVSCPackets(ctx, consumerId)))
-=======
-	_, err = providerKeeper.EndBlockVSU(ctx)
-	require.NoError(t, err)
-	require.Equal(t, 1, len(providerKeeper.GetPendingVSCPackets(ctx, chainID)))
->>>>>>> 92102afd
 }
 
 // TestProviderValidatorUpdates tests that the provider validator updates are correctly calculated,
