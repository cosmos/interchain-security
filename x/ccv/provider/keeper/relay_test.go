--- conflicted
+++ resolved
@@ -108,19 +108,11 @@
 
 	// opt in validator A and set as a consumer validator
 	providerKeeper.SetOptedIn(ctx, "chainID", providertypes.NewProviderConsAddress(valAConsAddr))
-<<<<<<< HEAD
-	consumerValidatorA := providertypes.ConsumerValidator{
-		ProviderConsAddr:  valAConsAddr,
-		Power:             1,
-		ConsumerPublicKey: &valAPubKey,
-		JoinHeight:        123456789,
-=======
 	consumerValidatorA := providertypes.ConsensusValidator{
 		ProviderConsAddr: valAConsAddr,
 		Power:            1,
 		PublicKey:        &valAPubKey,
 		JoinHeight:       123456789,
->>>>>>> 0e9d9f4a
 	}
 	providerKeeper.SetConsumerValidator(ctx, "chainID", consumerValidatorA)
 
