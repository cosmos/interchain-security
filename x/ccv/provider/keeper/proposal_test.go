package keeper_test

import (
	"bytes"
	"encoding/json"
	"fmt"
<<<<<<< HEAD
	cryptotestutil "github.com/cosmos/interchain-security/v5/testutil/crypto"
=======
>>>>>>> 50475e6a
	"sort"
	"testing"
	"time"

	cryptotestutil "github.com/cosmos/interchain-security/v5/testutil/crypto"

	stakingtypes "github.com/cosmos/cosmos-sdk/x/staking/types"

	"cosmossdk.io/math"
	clienttypes "github.com/cosmos/ibc-go/v8/modules/core/02-client/types"
	ibctmtypes "github.com/cosmos/ibc-go/v8/modules/light-clients/07-tendermint"
	_go "github.com/cosmos/ics23/go"
	"github.com/golang/mock/gomock"
	"github.com/stretchr/testify/require"

	abci "github.com/cometbft/cometbft/abci/types"
	sdk "github.com/cosmos/cosmos-sdk/types"

	testkeeper "github.com/cosmos/interchain-security/v5/testutil/keeper"
	providerkeeper "github.com/cosmos/interchain-security/v5/x/ccv/provider/keeper"
	providertypes "github.com/cosmos/interchain-security/v5/x/ccv/provider/types"
	ccvtypes "github.com/cosmos/interchain-security/v5/x/ccv/types"
)

//
// Initialization sub-protocol related tests of proposal.go
//

// Tests the CreateConsumerClient method against the spec,
// with more granularity than what's covered in TestHandleCreateConsumerChainProposal.
func TestCreateConsumerClient(t *testing.T) {
	type testCase struct {
		description string
		// Any state-mutating setup on keeper and expected mock calls, specific to this test case
		setup func(*providerkeeper.Keeper, sdk.Context, *testkeeper.MockedKeepers)
		// Whether a client should be created
		expClientCreated bool
	}
	tests := []testCase{
		{
			description: "No state mutation, new client should be created",
			setup: func(providerKeeper *providerkeeper.Keeper, ctx sdk.Context, mocks *testkeeper.MockedKeepers) {
<<<<<<< HEAD
				providerKeeper.SetConsumerPhase(ctx, "0", providerkeeper.Initialized)
=======
				providerKeeper.SetConsumerPhase(ctx, "0", providertypes.ConsumerPhase_CONSUMER_PHASE_INITIALIZED)
>>>>>>> 50475e6a

				// Valid client creation is asserted with mock expectations here
				testkeeper.SetupMocksForLastBondedValidatorsExpectation(mocks.MockStakingKeeper, 0, []stakingtypes.Validator{}, 1) // returns empty validator set
				gomock.InOrder(
					testkeeper.GetMocksForCreateConsumerClient(ctx, mocks, "chainID", clienttypes.NewHeight(4, 5))...,
				)
			},
			expClientCreated: true,
		},
		{
			description: "chain for this consumer id has already launched, and hence client was created, NO new one is created",
			setup: func(providerKeeper *providerkeeper.Keeper, ctx sdk.Context, mocks *testkeeper.MockedKeepers) {
<<<<<<< HEAD
				providerKeeper.SetConsumerPhase(ctx, "0", providerkeeper.Launched)
=======
				providerKeeper.SetConsumerPhase(ctx, "0", providertypes.ConsumerPhase_CONSUMER_PHASE_LAUNCHED)
>>>>>>> 50475e6a

				// Expect none of the client creation related calls to happen
				mocks.MockStakingKeeper.EXPECT().UnbondingTime(gomock.Any()).Times(0)
				mocks.MockClientKeeper.EXPECT().CreateClient(gomock.Any(), gomock.Any(), gomock.Any()).Times(0)
				mocks.MockClientKeeper.EXPECT().GetSelfConsensusState(gomock.Any(), gomock.Any()).Times(0)
				testkeeper.SetupMocksForLastBondedValidatorsExpectation(mocks.MockStakingKeeper, 0, []stakingtypes.Validator{}, 0) // returns empty validator set
			},
			expClientCreated: false,
		},
	}

	for _, tc := range tests {
		// Common setup
		keeperParams := testkeeper.NewInMemKeeperParams(t)
		providerKeeper, ctx, ctrl, mocks := testkeeper.GetProviderKeeperAndCtx(t, keeperParams)
		providerKeeper.SetParams(ctx, providertypes.DefaultParams())

		// Test specific setup
		tc.setup(&providerKeeper, ctx, &mocks)

		// Call method with same arbitrary values as defined above in mock expectations.
		providerKeeper.SetConsumerChainId(ctx, "0", "chainID")
		providerKeeper.SetConsumerMetadata(ctx, "0", testkeeper.GetTestConsumerMetadata())
		providerKeeper.SetConsumerInitializationParameters(ctx, "0", testkeeper.GetTestInitializationParameters())
		providerKeeper.SetConsumerPowerShapingParameters(ctx, "0", testkeeper.GetTestPowerShapingParameters())
		err := providerKeeper.CreateConsumerClient(ctx, "0")

		if tc.expClientCreated {
			require.NoError(t, err)
			testCreatedConsumerClient(t, ctx, providerKeeper, "0", "clientID")
		} else {
			require.Error(t, err)
		}

		// Assert mock calls from setup functions
		ctrl.Finish()
	}
}

// Executes test assertions for a created consumer client.
//
// Note: Separated from TestCreateConsumerClient to also be called from TestCreateConsumerChainProposal.
func testCreatedConsumerClient(t *testing.T,
	ctx sdk.Context, providerKeeper providerkeeper.Keeper, consumerId, expectedClientID string,
) {
	t.Helper()
	// ClientID should be stored.
	clientId, found := providerKeeper.GetConsumerClientId(ctx, consumerId)
	require.True(t, found, "consumer client not found")
	require.Equal(t, expectedClientID, clientId)

	// Only assert that consumer genesis was set,
	// more granular tests on consumer genesis should be defined in TestMakeConsumerGenesis
	_, ok := providerKeeper.GetConsumerGenesis(ctx, consumerId)
	require.True(t, ok)
}

// TestPendingConsumerAdditionPropDeletion tests the getting/setting
// and deletion keeper methods for pending consumer addition props
func TestPendingConsumerAdditionPropDeletion(t *testing.T) {
	testCases := []struct {
		providertypes.ConsumerAdditionProposal
		ExpDeleted bool
	}{
		{
			ConsumerAdditionProposal: providertypes.ConsumerAdditionProposal{ChainId: "0", SpawnTime: time.Now().UTC()},
			ExpDeleted:               true,
		},
		{
			ConsumerAdditionProposal: providertypes.ConsumerAdditionProposal{ChainId: "1", SpawnTime: time.Now().UTC().Add(time.Hour)},
			ExpDeleted:               false,
		},
	}
	providerKeeper, ctx, ctrl, _ := testkeeper.GetProviderKeeperAndCtx(t, testkeeper.NewInMemKeeperParams(t))
	defer ctrl.Finish()

	for _, tc := range testCases {
		tc := tc
		providerKeeper.SetPendingConsumerAdditionProp(ctx, &tc.ConsumerAdditionProposal)
	}

	ctx = ctx.WithBlockTime(time.Now().UTC())

	propsToExecute := providerKeeper.GetConsumerAdditionPropsToExecute(ctx)
	// Delete consumer addition proposals, same as what would be done by BeginBlockInit
	providerKeeper.DeletePendingConsumerAdditionProps(ctx, propsToExecute...)
	numDeleted := 0
	for _, tc := range testCases {
		res, found := providerKeeper.GetPendingConsumerAdditionProp(ctx, tc.SpawnTime, tc.ChainId)
		if !tc.ExpDeleted {
			require.True(t, found)
			require.NotEmpty(t, res, "consumer addition proposal was deleted: %s %s", tc.ChainId, tc.SpawnTime.String())
			continue
		}
		require.Empty(t, res, "consumer addition proposal was not deleted %s %s", tc.ChainId, tc.SpawnTime.String())
		require.Equal(t, propsToExecute[numDeleted].ChainId, tc.ChainId)
		numDeleted += 1
	}
}

// TestGetConsumerAdditionPropsToExecute tests that pending consumer addition proposals
// that are ready to execute are accessed in order by timestamp via the iterator
func TestGetConsumerAdditionPropsToExecute(t *testing.T) {
	now := time.Now().UTC()
	sampleProp1 := providertypes.ConsumerAdditionProposal{ChainId: "chain-2", SpawnTime: now}
	sampleProp2 := providertypes.ConsumerAdditionProposal{ChainId: "chain-1", SpawnTime: now.Add(time.Hour)}
	sampleProp3 := providertypes.ConsumerAdditionProposal{ChainId: "chain-4", SpawnTime: now.Add(-time.Hour)}
	sampleProp4 := providertypes.ConsumerAdditionProposal{ChainId: "chain-3", SpawnTime: now}
	sampleProp5 := providertypes.ConsumerAdditionProposal{ChainId: "chain-1", SpawnTime: now.Add(2 * time.Hour)}

	getExpectedOrder := func(props []providertypes.ConsumerAdditionProposal, accessTime time.Time) []providertypes.ConsumerAdditionProposal {
		expectedOrder := []providertypes.ConsumerAdditionProposal{}
		for _, prop := range props {
			if !accessTime.Before(prop.SpawnTime) {
				expectedOrder = append(expectedOrder, prop)
			}
		}
		if len(expectedOrder) == 0 {
			return nil
		}
		// sorting by SpawnTime.UnixNano()
		sort.Slice(expectedOrder, func(i, j int) bool {
			if expectedOrder[i].SpawnTime.UTC() == expectedOrder[j].SpawnTime.UTC() {
				// proposals with same SpawnTime
				return expectedOrder[i].ChainId < expectedOrder[j].ChainId
			}
			return expectedOrder[i].SpawnTime.UTC().Before(expectedOrder[j].SpawnTime.UTC())
		})
		return expectedOrder
	}

	testCases := []struct {
		propSubmitOrder []providertypes.ConsumerAdditionProposal
		accessTime      time.Time
	}{
		{
			propSubmitOrder: []providertypes.ConsumerAdditionProposal{
				sampleProp1, sampleProp2, sampleProp3, sampleProp4, sampleProp5,
			},
			accessTime: now,
		},
		{
			propSubmitOrder: []providertypes.ConsumerAdditionProposal{
				sampleProp3, sampleProp2, sampleProp1, sampleProp5, sampleProp4,
			},
			accessTime: now.Add(time.Hour),
		},
		{
			propSubmitOrder: []providertypes.ConsumerAdditionProposal{
				sampleProp5, sampleProp4, sampleProp3, sampleProp2, sampleProp1,
			},
			accessTime: now.Add(-2 * time.Hour),
		},
		{
			propSubmitOrder: []providertypes.ConsumerAdditionProposal{
				sampleProp5, sampleProp4, sampleProp3, sampleProp2, sampleProp1,
			},
			accessTime: now.Add(3 * time.Hour),
		},
	}

	for _, tc := range testCases {
		providerKeeper, ctx, ctrl, _ := testkeeper.GetProviderKeeperAndCtx(t, testkeeper.NewInMemKeeperParams(t))
		defer ctrl.Finish()

		expectedOrderedProps := getExpectedOrder(tc.propSubmitOrder, tc.accessTime)

		for _, prop := range tc.propSubmitOrder {
			cpProp := prop
			providerKeeper.SetPendingConsumerAdditionProp(ctx, &cpProp)
		}
		propsToExecute := providerKeeper.GetConsumerAdditionPropsToExecute(ctx.WithBlockTime(tc.accessTime))
		require.Equal(t, expectedOrderedProps, propsToExecute)
	}
}

// Test getting both matured and pending consumer addition proposals
func TestGetAllConsumerAdditionProps(t *testing.T) {
	pk, ctx, ctrl, _ := testkeeper.GetProviderKeeperAndCtx(t, testkeeper.NewInMemKeeperParams(t))
	defer ctrl.Finish()

	now := time.Now().UTC()
	props := []providertypes.ConsumerAdditionProposal{
		{ChainId: "chain-2", SpawnTime: now},
		{ChainId: "chain-1", SpawnTime: now.Add(2 * time.Hour)},
		{ChainId: "chain-4", SpawnTime: now.Add(-time.Hour)},
		{ChainId: "chain-3", SpawnTime: now.Add(4 * time.Hour)},
		{ChainId: "chain-1", SpawnTime: now},
	}
	expectedGetAllOrder := props
	// sorting by SpawnTime.UnixNano()
	sort.Slice(expectedGetAllOrder, func(i, j int) bool {
		tsi := uint64(expectedGetAllOrder[i].SpawnTime.UTC().UnixNano())
		tsj := uint64(expectedGetAllOrder[j].SpawnTime.UTC().UnixNano())
		cmpTimestamps := bytes.Compare(sdk.Uint64ToBigEndian(tsi), sdk.Uint64ToBigEndian(tsj))
		if cmpTimestamps == 0 {
			// proposals with same SpawnTime
			return expectedGetAllOrder[i].ChainId < expectedGetAllOrder[j].ChainId
		}
		return cmpTimestamps == -1
	})

	for _, prop := range props {
		cpProp := prop // bring into loop scope - avoids using iterator pointer instead of value pointer
		pk.SetPendingConsumerAdditionProp(ctx, &cpProp)
	}

	// iterate and check all results are returned in the expected order
	result := pk.GetAllPendingConsumerAdditionProps(ctx.WithBlockTime(now))
	require.Len(t, result, len(props))
	require.Equal(t, expectedGetAllOrder, result)
}

// Tests the StopConsumerChain method against the spec,
// with more granularity than what's covered in TestHandleLegacyConsumerRemovalProposal, or integration tests.
// See: https://github.com/cosmos/ibc/blob/main/spec/app/ics-028-cross-chain-validation/methods.md#ccv-pcf-stcc1
// Spec tag: [CCV-PCF-STCC.1]
func TestStopConsumerChain(t *testing.T) {
	type testCase struct {
		description string
		// State-mutating setup specific to this test case
		setup func(sdk.Context, *providerkeeper.Keeper, testkeeper.MockedKeepers)
		// Whether we should expect the method to return an error
		expErr bool
	}

	consumerId := "0"

	tests := []testCase{
		{
			description: "proposal dropped, client doesn't exist",
			setup: func(ctx sdk.Context, providerKeeper *providerkeeper.Keeper, mocks testkeeper.MockedKeepers) {
				// No mocks, meaning no external keeper methods are allowed to be called.
			},
			expErr: true,
		},
		{
			description: "valid stop of consumer chain, all mock calls hit",
			setup: func(ctx sdk.Context, providerKeeper *providerkeeper.Keeper, mocks testkeeper.MockedKeepers) {
				testkeeper.SetupForStoppingConsumerChain(t, ctx, providerKeeper, mocks, consumerId)

				// set consumer minimum equivocation height
				providerKeeper.SetEquivocationEvidenceMinHeight(ctx, consumerId, 1)

				// assert mocks for expected calls to `StopConsumerChain` when closing the underlying channel
				gomock.InOrder(testkeeper.GetMocksForStopConsumerChainWithCloseChannel(ctx, &mocks)...)
			},
			expErr: false,
		},
	}

	for _, tc := range tests {

		// Common setup
		keeperParams := testkeeper.NewInMemKeeperParams(t)
		providerKeeper, ctx, ctrl, mocks := testkeeper.GetProviderKeeperAndCtx(t, keeperParams)
		providerKeeper.SetParams(ctx, providertypes.DefaultParams())

		// Setup specific to test case
		tc.setup(ctx, &providerKeeper, mocks)

		err := providerKeeper.StopConsumerChain(ctx, consumerId, true)

		if tc.expErr {
			require.Error(t, err, t)
		} else {
			require.NoError(t, err)
		}

		testkeeper.TestProviderStateIsCleanedAfterConsumerChainIsStopped(t, ctx, providerKeeper, consumerId, "channelID")

		ctrl.Finish()
	}
}

// TODO (PERMISSIONLESS)
// WE DO NOT go by order in permissionless (?) DO WE need to?
// TestGetConsumerRemovalPropsToExecute tests that pending consumer removal proposals
// that are ready to execute are accessed in order by timestamp via the iterator
//func TestGetConsumerRemovalPropsToExecute(t *testing.T) {
//	now := time.Now().UTC()
//	sampleProp1 := providertypes.ConsumerRemovalProposal{ConsumerId: "chain-2", StopTime: now}
//	sampleProp2 := providertypes.ConsumerRemovalProposal{ConsumerId: "chain-1", StopTime: now.Add(time.Hour)}
//	sampleProp3 := providertypes.ConsumerRemovalProposal{ConsumerId: "chain-4", StopTime: now.Add(-time.Hour)}
//	sampleProp4 := providertypes.ConsumerRemovalProposal{ConsumerId: "chain-3", StopTime: now}
//	sampleProp5 := providertypes.ConsumerRemovalProposal{ConsumerId: "chain-1", StopTime: now.Add(2 * time.Hour)}
//
//	getExpectedOrder := func(props []providertypes.ConsumerRemovalProposal, accessTime time.Time) []providertypes.ConsumerRemovalProposal {
//		expectedOrder := []providertypes.ConsumerRemovalProposal{}
//		for _, prop := range props {
//			if !accessTime.Before(prop.StopTime) {
//				expectedOrder = append(expectedOrder, prop)
//			}
//		}
//		// sorting by SpawnTime.UnixNano()
//		sort.Slice(expectedOrder, func(i, j int) bool {
//			if expectedOrder[i].StopTime.UTC() == expectedOrder[j].StopTime.UTC() {
//				// proposals with same StopTime
//				return expectedOrder[i].ConsumerId < expectedOrder[j].ConsumerId
//			}
//			return expectedOrder[i].StopTime.UTC().Before(expectedOrder[j].StopTime.UTC())
//		})
//		return expectedOrder
//	}
//
//	testCases := []struct {
//		propSubmitOrder []providertypes.ConsumerRemovalProposal
//		accessTime      time.Time
//	}{
//		{
//			propSubmitOrder: []providertypes.ConsumerRemovalProposal{
//				sampleProp1, sampleProp2, sampleProp3, sampleProp4, sampleProp5,
//			},
//			accessTime: now,
//		},
//		{
//			propSubmitOrder: []providertypes.ConsumerRemovalProposal{
//				sampleProp3, sampleProp2, sampleProp1, sampleProp5, sampleProp4,
//			},
//			accessTime: now.Add(time.Hour),
//		},
//		{
//			propSubmitOrder: []providertypes.ConsumerRemovalProposal{
//				sampleProp5, sampleProp4, sampleProp3, sampleProp2, sampleProp1,
//			},
//			accessTime: now.Add(-2 * time.Hour),
//		},
//		{
//			propSubmitOrder: []providertypes.ConsumerRemovalProposal{
//				sampleProp5, sampleProp4, sampleProp3, sampleProp2, sampleProp1,
//			},
//			accessTime: now.Add(3 * time.Hour),
//		},
//	}
//
//	for _, tc := range testCases {
//		providerKeeper, ctx, ctrl, _ := testkeeper.GetProviderKeeperAndCtx(t, testkeeper.NewInMemKeeperParams(t))
//		defer ctrl.Finish()
//
//		expectedOrderedProps := getExpectedOrder(tc.propSubmitOrder, tc.accessTime)
//
//		for _, prop := range tc.propSubmitOrder {
//			cpProp := prop
//			providerKeeper.SetPendingConsumerRemovalProp(ctx, &cpProp)
//		}
//		propsToExecute := providerKeeper.GetConsumerRemovalPropsToExecute(ctx.WithBlockTime(tc.accessTime))
//		require.Equal(t, expectedOrderedProps, propsToExecute)
//	}
//}

// Test getting both matured and pending consumer removal proposals
func TestGetAllConsumerRemovalProps(t *testing.T) {
	pk, ctx, ctrl, _ := testkeeper.GetProviderKeeperAndCtx(t, testkeeper.NewInMemKeeperParams(t))
	defer ctrl.Finish()

	now := time.Now().UTC()
	props := []providertypes.ConsumerRemovalProposal{
		{ChainId: "chain-2", StopTime: now},
		{ChainId: "chain-1", StopTime: now.Add(2 * time.Hour)},
		{ChainId: "chain-4", StopTime: now.Add(-time.Hour)},
		{ChainId: "chain-3", StopTime: now.Add(4 * time.Hour)},
		{ChainId: "chain-1", StopTime: now},
	}
	expectedGetAllOrder := props
	// sorting by StopTime.UnixNano()
	sort.Slice(expectedGetAllOrder, func(i, j int) bool {
		tsi := uint64(expectedGetAllOrder[i].StopTime.UTC().UnixNano())
		tsj := uint64(expectedGetAllOrder[j].StopTime.UTC().UnixNano())
		cmpTimestamps := bytes.Compare(sdk.Uint64ToBigEndian(tsi), sdk.Uint64ToBigEndian(tsj))
		if cmpTimestamps == 0 {
			// proposals with same StopTime
			return expectedGetAllOrder[i].ChainId < expectedGetAllOrder[j].ChainId
		}
		return cmpTimestamps == -1
	})

	for _, prop := range props {
		cpProp := prop // bring into loop scope - avoids using iterator pointer instead of value pointer
		pk.SetPendingConsumerRemovalProp(ctx, &cpProp)
	}

	// iterate and check all results are returned in the expected order
	result := pk.GetAllPendingConsumerRemovalProps(ctx.WithBlockTime(now))
	require.Len(t, result, len(props))
	require.Equal(t, expectedGetAllOrder, result)
}

// TestMakeConsumerGenesis tests the MakeConsumerGenesis keeper method.
// An expected genesis state is hardcoded in json, unmarshaled, and compared
// against an actual consumer genesis state constructed by a provider keeper.
func TestMakeConsumerGenesis(t *testing.T) {
	keeperParams := testkeeper.NewInMemKeeperParams(t)
	providerKeeper, ctx, ctrl, mocks := testkeeper.GetProviderKeeperAndCtx(t, keeperParams)
	moduleParams := providertypes.Params{
		TemplateClient: &ibctmtypes.ClientState{
			TrustLevel:    ibctmtypes.DefaultTrustLevel,
			MaxClockDrift: 10000000000,
			ProofSpecs: []*_go.ProofSpec{
				{
					LeafSpec: &_go.LeafOp{
						Hash:         _go.HashOp_SHA256,
						PrehashKey:   _go.HashOp_NO_HASH,
						PrehashValue: _go.HashOp_SHA256,
						Length:       _go.LengthOp_VAR_PROTO,
						Prefix:       []byte{0x00},
					},
					InnerSpec: &_go.InnerSpec{
						ChildOrder:      []int32{0, 1},
						ChildSize:       33,
						MinPrefixLength: 4,
						MaxPrefixLength: 12,
						Hash:            _go.HashOp_SHA256,
					},
					MaxDepth: 0,
					MinDepth: 0,
				},
				{
					LeafSpec: &_go.LeafOp{
						Hash:         _go.HashOp_SHA256,
						PrehashKey:   _go.HashOp_NO_HASH,
						PrehashValue: _go.HashOp_SHA256,
						Length:       _go.LengthOp_VAR_PROTO,
						Prefix:       []byte{0x00},
					},
					InnerSpec: &_go.InnerSpec{
						ChildOrder:      []int32{0, 1},
						ChildSize:       32,
						MinPrefixLength: 1,
						MaxPrefixLength: 1,
						Hash:            _go.HashOp_SHA256,
					},
					MaxDepth: 0,
				},
			},
			UpgradePath:                  []string{"upgrade", "upgradedIBCState"},
			AllowUpdateAfterExpiry:       true,
			AllowUpdateAfterMisbehaviour: true,
		},
		// Note these are unused provider parameters for this test, and not actually asserted against
		// They must be populated with reasonable values to satisfy SetParams though.
		TrustingPeriodFraction:      providertypes.DefaultTrustingPeriodFraction,
		CcvTimeoutPeriod:            ccvtypes.DefaultCCVTimeoutPeriod,
		SlashMeterReplenishPeriod:   providertypes.DefaultSlashMeterReplenishPeriod,
		SlashMeterReplenishFraction: providertypes.DefaultSlashMeterReplenishFraction,
		ConsumerRewardDenomRegistrationFee: sdk.Coin{
			Denom:  "stake",
			Amount: math.NewInt(1000000),
		},
		BlocksPerEpoch:                        600,
		NumberOfEpochsToStartReceivingRewards: 24,
	}
	providerKeeper.SetParams(ctx, moduleParams)
	defer ctrl.Finish()

	//
	// Other setup not covered by custom template client state
	//
	ctx = ctx.WithChainID("testchain1") // consumerId is obtained from ctx
	ctx = ctx.WithBlockHeight(5)        // RevisionHeight obtained from ctx
	testkeeper.SetupMocksForLastBondedValidatorsExpectation(mocks.MockStakingKeeper, 0, []stakingtypes.Validator{}, 1)
	gomock.InOrder(testkeeper.GetMocksForMakeConsumerGenesis(ctx, &mocks, 1814400000000000)...)

	// matches params from jsonString
	consumerMetadata := providertypes.ConsumerMetadata{
		Name:        "name",
		Description: "description",
	}

	ccvTimeoutPeriod := time.Duration(2419200000000000)
	transferTimeoutPeriod := time.Duration(3600000000000)
	unbondingPeriod := time.Duration(1728000000000000)
	initializationParameters := providertypes.ConsumerInitializationParameters{
		BlocksPerDistributionTransmission: 1000,
		CcvTimeoutPeriod:                  ccvTimeoutPeriod,
		TransferTimeoutPeriod:             transferTimeoutPeriod,
		ConsumerRedistributionFraction:    "0.75",
		HistoricalEntries:                 10000,
		UnbondingPeriod:                   unbondingPeriod,
	}
	providerKeeper.SetConsumerChainId(ctx, "0", "testchain1")
	providerKeeper.SetConsumerMetadata(ctx, "0", consumerMetadata)
	providerKeeper.SetConsumerInitializationParameters(ctx, "0", initializationParameters)

	actualGenesis, _, err := providerKeeper.MakeConsumerGenesis(ctx, "0")
	require.NoError(t, err)

	// JSON string with tabs, newlines and spaces for readability
	jsonString := `{
		"params": {
			"enabled": true,
			"blocks_per_distribution_transmission": 1000,
			"ccv_timeout_period": 2419200000000000,
			"transfer_timeout_period": 3600000000000,
			"consumer_redistribution_fraction": "0.75",
			"historical_entries": 10000,
			"unbonding_period": 1728000000000000,
			"soft_opt_out_threshold": "0",
			"reward_denoms": [],
			"provider_reward_denoms": [],
			"retry_delay_period": 3600000000000
		},
		"new_chain": true,
		"provider" : {
			"client_state": {
				"chain_id": "testchain1",
				"trust_level": {
					"numerator": 1,
					"denominator": 3
				},
				"trusting_period": 1197504000000000,
				"unbonding_period": 1814400000000000,
				"max_clock_drift": 10000000000,
				"frozen_height": {},
				"latest_height": {
					"revision_height": 5
				},
				"proof_specs": [
					{
						"leaf_spec": {
							"hash": 1,
							"prehash_value": 1,
							"length": 1,
							"prefix": "AA=="
						},
						"inner_spec": {
							"child_order": [0, 1],
							"child_size": 33,
							"min_prefix_length": 4,
							"max_prefix_length": 12,
							"hash": 1
						}
					},
					{
						"leaf_spec": {
							"hash": 1,
							"prehash_value": 1,
							"length": 1,
							"prefix": "AA=="
						},
						"inner_spec": {
							"child_order": [0, 1],
							"child_size": 32,
							"min_prefix_length": 1,
							"max_prefix_length": 1,
							"hash": 1
						}
					}
				],
				"upgrade_path": ["upgrade", "upgradedIBCState"],
				"allow_update_after_expiry": true,
				"allow_update_after_misbehaviour": true
			},
			"consensus_state": {
				"timestamp": "2020-01-02T00:00:10Z",
				"root": {
					"hash": "LpGpeyQVLUo9HpdsgJr12NP2eCICspcULiWa5u9udOA="
				},
				"next_validators_hash": "E30CE736441FB9101FADDAF7E578ABBE6DFDB67207112350A9A904D554E1F5BE"
			},
			"initial_val_set": [
				{
					"pub_key": {
						"type": "tendermint/PubKeyEd25519",
						"value": "dcASx5/LIKZqagJWN0frOlFtcvz91frYmj/zmoZRWro="
					},
					"power": 1
				}
			]
		}
	}`

	var expectedGenesis ccvtypes.ConsumerGenesisState
	err = json.Unmarshal([]byte(jsonString), &expectedGenesis) // ignores tabs, newlines and spaces
	require.NoError(t, err)

	// Zeroing out different fields that are challenging to mock
	actualGenesis.Provider.InitialValSet = []abci.ValidatorUpdate{}
	expectedGenesis.Provider.InitialValSet = []abci.ValidatorUpdate{}
	actualGenesis.Provider.ConsensusState = &ibctmtypes.ConsensusState{}
	expectedGenesis.Provider.ConsensusState = &ibctmtypes.ConsensusState{}

	require.Equal(t, expectedGenesis, actualGenesis, "consumer chain genesis created incorrectly")
}

// TestBeginBlockInit directly tests BeginBlockInit against the spec using helpers defined above.
func TestBeginBlockInit(t *testing.T) {
	now := time.Now().UTC()

	keeperParams := testkeeper.NewInMemKeeperParams(t)
	providerKeeper, ctx, ctrl, mocks := testkeeper.GetProviderKeeperAndCtx(t, keeperParams)
	providerKeeper.SetParams(ctx, providertypes.DefaultParams())
	defer ctrl.Finish()
	ctx = ctx.WithBlockTime(now)

	// initialize registration, initialization, and update records
	consumerMetadata := []providertypes.ConsumerMetadata{
		{
			Name:        "name",
			Description: "spawn time passed",
		},
		{
			Name:        "title",
			Description: "spawn time passed",
		},
		{
			Name:        "title",
			Description: "spawn time not passed",
		},
		{
			Name:        "title",
			Description: "opt-in chain with at least one validator opted in",
		},
		{
			Name:        "title",
			Description: "opt-in chain with no validator opted in",
		},
	}
	chainIds := []string{"chain0", "chain1", "chain2", "chain3", "chain4"}

	initializationParameters := []providertypes.ConsumerInitializationParameters{
		{
			InitialHeight:                     clienttypes.NewHeight(3, 4),
			GenesisHash:                       []byte{},
			BinaryHash:                        []byte{},
			SpawnTime:                         now.Add(-time.Hour * 2).UTC(),
			UnbondingPeriod:                   time.Duration(100000000000),
			CcvTimeoutPeriod:                  time.Duration(100000000000),
			TransferTimeoutPeriod:             time.Duration(100000000000),
			ConsumerRedistributionFraction:    "0.75",
			BlocksPerDistributionTransmission: 10,
			HistoricalEntries:                 10000,
			DistributionTransmissionChannel:   "",
		},
		{
			InitialHeight:                     clienttypes.NewHeight(3, 4),
			GenesisHash:                       []byte{},
			BinaryHash:                        []byte{},
			SpawnTime:                         now.Add(-time.Hour).UTC(),
			UnbondingPeriod:                   time.Duration(100000000000),
			CcvTimeoutPeriod:                  time.Duration(100000000000),
			TransferTimeoutPeriod:             time.Duration(100000000000),
			ConsumerRedistributionFraction:    "0.75",
			BlocksPerDistributionTransmission: 10,
			HistoricalEntries:                 10000,
			DistributionTransmissionChannel:   "",
		},
		{
			InitialHeight:                     clienttypes.NewHeight(3, 4),
			GenesisHash:                       []byte{},
			BinaryHash:                        []byte{},
			SpawnTime:                         now.Add(time.Hour).UTC(),
			UnbondingPeriod:                   time.Duration(100000000000),
			CcvTimeoutPeriod:                  time.Duration(100000000000),
			TransferTimeoutPeriod:             time.Duration(100000000000),
			ConsumerRedistributionFraction:    "0.75",
			BlocksPerDistributionTransmission: 10,
			HistoricalEntries:                 10000,
			DistributionTransmissionChannel:   "",
		},
		{
			InitialHeight:                     clienttypes.NewHeight(3, 4),
			GenesisHash:                       []byte{},
			BinaryHash:                        []byte{},
			SpawnTime:                         now.Add(-time.Hour).UTC(),
			UnbondingPeriod:                   time.Duration(100000000000),
			CcvTimeoutPeriod:                  time.Duration(100000000000),
			TransferTimeoutPeriod:             time.Duration(100000000000),
			ConsumerRedistributionFraction:    "0.75",
			BlocksPerDistributionTransmission: 10,
			HistoricalEntries:                 10000,
			DistributionTransmissionChannel:   "",
		},
		{
			InitialHeight:                     clienttypes.NewHeight(3, 4),
			GenesisHash:                       []byte{},
			BinaryHash:                        []byte{},
			SpawnTime:                         now.Add(-time.Minute).UTC(),
			UnbondingPeriod:                   time.Duration(100000000000),
			CcvTimeoutPeriod:                  time.Duration(100000000000),
			TransferTimeoutPeriod:             time.Duration(100000000000),
			ConsumerRedistributionFraction:    "0.75",
			BlocksPerDistributionTransmission: 10,
			HistoricalEntries:                 10000,
			DistributionTransmissionChannel:   "",
		},
	}
	powerShapingParameters := []providertypes.PowerShapingParameters{
		{
			Top_N:              50,
			ValidatorsPowerCap: 0,
			ValidatorSetCap:    0,
			Allowlist:          []string{},
			Denylist:           []string{},
		},
		{
			Top_N:              50,
			ValidatorsPowerCap: 0,
			ValidatorSetCap:    0,
			Allowlist:          []string{},
			Denylist:           []string{},
		},
		{
			Top_N:              50,
			ValidatorsPowerCap: 0,
			ValidatorSetCap:    0,
			Allowlist:          []string{},
			Denylist:           []string{},
		},
		{
			Top_N:              0,
			ValidatorsPowerCap: 0,
			ValidatorSetCap:    0,
			Allowlist:          []string{},
			Denylist:           []string{},
		},
		{
			Top_N:              0,
			ValidatorsPowerCap: 0,
			ValidatorSetCap:    0,
			Allowlist:          []string{},
			Denylist:           []string{},
		}}

	// Expect client creation for only the first, second, and fifth proposals (spawn time already passed and valid)
	expectedCalls := testkeeper.GetMocksForCreateConsumerClient(ctx, &mocks, "chain0", clienttypes.NewHeight(3, 4))
	expectedCalls = append(expectedCalls, testkeeper.GetMocksForCreateConsumerClient(ctx, &mocks, "chain1", clienttypes.NewHeight(3, 4))...)
	expectedCalls = append(expectedCalls, testkeeper.GetMocksForCreateConsumerClient(ctx, &mocks, "chain3", clienttypes.NewHeight(3, 4))...)

	// The fifth chain would have spawn time passed and hence needs the mocks but the client will not be
	// created because `chain4` is an Opt In chain and has no validator opted in
	expectedCalls = append(expectedCalls, testkeeper.GetMocksForCreateConsumerClient(ctx, &mocks, "chain4", clienttypes.NewHeight(3, 4))...)

	gomock.InOrder(expectedCalls...)

	// set up all the records
	for i, chainId := range chainIds {
		providerKeeper.SetConsumerChainId(ctx, fmt.Sprintf("%d", i), chainId)
	}

	for i, r := range consumerMetadata {
		providerKeeper.SetConsumerMetadata(ctx, fmt.Sprintf("%d", i), r)
	}
	for i, r := range initializationParameters {
		providerKeeper.SetConsumerInitializationParameters(ctx, fmt.Sprintf("%d", i), r)
		// set up the chains in their initialized phase, hence they could launch
<<<<<<< HEAD
		providerKeeper.SetConsumerPhase(ctx, fmt.Sprintf("%d", i), providerkeeper.Initialized)
		providerKeeper.AppendSpawnTimeForConsumerToBeLaunched(ctx, fmt.Sprintf("%d", i), r.SpawnTime)
=======
		providerKeeper.SetConsumerPhase(ctx, fmt.Sprintf("%d", i), providertypes.ConsumerPhase_CONSUMER_PHASE_INITIALIZED)
		providerKeeper.AppendConsumerToBeLaunchedOnSpawnTime(ctx, fmt.Sprintf("%d", i), r.SpawnTime)
>>>>>>> 50475e6a
	}
	for i, r := range powerShapingParameters {
		providerKeeper.SetConsumerPowerShapingParameters(ctx, fmt.Sprintf("%d", i), r)
	}

	// opt in a sample validator so the chain's proposal can successfully execute
	validator := cryptotestutil.NewCryptoIdentityFromIntSeed(0).SDKStakingValidator()
	consAddr, _ := validator.GetConsAddr()
	testkeeper.SetupMocksForLastBondedValidatorsExpectation(mocks.MockStakingKeeper, 1, []stakingtypes.Validator{validator}, -1) // -1 to allow any number of calls

	valAddr, _ := sdk.ValAddressFromBech32(validator.GetOperator())
	mocks.MockStakingKeeper.EXPECT().GetLastValidatorPower(gomock.Any(), valAddr).Return(int64(1), nil).AnyTimes()
	// for the validator, expect a call to GetValidatorByConsAddr with its consensus address
	mocks.MockStakingKeeper.EXPECT().GetValidatorByConsAddr(gomock.Any(), consAddr).Return(validator, nil).AnyTimes()

	providerKeeper.SetOptedIn(ctx, "3", providertypes.NewProviderConsAddress(consAddr))

	providerKeeper.BeginBlockInit(ctx)

	// first chain was successfully launched
<<<<<<< HEAD
	phase, found := providerKeeper.GetConsumerPhase(ctx, "0")
	require.True(t, found)
	require.Equal(t, providerkeeper.Launched, phase)
	_, found = providerKeeper.GetConsumerGenesis(ctx, "0")
	require.True(t, found)

	// second chain was successfully launched
	phase, found = providerKeeper.GetConsumerPhase(ctx, "1")
	require.True(t, found)
	require.Equal(t, providerkeeper.Launched, phase)
=======
	phase := providerKeeper.GetConsumerPhase(ctx, "0")
	require.Equal(t, providertypes.ConsumerPhase_CONSUMER_PHASE_LAUNCHED, phase)
	_, found := providerKeeper.GetConsumerGenesis(ctx, "0")
	require.True(t, found)

	// second chain was successfully launched
	phase = providerKeeper.GetConsumerPhase(ctx, "1")
	require.Equal(t, providertypes.ConsumerPhase_CONSUMER_PHASE_LAUNCHED, phase)
>>>>>>> 50475e6a
	_, found = providerKeeper.GetConsumerGenesis(ctx, "1")
	require.True(t, found)

	// third chain was not launched because its spawn time has not passed
<<<<<<< HEAD
	phase, found = providerKeeper.GetConsumerPhase(ctx, "2")
	require.True(t, found)
	require.Equal(t, providerkeeper.Initialized, phase)
=======
	phase = providerKeeper.GetConsumerPhase(ctx, "2")
	require.Equal(t, providertypes.ConsumerPhase_CONSUMER_PHASE_INITIALIZED, phase)
>>>>>>> 50475e6a
	_, found = providerKeeper.GetConsumerGenesis(ctx, "2")
	require.False(t, found)

	// fourth chain corresponds to an Opt-In chain with one opted-in validator and hence the chain gets
	// successfully executed
<<<<<<< HEAD
	phase, found = providerKeeper.GetConsumerPhase(ctx, "3")
	require.True(t, found)
	require.Equal(t, providerkeeper.Launched, phase)
	_, found = providerKeeper.GetConsumerGenesis(ctx, "3")
	require.True(t, found)

	// fifth chain corresponds to an Opt-In chain with no opted-in validators and hence the
	// chain launch is NOT successful
	phase, found = providerKeeper.GetConsumerPhase(ctx, "4")
	require.True(t, found)
	require.Equal(t, providerkeeper.Initialized, phase)
=======
	phase = providerKeeper.GetConsumerPhase(ctx, "3")
	require.Equal(t, providertypes.ConsumerPhase_CONSUMER_PHASE_LAUNCHED, phase)
	_, found = providerKeeper.GetConsumerGenesis(ctx, "3")
	require.True(t, found)

	// fifth chain corresponds to an Opt-In chain with no opted-in validators and hence the
	// chain launch is NOT successful
	phase = providerKeeper.GetConsumerPhase(ctx, "4")
	require.Equal(t, providertypes.ConsumerPhase_CONSUMER_PHASE_INITIALIZED, phase)
>>>>>>> 50475e6a
	_, found = providerKeeper.GetConsumerGenesis(ctx, "4")
	require.False(t, found)
}

func TestBeginBlockCCR(t *testing.T) {
	now := time.Now().UTC()

	keeperParams := testkeeper.NewInMemKeeperParams(t)
	providerKeeper, ctx, ctrl, mocks := testkeeper.GetProviderKeeperAndCtx(t, keeperParams)
	providerKeeper.SetParams(ctx, providertypes.DefaultParams())
	defer ctrl.Finish()
	ctx = ctx.WithBlockTime(now)

	chainIds := []string{"chain1", "chain2", "chain3"}
	consumerIds := []string{"consumerId1", "consumerId2", "consumerId3"}
	providerKeeper.SetConsumerStopTime(ctx, consumerIds[0], now.Add(-time.Hour))
<<<<<<< HEAD
	providerKeeper.AppendStopTimeForConsumerToBeStopped(ctx, consumerIds[0], now.Add(-time.Hour))
	providerKeeper.SetConsumerStopTime(ctx, consumerIds[1], now)
	providerKeeper.AppendStopTimeForConsumerToBeStopped(ctx, consumerIds[1], now)
	providerKeeper.SetConsumerStopTime(ctx, consumerIds[2], now.Add(time.Hour))
	providerKeeper.AppendStopTimeForConsumerToBeStopped(ctx, consumerIds[2], now.Add(time.Hour))
=======
	providerKeeper.AppendConsumerToBeStoppedOnStopTime(ctx, consumerIds[0], now.Add(-time.Hour))
	providerKeeper.SetConsumerStopTime(ctx, consumerIds[1], now)
	providerKeeper.AppendConsumerToBeStoppedOnStopTime(ctx, consumerIds[1], now)
	providerKeeper.SetConsumerStopTime(ctx, consumerIds[2], now.Add(time.Hour))
	providerKeeper.AppendConsumerToBeStoppedOnStopTime(ctx, consumerIds[2], now.Add(time.Hour))
>>>>>>> 50475e6a

	//
	// Mock expectations
	//
	expectations := []*gomock.Call{}
	for i, _ := range consumerIds {
		chainId := chainIds[i]
		// A consumer chain is setup corresponding to each consumerId, making these mocks necessary
		testkeeper.SetupMocksForLastBondedValidatorsExpectation(mocks.MockStakingKeeper, 0, []stakingtypes.Validator{}, 1)
		expectations = append(expectations, testkeeper.GetMocksForCreateConsumerClient(ctx, &mocks,
			chainId, clienttypes.NewHeight(2, 3))...)
		expectations = append(expectations, testkeeper.GetMocksForSetConsumerChain(ctx, &mocks, chainId)...)
	}
	// Only first two consumer chains should be stopped
	expectations = append(expectations, testkeeper.GetMocksForStopConsumerChainWithCloseChannel(ctx, &mocks)...)
	expectations = append(expectations, testkeeper.GetMocksForStopConsumerChainWithCloseChannel(ctx, &mocks)...)

	gomock.InOrder(expectations...)

	//
	// Remaining setup
	//
	for i, consumerId := range consumerIds {
		// Setup a valid consumer chain for each consumerId
		initializationRecord := testkeeper.GetTestInitializationParameters()
		initializationRecord.InitialHeight = clienttypes.NewHeight(2, 3)
		registrationRecord := testkeeper.GetTestConsumerMetadata()

		providerKeeper.SetConsumerChainId(ctx, consumerId, chainIds[i])
		providerKeeper.SetConsumerMetadata(ctx, consumerId, registrationRecord)
		providerKeeper.SetConsumerInitializationParameters(ctx, consumerId, initializationRecord)
		providerKeeper.SetConsumerPowerShapingParameters(ctx, consumerId, testkeeper.GetTestPowerShapingParameters())
<<<<<<< HEAD
		providerKeeper.SetConsumerPhase(ctx, consumerId, providerkeeper.Initialized)
=======
		providerKeeper.SetConsumerPhase(ctx, consumerId, providertypes.ConsumerPhase_CONSUMER_PHASE_INITIALIZED)
>>>>>>> 50475e6a
		providerKeeper.SetClientIdToConsumerId(ctx, "clientID", consumerId)

		err := providerKeeper.CreateConsumerClient(ctx, consumerId)
		require.NoError(t, err)
		err = providerKeeper.SetConsumerChain(ctx, "channelID")
		require.NoError(t, err)

		// after we have created the consumer client, the chain is considered launched and hence we could later stop the chain
<<<<<<< HEAD
		providerKeeper.SetConsumerPhase(ctx, consumerId, providerkeeper.Launched)
=======
		providerKeeper.SetConsumerPhase(ctx, consumerId, providertypes.ConsumerPhase_CONSUMER_PHASE_LAUNCHED)
>>>>>>> 50475e6a
	}

	//
	// Test execution
	//

	providerKeeper.BeginBlockCCR(ctx)

	// Only the 3rd (final) proposal is still stored as pending
<<<<<<< HEAD
	phase, found := providerKeeper.GetConsumerPhase(ctx, consumerIds[0])
	require.True(t, found)
	require.Equal(t, providerkeeper.Stopped, phase)
	phase, found = providerKeeper.GetConsumerPhase(ctx, consumerIds[1])
	require.True(t, found)
	require.Equal(t, providerkeeper.Stopped, phase)
	// third chain had a stopTime in the future and hence did not stop
	phase, found = providerKeeper.GetConsumerPhase(ctx, consumerIds[2])
	require.True(t, found)
	require.Equal(t, providerkeeper.Launched, phase)
=======
	phase := providerKeeper.GetConsumerPhase(ctx, consumerIds[0])
	require.Equal(t, providertypes.ConsumerPhase_CONSUMER_PHASE_STOPPED, phase)
	phase = providerKeeper.GetConsumerPhase(ctx, consumerIds[1])
	require.Equal(t, providertypes.ConsumerPhase_CONSUMER_PHASE_STOPPED, phase)
	// third chain had a stopTime in the future and hence did not stop
	phase = providerKeeper.GetConsumerPhase(ctx, consumerIds[2])
	require.Equal(t, providertypes.ConsumerPhase_CONSUMER_PHASE_LAUNCHED, phase)
>>>>>>> 50475e6a
}<|MERGE_RESOLUTION|>--- conflicted
+++ resolved
@@ -4,10 +4,6 @@
 	"bytes"
 	"encoding/json"
 	"fmt"
-<<<<<<< HEAD
-	cryptotestutil "github.com/cosmos/interchain-security/v5/testutil/crypto"
-=======
->>>>>>> 50475e6a
 	"sort"
 	"testing"
 	"time"
@@ -50,11 +46,7 @@
 		{
 			description: "No state mutation, new client should be created",
 			setup: func(providerKeeper *providerkeeper.Keeper, ctx sdk.Context, mocks *testkeeper.MockedKeepers) {
-<<<<<<< HEAD
-				providerKeeper.SetConsumerPhase(ctx, "0", providerkeeper.Initialized)
-=======
 				providerKeeper.SetConsumerPhase(ctx, "0", providertypes.ConsumerPhase_CONSUMER_PHASE_INITIALIZED)
->>>>>>> 50475e6a
 
 				// Valid client creation is asserted with mock expectations here
 				testkeeper.SetupMocksForLastBondedValidatorsExpectation(mocks.MockStakingKeeper, 0, []stakingtypes.Validator{}, 1) // returns empty validator set
@@ -67,11 +59,7 @@
 		{
 			description: "chain for this consumer id has already launched, and hence client was created, NO new one is created",
 			setup: func(providerKeeper *providerkeeper.Keeper, ctx sdk.Context, mocks *testkeeper.MockedKeepers) {
-<<<<<<< HEAD
-				providerKeeper.SetConsumerPhase(ctx, "0", providerkeeper.Launched)
-=======
 				providerKeeper.SetConsumerPhase(ctx, "0", providertypes.ConsumerPhase_CONSUMER_PHASE_LAUNCHED)
->>>>>>> 50475e6a
 
 				// Expect none of the client creation related calls to happen
 				mocks.MockStakingKeeper.EXPECT().UnbondingTime(gomock.Any()).Times(0)
@@ -817,13 +805,8 @@
 	for i, r := range initializationParameters {
 		providerKeeper.SetConsumerInitializationParameters(ctx, fmt.Sprintf("%d", i), r)
 		// set up the chains in their initialized phase, hence they could launch
-<<<<<<< HEAD
-		providerKeeper.SetConsumerPhase(ctx, fmt.Sprintf("%d", i), providerkeeper.Initialized)
-		providerKeeper.AppendSpawnTimeForConsumerToBeLaunched(ctx, fmt.Sprintf("%d", i), r.SpawnTime)
-=======
 		providerKeeper.SetConsumerPhase(ctx, fmt.Sprintf("%d", i), providertypes.ConsumerPhase_CONSUMER_PHASE_INITIALIZED)
 		providerKeeper.AppendConsumerToBeLaunchedOnSpawnTime(ctx, fmt.Sprintf("%d", i), r.SpawnTime)
->>>>>>> 50475e6a
 	}
 	for i, r := range powerShapingParameters {
 		providerKeeper.SetConsumerPowerShapingParameters(ctx, fmt.Sprintf("%d", i), r)
@@ -844,18 +827,6 @@
 	providerKeeper.BeginBlockInit(ctx)
 
 	// first chain was successfully launched
-<<<<<<< HEAD
-	phase, found := providerKeeper.GetConsumerPhase(ctx, "0")
-	require.True(t, found)
-	require.Equal(t, providerkeeper.Launched, phase)
-	_, found = providerKeeper.GetConsumerGenesis(ctx, "0")
-	require.True(t, found)
-
-	// second chain was successfully launched
-	phase, found = providerKeeper.GetConsumerPhase(ctx, "1")
-	require.True(t, found)
-	require.Equal(t, providerkeeper.Launched, phase)
-=======
 	phase := providerKeeper.GetConsumerPhase(ctx, "0")
 	require.Equal(t, providertypes.ConsumerPhase_CONSUMER_PHASE_LAUNCHED, phase)
 	_, found := providerKeeper.GetConsumerGenesis(ctx, "0")
@@ -864,37 +835,17 @@
 	// second chain was successfully launched
 	phase = providerKeeper.GetConsumerPhase(ctx, "1")
 	require.Equal(t, providertypes.ConsumerPhase_CONSUMER_PHASE_LAUNCHED, phase)
->>>>>>> 50475e6a
 	_, found = providerKeeper.GetConsumerGenesis(ctx, "1")
 	require.True(t, found)
 
 	// third chain was not launched because its spawn time has not passed
-<<<<<<< HEAD
-	phase, found = providerKeeper.GetConsumerPhase(ctx, "2")
-	require.True(t, found)
-	require.Equal(t, providerkeeper.Initialized, phase)
-=======
 	phase = providerKeeper.GetConsumerPhase(ctx, "2")
 	require.Equal(t, providertypes.ConsumerPhase_CONSUMER_PHASE_INITIALIZED, phase)
->>>>>>> 50475e6a
 	_, found = providerKeeper.GetConsumerGenesis(ctx, "2")
 	require.False(t, found)
 
 	// fourth chain corresponds to an Opt-In chain with one opted-in validator and hence the chain gets
 	// successfully executed
-<<<<<<< HEAD
-	phase, found = providerKeeper.GetConsumerPhase(ctx, "3")
-	require.True(t, found)
-	require.Equal(t, providerkeeper.Launched, phase)
-	_, found = providerKeeper.GetConsumerGenesis(ctx, "3")
-	require.True(t, found)
-
-	// fifth chain corresponds to an Opt-In chain with no opted-in validators and hence the
-	// chain launch is NOT successful
-	phase, found = providerKeeper.GetConsumerPhase(ctx, "4")
-	require.True(t, found)
-	require.Equal(t, providerkeeper.Initialized, phase)
-=======
 	phase = providerKeeper.GetConsumerPhase(ctx, "3")
 	require.Equal(t, providertypes.ConsumerPhase_CONSUMER_PHASE_LAUNCHED, phase)
 	_, found = providerKeeper.GetConsumerGenesis(ctx, "3")
@@ -904,7 +855,6 @@
 	// chain launch is NOT successful
 	phase = providerKeeper.GetConsumerPhase(ctx, "4")
 	require.Equal(t, providertypes.ConsumerPhase_CONSUMER_PHASE_INITIALIZED, phase)
->>>>>>> 50475e6a
 	_, found = providerKeeper.GetConsumerGenesis(ctx, "4")
 	require.False(t, found)
 }
@@ -921,19 +871,11 @@
 	chainIds := []string{"chain1", "chain2", "chain3"}
 	consumerIds := []string{"consumerId1", "consumerId2", "consumerId3"}
 	providerKeeper.SetConsumerStopTime(ctx, consumerIds[0], now.Add(-time.Hour))
-<<<<<<< HEAD
-	providerKeeper.AppendStopTimeForConsumerToBeStopped(ctx, consumerIds[0], now.Add(-time.Hour))
-	providerKeeper.SetConsumerStopTime(ctx, consumerIds[1], now)
-	providerKeeper.AppendStopTimeForConsumerToBeStopped(ctx, consumerIds[1], now)
-	providerKeeper.SetConsumerStopTime(ctx, consumerIds[2], now.Add(time.Hour))
-	providerKeeper.AppendStopTimeForConsumerToBeStopped(ctx, consumerIds[2], now.Add(time.Hour))
-=======
 	providerKeeper.AppendConsumerToBeStoppedOnStopTime(ctx, consumerIds[0], now.Add(-time.Hour))
 	providerKeeper.SetConsumerStopTime(ctx, consumerIds[1], now)
 	providerKeeper.AppendConsumerToBeStoppedOnStopTime(ctx, consumerIds[1], now)
 	providerKeeper.SetConsumerStopTime(ctx, consumerIds[2], now.Add(time.Hour))
 	providerKeeper.AppendConsumerToBeStoppedOnStopTime(ctx, consumerIds[2], now.Add(time.Hour))
->>>>>>> 50475e6a
 
 	//
 	// Mock expectations
@@ -966,11 +908,7 @@
 		providerKeeper.SetConsumerMetadata(ctx, consumerId, registrationRecord)
 		providerKeeper.SetConsumerInitializationParameters(ctx, consumerId, initializationRecord)
 		providerKeeper.SetConsumerPowerShapingParameters(ctx, consumerId, testkeeper.GetTestPowerShapingParameters())
-<<<<<<< HEAD
-		providerKeeper.SetConsumerPhase(ctx, consumerId, providerkeeper.Initialized)
-=======
 		providerKeeper.SetConsumerPhase(ctx, consumerId, providertypes.ConsumerPhase_CONSUMER_PHASE_INITIALIZED)
->>>>>>> 50475e6a
 		providerKeeper.SetClientIdToConsumerId(ctx, "clientID", consumerId)
 
 		err := providerKeeper.CreateConsumerClient(ctx, consumerId)
@@ -979,11 +917,7 @@
 		require.NoError(t, err)
 
 		// after we have created the consumer client, the chain is considered launched and hence we could later stop the chain
-<<<<<<< HEAD
-		providerKeeper.SetConsumerPhase(ctx, consumerId, providerkeeper.Launched)
-=======
 		providerKeeper.SetConsumerPhase(ctx, consumerId, providertypes.ConsumerPhase_CONSUMER_PHASE_LAUNCHED)
->>>>>>> 50475e6a
 	}
 
 	//
@@ -993,18 +927,6 @@
 	providerKeeper.BeginBlockCCR(ctx)
 
 	// Only the 3rd (final) proposal is still stored as pending
-<<<<<<< HEAD
-	phase, found := providerKeeper.GetConsumerPhase(ctx, consumerIds[0])
-	require.True(t, found)
-	require.Equal(t, providerkeeper.Stopped, phase)
-	phase, found = providerKeeper.GetConsumerPhase(ctx, consumerIds[1])
-	require.True(t, found)
-	require.Equal(t, providerkeeper.Stopped, phase)
-	// third chain had a stopTime in the future and hence did not stop
-	phase, found = providerKeeper.GetConsumerPhase(ctx, consumerIds[2])
-	require.True(t, found)
-	require.Equal(t, providerkeeper.Launched, phase)
-=======
 	phase := providerKeeper.GetConsumerPhase(ctx, consumerIds[0])
 	require.Equal(t, providertypes.ConsumerPhase_CONSUMER_PHASE_STOPPED, phase)
 	phase = providerKeeper.GetConsumerPhase(ctx, consumerIds[1])
@@ -1012,5 +934,4 @@
 	// third chain had a stopTime in the future and hence did not stop
 	phase = providerKeeper.GetConsumerPhase(ctx, consumerIds[2])
 	require.Equal(t, providertypes.ConsumerPhase_CONSUMER_PHASE_LAUNCHED, phase)
->>>>>>> 50475e6a
 }