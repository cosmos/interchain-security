--- conflicted
+++ resolved
@@ -398,13 +398,8 @@
 	tests := []testCase{
 		{
 			description: "valid proposal",
-<<<<<<< HEAD
-			malleate: func(ctx sdk.Context, k providerkeeper.Keeper, chainID string) {
+			setupMocks: func(ctx sdk.Context, k providerkeeper.Keeper, chainID string) {
 				k.SetConsumerClientID(ctx, chainID, "ClientID")
-=======
-			setupMocks: func(ctx sdk.Context, k providerkeeper.Keeper, chainID string) {
-				k.SetConsumerClientId(ctx, chainID, "ClientID")
->>>>>>> 9c25ab51
 			},
 			prop: providertypes.NewConsumerRemovalProposal(
 				"title",
@@ -419,7 +414,7 @@
 		{
 			description: "valid proposal - stop_time in the past",
 			setupMocks: func(ctx sdk.Context, k providerkeeper.Keeper, chainID string) {
-				k.SetConsumerClientId(ctx, chainID, "ClientID")
+				k.SetConsumerClientID(ctx, chainID, "ClientID")
 			},
 			prop: providertypes.NewConsumerRemovalProposal(
 				"title",
@@ -434,7 +429,7 @@
 		{
 			description: "valid proposal - before stop_time in the future",
 			setupMocks: func(ctx sdk.Context, k providerkeeper.Keeper, chainID string) {
-				k.SetConsumerClientId(ctx, chainID, "ClientID")
+				k.SetConsumerClientID(ctx, chainID, "ClientID")
 			},
 			prop: providertypes.NewConsumerRemovalProposal(
 				"title",
@@ -487,13 +482,10 @@
 			// Proposal should be stored as pending
 			found := providerKeeper.PendingConsumerRemovalPropExists(ctx, tc.prop.ChainId, tc.prop.StopTime)
 			require.True(t, found)
-<<<<<<< HEAD
-=======
 
 			// confirm that the channel was not closed
 			_, found = providerKeeper.GetChainToChannel(ctx, tc.chainId)
 			require.True(t, found)
->>>>>>> 9c25ab51
 		} else {
 			require.Error(t, err)
 
