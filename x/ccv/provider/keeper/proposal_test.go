package keeper_test

import (
	"encoding/json"
	"time"

	sdk "github.com/cosmos/cosmos-sdk/types"

	clienttypes "github.com/cosmos/ibc-go/v3/modules/core/02-client/types"
	appProvider "github.com/cosmos/interchain-security/app/provider"
	consumertypes "github.com/cosmos/interchain-security/x/ccv/consumer/types"
	"github.com/cosmos/interchain-security/x/ccv/provider/types"
	abci "github.com/tendermint/tendermint/abci/types"
	crypto "github.com/tendermint/tendermint/proto/tendermint/crypto"
)

func (suite *KeeperTestSuite) TestMakeConsumerGenesis() {
	suite.SetupTest()

	actualGenesis, err := suite.providerChain.App.(*appProvider.App).ProviderKeeper.MakeConsumerGenesis(suite.providerChain.GetContext())
	suite.Require().NoError(err)

	jsonString := `{"params":{"enabled":true, "blocks_per_distribution_transmission":1000, "lock_unbonding_on_timeout": false},"new_chain":true,"provider_client_state":{"chain_id":"testchain1","trust_level":{"numerator":1,"denominator":3},"trusting_period":907200000000000,"unbonding_period":1814400000000000,"max_clock_drift":10000000000,"frozen_height":{},"latest_height":{"revision_height":5},"proof_specs":[{"leaf_spec":{"hash":1,"prehash_value":1,"length":1,"prefix":"AA=="},"inner_spec":{"child_order":[0,1],"child_size":33,"min_prefix_length":4,"max_prefix_length":12,"hash":1}},{"leaf_spec":{"hash":1,"prehash_value":1,"length":1,"prefix":"AA=="},"inner_spec":{"child_order":[0,1],"child_size":32,"min_prefix_length":1,"max_prefix_length":1,"hash":1}}],"upgrade_path":["upgrade","upgradedIBCState"],"allow_update_after_expiry":true,"allow_update_after_misbehaviour":true},"provider_consensus_state":{"timestamp":"2020-01-02T00:00:10Z","root":{"hash":"LpGpeyQVLUo9HpdsgJr12NP2eCICspcULiWa5u9udOA="},"next_validators_hash":"E30CE736441FB9101FADDAF7E578ABBE6DFDB67207112350A9A904D554E1F5BE"},"unbonding_sequences":null,"initial_val_set":[{"pub_key":{"type":"tendermint/PubKeyEd25519","value":"dcASx5/LIKZqagJWN0frOlFtcvz91frYmj/zmoZRWro="},"power":1}]}`

	var expectedGenesis consumertypes.GenesisState
	err = json.Unmarshal([]byte(jsonString), &expectedGenesis)
	suite.Require().NoError(err)

	// Zero out differing fields- TODO: figure out how to get the test suite to
	// keep these deterministic
	actualGenesis.ProviderConsensusState.NextValidatorsHash = []byte{}
	expectedGenesis.ProviderConsensusState.NextValidatorsHash = []byte{}

	// set valset to one empty validator because SetupTest() creates 4 validators per chain
	actualGenesis.InitialValSet = []abci.ValidatorUpdate{{PubKey: crypto.PublicKey{}, Power: actualGenesis.InitialValSet[0].Power}}
	expectedGenesis.InitialValSet[0].PubKey = crypto.PublicKey{}

	actualGenesis.ProviderConsensusState.Root.Hash = []byte{}
	expectedGenesis.ProviderConsensusState.Root.Hash = []byte{}

	suite.Require().Equal(actualGenesis, expectedGenesis, "consumer chain genesis created incorrectly")
}

func (suite *KeeperTestSuite) TestCreateConsumerChainProposal() {
	var (
		ctx      sdk.Context
		proposal *types.CreateConsumerChainProposal
		ok       bool
	)

	chainID := "chainID"
	initialHeight := clienttypes.NewHeight(2, 3)
	lockUbdOnTimeout := false

	testCases := []struct {
		name         string
		malleate     func(*KeeperTestSuite)
		expPass      bool
		spawnReached bool
	}{
		{
			"valid create consumer chain proposal: spawn time reached", func(suite *KeeperTestSuite) {
				// ctx blocktime is after proposal's spawn time
				ctx = suite.providerChain.GetContext().WithBlockTime(time.Now().Add(time.Hour))
				content, err := types.NewCreateConsumerChainProposal("title", "description", chainID, initialHeight, []byte("gen_hash"), []byte("bin_hash"), time.Now())
				suite.Require().NoError(err)
				proposal, ok = content.(*types.CreateConsumerChainProposal)
				suite.Require().True(ok)
				proposal.LockUnbondingOnTimeout = lockUbdOnTimeout
			}, true, true,
		},
		{
			"valid proposal: spawn time has not yet been reached", func(suite *KeeperTestSuite) {
				// ctx blocktime is before proposal's spawn time
				ctx = suite.providerChain.GetContext().WithBlockTime(time.Now())
				content, err := types.NewCreateConsumerChainProposal("title", "description", chainID, initialHeight, []byte("gen_hash"), []byte("bin_hash"), time.Now().Add(time.Hour))
				suite.Require().NoError(err)
				proposal, ok = content.(*types.CreateConsumerChainProposal)
				suite.Require().True(ok)
				proposal.LockUnbondingOnTimeout = lockUbdOnTimeout
			}, true, false,
		},
	}

	for _, tc := range testCases {
		tc := tc

		suite.Run(tc.name, func() {
			suite.SetupTest()

			tc.malleate(suite)

			err := suite.providerChain.App.(*appProvider.App).ProviderKeeper.CreateConsumerChainProposal(ctx, proposal)
			if tc.expPass {
				suite.Require().NoError(err, "error returned on valid case")
				if tc.spawnReached {
					clientId, found := suite.providerChain.App.(*appProvider.App).ProviderKeeper.GetConsumerClientId(ctx, chainID)
					suite.Require().True(found, "consumer client not found")
					consumerGenesis, ok := suite.providerChain.App.(*appProvider.App).ProviderKeeper.GetConsumerGenesis(ctx, chainID)
					suite.Require().True(ok)

					expectedGenesis, err := suite.providerChain.App.(*appProvider.App).ProviderKeeper.MakeConsumerGenesis(ctx)
					suite.Require().NoError(err)

					suite.Require().Equal(expectedGenesis, consumerGenesis)
					suite.Require().NotEqual("", clientId, "consumer client was not created after spawn time reached")
				} else {
					gotProposal := suite.providerChain.App.(*appProvider.App).ProviderKeeper.GetPendingCreateProposal(ctx, proposal.SpawnTime, chainID)
					suite.Require().Equal(initialHeight, gotProposal.InitialHeight, "unexpected pending proposal (InitialHeight)")
					suite.Require().Equal(lockUbdOnTimeout, gotProposal.LockUnbondingOnTimeout, "unexpected pending proposal (LockUnbondingOnTimeout)")
				}
			} else {
				suite.Require().Error(err, "did not return error on invalid case")
			}
		})
	}
}

func (suite *KeeperTestSuite) TestIteratePendingStopProposal() {

	chainID := suite.consumerChain.ChainID

	testCases := []struct {
		types.StopConsumerChainProposal
		ExpDeleted bool
	}{
		{
			StopConsumerChainProposal: types.StopConsumerChainProposal{ChainId: chainID, StopTime: time.Now().UTC()},
			ExpDeleted:                true,
		},
		{
			StopConsumerChainProposal: types.StopConsumerChainProposal{ChainId: chainID, StopTime: time.Now().UTC().Add(time.Hour)},
			ExpDeleted:                false,
		},
	}

	for _, tc := range testCases {
		suite.providerChain.App.(*appProvider.App).ProviderKeeper.SetPendingStopProposal(
			suite.providerChain.GetContext(), tc.ChainId, tc.StopTime)
	}

	ctx := suite.providerChain.GetContext().WithBlockTime(testCases[0].StopTime)
	suite.providerChain.App.(*appProvider.App).ProviderKeeper.FlushPendingStopProposals(ctx)

	for _, tc := range testCases {
		found := suite.providerChain.App.(*appProvider.App).ProviderKeeper.GetPendingStopProposal(ctx, tc.ChainId, tc.StopTime)
		suite.Require().NotEqual(tc.ExpDeleted, found)
	}
}

func (suite *KeeperTestSuite) TestIteratePendingClientInfo() {
<<<<<<< HEAD
	chainID := suite.consumerChain.ChainID
=======
>>>>>>> 1378a52b
	testCases := []struct {
		types.CreateConsumerChainProposal
		ExpDeleted bool
	}{
		{
			CreateConsumerChainProposal: types.CreateConsumerChainProposal{ChainId: "0", SpawnTime: time.Now().UTC()},
			ExpDeleted:                  true,
		},
		{
			CreateConsumerChainProposal: types.CreateConsumerChainProposal{ChainId: "1", SpawnTime: time.Now().UTC().Add(time.Hour)},
			ExpDeleted:                  false,
		},
	}

	for _, tc := range testCases {
		err := suite.providerChain.App.(*appProvider.App).ProviderKeeper.SetPendingCreateProposal(
			suite.providerChain.GetContext(), tc.CreateConsumerChainProposal)
		suite.Require().NoError(err)
	}

	ctx := suite.providerChain.GetContext().WithBlockTime(testCases[0].SpawnTime)

	suite.providerChain.App.(*appProvider.App).ProviderKeeper.FlushClientInfo(ctx)

	for _, tc := range testCases {
		res := suite.providerChain.App.(*appProvider.App).ProviderKeeper.GetPendingCreateProposal(ctx, tc.SpawnTime, tc.ChainId)
		if !tc.ExpDeleted {
			suite.Require().NotEmpty(res, "create consuner chain proposal was deleted: %s %s", tc.ChainId, tc.SpawnTime.String())
			continue
		}
		suite.Require().Empty(res, "stop proposal was not deleted %s %s", tc.ChainId, tc.SpawnTime.String())
	}
}<|MERGE_RESOLUTION|>--- conflicted
+++ resolved
@@ -149,10 +149,6 @@
 }
 
 func (suite *KeeperTestSuite) TestIteratePendingClientInfo() {
-<<<<<<< HEAD
-	chainID := suite.consumerChain.ChainID
-=======
->>>>>>> 1378a52b
 	testCases := []struct {
 		types.CreateConsumerChainProposal
 		ExpDeleted bool
