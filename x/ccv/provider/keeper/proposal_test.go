package keeper_test

import (
	"bytes"
	"encoding/json"
	"sort"
	"testing"
	"time"

	clienttypes "github.com/cosmos/ibc-go/v7/modules/core/02-client/types"
	ibctmtypes "github.com/cosmos/ibc-go/v7/modules/light-clients/07-tendermint"
	_go "github.com/cosmos/ics23/go"
	"github.com/golang/mock/gomock"
	"github.com/stretchr/testify/require"

	sdk "github.com/cosmos/cosmos-sdk/types"

	abci "github.com/cometbft/cometbft/abci/types"

	testkeeper "github.com/cosmos/interchain-security/v4/testutil/keeper"
	providerkeeper "github.com/cosmos/interchain-security/v4/x/ccv/provider/keeper"
	providertypes "github.com/cosmos/interchain-security/v4/x/ccv/provider/types"
	ccvtypes "github.com/cosmos/interchain-security/v4/x/ccv/types"
)

//
// Initialization sub-protocol related tests of proposal.go
//

// Tests the HandleConsumerAdditionProposal method against the SpawnConsumerChainProposalHandler spec.
// See: https://github.com/cosmos/ibc/blob/main/spec/app/ics-028-cross-chain-validation/methods.md#ccv-pcf-hcaprop1
// Spec tag: [CCV-PCF-HCAPROP.1]
func TestHandleConsumerAdditionProposal(t *testing.T) {
	type testCase struct {
		description string
		malleate    func(ctx sdk.Context, k providerkeeper.Keeper, chainID string)
		prop        *providertypes.ConsumerAdditionProposal
		// Time when prop is handled
		blockTime time.Time
		// Whether it's expected that the proposal is successfully verified
		// and appended to the pending proposals
		expAppendProp bool
	}

	// Snapshot times asserted in tests
	now := time.Now().UTC()

	tests := []testCase{
		{
			description: "expect to append valid proposal",
			malleate:    func(ctx sdk.Context, k providerkeeper.Keeper, chainID string) {},
			prop: providertypes.NewConsumerAdditionProposal(
				"title",
				"description",
				"chainID",
				clienttypes.NewHeight(2, 3),
				[]byte("gen_hash"),
				[]byte("bin_hash"),
				now, // Spawn time
				"0.75",
				10,
				"",
				10000,
				100000000000,
				100000000000,
				100000000000,
				0,
			).(*providertypes.ConsumerAdditionProposal),
			blockTime:     now,
			expAppendProp: true,
		},
		{
			description: "expect to not append invalid proposal using an already existing chain id",
			malleate: func(ctx sdk.Context, k providerkeeper.Keeper, chainID string) {
				k.SetConsumerClientId(ctx, chainID, "anyClientId")
			},

			prop: providertypes.NewConsumerAdditionProposal(
				"title",
				"description",
				"chainID",
				clienttypes.NewHeight(2, 3),
				[]byte("gen_hash"),
				[]byte("bin_hash"),
				now,
				"0.75",
				10,
				"",
				10000,
				100000000000,
				100000000000,
				100000000000,
				0,
			).(*providertypes.ConsumerAdditionProposal),
			blockTime:     now,
			expAppendProp: false,
		},
	}

	for _, tc := range tests {
		// Common setup
		keeperParams := testkeeper.NewInMemKeeperParams(t)
		providerKeeper, ctx, ctrl, mocks := testkeeper.GetProviderKeeperAndCtx(t, keeperParams)
		providerKeeper.SetParams(ctx, providertypes.DefaultParams())
		ctx = ctx.WithBlockTime(tc.blockTime)

		if tc.expAppendProp {
			// Mock calls are only asserted if we expect a client to be created.
			gomock.InOrder(
				testkeeper.GetMocksForCreateConsumerClient(ctx, &mocks, tc.prop.ChainId, clienttypes.NewHeight(2, 3))...,
			)
		}

		tc.malleate(ctx, providerKeeper, tc.prop.ChainId)

		err := providerKeeper.HandleConsumerAdditionProposal(ctx, tc.prop)

		if tc.expAppendProp {
			require.NoError(t, err)
			// check that prop was added to the stored pending props
			gotProposal, found := providerKeeper.GetPendingConsumerAdditionProp(ctx, tc.prop.SpawnTime, tc.prop.ChainId)
			require.True(t, found)
			require.Equal(t, *tc.prop, gotProposal)
		} else {
			require.Error(t, err)
			// check that prop wasn't added to the stored pending props
			_, found := providerKeeper.GetPendingConsumerAdditionProp(ctx, tc.prop.SpawnTime, tc.prop.ChainId)
			require.False(t, found)
		}

		ctrl.Finish()
	}
}

// Tests the CreateConsumerClient method against the spec,
// with more granularity than what's covered in TestHandleCreateConsumerChainProposal.
// See: https://github.com/cosmos/ibc/blob/main/spec/app/ics-028-cross-chain-validation/methods.md#ccv-pcf-crclient1
// Spec tag: [CCV-PCF-CRCLIENT.1]
func TestCreateConsumerClient(t *testing.T) {
	type testCase struct {
		description string
		// Any state-mutating setup on keeper and expected mock calls, specific to this test case
		setup func(*providerkeeper.Keeper, sdk.Context, *testkeeper.MockedKeepers)
		// Whether a client should be created
		expClientCreated bool
	}
	tests := []testCase{
		{
			description: "No state mutation, new client should be created",
			setup: func(providerKeeper *providerkeeper.Keeper, ctx sdk.Context, mocks *testkeeper.MockedKeepers) {
				// Valid client creation is asserted with mock expectations here
				gomock.InOrder(
					testkeeper.GetMocksForCreateConsumerClient(ctx, mocks, "chainID", clienttypes.NewHeight(4, 5))...,
				)
			},
			expClientCreated: true,
		},
		{
			description: "client for this chain already exists, new one is not created",
			setup: func(providerKeeper *providerkeeper.Keeper, ctx sdk.Context, mocks *testkeeper.MockedKeepers) {
				providerKeeper.SetConsumerClientId(ctx, "chainID", "clientID")

				// Expect none of the client creation related calls to happen
				mocks.MockStakingKeeper.EXPECT().UnbondingTime(gomock.Any()).Times(0)
				mocks.MockClientKeeper.EXPECT().CreateClient(gomock.Any(), gomock.Any(), gomock.Any()).Times(0)
				mocks.MockClientKeeper.EXPECT().GetSelfConsensusState(gomock.Any(), gomock.Any()).Times(0)
				mocks.MockStakingKeeper.EXPECT().IterateLastValidatorPowers(gomock.Any(), gomock.Any()).Times(0)
			},
			expClientCreated: false,
		},
	}

	for _, tc := range tests {
		// Common setup
		keeperParams := testkeeper.NewInMemKeeperParams(t)
		providerKeeper, ctx, ctrl, mocks := testkeeper.GetProviderKeeperAndCtx(t, keeperParams)
		providerKeeper.SetParams(ctx, providertypes.DefaultParams())

		// Test specific setup
		tc.setup(&providerKeeper, ctx, &mocks)

		// Call method with same arbitrary values as defined above in mock expectations.
		err := providerKeeper.CreateConsumerClient(ctx, testkeeper.GetTestConsumerAdditionProp())

		if tc.expClientCreated {
			require.NoError(t, err)
			testCreatedConsumerClient(t, ctx, providerKeeper, "chainID", "clientID")
		} else {
			require.Error(t, err)
		}

		// Assert mock calls from setup functions
		ctrl.Finish()
	}
}

// Executes test assertions for a created consumer client.
//
// Note: Separated from TestCreateConsumerClient to also be called from TestCreateConsumerChainProposal.
func testCreatedConsumerClient(t *testing.T,
	ctx sdk.Context, providerKeeper providerkeeper.Keeper, expectedChainID, expectedClientID string,
) {
	t.Helper()
	// ClientID should be stored.
	clientId, found := providerKeeper.GetConsumerClientId(ctx, expectedChainID)
	require.True(t, found, "consumer client not found")
	require.Equal(t, expectedClientID, clientId)

	// Only assert that consumer genesis was set,
	// more granular tests on consumer genesis should be defined in TestMakeConsumerGenesis
	_, ok := providerKeeper.GetConsumerGenesis(ctx, expectedChainID)
	require.True(t, ok)
}

// TestPendingConsumerAdditionPropDeletion tests the getting/setting
// and deletion keeper methods for pending consumer addition props
func TestPendingConsumerAdditionPropDeletion(t *testing.T) {
	testCases := []struct {
		providertypes.ConsumerAdditionProposal
		ExpDeleted bool
	}{
		{
			ConsumerAdditionProposal: providertypes.ConsumerAdditionProposal{ChainId: "0", SpawnTime: time.Now().UTC()},
			ExpDeleted:               true,
		},
		{
			ConsumerAdditionProposal: providertypes.ConsumerAdditionProposal{ChainId: "1", SpawnTime: time.Now().UTC().Add(time.Hour)},
			ExpDeleted:               false,
		},
	}
	providerKeeper, ctx, ctrl, _ := testkeeper.GetProviderKeeperAndCtx(t, testkeeper.NewInMemKeeperParams(t))
	defer ctrl.Finish()

	for _, tc := range testCases {
		tc := tc
		providerKeeper.SetPendingConsumerAdditionProp(ctx, &tc.ConsumerAdditionProposal)
	}

	ctx = ctx.WithBlockTime(time.Now().UTC())

	propsToExecute := providerKeeper.GetConsumerAdditionPropsToExecute(ctx)
	// Delete consumer addition proposals, same as what would be done by BeginBlockInit
	providerKeeper.DeletePendingConsumerAdditionProps(ctx, propsToExecute...)
	numDeleted := 0
	for _, tc := range testCases {
		res, found := providerKeeper.GetPendingConsumerAdditionProp(ctx, tc.SpawnTime, tc.ChainId)
		if !tc.ExpDeleted {
			require.True(t, found)
			require.NotEmpty(t, res, "consumer addition proposal was deleted: %s %s", tc.ChainId, tc.SpawnTime.String())
			continue
		}
		require.Empty(t, res, "consumer addition proposal was not deleted %s %s", tc.ChainId, tc.SpawnTime.String())
		require.Equal(t, propsToExecute[numDeleted].ChainId, tc.ChainId)
		numDeleted += 1
	}
}

// TestGetConsumerAdditionPropsToExecute tests that pending consumer addition proposals
// that are ready to execute are accessed in order by timestamp via the iterator
func TestGetConsumerAdditionPropsToExecute(t *testing.T) {
	now := time.Now().UTC()
	sampleProp1 := providertypes.ConsumerAdditionProposal{ChainId: "chain-2", SpawnTime: now}
	sampleProp2 := providertypes.ConsumerAdditionProposal{ChainId: "chain-1", SpawnTime: now.Add(time.Hour)}
	sampleProp3 := providertypes.ConsumerAdditionProposal{ChainId: "chain-4", SpawnTime: now.Add(-time.Hour)}
	sampleProp4 := providertypes.ConsumerAdditionProposal{ChainId: "chain-3", SpawnTime: now}
	sampleProp5 := providertypes.ConsumerAdditionProposal{ChainId: "chain-1", SpawnTime: now.Add(2 * time.Hour)}

	getExpectedOrder := func(props []providertypes.ConsumerAdditionProposal, accessTime time.Time) []providertypes.ConsumerAdditionProposal {
		expectedOrder := []providertypes.ConsumerAdditionProposal{}
		for _, prop := range props {
			if !accessTime.Before(prop.SpawnTime) {
				expectedOrder = append(expectedOrder, prop)
			}
		}
		if len(expectedOrder) == 0 {
			return nil
		}
		// sorting by SpawnTime.UnixNano()
		sort.Slice(expectedOrder, func(i, j int) bool {
			if expectedOrder[i].SpawnTime.UTC() == expectedOrder[j].SpawnTime.UTC() {
				// proposals with same SpawnTime
				return expectedOrder[i].ChainId < expectedOrder[j].ChainId
			}
			return expectedOrder[i].SpawnTime.UTC().Before(expectedOrder[j].SpawnTime.UTC())
		})
		return expectedOrder
	}

	testCases := []struct {
		propSubmitOrder []providertypes.ConsumerAdditionProposal
		accessTime      time.Time
	}{
		{
			propSubmitOrder: []providertypes.ConsumerAdditionProposal{
				sampleProp1, sampleProp2, sampleProp3, sampleProp4, sampleProp5,
			},
			accessTime: now,
		},
		{
			propSubmitOrder: []providertypes.ConsumerAdditionProposal{
				sampleProp3, sampleProp2, sampleProp1, sampleProp5, sampleProp4,
			},
			accessTime: now.Add(time.Hour),
		},
		{
			propSubmitOrder: []providertypes.ConsumerAdditionProposal{
				sampleProp5, sampleProp4, sampleProp3, sampleProp2, sampleProp1,
			},
			accessTime: now.Add(-2 * time.Hour),
		},
		{
			propSubmitOrder: []providertypes.ConsumerAdditionProposal{
				sampleProp5, sampleProp4, sampleProp3, sampleProp2, sampleProp1,
			},
			accessTime: now.Add(3 * time.Hour),
		},
	}

	for _, tc := range testCases {
		providerKeeper, ctx, ctrl, _ := testkeeper.GetProviderKeeperAndCtx(t, testkeeper.NewInMemKeeperParams(t))
		defer ctrl.Finish()

		expectedOrderedProps := getExpectedOrder(tc.propSubmitOrder, tc.accessTime)

		for _, prop := range tc.propSubmitOrder {
			cpProp := prop
			providerKeeper.SetPendingConsumerAdditionProp(ctx, &cpProp)
		}
		propsToExecute := providerKeeper.GetConsumerAdditionPropsToExecute(ctx.WithBlockTime(tc.accessTime))
		require.Equal(t, expectedOrderedProps, propsToExecute)
	}
}

// Test getting both matured and pending consumer addition proposals
func TestGetAllConsumerAdditionProps(t *testing.T) {
	pk, ctx, ctrl, _ := testkeeper.GetProviderKeeperAndCtx(t, testkeeper.NewInMemKeeperParams(t))
	defer ctrl.Finish()

	now := time.Now().UTC()
	props := []providertypes.ConsumerAdditionProposal{
		{ChainId: "chain-2", SpawnTime: now},
		{ChainId: "chain-1", SpawnTime: now.Add(2 * time.Hour)},
		{ChainId: "chain-4", SpawnTime: now.Add(-time.Hour)},
		{ChainId: "chain-3", SpawnTime: now.Add(4 * time.Hour)},
		{ChainId: "chain-1", SpawnTime: now},
	}
	expectedGetAllOrder := props
	// sorting by SpawnTime.UnixNano()
	sort.Slice(expectedGetAllOrder, func(i, j int) bool {
		tsi := uint64(expectedGetAllOrder[i].SpawnTime.UTC().UnixNano())
		tsj := uint64(expectedGetAllOrder[j].SpawnTime.UTC().UnixNano())
		cmpTimestamps := bytes.Compare(sdk.Uint64ToBigEndian(tsi), sdk.Uint64ToBigEndian(tsj))
		if cmpTimestamps == 0 {
			// proposals with same SpawnTime
			return expectedGetAllOrder[i].ChainId < expectedGetAllOrder[j].ChainId
		}
		return cmpTimestamps == -1
	})

	for _, prop := range props {
		cpProp := prop // bring into loop scope - avoids using iterator pointer instead of value pointer
		pk.SetPendingConsumerAdditionProp(ctx, &cpProp)
	}

	// iterate and check all results are returned in the expected order
	result := pk.GetAllPendingConsumerAdditionProps(ctx.WithBlockTime(now))
	require.Len(t, result, len(props))
	require.Equal(t, expectedGetAllOrder, result)
}

//
// Consumer Chain Removal sub-protocol related tests of proposal.go
//

// TestHandleConsumerRemovalProposal tests HandleConsumerRemovalProposal against its corresponding spec method.
//
// See: https://github.com/cosmos/ibc/blob/main/spec/app/ics-028-cross-chain-validation/methods.md#ccv-pcf-hcrprop1
// Spec tag: [CCV-PCF-HCRPROP.1]
func TestHandleConsumerRemovalProposal(t *testing.T) {
	type testCase struct {
		description string
		setupMocks  func(ctx sdk.Context, k providerkeeper.Keeper, chainID string)

		// Consumer removal proposal to handle
		prop *providertypes.ConsumerRemovalProposal
		// Time when prop is handled
		blockTime time.Time
		// Whether it's expected that the proposal is successfully verified
		// and appended to the pending proposals
		expAppendProp bool

		// chainID of the consumer chain
		// tests need to check that the CCV channel is not closed prematurely
		chainId string
	}

	// Snapshot times asserted in tests
	now := time.Now().UTC()
	hourAfterNow := now.Add(time.Hour).UTC()
	hourBeforeNow := now.Add(-time.Hour).UTC()

	tests := []testCase{
		{
			description: "valid proposal",
			setupMocks: func(ctx sdk.Context, k providerkeeper.Keeper, chainID string) {
				k.SetConsumerClientId(ctx, chainID, "ClientID")
			},
			prop: providertypes.NewConsumerRemovalProposal(
				"title",
				"description",
				"chainID",
				now,
			).(*providertypes.ConsumerRemovalProposal),
			blockTime:     hourAfterNow, // After stop time.
			expAppendProp: true,
			chainId:       "chainID",
		},
		{
			description: "valid proposal - stop_time in the past",
			setupMocks: func(ctx sdk.Context, k providerkeeper.Keeper, chainID string) {
				k.SetConsumerClientId(ctx, chainID, "ClientID")
			},
			prop: providertypes.NewConsumerRemovalProposal(
				"title",
				"description",
				"chainID",
				hourBeforeNow,
			).(*providertypes.ConsumerRemovalProposal),
			blockTime:     hourAfterNow, // After stop time.
			expAppendProp: true,
			chainId:       "chainID",
		},
		{
			description: "valid proposal - before stop_time in the future",
			setupMocks: func(ctx sdk.Context, k providerkeeper.Keeper, chainID string) {
				k.SetConsumerClientId(ctx, chainID, "ClientID")
			},
			prop: providertypes.NewConsumerRemovalProposal(
				"title",
				"description",
				"chainID",
				hourAfterNow,
			).(*providertypes.ConsumerRemovalProposal),
			blockTime:     now,
			expAppendProp: true,
			chainId:       "chainID",
		},
		{
			description: "rejected valid proposal - consumer chain does not exist",
			setupMocks:  func(ctx sdk.Context, k providerkeeper.Keeper, chainID string) {},
			prop: providertypes.NewConsumerRemovalProposal(
				"title",
				"description",
				"chainID-2",
				hourAfterNow,
			).(*providertypes.ConsumerRemovalProposal),
			blockTime:     hourAfterNow, // After stop time.
			expAppendProp: false,
			chainId:       "chainID-2",
		},
	}

	for _, tc := range tests {

		// Common setup
		keeperParams := testkeeper.NewInMemKeeperParams(t)
		providerKeeper, ctx, ctrl, mocks := testkeeper.GetProviderKeeperAndCtx(t, keeperParams)
		providerKeeper.SetParams(ctx, providertypes.DefaultParams())
		ctx = ctx.WithBlockTime(tc.blockTime)

		// Mock expectations and setup for stopping the consumer chain, if applicable
		// Note: when expAppendProp is false, no mocks are setup,
		// meaning no external keeper methods are allowed to be called.
		if tc.expAppendProp {
			testkeeper.SetupForStoppingConsumerChain(t, ctx, &providerKeeper, mocks)

			// assert mocks for expected calls to `StopConsumerChain` when closing the underlying channel
			gomock.InOrder(testkeeper.GetMocksForStopConsumerChainWithCloseChannel(ctx, &mocks)...)
		}

		tc.setupMocks(ctx, providerKeeper, tc.prop.ChainId)

		err := providerKeeper.HandleConsumerRemovalProposal(ctx, tc.prop)

		if tc.expAppendProp {
			require.NoError(t, err)

			// Proposal should be stored as pending
			found := providerKeeper.PendingConsumerRemovalPropExists(ctx, tc.prop.ChainId, tc.prop.StopTime)
			require.True(t, found)

			// confirm that the channel was not closed
			_, found = providerKeeper.GetChainToChannel(ctx, tc.chainId)
			require.True(t, found)
		} else {
			require.Error(t, err)

			// Expect no pending proposal to exist
			found := providerKeeper.PendingConsumerRemovalPropExists(ctx, tc.prop.ChainId, tc.prop.StopTime)
			require.False(t, found)
		}

		// Assert mock calls from setup function
		ctrl.Finish()
	}
}

// Tests the StopConsumerChain method against the spec,
// with more granularity than what's covered in TestHandleConsumerRemovalProposal, or integration tests.
// See: https://github.com/cosmos/ibc/blob/main/spec/app/ics-028-cross-chain-validation/methods.md#ccv-pcf-stcc1
// Spec tag: [CCV-PCF-STCC.1]
func TestStopConsumerChain(t *testing.T) {
	type testCase struct {
		description string
		// State-mutating setup specific to this test case
		setup func(sdk.Context, *providerkeeper.Keeper, testkeeper.MockedKeepers)
		// Whether we should expect the method to return an error
		expErr bool
	}

	tests := []testCase{
		{
			description: "proposal dropped, client doesn't exist",
			setup: func(ctx sdk.Context, providerKeeper *providerkeeper.Keeper, mocks testkeeper.MockedKeepers) {
				// No mocks, meaning no external keeper methods are allowed to be called.
			},
			expErr: true,
		},
		{
			description: "valid stop of consumer chain, all mock calls hit",
			setup: func(ctx sdk.Context, providerKeeper *providerkeeper.Keeper, mocks testkeeper.MockedKeepers) {
				testkeeper.SetupForStoppingConsumerChain(t, ctx, providerKeeper, mocks)

				// assert mocks for expected calls to `StopConsumerChain` when closing the underlying channel
				gomock.InOrder(testkeeper.GetMocksForStopConsumerChainWithCloseChannel(ctx, &mocks)...)
			},
			expErr: false,
		},
	}

	for _, tc := range tests {

		// Common setup
		keeperParams := testkeeper.NewInMemKeeperParams(t)
		providerKeeper, ctx, ctrl, mocks := testkeeper.GetProviderKeeperAndCtx(t, keeperParams)
		providerKeeper.SetParams(ctx, providertypes.DefaultParams())

		// Setup specific to test case
		tc.setup(ctx, &providerKeeper, mocks)

		err := providerKeeper.StopConsumerChain(ctx, "chainID", true)

		if tc.expErr {
			require.Error(t, err)
		} else {
			require.NoError(t, err)
		}

		testkeeper.TestProviderStateIsCleanedAfterConsumerChainIsStopped(t, ctx, providerKeeper, "chainID", "channelID")

		ctrl.Finish()
	}
}

// TestPendingConsumerRemovalPropDeletion tests the getting/setting
// and deletion methods for pending consumer removal props
func TestPendingConsumerRemovalPropDeletion(t *testing.T) {
	testCases := []struct {
		providertypes.ConsumerRemovalProposal
		ExpDeleted bool
	}{
		{
			ConsumerRemovalProposal: providertypes.ConsumerRemovalProposal{ChainId: "8", StopTime: time.Now().UTC()},
			ExpDeleted:              true,
		},
		{
			ConsumerRemovalProposal: providertypes.ConsumerRemovalProposal{ChainId: "9", StopTime: time.Now().UTC().Add(time.Hour)},
			ExpDeleted:              false,
		},
	}
	providerKeeper, ctx, ctrl, _ := testkeeper.GetProviderKeeperAndCtx(t, testkeeper.NewInMemKeeperParams(t))
	defer ctrl.Finish()

	for _, tc := range testCases {
		tc := tc
		providerKeeper.SetPendingConsumerRemovalProp(ctx, &tc.ConsumerRemovalProposal)
	}

	ctx = ctx.WithBlockTime(time.Now().UTC())

	propsToExecute := providerKeeper.GetConsumerRemovalPropsToExecute(ctx)
	// Delete consumer removal proposals, same as what would be done by BeginBlockCCR
	providerKeeper.DeletePendingConsumerRemovalProps(ctx, propsToExecute...)
	numDeleted := 0
	for _, tc := range testCases {
		res := providerKeeper.PendingConsumerRemovalPropExists(ctx, tc.ChainId, tc.StopTime)
		if !tc.ExpDeleted {
			require.NotEmpty(t, res, "consumer removal prop was deleted: %s %s", tc.ChainId, tc.StopTime.String())
			continue
		}
		require.Empty(t, res, "consumer removal prop was not deleted %s %s", tc.ChainId, tc.StopTime.String())
		require.Equal(t, propsToExecute[numDeleted].ChainId, tc.ChainId)
		numDeleted += 1
	}
}

// TestGetConsumerRemovalPropsToExecute tests that pending consumer removal proposals
// that are ready to execute are accessed in order by timestamp via the iterator
func TestGetConsumerRemovalPropsToExecute(t *testing.T) {
	now := time.Now().UTC()
	sampleProp1 := providertypes.ConsumerRemovalProposal{ChainId: "chain-2", StopTime: now}
	sampleProp2 := providertypes.ConsumerRemovalProposal{ChainId: "chain-1", StopTime: now.Add(time.Hour)}
	sampleProp3 := providertypes.ConsumerRemovalProposal{ChainId: "chain-4", StopTime: now.Add(-time.Hour)}
	sampleProp4 := providertypes.ConsumerRemovalProposal{ChainId: "chain-3", StopTime: now}
	sampleProp5 := providertypes.ConsumerRemovalProposal{ChainId: "chain-1", StopTime: now.Add(2 * time.Hour)}

	getExpectedOrder := func(props []providertypes.ConsumerRemovalProposal, accessTime time.Time) []providertypes.ConsumerRemovalProposal {
		expectedOrder := []providertypes.ConsumerRemovalProposal{}
		for _, prop := range props {
			if !accessTime.Before(prop.StopTime) {
				expectedOrder = append(expectedOrder, prop)
			}
		}
		// sorting by SpawnTime.UnixNano()
		sort.Slice(expectedOrder, func(i, j int) bool {
			if expectedOrder[i].StopTime.UTC() == expectedOrder[j].StopTime.UTC() {
				// proposals with same StopTime
				return expectedOrder[i].ChainId < expectedOrder[j].ChainId
			}
			return expectedOrder[i].StopTime.UTC().Before(expectedOrder[j].StopTime.UTC())
		})
		return expectedOrder
	}

	testCases := []struct {
		propSubmitOrder []providertypes.ConsumerRemovalProposal
		accessTime      time.Time
	}{
		{
			propSubmitOrder: []providertypes.ConsumerRemovalProposal{
				sampleProp1, sampleProp2, sampleProp3, sampleProp4, sampleProp5,
			},
			accessTime: now,
		},
		{
			propSubmitOrder: []providertypes.ConsumerRemovalProposal{
				sampleProp3, sampleProp2, sampleProp1, sampleProp5, sampleProp4,
			},
			accessTime: now.Add(time.Hour),
		},
		{
			propSubmitOrder: []providertypes.ConsumerRemovalProposal{
				sampleProp5, sampleProp4, sampleProp3, sampleProp2, sampleProp1,
			},
			accessTime: now.Add(-2 * time.Hour),
		},
		{
			propSubmitOrder: []providertypes.ConsumerRemovalProposal{
				sampleProp5, sampleProp4, sampleProp3, sampleProp2, sampleProp1,
			},
			accessTime: now.Add(3 * time.Hour),
		},
	}

	for _, tc := range testCases {
		providerKeeper, ctx, ctrl, _ := testkeeper.GetProviderKeeperAndCtx(t, testkeeper.NewInMemKeeperParams(t))
		defer ctrl.Finish()

		expectedOrderedProps := getExpectedOrder(tc.propSubmitOrder, tc.accessTime)

		for _, prop := range tc.propSubmitOrder {
			cpProp := prop
			providerKeeper.SetPendingConsumerRemovalProp(ctx, &cpProp)
		}
		propsToExecute := providerKeeper.GetConsumerRemovalPropsToExecute(ctx.WithBlockTime(tc.accessTime))
		require.Equal(t, expectedOrderedProps, propsToExecute)
	}
}

// Test getting both matured and pending consumer removal proposals
func TestGetAllConsumerRemovalProps(t *testing.T) {
	pk, ctx, ctrl, _ := testkeeper.GetProviderKeeperAndCtx(t, testkeeper.NewInMemKeeperParams(t))
	defer ctrl.Finish()

	now := time.Now().UTC()
	props := []providertypes.ConsumerRemovalProposal{
		{ChainId: "chain-2", StopTime: now},
		{ChainId: "chain-1", StopTime: now.Add(2 * time.Hour)},
		{ChainId: "chain-4", StopTime: now.Add(-time.Hour)},
		{ChainId: "chain-3", StopTime: now.Add(4 * time.Hour)},
		{ChainId: "chain-1", StopTime: now},
	}
	expectedGetAllOrder := props
	// sorting by StopTime.UnixNano()
	sort.Slice(expectedGetAllOrder, func(i, j int) bool {
		tsi := uint64(expectedGetAllOrder[i].StopTime.UTC().UnixNano())
		tsj := uint64(expectedGetAllOrder[j].StopTime.UTC().UnixNano())
		cmpTimestamps := bytes.Compare(sdk.Uint64ToBigEndian(tsi), sdk.Uint64ToBigEndian(tsj))
		if cmpTimestamps == 0 {
			// proposals with same StopTime
			return expectedGetAllOrder[i].ChainId < expectedGetAllOrder[j].ChainId
		}
		return cmpTimestamps == -1
	})

	for _, prop := range props {
		cpProp := prop // bring into loop scope - avoids using iterator pointer instead of value pointer
		pk.SetPendingConsumerRemovalProp(ctx, &cpProp)
	}

	// iterate and check all results are returned in the expected order
	result := pk.GetAllPendingConsumerRemovalProps(ctx.WithBlockTime(now))
	require.Len(t, result, len(props))
	require.Equal(t, expectedGetAllOrder, result)
}

// TestMakeConsumerGenesis tests the MakeConsumerGenesis keeper method.
// An expected genesis state is hardcoded in json, unmarshaled, and compared
// against an actual consumer genesis state constructed by a provider keeper.
func TestMakeConsumerGenesis(t *testing.T) {
	keeperParams := testkeeper.NewInMemKeeperParams(t)
	providerKeeper, ctx, ctrl, mocks := testkeeper.GetProviderKeeperAndCtx(t, keeperParams)
	moduleParams := providertypes.Params{
		TemplateClient: &ibctmtypes.ClientState{
			TrustLevel:    ibctmtypes.DefaultTrustLevel,
			MaxClockDrift: 10000000000,
			ProofSpecs: []*_go.ProofSpec{
				{
					LeafSpec: &_go.LeafOp{
						Hash:         _go.HashOp_SHA256,
						PrehashKey:   _go.HashOp_NO_HASH,
						PrehashValue: _go.HashOp_SHA256,
						Length:       _go.LengthOp_VAR_PROTO,
						Prefix:       []byte{0x00},
					},
					InnerSpec: &_go.InnerSpec{
						ChildOrder:      []int32{0, 1},
						ChildSize:       33,
						MinPrefixLength: 4,
						MaxPrefixLength: 12,
						Hash:            _go.HashOp_SHA256,
					},
					MaxDepth: 0,
					MinDepth: 0,
				},
				{
					LeafSpec: &_go.LeafOp{
						Hash:         _go.HashOp_SHA256,
						PrehashKey:   _go.HashOp_NO_HASH,
						PrehashValue: _go.HashOp_SHA256,
						Length:       _go.LengthOp_VAR_PROTO,
						Prefix:       []byte{0x00},
					},
					InnerSpec: &_go.InnerSpec{
						ChildOrder:      []int32{0, 1},
						ChildSize:       32,
						MinPrefixLength: 1,
						MaxPrefixLength: 1,
						Hash:            _go.HashOp_SHA256,
					},
					MaxDepth: 0,
				},
			},
			UpgradePath:                  []string{"upgrade", "upgradedIBCState"},
			AllowUpdateAfterExpiry:       true,
			AllowUpdateAfterMisbehaviour: true,
		},
		// Note these are unused provider parameters for this test, and not actually asserted against
		// They must be populated with reasonable values to satisfy SetParams though.
		TrustingPeriodFraction:      providertypes.DefaultTrustingPeriodFraction,
		CcvTimeoutPeriod:            ccvtypes.DefaultCCVTimeoutPeriod,
		InitTimeoutPeriod:           providertypes.DefaultInitTimeoutPeriod,
		VscTimeoutPeriod:            providertypes.DefaultVscTimeoutPeriod,
		SlashMeterReplenishPeriod:   providertypes.DefaultSlashMeterReplenishPeriod,
		SlashMeterReplenishFraction: providertypes.DefaultSlashMeterReplenishFraction,
		ConsumerRewardDenomRegistrationFee: sdk.Coin{
			Denom:  "stake",
			Amount: sdk.NewInt(1000000),
		},
		BlocksPerEpoch: 600,
	}
	providerKeeper.SetParams(ctx, moduleParams)
	defer ctrl.Finish()

	//
	// Other setup not covered by custom template client state
	//
	ctx = ctx.WithChainID("testchain1") // chainID is obtained from ctx
	ctx = ctx.WithBlockHeight(5)        // RevisionHeight obtained from ctx
	gomock.InOrder(testkeeper.GetMocksForMakeConsumerGenesis(ctx, &mocks, 1814400000000000)...)

	// matches params from jsonString
	prop := providertypes.ConsumerAdditionProposal{
		Title:                             "title",
		Description:                       "desc",
		ChainId:                           "testchain1",
		BlocksPerDistributionTransmission: 1000,
		CcvTimeoutPeriod:                  2419200000000000,
		TransferTimeoutPeriod:             3600000000000,
		ConsumerRedistributionFraction:    "0.75",
		HistoricalEntries:                 10000,
		UnbondingPeriod:                   1728000000000000,
	}
	actualGenesis, _, err := providerKeeper.MakeConsumerGenesis(ctx, &prop)
	require.NoError(t, err)

	// JSON string with tabs, newlines and spaces for readability
	jsonString := `{
		"params": {
			"enabled": true,
			"blocks_per_distribution_transmission": 1000,
			"ccv_timeout_period": 2419200000000000,
			"transfer_timeout_period": 3600000000000,
			"consumer_redistribution_fraction": "0.75",
			"historical_entries": 10000,
			"unbonding_period": 1728000000000000,
			"soft_opt_out_threshold": "0.05",
			"reward_denoms": [],
			"provider_reward_denoms": [],
			"retry_delay_period": 3600000000000
		},
		"new_chain": true,
		"provider" : {
			"client_state": {
				"chain_id": "testchain1",
				"trust_level": {
					"numerator": 1,
					"denominator": 3
				},
				"trusting_period": 1197504000000000,
				"unbonding_period": 1814400000000000,
				"max_clock_drift": 10000000000,
				"frozen_height": {},
				"latest_height": {
					"revision_height": 5
				},
				"proof_specs": [
					{
						"leaf_spec": {
							"hash": 1,
							"prehash_value": 1,
							"length": 1,
							"prefix": "AA=="
						},
						"inner_spec": {
							"child_order": [0, 1],
							"child_size": 33,
							"min_prefix_length": 4,
							"max_prefix_length": 12,
							"hash": 1
						}
					},
					{
						"leaf_spec": {
							"hash": 1,
							"prehash_value": 1,
							"length": 1,
							"prefix": "AA=="
						},
						"inner_spec": {
							"child_order": [0, 1],
							"child_size": 32,
							"min_prefix_length": 1,
							"max_prefix_length": 1,
							"hash": 1
						}
					}
				],
				"upgrade_path": ["upgrade", "upgradedIBCState"],
				"allow_update_after_expiry": true,
				"allow_update_after_misbehaviour": true
			},
			"consensus_state": {
				"timestamp": "2020-01-02T00:00:10Z",
				"root": {
					"hash": "LpGpeyQVLUo9HpdsgJr12NP2eCICspcULiWa5u9udOA="
				},
				"next_validators_hash": "E30CE736441FB9101FADDAF7E578ABBE6DFDB67207112350A9A904D554E1F5BE"
			},
			"initial_val_set": [
				{
					"pub_key": {
						"type": "tendermint/PubKeyEd25519",
						"value": "dcASx5/LIKZqagJWN0frOlFtcvz91frYmj/zmoZRWro="
					},
					"power": 1
				}
			]
		}
	}`

	var expectedGenesis ccvtypes.ConsumerGenesisState
	err = json.Unmarshal([]byte(jsonString), &expectedGenesis) // ignores tabs, newlines and spaces
	require.NoError(t, err)

	// Zeroing out different fields that are challenging to mock
	actualGenesis.Provider.InitialValSet = []abci.ValidatorUpdate{}
	expectedGenesis.Provider.InitialValSet = []abci.ValidatorUpdate{}
	actualGenesis.Provider.ConsensusState = &ibctmtypes.ConsensusState{}
	expectedGenesis.Provider.ConsensusState = &ibctmtypes.ConsensusState{}

	require.Equal(t, expectedGenesis, actualGenesis, "consumer chain genesis created incorrectly")
}

// TestBeginBlockInit directly tests BeginBlockInit against the spec using helpers defined above.
//
// See: https://github.com/cosmos/ibc/blob/main/spec/app/ics-028-cross-chain-validation/methods.md#ccv-pcf-bblock-init1
// Spec tag:[CCV-PCF-BBLOCK-INIT.1]
func TestBeginBlockInit(t *testing.T) {
	now := time.Now().UTC()

	keeperParams := testkeeper.NewInMemKeeperParams(t)
	providerKeeper, ctx, ctrl, mocks := testkeeper.GetProviderKeeperAndCtx(t, keeperParams)
	providerKeeper.SetParams(ctx, providertypes.DefaultParams())
	defer ctrl.Finish()
	ctx = ctx.WithBlockTime(now)

	pendingProps := []*providertypes.ConsumerAdditionProposal{
		providertypes.NewConsumerAdditionProposal(
			"title", "spawn time passed", "chain1", clienttypes.NewHeight(3, 4), []byte{}, []byte{},
			now.Add(-time.Hour*2).UTC(),
			"0.75",
			10,
			"",
			10000,
			100000000000,
			100000000000,
			100000000000,
			50,
		).(*providertypes.ConsumerAdditionProposal),
		providertypes.NewConsumerAdditionProposal(
			"title", "spawn time passed", "chain2", clienttypes.NewHeight(3, 4), []byte{}, []byte{},
			now.Add(-time.Hour*1).UTC(),
			"0.75",
			10,
			"",
			10000,
			100000000000,
			100000000000,
			100000000000,
			50,
		).(*providertypes.ConsumerAdditionProposal),
		providertypes.NewConsumerAdditionProposal(
			"title", "spawn time not passed", "chain3", clienttypes.NewHeight(3, 4), []byte{}, []byte{},
			now.Add(time.Hour).UTC(),
			"0.75",
			10,
			"",
			10000,
			100000000000,
			100000000000,
			100000000000,
			50,
		).(*providertypes.ConsumerAdditionProposal),
		providertypes.NewConsumerAdditionProposal(
			"title", "invalid proposal: chain id already exists", "chain2", clienttypes.NewHeight(4, 5), []byte{}, []byte{},
			now.UTC(),
			"0.75",
			10,
			"",
			10000,
			100000000000,
			100000000000,
			100000000000,
			50,
		).(*providertypes.ConsumerAdditionProposal),
		providertypes.NewConsumerAdditionProposal(
			"title", "opt-in chain with no validator opted in", "chain4", clienttypes.NewHeight(3, 4), []byte{}, []byte{},
			now.Add(-time.Hour*2).UTC(),
			"0.75",
			10,
			"",
			10000,
			100000000000,
			100000000000,
			100000000000,
			0,
		).(*providertypes.ConsumerAdditionProposal),
		providertypes.NewConsumerAdditionProposal(
			"title", "opt-in chain with at least one validator opted in", "chain5", clienttypes.NewHeight(3, 4), []byte{}, []byte{},
			now.Add(-time.Hour*1).UTC(),
			"0.75",
			10,
			"",
			10000,
			100000000000,
			100000000000,
			100000000000,
			0,
		).(*providertypes.ConsumerAdditionProposal),
	}

	// Expect client creation for only the first, second, and sixth proposals (spawn time already passed and valid)
	expectedCalls := testkeeper.GetMocksForCreateConsumerClient(ctx, &mocks, "chain1", clienttypes.NewHeight(3, 4))
	expectedCalls = append(expectedCalls, testkeeper.GetMocksForCreateConsumerClient(ctx, &mocks, "chain2", clienttypes.NewHeight(3, 4))...)
	expectedCalls = append(expectedCalls, testkeeper.GetMocksForCreateConsumerClient(ctx, &mocks, "chain5", clienttypes.NewHeight(3, 4))...)

	gomock.InOrder(expectedCalls...)

	for _, prop := range pendingProps {
		providerKeeper.SetPendingConsumerAdditionProp(ctx, prop)
	}

	// opt in a sample validator so the chain's proposal can successfully execute
<<<<<<< HEAD
	providerKeeper.SetOptedIn(ctx, pendingProps[5].ChainId, providertypes.NewProviderConsAddress([]byte("providerAddr")))
	
=======
	providerKeeper.SetOptedIn(ctx, pendingProps[5].ChainId, providertypes.ProviderConsAddress{[]byte{1}})

>>>>>>> 26f3c821
	providerKeeper.BeginBlockInit(ctx)

	// first proposal is not pending anymore because its spawn time already passed and was executed
	_, found := providerKeeper.GetPendingConsumerAdditionProp(
		ctx, pendingProps[0].SpawnTime, pendingProps[0].ChainId)
	require.False(t, found)
	// first proposal was successfully executed and hence consumer genesis was created
	_, found = providerKeeper.GetConsumerGenesis(ctx, pendingProps[0].ChainId)
	require.True(t, found)

	// second proposal is not pending anymore because its spawn time already passed and was executed
	_, found = providerKeeper.GetPendingConsumerAdditionProp(
		ctx, pendingProps[1].SpawnTime, pendingProps[1].ChainId)
	require.False(t, found)
	// second proposal was successfully executed and hence consumer genesis was created
	_, found = providerKeeper.GetConsumerGenesis(ctx, pendingProps[1].ChainId)
	require.True(t, found)

	// third proposal is still stored as pending because its spawn time has not passed
	_, found = providerKeeper.GetPendingConsumerAdditionProp(
		ctx, pendingProps[2].SpawnTime, pendingProps[2].ChainId)
	require.True(t, found)
	// because the proposal is still pending, no consumer genesis was created
	_, found = providerKeeper.GetConsumerGenesis(ctx, pendingProps[2].ChainId)
	require.False(t, found)

	// check that the invalid proposals were dropped
	_, found = providerKeeper.GetPendingConsumerAdditionProp(
		ctx, pendingProps[3].SpawnTime, pendingProps[3].ChainId)
	require.False(t, found)
	// Note that we do not check that `GetConsumerGenesis(ctx, pendingProps[3].ChainId)` returns `false` here because
	//`pendingProps[3]` is an invalid proposal due to the chain id already existing so the consumer genesis also exists

	// fifth proposal is dropped due to it being an Opt-In chain with no validators opted in
	_, found = providerKeeper.GetPendingConsumerAdditionProp(
		ctx, pendingProps[4].SpawnTime, pendingProps[4].ChainId)
	require.False(t, found)
	// because the proposal is dropped, no consumer genesis was created
	_, found = providerKeeper.GetConsumerGenesis(ctx, pendingProps[4].ChainId)
	require.False(t, found)

	// sixth proposal corresponds to an Opt-In chain with one opted-in validator and hence the proposal gets
	// successfully executed
	_, found = providerKeeper.GetPendingConsumerAdditionProp(
		ctx, pendingProps[5].SpawnTime, pendingProps[5].ChainId)
	require.False(t, found)
	// sixth proposal was successfully executed and hence consumer genesis was created
	_, found = providerKeeper.GetConsumerGenesis(ctx, pendingProps[5].ChainId)
	require.True(t, found)

	// test that Top N is set correctly
	require.True(t, providerKeeper.IsTopN(ctx, "chain1"))
	topN, found := providerKeeper.GetTopN(ctx, "chain1")
	require.Equal(t, uint32(50), topN)

	require.True(t, providerKeeper.IsOptIn(ctx, "chain4"))
}

// TestBeginBlockCCR tests BeginBlockCCR against the spec.
//
// See: https://github.com/cosmos/ibc/blob/main/spec/app/ics-028-cross-chain-validation/methods.md#ccv-pcf-bblock-ccr1
// Spec tag: [CCV-PCF-BBLOCK-CCR.1]
func TestBeginBlockCCR(t *testing.T) {
	now := time.Now().UTC()

	keeperParams := testkeeper.NewInMemKeeperParams(t)
	providerKeeper, ctx, ctrl, mocks := testkeeper.GetProviderKeeperAndCtx(t, keeperParams)
	providerKeeper.SetParams(ctx, providertypes.DefaultParams())
	defer ctrl.Finish()
	ctx = ctx.WithBlockTime(now)

	pendingProps := []*providertypes.ConsumerRemovalProposal{
		providertypes.NewConsumerRemovalProposal(
			"title", "description", "chain1", now.Add(-time.Hour).UTC(),
		).(*providertypes.ConsumerRemovalProposal),
		providertypes.NewConsumerRemovalProposal(
			"title", "description", "chain2", now,
		).(*providertypes.ConsumerRemovalProposal),
		providertypes.NewConsumerRemovalProposal(
			"title", "description", "chain3", now.Add(time.Hour).UTC(),
		).(*providertypes.ConsumerRemovalProposal),
	}

	//
	// Mock expectations
	//
	expectations := []*gomock.Call{}
	for _, prop := range pendingProps {
		// A consumer chain is setup corresponding to each prop, making these mocks necessary
		expectations = append(expectations, testkeeper.GetMocksForCreateConsumerClient(ctx, &mocks,
			prop.ChainId, clienttypes.NewHeight(2, 3))...)
		expectations = append(expectations, testkeeper.GetMocksForSetConsumerChain(ctx, &mocks, prop.ChainId)...)
	}
	// Only first two consumer chains should be stopped
	expectations = append(expectations, testkeeper.GetMocksForStopConsumerChainWithCloseChannel(ctx, &mocks)...)
	expectations = append(expectations, testkeeper.GetMocksForStopConsumerChainWithCloseChannel(ctx, &mocks)...)

	gomock.InOrder(expectations...)

	//
	// Remaining setup
	//
	for _, prop := range pendingProps {
		// Setup a valid consumer chain for each prop
		additionProp := testkeeper.GetTestConsumerAdditionProp()
		additionProp.ChainId = prop.ChainId
		additionProp.InitialHeight = clienttypes.NewHeight(2, 3)
		err := providerKeeper.CreateConsumerClient(ctx, additionProp)
		require.NoError(t, err)
		err = providerKeeper.SetConsumerChain(ctx, "channelID")
		require.NoError(t, err)

		// Set removal props for all consumer chains
		providerKeeper.SetPendingConsumerRemovalProp(ctx, prop)
	}

	// Add an invalid prop to the store with an non-existing chain id
	invalidProp := providertypes.NewConsumerRemovalProposal(
		"title", "description", "chain4", now.Add(-time.Hour).UTC(),
	).(*providertypes.ConsumerRemovalProposal)
	providerKeeper.SetPendingConsumerRemovalProp(ctx, invalidProp)

	//
	// Test execution
	//

	providerKeeper.BeginBlockCCR(ctx)

	// Only the 3rd (final) proposal is still stored as pending
	found := providerKeeper.PendingConsumerRemovalPropExists(
		ctx, pendingProps[0].ChainId, pendingProps[0].StopTime)
	require.False(t, found)
	found = providerKeeper.PendingConsumerRemovalPropExists(
		ctx, pendingProps[1].ChainId, pendingProps[1].StopTime)
	require.False(t, found)
	found = providerKeeper.PendingConsumerRemovalPropExists(
		ctx, pendingProps[2].ChainId, pendingProps[2].StopTime)
	require.True(t, found)
	found = providerKeeper.PendingConsumerRemovalPropExists(
		ctx, invalidProp.ChainId, invalidProp.StopTime)
	require.False(t, found)
}<|MERGE_RESOLUTION|>--- conflicted
+++ resolved
@@ -1002,13 +1002,7 @@
 	}
 
 	// opt in a sample validator so the chain's proposal can successfully execute
-<<<<<<< HEAD
 	providerKeeper.SetOptedIn(ctx, pendingProps[5].ChainId, providertypes.NewProviderConsAddress([]byte("providerAddr")))
-	
-=======
-	providerKeeper.SetOptedIn(ctx, pendingProps[5].ChainId, providertypes.ProviderConsAddress{[]byte{1}})
-
->>>>>>> 26f3c821
 	providerKeeper.BeginBlockInit(ctx)
 
 	// first proposal is not pending anymore because its spawn time already passed and was executed
