package keeper_test

import (
	"encoding/json"
	"testing"
	"time"

	_go "github.com/confio/ics23/go"
	sdk "github.com/cosmos/cosmos-sdk/types"
	clienttypes "github.com/cosmos/ibc-go/v3/modules/core/02-client/types"
	ibctmtypes "github.com/cosmos/ibc-go/v3/modules/light-clients/07-tendermint/types"
	"github.com/golang/mock/gomock"
	abci "github.com/tendermint/tendermint/abci/types"

	"github.com/stretchr/testify/require"

	testkeeper "github.com/cosmos/interchain-security/testutil/keeper"
	consumertypes "github.com/cosmos/interchain-security/x/ccv/consumer/types"
	providerkeeper "github.com/cosmos/interchain-security/x/ccv/provider/keeper"
	"github.com/cosmos/interchain-security/x/ccv/provider/types"
	providertypes "github.com/cosmos/interchain-security/x/ccv/provider/types"
	ccvtypes "github.com/cosmos/interchain-security/x/ccv/types"
)

//
// Initialization sub-protocol related tests of proposal.go
//

// Tests the HandleConsumerAdditionProposal method against the SpawnConsumerChainProposalHandler spec.
// See: https://github.com/cosmos/ibc/blob/main/spec/app/ics-028-cross-chain-validation/methods.md#ccv-pcf-spccprop1
// Spec tag: [CCV-PCF-SPCCPROP.1]
func TestHandleConsumerAdditionProposal(t *testing.T) {

	type testCase struct {
		description string
		prop        *providertypes.ConsumerAdditionProposal
		// Time when prop is handled
		blockTime time.Time
		// Whether it's expected that the spawn time has passed and client should be created
		expCreatedClient bool
	}

	// Snapshot times asserted in tests
	now := time.Now().UTC()
	hourFromNow := now.Add(time.Hour).UTC()

	tests := []testCase{
		{
			description: "ctx block time is after proposal's spawn time, expected that client is created",
			prop: providertypes.NewConsumerAdditionProposal(
				"title",
				"description",
				"chainID",
				clienttypes.NewHeight(2, 3),
				[]byte("gen_hash"),
				[]byte("bin_hash"),
				now, // Spawn time
			).(*providertypes.ConsumerAdditionProposal),
			blockTime:        hourFromNow,
			expCreatedClient: true,
		},
		{
			description: `ctx block time is before proposal's spawn time,
			 expected that no client is created and the proposal is persisted as pending`,
			prop: providertypes.NewConsumerAdditionProposal(
				"title",
				"description",
				"chainID",
				clienttypes.NewHeight(2, 3),
				[]byte("gen_hash"),
				[]byte("bin_hash"),
				hourFromNow, // Spawn time
			).(*types.ConsumerAdditionProposal),
			blockTime:        now,
			expCreatedClient: false,
		},
	}

	for _, tc := range tests {
		// Common setup
		keeperParams := testkeeper.NewInMemKeeperParams(t)
		providerKeeper, ctx, ctrl, mocks := testkeeper.GetProviderKeeperAndCtx(t, keeperParams)
		providerKeeper.SetParams(ctx, providertypes.DefaultParams())
		ctx = ctx.WithBlockTime(tc.blockTime)

		if tc.expCreatedClient {
			// Mock calls are only asserted if we expect a client to be created.
			gomock.InOrder(
				testkeeper.GetMocksForCreateConsumerClient(ctx, &mocks, "chainID", clienttypes.NewHeight(2, 3))...,
			)
		}

		tc.prop.LockUnbondingOnTimeout = false // Full functionality not implemented yet.

		err := providerKeeper.HandleConsumerAdditionProposal(ctx, tc.prop)
		require.NoError(t, err)

		if tc.expCreatedClient {
			testCreatedConsumerClient(t, ctx, providerKeeper, tc.prop.ChainId, "clientID")
		} else {
			// check that stored pending prop is exactly the same as the initially instantiated prop
			gotProposal, found := providerKeeper.GetPendingConsumerAdditionProp(ctx, tc.prop.SpawnTime, tc.prop.ChainId)
			require.True(t, found)
			require.Equal(t, *tc.prop, gotProposal)
			// double check that a client for this chain does not exist
			_, found = providerKeeper.GetConsumerClientId(ctx, tc.prop.ChainId)
			require.False(t, found)
		}
		ctrl.Finish()
	}
}

// Tests the CreateConsumerClient method against the spec,
// with more granularity than what's covered in TestHandleCreateConsumerChainProposal.
// See: https://github.com/cosmos/ibc/blob/main/spec/app/ics-028-cross-chain-validation/methods.md#ccv-pcf-crclient1
// Spec tag: [CCV-PCF-CRCLIENT.1]
func TestCreateConsumerClient(t *testing.T) {

	type testCase struct {
		description string
		// Any state-mutating setup on keeper and expected mock calls, specific to this test case
		setup func(*providerkeeper.Keeper, sdk.Context, *testkeeper.MockedKeepers)
		// Whether a client should be created
		expClientCreated bool
	}
	tests := []testCase{
		{
			description: "No state mutation, new client should be created",
			setup: func(providerKeeper *providerkeeper.Keeper, ctx sdk.Context, mocks *testkeeper.MockedKeepers) {

				// Valid client creation is asserted with mock expectations here
				gomock.InOrder(
					testkeeper.GetMocksForCreateConsumerClient(ctx, mocks, "chainID", clienttypes.NewHeight(4, 5))...,
				)
			},
			expClientCreated: true,
		},
		{
			description: "client for this chain already exists, new one is not created",
			setup: func(providerKeeper *providerkeeper.Keeper, ctx sdk.Context, mocks *testkeeper.MockedKeepers) {

				providerKeeper.SetConsumerClientId(ctx, "chainID", "clientID")

				// Expect none of the client creation related calls to happen
				mocks.MockStakingKeeper.EXPECT().UnbondingTime(gomock.Any()).Times(0)
				mocks.MockClientKeeper.EXPECT().CreateClient(gomock.Any(), gomock.Any(), gomock.Any()).Times(0)
				mocks.MockClientKeeper.EXPECT().GetSelfConsensusState(gomock.Any(), gomock.Any()).Times(0)
				mocks.MockStakingKeeper.EXPECT().IterateLastValidatorPowers(gomock.Any(), gomock.Any()).Times(0)

			},
			expClientCreated: false,
		},
	}

	for _, tc := range tests {
		// Common setup
		keeperParams := testkeeper.NewInMemKeeperParams(t)
		providerKeeper, ctx, ctrl, mocks := testkeeper.GetProviderKeeperAndCtx(t, keeperParams)
		providerKeeper.SetParams(ctx, providertypes.DefaultParams())

		// Test specific setup
		tc.setup(&providerKeeper, ctx, &mocks)

		// Call method with same arbitrary values as defined above in mock expectations.
		err := providerKeeper.CreateConsumerClient(
			ctx, "chainID", clienttypes.NewHeight(4, 5), false) // LockUbdOnTimeout always false for now

		require.NoError(t, err)

		if tc.expClientCreated {
			testCreatedConsumerClient(t, ctx, providerKeeper, "chainID", "clientID")
		}

		// Assert mock calls from setup functions
		ctrl.Finish()
	}
}

// Executes test assertions for a created consumer client.
//
// Note: Separated from TestCreateConsumerClient to also be called from TestCreateConsumerChainProposal.
func testCreatedConsumerClient(t *testing.T,
	ctx sdk.Context, providerKeeper providerkeeper.Keeper, expectedChainID string, expectedClientID string) {

	// ClientID should be stored.
	clientId, found := providerKeeper.GetConsumerClientId(ctx, expectedChainID)
	require.True(t, found, "consumer client not found")
	require.Equal(t, expectedClientID, clientId)

	// Lock unbonding on timeout flag always false for now.
	lockUbdOnTimeout := providerKeeper.GetLockUnbondingOnTimeout(ctx, expectedChainID)
	require.False(t, lockUbdOnTimeout)

	// Only assert that consumer genesis was set,
	// more granular tests on consumer genesis should be defined in TestMakeConsumerGenesis
	_, ok := providerKeeper.GetConsumerGenesis(ctx, expectedChainID)
	require.True(t, ok)
}

// TestPendingConsumerAdditionPropDeletion tests the getting/setting
// and deletion keeper methods for pending consumer addition props
func TestPendingConsumerAdditionPropDeletion(t *testing.T) {

	testCases := []struct {
		types.ConsumerAdditionProposal
		ExpDeleted bool
	}{
		{
			ConsumerAdditionProposal: types.ConsumerAdditionProposal{ChainId: "0", SpawnTime: time.Now().UTC()},
			ExpDeleted:               true,
		},
		{
			ConsumerAdditionProposal: types.ConsumerAdditionProposal{ChainId: "1", SpawnTime: time.Now().UTC().Add(time.Hour)},
			ExpDeleted:               false,
		},
	}
	providerKeeper, ctx, ctrl, _ := testkeeper.GetProviderKeeperAndCtx(t, testkeeper.NewInMemKeeperParams(t))
	defer ctrl.Finish()

	for _, tc := range testCases {
		err := providerKeeper.SetPendingConsumerAdditionProp(ctx, &tc.ConsumerAdditionProposal)
		require.NoError(t, err)
	}

	ctx = ctx.WithBlockTime(time.Now().UTC())

	propsToExecute := providerKeeper.ConsumerAdditionPropsToExecute(ctx)
	// Delete consumer addition proposals, same as what would be done by BeginBlockInit
	providerKeeper.DeletePendingConsumerAdditionProps(ctx, propsToExecute...)
	numDeleted := 0
	for _, tc := range testCases {
		res, found := providerKeeper.GetPendingConsumerAdditionProp(ctx, tc.SpawnTime, tc.ChainId)
		if !tc.ExpDeleted {
			require.True(t, found)
			require.NotEmpty(t, res, "consumer addition proposal was deleted: %s %s", tc.ChainId, tc.SpawnTime.String())
			continue
		}
		require.Empty(t, res, "consumer addition proposal was not deleted %s %s", tc.ChainId, tc.SpawnTime.String())
		require.Equal(t, propsToExecute[numDeleted].ChainId, tc.ChainId)
		numDeleted += 1
	}
}

// TestPendingConsumerAdditionPropOrder tests that pending consumer addition proposals
// are accessed in order by timestamp via the iterator
func TestPendingConsumerAdditionPropOrder(t *testing.T) {

	now := time.Now().UTC()

	// props with unique chain ids and spawn times
	sampleProp1 := types.ConsumerAdditionProposal{ChainId: "1", SpawnTime: now}
	sampleProp2 := types.ConsumerAdditionProposal{ChainId: "2", SpawnTime: now.Add(1 * time.Hour)}
	sampleProp3 := types.ConsumerAdditionProposal{ChainId: "3", SpawnTime: now.Add(2 * time.Hour)}
	sampleProp4 := types.ConsumerAdditionProposal{ChainId: "4", SpawnTime: now.Add(3 * time.Hour)}
	sampleProp5 := types.ConsumerAdditionProposal{ChainId: "5", SpawnTime: now.Add(4 * time.Hour)}

	testCases := []struct {
		propSubmitOrder      []types.ConsumerAdditionProposal
		accessTime           time.Time
		expectedOrderedProps []types.ConsumerAdditionProposal
	}{
		{
			propSubmitOrder: []types.ConsumerAdditionProposal{
				sampleProp1, sampleProp2, sampleProp3, sampleProp4, sampleProp5,
			},
			accessTime: now.Add(30 * time.Minute),
			expectedOrderedProps: []types.ConsumerAdditionProposal{
				sampleProp1,
			},
		},
		{
			propSubmitOrder: []types.ConsumerAdditionProposal{
				sampleProp3, sampleProp2, sampleProp1, sampleProp5, sampleProp4,
			},
			accessTime: now.Add(3 * time.Hour).Add(30 * time.Minute),
			expectedOrderedProps: []types.ConsumerAdditionProposal{
				sampleProp1, sampleProp2, sampleProp3, sampleProp4,
			},
		},
		{
			propSubmitOrder: []types.ConsumerAdditionProposal{
				sampleProp5, sampleProp4, sampleProp3, sampleProp2, sampleProp1,
			},
			accessTime: now.Add(5 * time.Hour),
			expectedOrderedProps: []types.ConsumerAdditionProposal{
				sampleProp1, sampleProp2, sampleProp3, sampleProp4, sampleProp5,
			},
		},
	}

	for _, tc := range testCases {
		providerKeeper, ctx, ctrl, _ := testkeeper.GetProviderKeeperAndCtx(t, testkeeper.NewInMemKeeperParams(t))
		defer ctrl.Finish()

		ctx = ctx.WithBlockTime(tc.accessTime)

		for _, prop := range tc.propSubmitOrder {
			err := providerKeeper.SetPendingConsumerAdditionProp(ctx, &prop)
			require.NoError(t, err)
		}
		propsToExecute := providerKeeper.ConsumerAdditionPropsToExecute(ctx)
		require.Equal(t, tc.expectedOrderedProps, propsToExecute)
	}
}

//
// Consumer Chain Removal sub-protocol related tests of proposal.go
//

// TestHandleConsumerRemovalProposal tests HandleConsumerRemovalProposal against its corresponding spec method.
//
// See: https://github.com/cosmos/ibc/blob/main/spec/app/ics-028-cross-chain-validation/methods.md#ccv-pcf-stccprop1
// Spec tag: [CCV-PCF-STCCPROP.1]
func TestHandleConsumerRemovalProposal(t *testing.T) {

	type testCase struct {
		description string
		// Consumer removal proposal to handle
		prop *types.ConsumerRemovalProposal
		// Time when prop is handled
		blockTime time.Time
		// Whether consumer chain should have been stopped
		expStop bool
	}

	// Snapshot times asserted in tests
	now := time.Now().UTC()
	hourFromNow := now.Add(time.Hour).UTC()

	tests := []testCase{
		{
			description: "valid proposal: stop time reached",
			prop: providertypes.NewConsumerRemovalProposal(
				"title",
				"description",
				"chainID",
				now,
			).(*providertypes.ConsumerRemovalProposal),
			blockTime: hourFromNow, // After stop time.
			expStop:   true,
		},
		{
			description: "valid proposal: stop time has not yet been reached",
			prop: providertypes.NewConsumerRemovalProposal(
				"title",
				"description",
				"chainID",
				hourFromNow,
			).(*providertypes.ConsumerRemovalProposal),
			blockTime: now, // Before proposal's stop time
			expStop:   false,
		},
	}

	for _, tc := range tests {

		// Common setup
		keeperParams := testkeeper.NewInMemKeeperParams(t)
		providerKeeper, ctx, ctrl, mocks := testkeeper.GetProviderKeeperAndCtx(t, keeperParams)
		providerKeeper.SetParams(ctx, providertypes.DefaultParams())
		ctx = ctx.WithBlockTime(tc.blockTime)

		// Mock expectations and setup for stopping the consumer chain, if applicable
		if tc.expStop {
			testkeeper.SetupForStoppingConsumerChain(t, ctx, &providerKeeper, mocks)
		}
		// Note: when expStop is false, no mocks are setup,
		// meaning no external keeper methods are allowed to be called.

		err := providerKeeper.HandleConsumerRemovalProposal(ctx, tc.prop)
		require.NoError(t, err)

		if tc.expStop {
			// Expect no pending proposal to exist
			found := providerKeeper.GetPendingConsumerRemovalProp(ctx, tc.prop.ChainId, tc.prop.StopTime)
			require.False(t, found)

			testConsumerStateIsCleaned(t, ctx, providerKeeper, tc.prop.ChainId, "channelID")
		} else {
			// Proposal should be stored as pending
			found := providerKeeper.GetPendingConsumerRemovalProp(ctx, tc.prop.ChainId, tc.prop.StopTime)
			require.True(t, found)
		}

		// Assert mock calls from setup function
		ctrl.Finish()
	}
}

// Tests the StopConsumerChain method against the spec,
// with more granularity than what's covered in TestHandleConsumerRemovalProposal, or e2e tests.
// See: https://github.com/cosmos/ibc/blob/main/spec/app/ics-028-cross-chain-validation/methods.md#ccv-pcf-stcc1
// Spec tag: [CCV-PCF-STCC.1]
func TestStopConsumerChain(t *testing.T) {
	type testCase struct {
		description string
		// State-mutating setup specific to this test case
		setup func(sdk.Context, *providerkeeper.Keeper, testkeeper.MockedKeepers)
		// Whether we should expect the method to return an error
		expErr bool
	}

	tests := []testCase{
		{
			description: "fail due to an invalid unbonding index",
			setup: func(ctx sdk.Context, providerKeeper *providerkeeper.Keeper, mocks testkeeper.MockedKeepers) {
				// set invalid unbonding op index
				providerKeeper.SetUnbondingOpIndex(ctx, "chainID", 0, []uint64{0})

				// StopConsumerChain should return error, but state is still cleaned (asserted with mocks).
				testkeeper.SetupForStoppingConsumerChain(t, ctx, providerKeeper, mocks)
			},
			expErr: true,
		},
		{
			description: "proposal dropped, client doesn't exist",
			setup: func(ctx sdk.Context, providerKeeper *providerkeeper.Keeper, mocks testkeeper.MockedKeepers) {
				// No mocks, meaning no external keeper methods are allowed to be called.
			},
			expErr: false,
		},
		{
			description: "valid stop of consumer chain, all mock calls hit",
			setup: func(ctx sdk.Context, providerKeeper *providerkeeper.Keeper, mocks testkeeper.MockedKeepers) {
				testkeeper.SetupForStoppingConsumerChain(t, ctx, providerKeeper, mocks)
			},
			expErr: false,
		},
	}

	for _, tc := range tests {

		// Common setup
		keeperParams := testkeeper.NewInMemKeeperParams(t)
		providerKeeper, ctx, ctrl, mocks := testkeeper.GetProviderKeeperAndCtx(t, keeperParams)
		providerKeeper.SetParams(ctx, providertypes.DefaultParams())

		// Setup specific to test case
		tc.setup(ctx, &providerKeeper, mocks)

		err := providerKeeper.StopConsumerChain(ctx, "chainID", false, true)

		if tc.expErr {
			require.Error(t, err)
		} else {
			require.NoError(t, err)
		}

		testConsumerStateIsCleaned(t, ctx, providerKeeper, "chainID", "channelID")

		ctrl.Finish()
	}
}

// testConsumerStateIsCleaned executes test assertions for a stopped consumer chain's state being cleaned.
func testConsumerStateIsCleaned(t *testing.T, ctx sdk.Context, providerKeeper providerkeeper.Keeper,
	expectedChainID string, expectedChannelID string) {

	_, found := providerKeeper.GetConsumerClientId(ctx, expectedChainID)
	require.False(t, found)
	found = providerKeeper.GetLockUnbondingOnTimeout(ctx, expectedChainID)
	require.False(t, found)
	_, found = providerKeeper.GetChainToChannel(ctx, expectedChainID)
	require.False(t, found)
	_, found = providerKeeper.GetChannelToChain(ctx, expectedChannelID)
	require.False(t, found)
	_, found = providerKeeper.GetInitChainHeight(ctx, expectedChainID)
	require.False(t, found)
	acks := providerKeeper.GetSlashAcks(ctx, expectedChainID)
	require.Empty(t, acks)
}

// TestPendingConsumerRemovalPropDeletion tests the getting/setting
// and deletion methods for pending consumer removal props
func TestPendingConsumerRemovalPropDeletion(t *testing.T) {

	testCases := []struct {
		types.ConsumerRemovalProposal
		ExpDeleted bool
	}{
		{
			ConsumerRemovalProposal: types.ConsumerRemovalProposal{ChainId: "8", StopTime: time.Now().UTC()},
			ExpDeleted:              true,
		},
		{
			ConsumerRemovalProposal: types.ConsumerRemovalProposal{ChainId: "9", StopTime: time.Now().UTC().Add(time.Hour)},
			ExpDeleted:              false,
		},
	}
	providerKeeper, ctx, ctrl, _ := testkeeper.GetProviderKeeperAndCtx(t, testkeeper.NewInMemKeeperParams(t))
	defer ctrl.Finish()

	for _, tc := range testCases {
		providerKeeper.SetPendingConsumerRemovalProp(ctx, tc.ChainId, tc.StopTime)
	}

	ctx = ctx.WithBlockTime(time.Now().UTC())

	propsToExecute := providerKeeper.ConsumerRemovalPropsToExecute(ctx)
	// Delete consumer removal proposals, same as what would be done by BeginBlockCCR
	providerKeeper.DeletePendingConsumerRemovalProps(ctx, propsToExecute...)
	numDeleted := 0
	for _, tc := range testCases {
		res := providerKeeper.GetPendingConsumerRemovalProp(ctx, tc.ChainId, tc.StopTime)
		if !tc.ExpDeleted {
			require.NotEmpty(t, res, "consumer removal prop was deleted: %s %s", tc.ChainId, tc.StopTime.String())
			continue
		}
		require.Empty(t, res, "consumer removal prop was not deleted %s %s", tc.ChainId, tc.StopTime.String())
		require.Equal(t, propsToExecute[numDeleted].ChainId, tc.ChainId)
		numDeleted += 1
	}
}

// Tests that pending consumer removal proposals are accessed in order by timestamp via the iterator
func TestPendingConsumerRemovalPropOrder(t *testing.T) {

	now := time.Now().UTC()

	// props with unique chain ids and spawn times
	sampleProp1 := types.ConsumerRemovalProposal{ChainId: "1", StopTime: now}
	sampleProp2 := types.ConsumerRemovalProposal{ChainId: "2", StopTime: now.Add(1 * time.Hour)}
	sampleProp3 := types.ConsumerRemovalProposal{ChainId: "3", StopTime: now.Add(2 * time.Hour)}
	sampleProp4 := types.ConsumerRemovalProposal{ChainId: "4", StopTime: now.Add(3 * time.Hour)}
	sampleProp5 := types.ConsumerRemovalProposal{ChainId: "5", StopTime: now.Add(4 * time.Hour)}

	testCases := []struct {
		propSubmitOrder      []types.ConsumerRemovalProposal
		accessTime           time.Time
		expectedOrderedProps []types.ConsumerRemovalProposal
	}{
		{
			propSubmitOrder: []types.ConsumerRemovalProposal{
				sampleProp1, sampleProp2, sampleProp3, sampleProp4, sampleProp5,
			},
			accessTime: now.Add(30 * time.Minute),
			expectedOrderedProps: []types.ConsumerRemovalProposal{
				sampleProp1,
			},
		},
		{
			propSubmitOrder: []types.ConsumerRemovalProposal{
				sampleProp3, sampleProp2, sampleProp1, sampleProp5, sampleProp4,
			},
			accessTime: now.Add(3 * time.Hour).Add(30 * time.Minute),
			expectedOrderedProps: []types.ConsumerRemovalProposal{
				sampleProp1, sampleProp2, sampleProp3, sampleProp4,
			},
		},
		{
			propSubmitOrder: []types.ConsumerRemovalProposal{
				sampleProp5, sampleProp4, sampleProp3, sampleProp2, sampleProp1,
			},
			accessTime: now.Add(5 * time.Hour),
			expectedOrderedProps: []types.ConsumerRemovalProposal{
				sampleProp1, sampleProp2, sampleProp3, sampleProp4, sampleProp5,
			},
		},
	}

	for _, tc := range testCases {
		providerKeeper, ctx, ctrl, _ := testkeeper.GetProviderKeeperAndCtx(t, testkeeper.NewInMemKeeperParams(t))
		defer ctrl.Finish()
		ctx = ctx.WithBlockTime(tc.accessTime)

		for _, prop := range tc.propSubmitOrder {
			providerKeeper.SetPendingConsumerRemovalProp(ctx, prop.ChainId, prop.StopTime)
		}
		propsToExecute := providerKeeper.ConsumerRemovalPropsToExecute(ctx)
		require.Equal(t, tc.expectedOrderedProps, propsToExecute)
	}
}

// TestMakeConsumerGenesis tests the MakeConsumerGenesis keeper method.
// An expected genesis state is hardcoded in json, unmarshaled, and compared
// against an actual consumer genesis state constructed by a provider keeper.
func TestMakeConsumerGenesis(t *testing.T) {

	keeperParams := testkeeper.NewInMemKeeperParams(t)
	providerKeeper, ctx, ctrl, mocks := testkeeper.GetProviderKeeperAndCtx(t, keeperParams)
	moduleParams := providertypes.Params{
		TemplateClient: &ibctmtypes.ClientState{
			TrustLevel:    ibctmtypes.DefaultTrustLevel,
			MaxClockDrift: 10000000000,
			ProofSpecs: []*_go.ProofSpec{
				{
					LeafSpec: &_go.LeafOp{
						Hash:         _go.HashOp_SHA256,
						PrehashKey:   _go.HashOp_NO_HASH,
						PrehashValue: _go.HashOp_SHA256,
						Length:       _go.LengthOp_VAR_PROTO,
						Prefix:       []byte{0x00},
					},
					InnerSpec: &_go.InnerSpec{
						ChildOrder:      []int32{0, 1},
						ChildSize:       33,
						MinPrefixLength: 4,
						MaxPrefixLength: 12,
						Hash:            _go.HashOp_SHA256,
					},
					MaxDepth: 0,
					MinDepth: 0,
				},
				{
					LeafSpec: &_go.LeafOp{
						Hash:         _go.HashOp_SHA256,
						PrehashKey:   _go.HashOp_NO_HASH,
						PrehashValue: _go.HashOp_SHA256,
						Length:       _go.LengthOp_VAR_PROTO,
						Prefix:       []byte{0x00},
					},
					InnerSpec: &_go.InnerSpec{
						ChildOrder:      []int32{0, 1},
						ChildSize:       32,
						MinPrefixLength: 1,
						MaxPrefixLength: 1,
						Hash:            _go.HashOp_SHA256,
					},
					MaxDepth: 0,
				},
			},
			UpgradePath:                  []string{"upgrade", "upgradedIBCState"},
			AllowUpdateAfterExpiry:       true,
			AllowUpdateAfterMisbehaviour: true,
		},
<<<<<<< HEAD
		CcvTimeoutPeriod:  ccvtypes.DefaultCCVTimeoutPeriod,
		InitTimeoutPeriod: types.DafaultInitTimeoutPeriod,
=======
		// Note these are unused provider parameters for this test, and not actually asserted against
		// They must be populated with reasonable values to satisfy SetParams though.
		CcvTimeoutPeriod:       ccvtypes.DefaultCCVTimeoutPeriod,
		TrustingPeriodFraction: providertypes.DefaultTrustingPeriodFraction,
>>>>>>> 3f9100ac
	}
	providerKeeper.SetParams(ctx, moduleParams)
	defer ctrl.Finish()

	//
	// Other setup not covered by custom template client state
	//
	ctx = ctx.WithChainID("testchain1") // chainID is obtained from ctx
	ctx = ctx.WithBlockHeight(5)        // RevisionHeight obtained from ctx
	gomock.InOrder(testkeeper.GetMocksForMakeConsumerGenesis(ctx, &mocks, 1814400000000000)...)

	actualGenesis, err := providerKeeper.MakeConsumerGenesis(ctx)
	require.NoError(t, err)

	jsonString := `{"params":{"enabled":true, "blocks_per_distribution_transmission":1000, "ccv_timeout_period":2419200000000000, "transfer_timeout_period": 3600000000000, "consumer_redistribution_fraction":"0.75", "historical_entries":10000},"new_chain":true,"provider_client_state":{"chain_id":"testchain1","trust_level":{"numerator":1,"denominator":3},"trusting_period":907200000000000,"unbonding_period":1814400000000000,"max_clock_drift":10000000000,"frozen_height":{},"latest_height":{"revision_height":5},"proof_specs":[{"leaf_spec":{"hash":1,"prehash_value":1,"length":1,"prefix":"AA=="},"inner_spec":{"child_order":[0,1],"child_size":33,"min_prefix_length":4,"max_prefix_length":12,"hash":1}},{"leaf_spec":{"hash":1,"prehash_value":1,"length":1,"prefix":"AA=="},"inner_spec":{"child_order":[0,1],"child_size":32,"min_prefix_length":1,"max_prefix_length":1,"hash":1}}],"upgrade_path":["upgrade","upgradedIBCState"],"allow_update_after_expiry":true,"allow_update_after_misbehaviour":true},"provider_consensus_state":{"timestamp":"2020-01-02T00:00:10Z","root":{"hash":"LpGpeyQVLUo9HpdsgJr12NP2eCICspcULiWa5u9udOA="},"next_validators_hash":"E30CE736441FB9101FADDAF7E578ABBE6DFDB67207112350A9A904D554E1F5BE"},"unbonding_sequences":null,"initial_val_set":[{"pub_key":{"type":"tendermint/PubKeyEd25519","value":"dcASx5/LIKZqagJWN0frOlFtcvz91frYmj/zmoZRWro="},"power":1}]}`

	var expectedGenesis consumertypes.GenesisState
	err = json.Unmarshal([]byte(jsonString), &expectedGenesis)
	require.NoError(t, err)

	// Zeroing out different fields that are challenging to mock
	actualGenesis.InitialValSet = []abci.ValidatorUpdate{}
	expectedGenesis.InitialValSet = []abci.ValidatorUpdate{}
	actualGenesis.ProviderConsensusState = &ibctmtypes.ConsensusState{}
	expectedGenesis.ProviderConsensusState = &ibctmtypes.ConsensusState{}

	require.Equal(t, expectedGenesis, actualGenesis, "consumer chain genesis created incorrectly")
}

// TestBeginBlockInit directly tests BeginBlockInit against the spec using helpers defined above.
//
// See: https://github.com/cosmos/ibc/blob/main/spec/app/ics-028-cross-chain-validation/methods.md#ccv-pcf-bblock-init1
// Spec tag:[CCV-PCF-BBLOCK-INIT.1]
func TestBeginBlockInit(t *testing.T) {

	now := time.Now().UTC()

	keeperParams := testkeeper.NewInMemKeeperParams(t)
	providerKeeper, ctx, ctrl, mocks := testkeeper.GetProviderKeeperAndCtx(t, keeperParams)
	providerKeeper.SetParams(ctx, providertypes.DefaultParams())
	defer ctrl.Finish()
	ctx = ctx.WithBlockTime(now)

	pendingProps := []*providertypes.ConsumerAdditionProposal{
		providertypes.NewConsumerAdditionProposal(
			"title", "description", "chain1", clienttypes.NewHeight(3, 4), []byte{}, []byte{},
			now.Add(-time.Hour).UTC()).(*providertypes.ConsumerAdditionProposal),
		providertypes.NewConsumerAdditionProposal(
			"title", "description", "chain2", clienttypes.NewHeight(3, 4), []byte{}, []byte{},
			now.UTC()).(*providertypes.ConsumerAdditionProposal),
		providertypes.NewConsumerAdditionProposal(
			"title", "description", "chain3", clienttypes.NewHeight(3, 4), []byte{}, []byte{},
			now.Add(time.Hour).UTC()).(*providertypes.ConsumerAdditionProposal),
	}

	gomock.InOrder(
		// Expect client creation for the 1st and second proposals (spawn time already passed)
		append(testkeeper.GetMocksForCreateConsumerClient(ctx, &mocks, "chain1", clienttypes.NewHeight(3, 4)),
			testkeeper.GetMocksForCreateConsumerClient(ctx, &mocks, "chain2", clienttypes.NewHeight(3, 4))...)...,
	)

	for _, prop := range pendingProps {
		err := providerKeeper.SetPendingConsumerAdditionProp(ctx, prop)
		require.NoError(t, err)
	}

	providerKeeper.BeginBlockInit(ctx)

	// Only the 3rd (final) proposal is still stored as pending
	_, found := providerKeeper.GetPendingConsumerAdditionProp(
		ctx, pendingProps[0].SpawnTime, pendingProps[0].ChainId)
	require.False(t, found)
	_, found = providerKeeper.GetPendingConsumerAdditionProp(
		ctx, pendingProps[1].SpawnTime, pendingProps[1].ChainId)
	require.False(t, found)
	_, found = providerKeeper.GetPendingConsumerAdditionProp(
		ctx, pendingProps[2].SpawnTime, pendingProps[2].ChainId)
	require.True(t, found)
}

// TestBeginBlockCCR tests BeginBlockCCR against the spec.
//
// See: https://github.com/cosmos/ibc/blob/main/spec/app/ics-028-cross-chain-validation/methods.md#ccv-pcf-bblock-ccr1
// Spec tag: [CCV-PCF-BBLOCK-CCR.1]
func TestBeginBlockCCR(t *testing.T) {
	now := time.Now().UTC()

	keeperParams := testkeeper.NewInMemKeeperParams(t)
	providerKeeper, ctx, ctrl, mocks := testkeeper.GetProviderKeeperAndCtx(t, keeperParams)
	providerKeeper.SetParams(ctx, providertypes.DefaultParams())
	defer ctrl.Finish()
	ctx = ctx.WithBlockTime(now)

	pendingProps := []*providertypes.ConsumerRemovalProposal{
		providertypes.NewConsumerRemovalProposal(
			"title", "description", "chain1", now.Add(-time.Hour).UTC(),
		).(*providertypes.ConsumerRemovalProposal),
		providertypes.NewConsumerRemovalProposal(
			"title", "description", "chain2", now,
		).(*providertypes.ConsumerRemovalProposal),
		providertypes.NewConsumerRemovalProposal(
			"title", "description", "chain3", now.Add(time.Hour).UTC(),
		).(*providertypes.ConsumerRemovalProposal),
	}

	//
	// Mock expectations
	//
	expectations := []*gomock.Call{}
	for _, prop := range pendingProps {
		// A consumer chain is setup corresponding to each prop, making these mocks necessary
		expectations = append(expectations, testkeeper.GetMocksForCreateConsumerClient(ctx, &mocks,
			prop.ChainId, clienttypes.NewHeight(2, 3))...)
		expectations = append(expectations, testkeeper.GetMocksForSetConsumerChain(ctx, &mocks, prop.ChainId)...)
	}
	// Only first two consumer chains should be stopped
	expectations = append(expectations, testkeeper.GetMocksForStopConsumerChain(ctx, &mocks)...)
	expectations = append(expectations, testkeeper.GetMocksForStopConsumerChain(ctx, &mocks)...)

	gomock.InOrder(expectations...)

	//
	// Remaining setup
	//
	for _, prop := range pendingProps {
		// Setup a valid consumer chain for each prop
		err := providerKeeper.CreateConsumerClient(ctx, prop.ChainId, clienttypes.NewHeight(2, 3), false)
		require.NoError(t, err)
		err = providerKeeper.SetConsumerChain(ctx, "channelID")
		require.NoError(t, err)

		// Set removal props for all consumer chains
		providerKeeper.SetPendingConsumerRemovalProp(ctx, prop.ChainId, prop.StopTime)
	}

	//
	// Test execution
	//
	providerKeeper.BeginBlockCCR(ctx)

	// Only the 3rd (final) proposal is still stored as pending
	found := providerKeeper.GetPendingConsumerRemovalProp(
		ctx, pendingProps[0].ChainId, pendingProps[0].StopTime)
	require.False(t, found)
	found = providerKeeper.GetPendingConsumerRemovalProp(
		ctx, pendingProps[1].ChainId, pendingProps[1].StopTime)
	require.False(t, found)
	found = providerKeeper.GetPendingConsumerRemovalProp(
		ctx, pendingProps[2].ChainId, pendingProps[2].StopTime)
	require.True(t, found)
}<|MERGE_RESOLUTION|>--- conflicted
+++ resolved
@@ -623,15 +623,11 @@
 			AllowUpdateAfterExpiry:       true,
 			AllowUpdateAfterMisbehaviour: true,
 		},
-<<<<<<< HEAD
-		CcvTimeoutPeriod:  ccvtypes.DefaultCCVTimeoutPeriod,
-		InitTimeoutPeriod: types.DafaultInitTimeoutPeriod,
-=======
 		// Note these are unused provider parameters for this test, and not actually asserted against
 		// They must be populated with reasonable values to satisfy SetParams though.
+		TrustingPeriodFraction: providertypes.DefaultTrustingPeriodFraction,
 		CcvTimeoutPeriod:       ccvtypes.DefaultCCVTimeoutPeriod,
-		TrustingPeriodFraction: providertypes.DefaultTrustingPeriodFraction,
->>>>>>> 3f9100ac
+		InitTimeoutPeriod:      types.DafaultInitTimeoutPeriod,
 	}
 	providerKeeper.SetParams(ctx, moduleParams)
 	defer ctrl.Finish()
