--- conflicted
+++ resolved
@@ -156,11 +156,7 @@
 		{
 			description: "client for this chain already exists, new one is not created",
 			setup: func(providerKeeper *providerkeeper.Keeper, ctx sdk.Context, mocks *testkeeper.MockedKeepers) {
-<<<<<<< HEAD
 				providerKeeper.SetConsumerClientID(ctx, "chainID", "clientID")
-=======
-				providerKeeper.SetConsumerClientId(ctx, "chainID", "clientID")
->>>>>>> 4933a7f9
 
 				// Expect none of the client creation related calls to happen
 				mocks.MockStakingKeeper.EXPECT().UnbondingTime(gomock.Any()).Times(0)
@@ -200,14 +196,8 @@
 //
 // Note: Separated from TestCreateConsumerClient to also be called from TestCreateConsumerChainProposal.
 func testCreatedConsumerClient(t *testing.T,
-<<<<<<< HEAD
 	ctx sdk.Context, providerKeeper providerkeeper.Keeper, expectedChainID, expectedClientID string,
 ) {
-=======
-	ctx sdk.Context, providerKeeper providerkeeper.Keeper, expectedChainID string, expectedClientID string,
-) {
-	t.Helper()
->>>>>>> 4933a7f9
 	// ClientID should be stored.
 	clientID, found := providerKeeper.GetConsumerClientID(ctx, expectedChainID)
 	require.True(t, found, "consumer client not found")
@@ -542,16 +532,9 @@
 
 // testProviderStateIsCleaned executes test assertions for the proposer's state being cleaned after a stopped consumer chain.
 func testProviderStateIsCleaned(t *testing.T, ctx sdk.Context, providerKeeper providerkeeper.Keeper,
-<<<<<<< HEAD
 	expectedChainID, expectedChannelID string,
 ) {
 	_, found := providerKeeper.GetConsumerClientID(ctx, expectedChainID)
-=======
-	expectedChainID string, expectedChannelID string,
-) {
-	t.Helper()
-	_, found := providerKeeper.GetConsumerClientId(ctx, expectedChainID)
->>>>>>> 4933a7f9
 	require.False(t, found)
 	_, found = providerKeeper.GetChainToChannel(ctx, expectedChainID)
 	require.False(t, found)
