package keeper

import (
	"fmt"
	"time"

	sdktypes "github.com/cosmos/cosmos-sdk/types"
	providertypes "github.com/cosmos/interchain-security/x/ccv/provider/types"
	ccvtypes "github.com/cosmos/interchain-security/x/ccv/types"
	tmtypes "github.com/tendermint/tendermint/types"
)

// This file contains functionality relevant to the throttling of slash and vsc matured packets, aka circuit breaker logic.

// HandleThrottleQueues iterates over the global slash entry queue, and
// handles all or some portion of throttled (slash and/or VSC matured) packet data received from
// consumer chains. The slash meter is decremented appropriately in this method.
func (k Keeper) HandleThrottleQueues(ctx sdktypes.Context) {
	meter := k.GetSlashMeter(ctx)
	// Return if meter is negative in value
	if meter.IsNegative() {
		return
	}

	// Obtain all global slash entries, where only some of them may be handled in this method,
	// depending on the value of the slash meter.
	allEntries := k.GetAllGlobalSlashEntries(ctx)
	handledEntries := []providertypes.GlobalSlashEntry{}

	for _, globalEntry := range allEntries {
		// Subtract voting power that will be jailed/tombstoned from the slash meter
		meter = meter.Sub(k.GetEffectiveValPower(ctx, *globalEntry.ProviderValConsAddr))

		// Handle one slash and any trailing vsc matured packet data instances by passing in
		// chainID and appropriate callbacks, relevant packet data is deleted in this method.

		k.HandlePacketDataForChain(ctx, globalEntry.ConsumerChainID, k.HandleSlashPacket, k.HandleVSCMaturedPacket)
		handledEntries = append(handledEntries, globalEntry)

		// don't handle any more global entries if meter becomes negative in value
		if meter.IsNegative() {
			k.Logger(ctx).Info("negative slash meter value, no more slash packets will be handled", "meter", meter.Int64())
			break
		}
	}

	// Handled global entries are deleted after iteration is completed
	k.DeleteGlobalSlashEntries(ctx, handledEntries...)

	// Persist current value for slash meter
	k.SetSlashMeter(ctx, meter)

	if len(handledEntries) > 0 {
		k.Logger(ctx).Info("handled global slash entries", "count", len(handledEntries), "meter", meter.Int64())
	}
}

// Obtains the effective validator power relevant to a validator consensus address.
func (k Keeper) GetEffectiveValPower(ctx sdktypes.Context,
	valConsAddr providertypes.ProviderConsAddress,
) sdktypes.Int {
	// Obtain staking module val object from the provider's consensus address.
	// Note: if validator is not found or unbonded, this will be handled appropriately in HandleSlashPacket
	val, found := k.stakingKeeper.GetValidatorByConsAddr(ctx, valConsAddr.ToSdkConsAddr())

	if !found || val.IsJailed() {
		// If validator is not found, or found but jailed, it's power is 0. This path is explicitly defined since the
		// staking keeper's LastValidatorPower values are not updated till the staking keeper's endblocker.
		return sdktypes.ZeroInt()
	}
	// Otherwise, return the staking keeper's LastValidatorPower value.
	return sdktypes.NewInt(k.stakingKeeper.GetLastValidatorPower(ctx, val.GetOperator()))
}

// HandlePacketDataForChain handles only the first queued slash packet relevant to the passed consumer chainID,
// and then handles any trailing vsc matured packets in that (consumer chain specific) throttled packet data queue.
// The handled data is then deleted from the queue.
//
// Note: Any packet data which is handled in this method is also deleted from the (consumer chain specific) queue.
func (k Keeper) HandlePacketDataForChain(ctx sdktypes.Context, consumerChainID string,
	slashPacketHandler func(sdktypes.Context, string, ccvtypes.SlashPacketData),
	vscMaturedPacketHandler func(sdktypes.Context, string, ccvtypes.VSCMaturedPacketData),
) {
	// Get slash packet data and trailing vsc matured packet data, handle it all.
	slashFound, slashData, vscMaturedData, seqNums := k.GetSlashAndTrailingData(ctx, consumerChainID)
	if slashFound {
		slashPacketHandler(ctx, consumerChainID, slashData)
	}
	for _, vscMData := range vscMaturedData {
		vscMaturedPacketHandler(ctx, consumerChainID, vscMData)
	}

	// Delete handled data after it has all been handled.
	k.DeleteThrottledPacketData(ctx, consumerChainID, seqNums...)
}

// InitializeSlashMeter initializes the slash meter to it's max value (also its allowance),
// and sets the replenish time candidate to one replenish period from current block time.
func (k Keeper) InitializeSlashMeter(ctx sdktypes.Context) {
	k.SetSlashMeter(ctx, k.GetSlashMeterAllowance(ctx))
	k.SetSlashMeterReplenishTimeCandidate(ctx)
}

// CheckForSlashMeterReplenishment checks if the slash meter should be replenished, and if so, replenishes it.
// Note: initial slash meter replenish time candidate is set in InitGenesis.
func (k Keeper) CheckForSlashMeterReplenishment(ctx sdktypes.Context) {
	// Replenish slash meter if current time is equal to or after the current replenish candidate time.
	if !ctx.BlockTime().UTC().Before(k.GetSlashMeterReplenishTimeCandidate(ctx)) {
		k.ReplenishSlashMeter(ctx)
		// Set replenish time candidate to one replenish period from now, since we just replenished.
		k.SetSlashMeterReplenishTimeCandidate(ctx)
	}

	// The following logic exists to ensure the slash meter is not greater than the allowance for this block,
	// in the event that the total voting power of the provider chain has decreased since previous blocks.

	// If slash meter is full, or more than full considering updated allowance/total power,
	allowance := k.GetSlashMeterAllowance(ctx)
	if k.GetSlashMeter(ctx).GTE(allowance) {
		// Update/set replenish time candidate to one replenish period from now.
		// This time candidate will be updated in every future block until the slash meter becomes NOT full.
		k.SetSlashMeterReplenishTimeCandidate(ctx)

		// Ensure the slash meter is not greater than allowance this block,
		// considering current total voting power.
		k.SetSlashMeter(ctx, allowance)
	}
}

func (k Keeper) ReplenishSlashMeter(ctx sdktypes.Context) {
	meter := k.GetSlashMeter(ctx)
	oldMeter := meter
	allowance := k.GetSlashMeterAllowance(ctx)

	// Replenish meter up to allowance for this block. That is, if meter was negative
	// before being replenished, it'll become more positive in value. However, if the meter
	// was 0 or positive in value, it'll be replenished only up to it's allowance
	// for the current block.
	meter = meter.Add(allowance)
	if meter.GT(allowance) {
		meter = allowance
	}

	k.SetSlashMeter(ctx, meter)

	k.Logger(ctx).Debug("slash meter replenished",
		"old meter value", oldMeter.Int64(),
		"new meter value", meter.Int64(),
	)
}

// GetSlashMeterAllowance returns the amount of voting power units (int)
// that would be added to the slash meter for a replenishment that would happen this block,
// this allowance value also serves as the max value for the meter for this block.
//
// Note: allowance can change between blocks, since it is directly correlated to total voting power.
// The slash meter must be less than or equal to the allowance for this block, before any slash
// packet handling logic can be executed.
func (k Keeper) GetSlashMeterAllowance(ctx sdktypes.Context) sdktypes.Int {
	strFrac := k.GetSlashMeterReplenishFraction(ctx)
	// MustNewDecFromStr should not panic, since the (string representation) of the slash meter replenish fraction
	// is validated in ValidateGenesis and anytime the param is mutated.
	decFrac := sdktypes.MustNewDecFromStr(strFrac)

	// Compute allowance in units of tendermint voting power (integer),
	// noting that total power changes over time
	totalPower := k.stakingKeeper.GetLastTotalPower(ctx)

	roundedInt := sdktypes.NewInt(decFrac.MulInt(totalPower).RoundInt64())
	if roundedInt.IsZero() {
		k.Logger(ctx).Info("slash meter replenish fraction is too small " +
			"to add any allowance to the meter, considering bankers rounding")

		// Return non-zero allowance to guarantee some slash packets are eventually handled
		return sdktypes.NewInt(1)
	}
	return roundedInt
}

//
// CRUD section
//

// QueueGlobalSlashEntry queues an entry to the "global" slash packet queue, used for throttling val power changes
// related to jailing/tombstoning over time. This "global" queue is used to coordinate the order of slash packet handling
// between chains, whereas the chain-specific queue is used to coordinate the order of slash and vsc matured packets
// relevant to each chain.
func (k Keeper) QueueGlobalSlashEntry(ctx sdktypes.Context, entry providertypes.GlobalSlashEntry) {
	store := ctx.KVStore(k.storeKey)
	key := providertypes.GlobalSlashEntryKey(entry)
	bz, err := entry.ProviderValConsAddr.Marshal()
	if err != nil {
		// This should never happen, since the provider val cons addr should be a valid sdk address
		panic(fmt.Sprintf("failed to marshal validator consensus address: %s", err.Error()))
	}
	store.Set(key, bz)
}

// DeleteGlobalSlashEntriesForConsumer deletes all pending slash packet entries in the global queue,
// only relevant to a single consumer.
func (k Keeper) DeleteGlobalSlashEntriesForConsumer(ctx sdktypes.Context, consumerChainID string) {
	allEntries := k.GetAllGlobalSlashEntries(ctx)
	entriesToDel := []providertypes.GlobalSlashEntry{}

	for _, entry := range allEntries {
		if entry.ConsumerChainID == consumerChainID {
			entriesToDel = append(entriesToDel, entry)
		}
	}
	k.DeleteGlobalSlashEntries(ctx, entriesToDel...)
}

// GetAllGlobalSlashEntries returns all global slash entries from the queue.
//
// Note global slash entries are stored under keys with the following format:
// GlobalSlashEntryBytePrefix | uint64 recv time | ibc seq num | consumer chain id
// Thus, the returned array is ordered by recv time, then ibc seq num.
func (k Keeper) GetAllGlobalSlashEntries(ctx sdktypes.Context) []providertypes.GlobalSlashEntry {
	store := ctx.KVStore(k.storeKey)
	iterator := sdktypes.KVStorePrefixIterator(store, []byte{providertypes.GlobalSlashEntryBytePrefix})
	defer iterator.Close()

	entries := []providertypes.GlobalSlashEntry{}

	for ; iterator.Valid(); iterator.Next() {
		// MustParseGlobalSlashEntryKey should not panic, since we should be iterating over keys that're
		// assumed to be correctly serialized in QueueGlobalSlashEntry.
		recvTime, chainID, ibcSeqNum := providertypes.MustParseGlobalSlashEntryKey(iterator.Key())
		valAddr := providertypes.ProviderConsAddress{}
		err := valAddr.Unmarshal(iterator.Value())
		if err != nil {
			// This should never happen, provider cons address is assumed to be correctly serialized in QueueGlobalSlashEntry
			panic(fmt.Sprintf("failed to unmarshal validator consensus address: %s", err.Error()))
		}
		entry := providertypes.NewGlobalSlashEntry(recvTime, chainID, ibcSeqNum, valAddr)
		entries = append(entries, entry)
	}
	return entries
}

// DeleteGlobalSlashEntries deletes the given global entries from the global slash queue
func (k Keeper) DeleteGlobalSlashEntries(ctx sdktypes.Context, entries ...providertypes.GlobalSlashEntry) {
	store := ctx.KVStore(k.storeKey)
	for _, entry := range entries {
		store.Delete(providertypes.GlobalSlashEntryKey(entry))
	}
}

// Pending packet data type enum, used to encode the type of packet data stored at each entry in the mutual queue.
const (
	slashPacketData byte = iota
	vscMaturedPacketData
)

// GetThrottledPacketDataSize returns the size of the throttled packet data queue for the given consumer chain
func (k Keeper) GetThrottledPacketDataSize(ctx sdktypes.Context, consumerChainID string) uint64 {
	store := ctx.KVStore(k.storeKey)
	key := providertypes.ThrottledPacketDataSizeKey(consumerChainID)
	var size uint64
	bz := store.Get(key)
	if bz == nil {
		size = 0
	} else {
		size = sdktypes.BigEndianToUint64(bz)
	}
	return size
}

// SetThrottledPacketDataSize sets the size of the throttled packet data queue for the given consumer chain
func (k Keeper) SetThrottledPacketDataSize(ctx sdktypes.Context, consumerChainID string, size uint64) {
	// Sanity check to ensure that the chain-specific throttled packet data queue does not grow too
	// large for a single consumer chain. This check ensures that binaries would panic deterministically
	// if the queue does grow too large. MaxThrottledPackets should be set accordingly (quite large).
	if size >= uint64(k.GetMaxThrottledPackets(ctx)) {
		panic(fmt.Sprintf("throttled packet data queue for chain %s is too large: %d", consumerChainID, size))
	}

	store := ctx.KVStore(k.storeKey)
	key := providertypes.ThrottledPacketDataSizeKey(consumerChainID)
	bz := sdktypes.Uint64ToBigEndian(size)
	store.Set(key, bz)
}

// IncrementThrottledPacketDataSize increments the size of the throttled packet data
// queue for the given consumer chain.
func (k Keeper) IncrementThrottledPacketDataSize(ctx sdktypes.Context, consumerChainID string) {
	size := k.GetThrottledPacketDataSize(ctx, consumerChainID)
	k.SetThrottledPacketDataSize(ctx, consumerChainID, size+1)
	k.Logger(ctx).Debug("incremented throttled packets size",
		"chainID", consumerChainID,
		"size", size+1,
	)
}

// QueueThrottledSlashPacketData queues the slash packet data for a chain-specific throttled packet data queue.
//
// Note: This queue is shared between pending slash packet data and pending vsc matured packet data.
func (k Keeper) QueueThrottledSlashPacketData(
	ctx sdktypes.Context, consumerChainID string, ibcSeqNum uint64, data ccvtypes.SlashPacketData,
) error {
	return k.QueueThrottledPacketData(ctx, consumerChainID, ibcSeqNum, data)
}

// QueueThrottledVSCMaturedPacketData queues the vsc matured packet data for a chain-specific throttled packet data queue.
//
// Note: This queue is shared between pending slash packet data and pending vsc matured packet data.
func (k Keeper) QueueThrottledVSCMaturedPacketData(
	ctx sdktypes.Context, consumerChainID string, ibcSeqNum uint64, data ccvtypes.VSCMaturedPacketData,
) error {
	return k.QueueThrottledPacketData(ctx, consumerChainID, ibcSeqNum, data)
}

// QueueThrottledPacketData queues a slash packet data or vsc matured packet data instance
// for the given consumer chain's queue.
//
// Note: This method returns an error because it is called from
// OnRecvSlashPacket and OnRecvVSCMaturedPacket, meaning we can return an ibc err ack to the
// counter party chain on error, instead of panicking this chain.
func (k Keeper) QueueThrottledPacketData(
<<<<<<< HEAD
	ctx sdktypes.Context, consumerChainID string, ibcSeqNum uint64, packetData interface{},
=======
	ctx sdktypes.Context, consumerChainID string, ibcSeqNum uint64, packetData any,
>>>>>>> 39fa788e
) error {
	store := ctx.KVStore(k.storeKey)

	var bz []byte
	var err error
	switch data := packetData.(type) {
	case ccvtypes.SlashPacketData:
		bz, err = data.Marshal()
		if err != nil {
			return fmt.Errorf("failed to marshal slash packet data: %v", err)
		}
		bz = append([]byte{slashPacketData}, bz...)
	case ccvtypes.VSCMaturedPacketData:
		bz, err = data.Marshal()
		if err != nil {
			return fmt.Errorf("failed to marshal vsc matured packet data: %v", err)
		}
		bz = append([]byte{vscMaturedPacketData}, bz...)
	default:
		// Indicates a developer error, this method should only be called
		// by tests, QueueThrottledSlashPacketData, or QueueThrottledVSCMaturedPacketData.
		panic(fmt.Sprintf("unexpected packet data type: %T", data))
	}

	store.Set(providertypes.ThrottledPacketDataKey(consumerChainID, ibcSeqNum), bz)
	k.IncrementThrottledPacketDataSize(ctx, consumerChainID)
	return nil
}

// GetLeadingVSCMaturedData returns the leading vsc matured packet data instances
// for a chain-specific throttled packet data queue. Ie the vsc matured packet data instances
// that do not have any slash packet data instances preceding them in the queue for consumerChainID.
func (k Keeper) GetLeadingVSCMaturedData(ctx sdktypes.Context, consumerChainID string) (
	vscMaturedData []ccvtypes.VSCMaturedPacketData, ibcSeqNums []uint64,
) {
	store := ctx.KVStore(k.storeKey)
	iteratorPrefix := providertypes.ChainIDWithLenKey(providertypes.ThrottledPacketDataBytePrefix, consumerChainID)
	iterator := sdktypes.KVStorePrefixIterator(store, iteratorPrefix)
	defer iterator.Close()

	// Iterate over the throttled packet data queue,
	// and return vsc matured packet data instances until we encounter a slash packet data instance.
	vscMaturedData = []ccvtypes.VSCMaturedPacketData{}
	ibcSeqNums = []uint64{}
	// The iterator is ordered by IBC sequence number.
	for ; iterator.Valid(); iterator.Next() {
		// The key is the IBC sequence number, and the value is the packet data.
		bz := iterator.Value()
		if bz[0] == slashPacketData {
			break
		} else if bz[0] != vscMaturedPacketData {
			// This case would indicate a developer error or store corruption,
			// since QueueThrottledPacketData should only queue slash packet data or vsc matured packet data.
			panic(fmt.Sprintf("unexpected packet data type: %d", bz[0]))
		}

		var data ccvtypes.VSCMaturedPacketData
		err := data.Unmarshal(bz[1:])
		if err != nil {
			// An error here would indicate something is very wrong,
			// vsc matured packet data is assumed to be correctly serialized in QueueThrottledPacketData.
			panic(fmt.Sprintf("failed to unmarshal vsc matured packet data: %v", err))
		}

		vscMaturedData = append(vscMaturedData, data)
		// The below func should not panic, since we should be iterating over keys that're
		// assumed to be correctly serialized in QueueThrottledPacketData.
		_, ibcSeqNum := providertypes.MustParseThrottledPacketDataKey(iterator.Key())
		ibcSeqNums = append(ibcSeqNums, ibcSeqNum)
	}
	return vscMaturedData, ibcSeqNums
}

// GetSlashAndTrailingData returns the first slash packet data instance and any
// trailing vsc matured packet data instances in the chain-specific throttled packet data queue.
//
// Note that throttled packet data is stored under keys with the following format:
// ThrottledPacketDataBytePrefix | len(chainID) | chainID | ibcSeqNum
// Thus, the returned array is in ascending order of ibc seq numbers.
func (k Keeper) GetSlashAndTrailingData(ctx sdktypes.Context, consumerChainID string) (
	slashFound bool, slashData ccvtypes.SlashPacketData, vscMaturedData []ccvtypes.VSCMaturedPacketData,
	// Note: this slice contains the IBC sequence numbers of the slash packet data
	// and trailing vsc matured packet data instances. This is used by caller to delete the
	// data after it has been handled.
	ibcSeqNums []uint64,
) {
	store := ctx.KVStore(k.storeKey)
	iteratorPrefix := providertypes.ChainIDWithLenKey(providertypes.ThrottledPacketDataBytePrefix, consumerChainID)
	iterator := sdktypes.KVStorePrefixIterator(store, iteratorPrefix)
	defer iterator.Close()

	slashFound = false
	slashData = ccvtypes.SlashPacketData{}
	vscMaturedData = []ccvtypes.VSCMaturedPacketData{}
	ibcSeqNums = []uint64{}

	// Iterate over the throttled packet data queue
	for ; iterator.Valid(); iterator.Next() {
		// The key is the IBC sequence number, and the value is the packet data.
		bz := iterator.Value()
		if bz[0] == slashPacketData { //nolint:gocritic // this if-else chain isn't worth a refactor to switch statement
			if slashFound {
				// Break for-loop, we've already found first slash packet data instance.
				break
			}
			if err := slashData.Unmarshal(bz[1:]); err != nil {
				// An error here would indicate something is very wrong,
				// slash packet data is assumed to be correctly serialized in QueueThrottledPacketData.
				panic(fmt.Sprintf("failed to unmarshal slash packet data: %v", err))
			}
			slashFound = true
		} else if bz[0] == vscMaturedPacketData {
			vscMData := ccvtypes.VSCMaturedPacketData{}
			if err := vscMData.Unmarshal(bz[1:]); err != nil {
				// An error here would indicate something is very wrong,
				// vsc matured packet data is assumed to be correctly serialized in QueueThrottledPacketData.
				panic(fmt.Sprintf("failed to unmarshal vsc matured packet data: %v", err))
			}
			vscMaturedData = append(vscMaturedData, vscMData)
		} else {
			// This case would indicate a developer error or store corruption,
			// since QueueThrottledPacketData should only queue slash packet data or vsc matured packet data.
			panic("invalid packet data type")
		}
		// The below func should not panic, since we should be iterating over keys that're
		// assumed to be correctly serialized in QueueThrottledPacketData.
		_, ibcSeqNum := providertypes.MustParseThrottledPacketDataKey(iterator.Key())
		ibcSeqNums = append(ibcSeqNums, ibcSeqNum)
	}
	return slashFound, slashData, vscMaturedData, ibcSeqNums
}

// GetAllThrottledPacketData returns all throttled packet data for a specific consumer chain.
//
// Note: This method is only used by tests and queries, hence why it returns redundant data as different types.
// Since this method executes on query, no panics are explicitly included.
func (k Keeper) GetAllThrottledPacketData(ctx sdktypes.Context, consumerChainID string) (
	slashData []ccvtypes.SlashPacketData, vscMaturedData []ccvtypes.VSCMaturedPacketData,
<<<<<<< HEAD
	rawOrderedData []interface{}, ibcSeqNums []uint64,
=======
	rawOrderedData []any, ibcSeqNums []uint64,
>>>>>>> 39fa788e
) {
	slashData = []ccvtypes.SlashPacketData{}
	vscMaturedData = []ccvtypes.VSCMaturedPacketData{}
	rawOrderedData = []any{}
	ibcSeqNums = []uint64{}

	store := ctx.KVStore(k.storeKey)
	iteratorPrefix := providertypes.ChainIDWithLenKey(providertypes.ThrottledPacketDataBytePrefix, consumerChainID)
	iterator := sdktypes.KVStorePrefixIterator(store, iteratorPrefix)
	defer iterator.Close()

	for ; iterator.Valid(); iterator.Next() {
		bz := iterator.Value()
		switch bz[0] {
		case slashPacketData:
			d := ccvtypes.SlashPacketData{}
			if err := d.Unmarshal(bz[1:]); err != nil {
				k.Logger(ctx).Error(fmt.Sprintf("failed to unmarshal slash packet data: %v", err))
				continue
			}
			slashData = append(slashData, d)
			rawOrderedData = append(rawOrderedData, d)
		case vscMaturedPacketData:
			d := ccvtypes.VSCMaturedPacketData{}
			if err := d.Unmarshal(bz[1:]); err != nil {
				k.Logger(ctx).Error(fmt.Sprintf("failed to unmarshal vsc matured packet data: %v", err))
				continue
			}
			vscMaturedData = append(vscMaturedData, d)
			rawOrderedData = append(rawOrderedData, d)
		default:
			k.Logger(ctx).Error(fmt.Sprintf("invalid packet data type: %v", bz[0]))
			continue
		}
		_, ibcSeqNum, err := providertypes.ParseThrottledPacketDataKey(iterator.Key())
		if err != nil {
			k.Logger(ctx).Error(fmt.Sprintf("failed to parse throttled packet data key: %v", err))
			continue
		}
		ibcSeqNums = append(ibcSeqNums, ibcSeqNum)
	}

	return slashData, vscMaturedData, rawOrderedData, ibcSeqNums
}

// DeleteAllPacketDataForConsumer deletes all queued packet data for the given consumer chain.
func (k Keeper) DeleteThrottledPacketDataForConsumer(ctx sdktypes.Context, consumerChainID string) {
	store := ctx.KVStore(k.storeKey)
	iteratorPrefix := providertypes.ChainIDWithLenKey(providertypes.ThrottledPacketDataBytePrefix, consumerChainID)
	iterator := sdktypes.KVStorePrefixIterator(store, iteratorPrefix)
	defer iterator.Close()

	keysToDel := [][]byte{}
	for ; iterator.Valid(); iterator.Next() {
		keysToDel = append(keysToDel, iterator.Key())
	}
	// Delete data for this consumer
	for _, key := range keysToDel {
		store.Delete(key)
	}

	// Delete size of data queue for this consumer
	store.Delete(providertypes.ThrottledPacketDataSizeKey(consumerChainID))
}

// DeleteThrottledPacketData deletes the given throttled packet data instances
// (specified by their ibc seq number) from the chain-specific throttled packet data queue.
func (k Keeper) DeleteThrottledPacketData(ctx sdktypes.Context, consumerChainID string, ibcSeqNumbers ...uint64) {
	store := ctx.KVStore(k.storeKey)
	for _, ibcSeqNum := range ibcSeqNumbers {
		store.Delete(providertypes.ThrottledPacketDataKey(consumerChainID, ibcSeqNum))
	}
	// Decrement the size of the pending packet data queue
	sizeBeforeDeletion := k.GetThrottledPacketDataSize(ctx, consumerChainID)
	k.SetThrottledPacketDataSize(ctx, consumerChainID, sizeBeforeDeletion-uint64(len(ibcSeqNumbers)))
}

// GetSlashMeter returns a meter (persisted as a signed int) which stores an amount of voting power, corresponding
// to an allowance of validators that can be jailed/tombstoned over time.
//
// Note: the value of this int should always be in the range of tendermint's [-MaxVotingPower, MaxVotingPower]
func (k Keeper) GetSlashMeter(ctx sdktypes.Context) sdktypes.Int {
	store := ctx.KVStore(k.storeKey)
	bz := store.Get(providertypes.SlashMeterKey())
	if bz == nil {
		// Slash meter should be set as a part of InitGenesis and periodically updated by throttle logic,
		// there is no deletion method exposed, so nil bytes would indicate something is very wrong.
		panic("slash meter not set")
	}
	value := sdktypes.ZeroInt()
	err := value.Unmarshal(bz)
	if err != nil {
		// We should have obtained value bytes that were serialized in SetSlashMeter,
		// so an error here would indicate something is very wrong.
		panic(fmt.Sprintf("failed to unmarshal slash meter: %v", err))
	}
	return value
}

// SetSlashMeter sets the slash meter to the given signed int value
//
// Note: the value of this int should always be in the range of tendermint's [-MaxTotalVotingPower, MaxTotalVotingPower]
func (k Keeper) SetSlashMeter(ctx sdktypes.Context, value sdktypes.Int) {
	// TODO: remove these invariant panics once https://github.com/cosmos/interchain-security/issues/534 is solved.

	// The following panics are included since they are invariants for slash meter value.
	//
	// Explanation: slash meter replenish fraction is validated to be in range of [0, 1],
	// and MaxMeterValue = MaxAllowance = MaxReplenishFrac * MaxTotalVotingPower = 1 * MaxTotalVotingPower.
	if value.GT(sdktypes.NewInt(tmtypes.MaxTotalVotingPower)) {
		panic("slash meter value cannot be greater than tendermint's MaxTotalVotingPower")
	}
	// Further, HandleThrottleQueues should never subtract more than MaxTotalVotingPower from the meter,
	// since we cannot slash more than an entire validator set. So MinMeterValue = -1 * MaxTotalVotingPower.
	if value.LT(sdktypes.NewInt(-tmtypes.MaxTotalVotingPower)) {
		panic("slash meter value cannot be less than negative tendermint's MaxTotalVotingPower")
	}
	store := ctx.KVStore(k.storeKey)
	bz, err := value.Marshal()
	if err != nil {
		// A returned error for marshaling an int would indicate something is very wrong.
		panic(fmt.Sprintf("failed to marshal slash meter: %v", err))
	}
	store.Set(providertypes.SlashMeterKey(), bz)
}

// GetSlashMeterReplenishTimeCandidate returns the next UTC time the slash meter could potentially be replenished.
//
// Note: this value is the next time the slash meter will be replenished IFF the slash meter is NOT full.
// Otherwise this value will be updated in every future block until the slash meter becomes NOT full.
func (k Keeper) GetSlashMeterReplenishTimeCandidate(ctx sdktypes.Context) time.Time {
	store := ctx.KVStore(k.storeKey)
	bz := store.Get(providertypes.SlashMeterReplenishTimeCandidateKey())
	if bz == nil {
		// Slash meter replenish time candidate should be set as a part of InitGenesis and periodically updated by throttle logic,
		// there is no deletion method exposed, so nil bytes would indicate something is very wrong.
		panic("slash meter replenish time candidate not set")
	}
	chaintime, err := sdktypes.ParseTimeBytes(bz)
	if err != nil {
		// We should have obtained value bytes that were serialized in SetSlashMeterReplenishTimeCandidate,
		// so an error here would indicate something is very wrong.
		panic(fmt.Sprintf("failed to parse slash meter replenish time candidate: %s", err))
	}
	return chaintime.UTC()
}

// SetSlashMeterReplenishTimeCandidate sets the next time the slash meter may be replenished
// to the current block time + the configured slash meter replenish period.
//
// Note: this value is the next time the slash meter will be replenished IFF the slash meter is NOT full.
// Otherwise this value will be updated in every future block until the slash meter becomes NOT full.
func (k Keeper) SetSlashMeterReplenishTimeCandidate(ctx sdktypes.Context) {
	store := ctx.KVStore(k.storeKey)
	timeToStore := ctx.BlockTime().UTC().Add(k.GetSlashMeterReplenishPeriod(ctx))
	store.Set(providertypes.SlashMeterReplenishTimeCandidateKey(), sdktypes.FormatTimeBytes(timeToStore))
}<|MERGE_RESOLUTION|>--- conflicted
+++ resolved
@@ -317,11 +317,7 @@
 // OnRecvSlashPacket and OnRecvVSCMaturedPacket, meaning we can return an ibc err ack to the
 // counter party chain on error, instead of panicking this chain.
 func (k Keeper) QueueThrottledPacketData(
-<<<<<<< HEAD
-	ctx sdktypes.Context, consumerChainID string, ibcSeqNum uint64, packetData interface{},
-=======
 	ctx sdktypes.Context, consumerChainID string, ibcSeqNum uint64, packetData any,
->>>>>>> 39fa788e
 ) error {
 	store := ctx.KVStore(k.storeKey)
 
@@ -460,11 +456,7 @@
 // Since this method executes on query, no panics are explicitly included.
 func (k Keeper) GetAllThrottledPacketData(ctx sdktypes.Context, consumerChainID string) (
 	slashData []ccvtypes.SlashPacketData, vscMaturedData []ccvtypes.VSCMaturedPacketData,
-<<<<<<< HEAD
-	rawOrderedData []interface{}, ibcSeqNums []uint64,
-=======
 	rawOrderedData []any, ibcSeqNums []uint64,
->>>>>>> 39fa788e
 ) {
 	slashData = []ccvtypes.SlashPacketData{}
 	vscMaturedData = []ccvtypes.VSCMaturedPacketData{}
