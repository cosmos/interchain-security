--- conflicted
+++ resolved
@@ -42,7 +42,6 @@
 		panic(fmt.Errorf("VSCMaturedPacket received on unknown channel %s", packet.DestinationChannel))
 	}
 
-<<<<<<< HEAD
 	// If no packets are in the per chain queue, immediately handle the vsc matured packet data
 	if k.GetPendingPacketDataSize(ctx, chainID) == 0 {
 		k.HandleVSCMaturedPacket(ctx, chainID, data)
@@ -53,17 +52,6 @@
 
 	ack := channeltypes.NewResultAcknowledgement([]byte{byte(1)})
 	return ack
-}
-
-func (k Keeper) HandleVSCMaturedPacket(
-	ctx sdk.Context, chainID string, data ccv.VSCMaturedPacketData) {
-
-=======
-	// Note: no validation is needed (that'd return an IBC err ack) for recv VSCMatured packets,
-	// since the packet data only includes a valset update id that can take any uint64 value.
-
-	k.HandleVSCMaturedPacket(ctx, chainID, data)
-	return channeltypes.NewResultAcknowledgement([]byte{byte(1)})
 }
 
 // HandleVSCMaturedPacket handles a VSCMatured packet.
@@ -73,7 +61,6 @@
 //
 // TODO: Unit test this method.
 func (k Keeper) HandleVSCMaturedPacket(ctx sdk.Context, chainID string, data ccv.VSCMaturedPacketData) {
->>>>>>> 5cf43f66
 	// iterate over the unbonding operations mapped to (chainID, data.ValsetUpdateId)
 	unbondingOps, _ := k.GetUnbondingOpsFromIndex(ctx, chainID, data.ValsetUpdateId)
 	var maturedIds []uint64
@@ -91,14 +78,7 @@
 			k.SetUnbondingOp(ctx, unbondingOp)
 		}
 	}
-<<<<<<< HEAD
-
-	if err := k.AppendMaturedUnbondingOps(ctx, maturedIds); err != nil {
-		panic(fmt.Errorf("mature unbonding ops could not be appended: %w", err))
-	}
-=======
 	k.AppendMaturedUnbondingOps(ctx, maturedIds)
->>>>>>> 5cf43f66
 
 	// clean up index
 	k.DeleteUnbondingOpIndex(ctx, chainID, data.ValsetUpdateId)
@@ -256,12 +236,8 @@
 	k.CheckForSlashMeterReplenishment(ctx)
 }
 
-<<<<<<< HEAD
-// OnRecvSlashPacket receives a slash packet and determines whether the channel is established,
-// then queues the slash packet as pending if the channel is established and found.
-=======
-// OnRecvSlashPacket delivers a received slash packet: validates it and then handles it if valid.
->>>>>>> 5cf43f66
+// OnRecvSlashPacket delivers a received slash packet, validates it and
+// then queues the slash packet as pending if valid.
 func (k Keeper) OnRecvSlashPacket(ctx sdk.Context, packet channeltypes.Packet, data ccv.SlashPacketData) exported.Acknowledgement {
 
 	// check that the channel is established, panic if not
@@ -272,7 +248,10 @@
 		panic(fmt.Errorf("SlashPacket received on unknown channel %s", packet.DestinationChannel))
 	}
 
-<<<<<<< HEAD
+	if err := k.ValidateSlashPacket(ctx, chainID, packet, data); err != nil {
+		return channeltypes.NewErrorAcknowledgement(err.Error())
+	}
+
 	// The slash packet validator address may be known only on the consumer chain,
 	// in this case, it must be mapped back to the consensus address on the provider chain
 	consumerConsAddr := sdk.ConsAddress(data.Validator.Address)
@@ -296,34 +275,11 @@
 	return channeltypes.NewResultAcknowledgement([]byte{byte(1)})
 }
 
-// HandleSlashPacket potentially slashes, jails and/or tombstones a misbehaving validator according to infraction type
-func (k Keeper) HandleSlashPacket(ctx sdk.Context, chainID string, data ccv.SlashPacketData) (success bool, err error) {
-
-	// map VSC ID to infraction height for the given chain ID
-	var infractionHeight uint64
-	var found bool
-	if data.ValsetUpdateId == 0 {
-		infractionHeight, found = k.GetInitChainHeight(ctx, chainID)
-	} else {
-		infractionHeight, found = k.GetValsetUpdateBlockHeight(ctx, data.ValsetUpdateId)
-	}
-=======
-	if err := k.ValidateSlashPacket(ctx, chainID, packet, data); err != nil {
-		return channeltypes.NewErrorAcknowledgement(err.Error())
-	}
-
-	// handle slashing request
-	k.HandleSlashPacket(ctx, chainID, data)
-
-	return channeltypes.NewResultAcknowledgement([]byte{byte(1)})
-}
-
 // ValidateSlashPacket validates a recv slash packet before it is
 // handled or persisted in store. An error is returned if the packet is invalid,
 // and an error ack should be relayed to the sender.
 func (k Keeper) ValidateSlashPacket(ctx sdk.Context, chainID string,
 	packet channeltypes.Packet, data ccv.SlashPacketData) error {
->>>>>>> 5cf43f66
 
 	_, found := k.getMappedInfractionHeight(ctx, chainID, data.ValsetUpdateId)
 	// return error if we cannot find infraction height matching the validator update id
@@ -336,15 +292,12 @@
 		return fmt.Errorf("invalid infraction type: %s", data.Infraction)
 	}
 
-<<<<<<< HEAD
-=======
 	return nil
 }
 
 // HandleSlashPacket potentially slashes, jails and/or tombstones
 // a misbehaving validator according to infraction type.
 func (k Keeper) HandleSlashPacket(ctx sdk.Context, chainID string, data ccv.SlashPacketData) {
->>>>>>> 5cf43f66
 	// the slash packet validator address may be known only on the consumer chain;
 	// in this case, it must be mapped back to the consensus address on the provider chain
 	consumerAddr := sdk.ConsAddress(data.Validator.Address)
@@ -363,11 +316,6 @@
 		return
 	}
 
-<<<<<<< HEAD
-	// tombstoned validators should not be slashed multiple times
-	if k.slashingKeeper.IsTombstoned(ctx, providerAddr) {
-		return false, nil
-=======
 	// tombstoned validators should not be slashed multiple times.
 	if k.slashingKeeper.IsTombstoned(ctx, providerAddr) {
 		// Log and drop packet if validator is tombstoned.
@@ -376,7 +324,6 @@
 			"validator cons addr", providerAddr,
 		)
 		return
->>>>>>> 5cf43f66
 	}
 
 	// slash and jail validator according to their infraction type
@@ -406,11 +353,6 @@
 		slashFraction = k.slashingKeeper.SlashFractionDoubleSign(ctx)
 		jailTime = evidencetypes.DoubleSignJailEndTime
 		k.slashingKeeper.Tombstone(ctx, providerAddr)
-<<<<<<< HEAD
-	default:
-		return false, fmt.Errorf("invalid infraction type: %v", data.Infraction)
-=======
->>>>>>> 5cf43f66
 	}
 
 	// slash validator
@@ -432,11 +374,7 @@
 	ctx.EventManager().EmitEvent(
 		sdk.NewEvent(
 			ccv.EventTypeExecuteConsumerChainSlash,
-<<<<<<< HEAD
 			sdk.NewAttribute(sdk.AttributeKeyModule, providertypes.ModuleName),
-=======
-			sdk.NewAttribute(sdk.AttributeKeyModule, types.ModuleName),
->>>>>>> 5cf43f66
 			sdk.NewAttribute(ccv.AttributeValidatorAddress, providerAddr.String()),
 			sdk.NewAttribute(ccv.AttributeValidatorConsumerAddress, consumerAddr.String()),
 			sdk.NewAttribute(ccv.AttributeInfractionType, data.Infraction.String()),
