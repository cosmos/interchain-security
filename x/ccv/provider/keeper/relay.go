package keeper

import (
	"fmt"
	"strconv"
	"time"

	sdk "github.com/cosmos/cosmos-sdk/types"
	sdkerrors "github.com/cosmos/cosmos-sdk/types/errors"
	evidencetypes "github.com/cosmos/cosmos-sdk/x/evidence/types"
	stakingtypes "github.com/cosmos/cosmos-sdk/x/staking/types"
	clienttypes "github.com/cosmos/ibc-go/v3/modules/core/02-client/types"
	channeltypes "github.com/cosmos/ibc-go/v3/modules/core/04-channel/types"

	"github.com/cosmos/ibc-go/v3/modules/core/exported"
	"github.com/cosmos/interchain-security/x/ccv/provider/types"
	ccv "github.com/cosmos/interchain-security/x/ccv/types"
	utils "github.com/cosmos/interchain-security/x/ccv/utils"
)

func removeStringFromSlice(slice []string, x string) (newSlice []string, numRemoved int) {
	for _, y := range slice {
		if x != y {
			newSlice = append(newSlice, y)
		}
	}

	return newSlice, len(slice) - len(newSlice)
}

// OnRecvVSCMaturedPacket handles a VSCMatured packet
func (k Keeper) OnRecvVSCMaturedPacket(
	ctx sdk.Context,
	packet channeltypes.Packet,
	data ccv.VSCMaturedPacketData,
) exported.Acknowledgement {

	// check that the channel is established, panic if not
	chainID, found := k.GetChannelToChain(ctx, packet.DestinationChannel)
	if !found {
		// VSCMatured packet was sent on a channel different than any of the established CCV channels;
		// this should never happen
		panic(fmt.Errorf("VSCMaturedPacket received on unknown channel %s", packet.DestinationChannel))
	}

	// Note: no validation is needed (that'd return an IBC err ack) for recv VSCMatured packets,
	// since the packet data only includes a valset update id that can take any uint64 value.

	k.HandleVSCMaturedPacket(ctx, chainID, data)
	return channeltypes.NewResultAcknowledgement([]byte{byte(1)})
}

// HandleVSCMaturedPacket handles a VSCMatured packet.
//
// Note: This method should only panic for a system critical error like a
// failed marshal/unmarshal, or persistence of critical data.
//
// TODO: Unit test this method.
func (k Keeper) HandleVSCMaturedPacket(ctx sdk.Context, chainID string, data ccv.VSCMaturedPacketData) {
	// iterate over the unbonding operations mapped to (chainID, data.ValsetUpdateId)
	unbondingOps, _ := k.GetUnbondingOpsFromIndex(ctx, chainID, data.ValsetUpdateId)
	var maturedIds []uint64
	for _, unbondingOp := range unbondingOps {
		// remove consumer chain ID from unbonding op record
		unbondingOp.UnbondingConsumerChains, _ = removeStringFromSlice(unbondingOp.UnbondingConsumerChains, chainID)

		// If unbonding op is completely unbonded from all relevant consumer chains
		if len(unbondingOp.UnbondingConsumerChains) == 0 {
			// Store id of matured unbonding op for later completion of unbonding in staking module
			maturedIds = append(maturedIds, unbondingOp.Id)
			// Delete unbonding op
			k.DeleteUnbondingOp(ctx, unbondingOp.Id)
		} else {
			k.SetUnbondingOp(ctx, unbondingOp)
		}
	}
	k.AppendMaturedUnbondingOps(ctx, maturedIds)

	// clean up index
	k.DeleteUnbondingOpIndex(ctx, chainID, data.ValsetUpdateId)

	// remove the VSC timeout timestamp for this chainID and vscID
	k.DeleteVscSendTimestamp(ctx, chainID, data.ValsetUpdateId)
<<<<<<< HEAD

	// prune previous consumer validator address that are no longer needed
	k.PruneKeyAssignments(ctx, chainID, data.ValsetUpdateId)

	ack := channeltypes.NewResultAcknowledgement([]byte{byte(1)})
	return ack
=======
>>>>>>> 7fa197e7
}

// CompleteMaturedUnbondingOps attempts to complete all matured unbonding operations
func (k Keeper) completeMaturedUnbondingOps(ctx sdk.Context) {
	ids, err := k.ConsumeMaturedUnbondingOps(ctx)
	if err != nil {
		panic(fmt.Sprintf("could not get the list of matured unbonding ops: %s", err.Error()))
	}
	for _, id := range ids {
		// Attempt to complete unbonding in staking module
		err := k.stakingKeeper.UnbondingCanComplete(ctx, id)
		if err != nil {
			panic(fmt.Sprintf("could not complete unbonding op: %s", err.Error()))
		}
	}
}

// OnAcknowledgementPacket handles acknowledgments for sent VSC packets
func (k Keeper) OnAcknowledgementPacket(ctx sdk.Context, packet channeltypes.Packet, ack channeltypes.Acknowledgement) error {
	if err := ack.GetError(); err != "" {
		// The VSC packet data could not be successfully decoded.
		// This should never happen.
		if chainID, ok := k.GetChannelToChain(ctx, packet.SourceChannel); ok {
			// stop consumer chain and uses the LockUnbondingOnTimeout flag
			// to decide whether the unbonding operations should be released
			return k.StopConsumerChain(ctx, chainID, k.GetLockUnbondingOnTimeout(ctx, chainID), false)
		}
		return sdkerrors.Wrapf(types.ErrUnknownConsumerChannelId, "recv ErrorAcknowledgement on unknown channel %s", packet.SourceChannel)
	}
	return nil
}

// OnTimeoutPacket aborts the transaction if no chain exists for the destination channel,
// otherwise it stops the chain
func (k Keeper) OnTimeoutPacket(ctx sdk.Context, packet channeltypes.Packet) error {
	chainID, found := k.GetChannelToChain(ctx, packet.SourceChannel)
	if !found {
		// abort transaction
		return sdkerrors.Wrap(
			channeltypes.ErrInvalidChannelState,
			packet.SourceChannel,
		)
	}
	// stop consumer chain and uses the LockUnbondingOnTimeout flag
	// to decide whether the unbonding operations should be released
	return k.StopConsumerChain(ctx, chainID, k.GetLockUnbondingOnTimeout(ctx, chainID), false)
}

// EndBlockVSU contains the EndBlock logic needed for
// the Validator Set Update sub-protocol
func (k Keeper) EndBlockVSU(ctx sdk.Context) {
	// notify the staking module to complete all matured unbonding ops
	k.completeMaturedUnbondingOps(ctx)

	// collect validator updates
	k.QueueVSCPackets(ctx)

	// try sending packets to all chains
	// if CCV channel is not established for consumer chain
	// the updates will remain queued until the channel is established
	k.SendPackets(ctx)
}

// SendPackets iterates over chains and sends pending packets (VSCs) to
// consumer chains with established CCV channels
// if CCV channel is not established for consumer chain
// the updates will remain queued until the channel is established
func (k Keeper) SendPackets(ctx sdk.Context) {
	k.IterateConsumerChains(ctx, func(ctx sdk.Context, chainID, clientID string) (stop bool) {
		// check if CCV channel is established and send
		if channelID, found := k.GetChainToChannel(ctx, chainID); found {
			k.SendPacketsToChain(ctx, chainID, channelID)
		}
		return false // continue iterating chains
	})
}

// SendPacketsToChain sends all queued packets to the specified chain
func (k Keeper) SendPacketsToChain(ctx sdk.Context, chainID, channelID string) {
	pendingPackets := k.GetPendingPackets(ctx, chainID)
	for _, data := range pendingPackets {
		// send packet over IBC
		err := utils.SendIBCPacket(
			ctx,
			k.scopedKeeper,
			k.channelKeeper,
			channelID,          // source channel id
			ccv.ProviderPortID, // source port id
			data.GetBytes(),
			k.GetCCVTimeoutPeriod(ctx),
		)

		if err != nil {
			if clienttypes.ErrClientNotActive.Is(err) {
				// IBC client is expired!
				// leave the packet data stored to be sent once the client is upgraded
				// the client cannot expire during iteration (in the middle of a block)
				return
			}
			panic(fmt.Errorf("packet could not be sent over IBC: %w", err))
		}
		// set the VSC send timestamp for this packet;
		// note that the VSC send timestamp are set when the packets
		// are actually sent over IBC
		k.SetVscSendTimestamp(ctx, chainID, data.ValsetUpdateId, ctx.BlockTime())
	}
	k.DeletePendingPackets(ctx, chainID)
}

// QueueVSCPackets queues latest validator updates for every registered consumer chain
func (k Keeper) QueueVSCPackets(ctx sdk.Context) {
	valUpdateID := k.GetValidatorSetUpdateId(ctx) // curent valset update ID
	// get the validator updates from the staking module
	valUpdates := k.stakingKeeper.GetValidatorUpdates(ctx)

	k.IterateConsumerChains(ctx, func(ctx sdk.Context, chainID, clientID string) (stop bool) {
		// apply the key assignment to the validator updates
		valUpdates, err := k.ApplyKeyAssignmentToValUpdates(ctx, chainID, valUpdates)
		if err != nil {
			panic(fmt.Sprintf("could not apply key assignment to validator updates for chain %s: %s", chainID, err.Error()))
		}

		// check whether there are changes in the validator set;
		// note that this also entails unbonding operations
		// w/o changes in the voting power of the validators in the validator set
		unbondingOps, _ := k.GetUnbondingOpsFromIndex(ctx, chainID, valUpdateID)
		if len(valUpdates) != 0 || len(unbondingOps) != 0 {
			// construct validator set change packet data
			packet := ccv.NewValidatorSetChangePacketData(valUpdates, valUpdateID, k.ConsumeSlashAcks(ctx, chainID))
			k.AppendPendingPackets(ctx, chainID, packet)
		}
		return false // do not stop the iteration
	})

	k.IncrementValidatorSetUpdateId(ctx)
}

// EndBlockCIS contains the EndBlock logic needed for
// the Consumer Initiated Slashing sub-protocol
func (k Keeper) EndBlockCIS(ctx sdk.Context) {
	// get current ValidatorSetUpdateId
	valUpdateID := k.GetValidatorSetUpdateId(ctx)
	// set the ValsetUpdateBlockHeight
	k.SetValsetUpdateBlockHeight(ctx, valUpdateID, uint64(ctx.BlockHeight()+1))
}

// OnRecvSlashPacket delivers a received slash packet: validates it and then handles it if valid.
func (k Keeper) OnRecvSlashPacket(ctx sdk.Context, packet channeltypes.Packet, data ccv.SlashPacketData) exported.Acknowledgement {

	// check that the channel is established, panic if not
	chainID, found := k.GetChannelToChain(ctx, packet.DestinationChannel)
	if !found {
		// SlashPacket packet was sent on a channel different than any of the established CCV channels;
		// this should never happen
		panic(fmt.Errorf("SlashPacket received on unknown channel %s", packet.DestinationChannel))
	}

	if err := k.ValidateSlashPacket(ctx, chainID, packet, data); err != nil {
		return channeltypes.NewErrorAcknowledgement(err.Error())
	}

	// handle slashing request
	k.HandleSlashPacket(ctx, chainID, data)

	return channeltypes.NewResultAcknowledgement([]byte{byte(1)})
}

// ValidateSlashPacket validates a recv slash packet before it is
// handled or persisted in store. An error is returned if the packet is invalid,
// and an error ack should be relayed to the sender.
func (k Keeper) ValidateSlashPacket(ctx sdk.Context, chainID string,
	packet channeltypes.Packet, data ccv.SlashPacketData) error {

	_, found := k.getMappedInfractionHeight(ctx, chainID, data.ValsetUpdateId)
	// return error if we cannot find infraction height matching the validator update id
	if !found {
		return fmt.Errorf("cannot find infraction height matching "+
			"the validator update id %d for chain %s", data.ValsetUpdateId, chainID)
	}

<<<<<<< HEAD
	// the slash packet validator address may be known only on the consumer chain;
	// in this case, it must be mapped back to the consensus address on the provider chain
	consumerAddr := sdk.ConsAddress(data.Validator.Address)
	providerAddr := k.GetProviderAddrFromConsumerAddr(ctx, chainID, consumerAddr)
	// get the validator
	validator, found := k.stakingKeeper.GetValidatorByConsAddr(ctx, providerAddr)
=======
	if data.Infraction != stakingtypes.DoubleSign && data.Infraction != stakingtypes.Downtime {
		return fmt.Errorf("invalid infraction type: %s", data.Infraction)
	}

	return nil
}

// HandleSlashPacket potentially slashes, jails and/or tombstones
// a misbehaving validator according to infraction type.
func (k Keeper) HandleSlashPacket(ctx sdk.Context, chainID string, data ccv.SlashPacketData) {

	// Get the validator
	consAddr := sdk.ConsAddress(data.Validator.Address)
	// TODO: Key assignment will change the following line
	validator, found := k.stakingKeeper.GetValidatorByConsAddr(ctx, consAddr)
>>>>>>> 7fa197e7

	// make sure the validator is not yet unbonded;
	// stakingKeeper.Slash() panics otherwise
	if !found || validator.IsUnbonded() {
		// if validator is not found or is unbonded, drop slash packet and log error.
		// Note that it is impossible for the validator to be not found or unbonded if both the provider
		// and the consumer are following the protocol. Thus if this branch is taken then one or both
		// chains is incorrect, but it is impossible to tell which.
		k.Logger(ctx).Error("validator not found or is unbonded", "validator", data.Validator.Address)
		return
	}

<<<<<<< HEAD
	// tombstoned validators should not be slashed multiple times
	if k.slashingKeeper.IsTombstoned(ctx, providerAddr) {
		return false, nil
=======
	// tombstoned validators should not be slashed multiple times.
	if k.slashingKeeper.IsTombstoned(ctx, consAddr) {
		// Log and drop packet if validator is tombstoned.
		k.Logger(ctx).Info(
			"slash packet dropped because validator is already tombstoned",
			"validator cons addr", consAddr,
		)
		return
>>>>>>> 7fa197e7
	}

	// slash and jail validator according to their infraction type
	// and using the provider chain parameters
	var (
		jailTime      time.Time
		slashFraction sdk.Dec
	)

	infractionHeight, found := k.getMappedInfractionHeight(ctx, chainID, data.ValsetUpdateId)
	if !found {
		k.Logger(ctx).Error("infraction height not found. But was found during slash packet validation")
		// drop packet
		return
	}

	switch data.Infraction {
	case stakingtypes.Downtime:
		// set the downtime slash fraction and duration
		// then append the validator address to the slash ack for its chain id
		slashFraction = k.slashingKeeper.SlashFractionDowntime(ctx)
		jailTime = ctx.BlockTime().Add(k.slashingKeeper.DowntimeJailDuration(ctx))
		k.AppendSlashAck(ctx, chainID, providerAddr.String())
	case stakingtypes.DoubleSign:
		// set double-signing slash fraction and infinite jail duration
		// then tombstone the validator
		slashFraction = k.slashingKeeper.SlashFractionDoubleSign(ctx)
		jailTime = evidencetypes.DoubleSignJailEndTime
<<<<<<< HEAD
		k.slashingKeeper.Tombstone(ctx, providerAddr)
	default:
		return false, fmt.Errorf("invalid infraction type: %v", data.Infraction)
=======
		k.slashingKeeper.Tombstone(ctx, consAddr)
>>>>>>> 7fa197e7
	}

	// slash validator
	k.stakingKeeper.Slash(
		ctx,
		providerAddr,
		int64(infractionHeight),
		data.Validator.Power,
		slashFraction,
		data.Infraction,
	)

	// jail validator
	if !validator.IsJailed() {
		k.stakingKeeper.Jail(ctx, providerAddr)
	}
	k.slashingKeeper.JailUntil(ctx, providerAddr, jailTime)

	ctx.EventManager().EmitEvent(
		sdk.NewEvent(
			ccv.EventTypeExecuteConsumerChainSlash,
			sdk.NewAttribute(sdk.AttributeKeyModule, types.ModuleName),
			sdk.NewAttribute(ccv.AttributeValidatorAddress, providerAddr.String()),
			sdk.NewAttribute(ccv.AttributeValidatorConsumerAddress, consumerAddr.String()),
			sdk.NewAttribute(ccv.AttributeInfractionType, data.Infraction.String()),
			sdk.NewAttribute(ccv.AttributeInfractionHeight, strconv.Itoa(int(infractionHeight))),
			sdk.NewAttribute(ccv.AttributeValSetUpdateID, strconv.Itoa(int(data.ValsetUpdateId))),
		),
	)
}

// EndBlockCCR contains the EndBlock logic needed for
// the Consumer Chain Removal sub-protocol
func (k Keeper) EndBlockCCR(ctx sdk.Context) {
	currentTime := ctx.BlockTime()
	currentTimeUint64 := uint64(currentTime.UnixNano())

	// iterate over initTimeoutTimestamps
	var chainIdsToRemove []string
	k.IterateInitTimeoutTimestamp(ctx, func(chainID string, ts uint64) (stop bool) {
		if currentTimeUint64 > ts {
			// initTimeout expired
			chainIdsToRemove = append(chainIdsToRemove, chainID)
		}
		// continue to iterate through all timed out consumers
		return false
	})
	// remove consumers that timed out
	for _, chainID := range chainIdsToRemove {
		// stop the consumer chain and unlock the unbonding.
		// Note that the CCV channel was not established,
		// thus closeChan is irrelevant
		err := k.StopConsumerChain(ctx, chainID, false, false)
		if err != nil {
			panic(fmt.Errorf("consumer chain failed to stop: %w", err))
		}
	}

	// empty slice
	chainIdsToRemove = nil

	// Iterate over all consumers with established CCV channels and
	// check if the first vscSendTimestamp in iterator + VscTimeoutPeriod
	// exceed the current block time.
	// Checking the first send timestamp for each chain is sufficient since
	// timestamps are ordered by vsc ID.
	k.IterateChannelToChain(ctx, func(ctx sdk.Context, _, chainID string) (stop bool) {
		k.IterateVscSendTimestamps(ctx, chainID, func(_ uint64, ts time.Time) (stop bool) {
			timeoutTimestamp := ts.Add(k.GetParams(ctx).VscTimeoutPeriod)
			if currentTime.After(timeoutTimestamp) {
				// vscTimeout expired
				chainIdsToRemove = append(chainIdsToRemove, chainID)
			}
			// break iteration since the send timestamps are sorted in descending order
			return true
		})
		// continue to iterate through all consumers
		return false
	})
	// remove consumers that timed out
	for _, chainID := range chainIdsToRemove {
		// stop the consumer chain and use lockUnbondingOnTimeout
		// to decide whether to lock the unbonding
		err := k.StopConsumerChain(
			ctx,
			chainID,
			k.GetLockUnbondingOnTimeout(ctx, chainID),
			true,
		)
		if err != nil {
			panic(fmt.Errorf("consumer chain failed to stop: %w", err))
		}
	}
}

// getMappedInfractionHeight gets the infraction height mapped from val set ID for the given chain ID
func (k Keeper) getMappedInfractionHeight(ctx sdk.Context,
	chainID string, valsetUpdateID uint64) (height uint64, found bool) {

	if valsetUpdateID == 0 {
		return k.GetInitChainHeight(ctx, chainID)
	} else {
		return k.GetValsetUpdateBlockHeight(ctx, valsetUpdateID)
	}
}<|MERGE_RESOLUTION|>--- conflicted
+++ resolved
@@ -81,15 +81,9 @@
 
 	// remove the VSC timeout timestamp for this chainID and vscID
 	k.DeleteVscSendTimestamp(ctx, chainID, data.ValsetUpdateId)
-<<<<<<< HEAD
 
 	// prune previous consumer validator address that are no longer needed
 	k.PruneKeyAssignments(ctx, chainID, data.ValsetUpdateId)
-
-	ack := channeltypes.NewResultAcknowledgement([]byte{byte(1)})
-	return ack
-=======
->>>>>>> 7fa197e7
 }
 
 // CompleteMaturedUnbondingOps attempts to complete all matured unbonding operations
@@ -270,30 +264,22 @@
 			"the validator update id %d for chain %s", data.ValsetUpdateId, chainID)
 	}
 
-<<<<<<< HEAD
+	if data.Infraction != stakingtypes.DoubleSign && data.Infraction != stakingtypes.Downtime {
+		return fmt.Errorf("invalid infraction type: %s", data.Infraction)
+	}
+
+	return nil
+}
+
+// HandleSlashPacket potentially slashes, jails and/or tombstones
+// a misbehaving validator according to infraction type.
+func (k Keeper) HandleSlashPacket(ctx sdk.Context, chainID string, data ccv.SlashPacketData) {
 	// the slash packet validator address may be known only on the consumer chain;
 	// in this case, it must be mapped back to the consensus address on the provider chain
 	consumerAddr := sdk.ConsAddress(data.Validator.Address)
 	providerAddr := k.GetProviderAddrFromConsumerAddr(ctx, chainID, consumerAddr)
 	// get the validator
 	validator, found := k.stakingKeeper.GetValidatorByConsAddr(ctx, providerAddr)
-=======
-	if data.Infraction != stakingtypes.DoubleSign && data.Infraction != stakingtypes.Downtime {
-		return fmt.Errorf("invalid infraction type: %s", data.Infraction)
-	}
-
-	return nil
-}
-
-// HandleSlashPacket potentially slashes, jails and/or tombstones
-// a misbehaving validator according to infraction type.
-func (k Keeper) HandleSlashPacket(ctx sdk.Context, chainID string, data ccv.SlashPacketData) {
-
-	// Get the validator
-	consAddr := sdk.ConsAddress(data.Validator.Address)
-	// TODO: Key assignment will change the following line
-	validator, found := k.stakingKeeper.GetValidatorByConsAddr(ctx, consAddr)
->>>>>>> 7fa197e7
 
 	// make sure the validator is not yet unbonded;
 	// stakingKeeper.Slash() panics otherwise
@@ -306,20 +292,14 @@
 		return
 	}
 
-<<<<<<< HEAD
-	// tombstoned validators should not be slashed multiple times
+	// tombstoned validators should not be slashed multiple times.
 	if k.slashingKeeper.IsTombstoned(ctx, providerAddr) {
-		return false, nil
-=======
-	// tombstoned validators should not be slashed multiple times.
-	if k.slashingKeeper.IsTombstoned(ctx, consAddr) {
 		// Log and drop packet if validator is tombstoned.
 		k.Logger(ctx).Info(
 			"slash packet dropped because validator is already tombstoned",
-			"validator cons addr", consAddr,
+			"validator cons addr", providerAddr,
 		)
 		return
->>>>>>> 7fa197e7
 	}
 
 	// slash and jail validator according to their infraction type
@@ -348,13 +328,7 @@
 		// then tombstone the validator
 		slashFraction = k.slashingKeeper.SlashFractionDoubleSign(ctx)
 		jailTime = evidencetypes.DoubleSignJailEndTime
-<<<<<<< HEAD
 		k.slashingKeeper.Tombstone(ctx, providerAddr)
-	default:
-		return false, fmt.Errorf("invalid infraction type: %v", data.Infraction)
-=======
-		k.slashingKeeper.Tombstone(ctx, consAddr)
->>>>>>> 7fa197e7
 	}
 
 	// slash validator
