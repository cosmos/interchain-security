package keeper

import (
	"fmt"
	"strconv"

	sdk "github.com/cosmos/cosmos-sdk/types"
	sdkerrors "github.com/cosmos/cosmos-sdk/types/errors"
	stakingtypes "github.com/cosmos/cosmos-sdk/x/staking/types"
	clienttypes "github.com/cosmos/ibc-go/v4/modules/core/02-client/types"
	channeltypes "github.com/cosmos/ibc-go/v4/modules/core/04-channel/types"
	"github.com/cosmos/ibc-go/v4/modules/core/exported"
	providertypes "github.com/cosmos/interchain-security/x/ccv/provider/types"
	ccv "github.com/cosmos/interchain-security/x/ccv/types"
	utils "github.com/cosmos/interchain-security/x/ccv/utils"
)

// OnRecvVSCMaturedPacket handles a VSCMatured packet
func (k Keeper) OnRecvVSCMaturedPacket(
	ctx sdk.Context,
	packet channeltypes.Packet,
	data ccv.VSCMaturedPacketData,
) exported.Acknowledgement {
	// check that the channel is established, panic if not
	chainID, found := k.GetChannelToChain(ctx, packet.DestinationChannel)
	if !found {
		// VSCMatured packet was sent on a channel different than any of the established CCV channels;
		// this should never happen
		k.Logger(ctx).Error("VSCMaturedPacket received on unknown channel",
			"channelID", packet.DestinationChannel,
		)
		panic(fmt.Errorf("VSCMaturedPacket received on unknown channel %s", packet.DestinationChannel))
	}

	if err := k.QueueThrottledVSCMaturedPacketData(ctx, chainID, packet.Sequence, data); err != nil {
		return channeltypes.NewErrorAcknowledgement(fmt.Errorf(
			"failed to queue VSCMatured packet data: %s", err.Error()))
	}

	k.Logger(ctx).Info("VSCMaturedPacket received and enqueued",
		"chainID", chainID,
		"vscID", data.ValsetUpdateId,
	)

	ack := channeltypes.NewResultAcknowledgement([]byte{byte(1)})
	return ack
}

// HandleLeadingVSCMaturedPackets handles all VSCMatured packet data that has been queued this block,
// but does not need to be throttled. The handled data is then removed from the queue.
//
// Note: VSC matured packet data which is queued behind slash packet data CANNOT be
// handled until the leading slash packet data has been handled. This is to maintain
// the "VSC Maturity and Slashing Order" CCV property. If VSC matured packet data DOES NOT
// trail slash packet data for that consumer, it will be handled in this method,
// bypassing HandleThrottleQueues.
func (k Keeper) HandleLeadingVSCMaturedPackets(ctx sdk.Context) {
	for _, chain := range k.GetAllConsumerChains(ctx) {
		leadingVscMatured, ibcSeqNums := k.GetLeadingVSCMaturedData(ctx, chain.ChainId)
		for _, data := range leadingVscMatured {
			k.HandleVSCMaturedPacket(ctx, chain.ChainId, data)
		}
		k.DeleteThrottledPacketData(ctx, chain.ChainId, ibcSeqNums...)
	}
}

// HandleVSCMaturedPacket handles a VSCMatured packet.
//
// Note: This method should only panic for a system critical error like a
// failed marshal/unmarshal, or persistence of critical data.
func (k Keeper) HandleVSCMaturedPacket(ctx sdk.Context, chainID string, data ccv.VSCMaturedPacketData) {
	// iterate over the unbonding operations mapped to (chainID, data.ValsetUpdateId)
	var maturedIds []uint64
	for _, unbondingOp := range k.GetUnbondingOpsFromIndex(ctx, chainID, data.ValsetUpdateId) {
		// Remove consumer chain ID from unbonding op record.
		// Note that RemoveConsumerFromUnbondingOp cannot panic here
		// as all the unbonding ops returned by GetUnbondingOpsFromIndex
		// are retrieved via GetUnbondingOp.
		if k.RemoveConsumerFromUnbondingOp(ctx, unbondingOp.Id, chainID) {
			// Store id of matured unbonding op for later completion of unbonding in staking module
			maturedIds = append(maturedIds, unbondingOp.Id)
		}
	}
	k.AppendMaturedUnbondingOps(ctx, maturedIds)

	// clean up index
	k.DeleteUnbondingOpIndex(ctx, chainID, data.ValsetUpdateId)

	// remove the VSC timeout timestamp for this chainID and vscID
	k.DeleteVscSendTimestamp(ctx, chainID, data.ValsetUpdateId)

	// prune previous consumer validator address that are no longer needed
	k.PruneKeyAssignments(ctx, chainID, data.ValsetUpdateId)

	k.Logger(ctx).Info("VSCMaturedPacket handled",
		"chainID", chainID,
		"vscID", data.ValsetUpdateId,
	)
}

// CompleteMaturedUnbondingOps attempts to complete all matured unbonding operations
func (k Keeper) completeMaturedUnbondingOps(ctx sdk.Context) {
	for _, id := range k.ConsumeMaturedUnbondingOps(ctx) {
		// Attempt to complete unbonding in staking module
		err := k.stakingKeeper.UnbondingCanComplete(ctx, id)
		if err != nil {
			// UnbondingCanComplete fails if the unbonding operation was not found,
			// which means that the state of the x/staking module of cosmos-sdk is invalid.
			panic(fmt.Sprintf("could not complete unbonding op: %s", err.Error()))
		}
		k.Logger(ctx).Debug("unbonding operation matured on all consumers", "opID", id)
	}
}

// OnAcknowledgementPacket handles acknowledgments for sent VSC packets
func (k Keeper) OnAcknowledgementPacket(ctx sdk.Context, packet channeltypes.Packet, ack channeltypes.Acknowledgement) error {
	if err := ack.GetError(); err != "" {
		// The VSC packet data could not be successfully decoded.
		// This should never happen.
		k.Logger(ctx).Error(
			"recv ErrorAcknowledgement",
			"channelID", packet.SourceChannel,
			"error", err,
		)
		if chainID, ok := k.GetChannelToChain(ctx, packet.SourceChannel); ok {
			// stop consumer chain and release unbonding
			return k.StopConsumerChain(ctx, chainID, false)
		}
		return sdkerrors.Wrapf(providertypes.ErrUnknownConsumerChannelID, "recv ErrorAcknowledgement on unknown channel %s", packet.SourceChannel)
	}
	return nil
}

// OnTimeoutPacket aborts the transaction if no chain exists for the destination channel,
// otherwise it stops the chain
func (k Keeper) OnTimeoutPacket(ctx sdk.Context, packet channeltypes.Packet) error {
	chainID, found := k.GetChannelToChain(ctx, packet.SourceChannel)
	if !found {
		k.Logger(ctx).Error("packet timeout, unknown channel:", "channelID", packet.SourceChannel)
		// abort transaction
		return sdkerrors.Wrap(
			channeltypes.ErrInvalidChannelState,
			packet.SourceChannel,
		)
	}
	k.Logger(ctx).Info("packet timeout, removing the consumer:", "chainID", chainID)
	// stop consumer chain and release unbondings
	return k.StopConsumerChain(ctx, chainID, false)
}

// EndBlockVSU contains the EndBlock logic needed for
// the Validator Set Update sub-protocol
func (k Keeper) EndBlockVSU(ctx sdk.Context) {
	// notify the staking module to complete all matured unbonding ops
	k.completeMaturedUnbondingOps(ctx)

	// collect validator updates
	k.QueueVSCPackets(ctx)

	// try sending VSC packets to all registered consumer chains;
	// if the CCV channel is not established for a consumer chain,
	// the updates will remain queued until the channel is established
	k.SendVSCPackets(ctx)
}

// SendVSCPackets iterates over all registered consumers and sends pending
// VSC packets to the chains with established CCV channels.
// If the CCV channel is not established for a consumer chain,
// the updates will remain queued until the channel is established
func (k Keeper) SendVSCPackets(ctx sdk.Context) {
	for _, chain := range k.GetAllConsumerChains(ctx) {
		// check if CCV channel is established and send
		if channelID, found := k.GetChainToChannel(ctx, chain.ChainId); found {
			k.SendVSCPacketsToChain(ctx, chain.ChainId, channelID)
		}
	}
}

// SendVSCPacketsToChain sends all queued VSC packets to the specified chain
func (k Keeper) SendVSCPacketsToChain(ctx sdk.Context, chainID, channelID string) {
	pendingPackets := k.GetPendingVSCPackets(ctx, chainID)
	for _, data := range pendingPackets {
		// send packet over IBC
		err := utils.SendIBCPacket(
			ctx,
			k.scopedKeeper,
			k.channelKeeper,
			channelID,          // source channel id
			ccv.ProviderPortID, // source port id
			data.GetBytes(),
			k.GetCCVTimeoutPeriod(ctx),
		)
		if err != nil {
			if clienttypes.ErrClientNotActive.Is(err) {
				// IBC client is expired!
				// leave the packet data stored to be sent once the client is upgraded
				// the client cannot expire during iteration (in the middle of a block)
				k.Logger(ctx).Debug("IBC client is expired, cannot send VSC, leaving packet data stored:", "chainID", chainID, "vscid", data.ValsetUpdateId)
				return
			}
			// TODO do not panic if the send fails
			// https://github.com/cosmos/interchain-security/issues/649
			panic(fmt.Errorf("packet could not be sent over IBC: %w", err))
		}
		// set the VSC send timestamp for this packet;
		// note that the VSC send timestamp are set when the packets
		// are actually sent over IBC
		k.SetVscSendTimestamp(ctx, chainID, data.ValsetUpdateId, ctx.BlockTime())
	}
	k.DeletePendingVSCPackets(ctx, chainID)
}

// QueueVSCPackets queues latest validator updates for every registered consumer chain
func (k Keeper) QueueVSCPackets(ctx sdk.Context) {
	valUpdateID := k.GetValidatorSetUpdateID(ctx) // current valset update ID
	// Get the validator updates from the staking module.
	// Note: GetValidatorUpdates panics if the updates provided by the x/staking module
	// of cosmos-sdk is invalid.
	valUpdates := k.stakingKeeper.GetValidatorUpdates(ctx)

	for _, chain := range k.GetAllConsumerChains(ctx) {
		// Apply the key assignment to the validator updates.
		valUpdates := k.MustApplyKeyAssignmentToValUpdates(ctx, chain.ChainId, valUpdates)

		// check whether there are changes in the validator set;
		// note that this also entails unbonding operations
		// w/o changes in the voting power of the validators in the validator set
		unbondingOps := k.GetUnbondingOpsFromIndex(ctx, chain.ChainId, valUpdateID)
		if len(valUpdates) != 0 || len(unbondingOps) != 0 {
			// construct validator set change packet data
			packet := ccv.NewValidatorSetChangePacketData(valUpdates, valUpdateID, k.ConsumeSlashAcks(ctx, chain.ChainId))
			k.AppendPendingVSCPackets(ctx, chain.ChainId, packet)
			k.Logger(ctx).Info("VSCPacket enqueued:",
				"chainID", chain.ChainId,
				"vscID", valUpdateID,
				"len updates", len(valUpdates),
				"len unbonding ops", len(unbondingOps),
			)
		}
	}

	k.IncrementValidatorSetUpdateID(ctx)
}

// EndBlockCIS contains the EndBlock logic needed for
// the Consumer Initiated Slashing sub-protocol
func (k Keeper) EndBlockCIS(ctx sdk.Context) {
	// set the ValsetUpdateBlockHeight
	blockHeight := uint64(ctx.BlockHeight()) + 1
	valUpdateID := k.GetValidatorSetUpdateID(ctx)
	k.SetValsetUpdateBlockHeight(ctx, valUpdateID, blockHeight)
	k.Logger(ctx).Debug("vscID was mapped to block height", "vscID", valUpdateID, "height", blockHeight)

	// Replenish slash meter if necessary, BEFORE executing slash packet throttling logic.
	// This ensures the meter value is replenished, and not greater than the allowance (max value)
	// for the block, before the throttling logic is executed.
	//
	// Note: CheckForSlashMeterReplenishment contains panics for the following scenarios, any of which should never occur
	// if the protocol is correct and external data is properly validated:
	//
	// - Either SlashMeter or SlashMeterReplenishTimeCandidate have not been set (both of which should be set in InitGenesis, see InitializeSlashMeter).
	// - Params not being set (all of which should be set in InitGenesis).
	// - Marshaling and/or store corruption errors.
	// - Setting invalid slash meter values (see SetSlashMeter).
	k.CheckForSlashMeterReplenishment(ctx)
	// Handle leading vsc matured packets before throttling logic.
	//
	// Note: HandleLeadingVSCMaturedPackets contains panics for the following scenarios, any of which should never occur
	// if the protocol is correct and external data is properly validated:
	//
	// - Marshaling and/or store corruption errors.
	k.HandleLeadingVSCMaturedPackets(ctx)
	// Handle queue entries considering throttling logic.
	//
	// Note: HandleThrottleQueues contains panics for the following scenarios, any of which should never occur
	// if the protocol is correct and external data is properly validated:
	//
	// - SlashMeter has not been set (which should be set in InitGenesis, see InitializeSlashMeter).
	// - Marshaling and/or store corruption errors.
	// - Setting invalid slash meter values (see SetSlashMeter).
	k.HandleThrottleQueues(ctx)
}

// OnRecvSlashPacket delivers a received slash packet, validates it and
// then queues the slash packet as pending if valid.
func (k Keeper) OnRecvSlashPacket(ctx sdk.Context, packet channeltypes.Packet, data ccv.SlashPacketData) exported.Acknowledgement {
	// check that the channel is established, panic if not
	chainID, found := k.GetChannelToChain(ctx, packet.DestinationChannel)
	if !found {
		// SlashPacket packet was sent on a channel different than any of the established CCV channels;
		// this should never happen
		k.Logger(ctx).Error("SlashPacket received on unknown channel",
			"channelID", packet.DestinationChannel,
		)
		panic(fmt.Errorf("SlashPacket received on unknown channel %s", packet.DestinationChannel))
	}

	if err := k.ValidateSlashPacket(ctx, chainID, packet, data); err != nil {
		k.Logger(ctx).Error("invalid slash packet",
			"error", err.Error(),
			"chainID", chainID,
			"consumer cons addr", sdk.ConsAddress(data.Validator.Address).String(),
			"vscID", data.ValsetUpdateId,
			"infractionType", data.Infraction,
		)
		return channeltypes.NewErrorAcknowledgement(err)
	}

	// The slash packet validator address may be known only on the consumer chain,
	// in this case, it must be mapped back to the consensus address on the provider chain
	consumerConsAddr := providertypes.NewConsumerConsAddress(data.Validator.Address)
	providerConsAddr := k.GetProviderAddrFromConsumerAddr(ctx, chainID, consumerConsAddr)

	if data.Infraction == stakingtypes.DoubleSign {
		// getMappedInfractionHeight is already checked in ValidateSlashPacket
		infractionHeight, _ := k.getMappedInfractionHeight(ctx, chainID, data.ValsetUpdateId)

		k.SetSlashLog(ctx, providerConsAddr)
		k.Logger(ctx).Info("SlashPacket received for double-signing",
			"chainID", chainID,
			"consumer cons addr", consumerConsAddr.String(),
			"provider cons addr", providerConsAddr.String(),
			"vscID", data.ValsetUpdateId,
			"infractionHeight", infractionHeight,
		)

		// return successful ack, as an error would result
		// in the consumer closing the CCV channel
		return channeltypes.NewResultAcknowledgement([]byte{byte(1)})
	}

	// Queue a slash entry to the global queue, which will be seen by the throttling logic
	k.QueueGlobalSlashEntry(ctx, providertypes.NewGlobalSlashEntry(
		ctx.BlockTime(),   // recv time
		chainID,           // consumer chain id that sent the packet
		packet.Sequence,   // IBC sequence number of the packet
		providerConsAddr)) // Provider consensus address of val to be slashed

	// Queue slash packet data in the same (consumer chain specific) queue as vsc matured packet data,
	// to enforce order of handling between the two packet data types.
	if err := k.QueueThrottledSlashPacketData(ctx, chainID, packet.Sequence, data); err != nil {
		return channeltypes.NewErrorAcknowledgement(fmt.Errorf("failed to queue slash packet data: %s", err.Error()))
	}

	k.Logger(ctx).Info("slash packet received and enqueued",
		"chainID", chainID,
		"consumer cons addr", consumerConsAddr.String(),
		"provider cons addr", providerConsAddr.String(),
		"vscID", data.ValsetUpdateId,
		"infractionType", data.Infraction,
	)

	return channeltypes.NewResultAcknowledgement([]byte{byte(1)})
}

// ValidateSlashPacket validates a recv slash packet before it is
// handled or persisted in store. An error is returned if the packet is invalid,
// and an error ack should be relayed to the sender.
func (k Keeper) ValidateSlashPacket(ctx sdk.Context, chainID string,
	packet channeltypes.Packet, data ccv.SlashPacketData,
) error {
	_, found := k.getMappedInfractionHeight(ctx, chainID, data.ValsetUpdateId)
	// return error if we cannot find infraction height matching the validator update id
	if !found {
		return fmt.Errorf("cannot find infraction height matching "+
			"the validator update id %d for chain %s", data.ValsetUpdateId, chainID)
	}

	if data.Infraction != stakingtypes.DoubleSign && data.Infraction != stakingtypes.Downtime {
		return fmt.Errorf("invalid infraction type: %s", data.Infraction)
	}

	return nil
}

// HandleSlashPacket potentially jails a misbehaving validator for a downtime infraction.
// This method should NEVER be called with a double-sign infraction.
func (k Keeper) HandleSlashPacket(ctx sdk.Context, chainID string, data ccv.SlashPacketData) {
<<<<<<< HEAD
	consumerConsAddr := sdk.ConsAddress(data.Validator.Address)
=======

	consumerConsAddr := providertypes.NewConsumerConsAddress(data.Validator.Address)
>>>>>>> 61486f2e
	// Obtain provider chain consensus address using the consumer chain consensus address
	providerConsAddr := k.GetProviderAddrFromConsumerAddr(ctx, chainID, consumerConsAddr)

	k.Logger(ctx).Debug("handling slash packet",
		"chainID", chainID,
		"consumer cons addr", consumerConsAddr.String(),
		"provider cons addr", providerConsAddr.String(),
		"vscID", data.ValsetUpdateId,
		"infractionType", data.Infraction,
	)

	// Obtain validator from staking keeper
	validator, found := k.stakingKeeper.GetValidatorByConsAddr(ctx, providerConsAddr.ToSdkConsAddr())

	// make sure the validator is not yet unbonded;
	// stakingKeeper.Slash() panics otherwise
	if !found || validator.IsUnbonded() {
		// if validator is not found or is unbonded, drop slash packet and log error.
		// Note that it is impossible for the validator to be not found or unbonded if both the provider
		// and the consumer are following the protocol. Thus if this branch is taken then one or both
		// chains is incorrect, but it is impossible to tell which.
		k.Logger(ctx).Error("validator not found or is unbonded", "validator", providerConsAddr.String())
		return
	}

	// tombstoned validators should not be slashed multiple times.
	if k.slashingKeeper.IsTombstoned(ctx, providerConsAddr.ToSdkConsAddr()) {
		// Log and drop packet if validator is tombstoned.
		k.Logger(ctx).Info(
			"slash packet dropped because validator is already tombstoned",
			"provider cons addr", providerConsAddr.String(),
		)
		return
	}

	infractionHeight, found := k.getMappedInfractionHeight(ctx, chainID, data.ValsetUpdateId)
	if !found {
		k.Logger(ctx).Error("infraction height not found. But was found during slash packet validation")
		// drop packet
		return
	}

	// Note: the SlashPacket is for downtime infraction, as SlashPackets
	// for double-signing infractions are already dropped when received

	// append the validator address to the slash ack for its chain id
	// TODO: consumer cons address should be accepted here
	k.AppendSlashAck(ctx, chainID, consumerConsAddr.String())

	// jail validator
	if !validator.IsJailed() {
		k.stakingKeeper.Jail(ctx, providerConsAddr.ToSdkConsAddr())
		k.Logger(ctx).Info("validator jailed", "provider cons addr", providerConsAddr.String())
		jailTime := ctx.BlockTime().Add(k.slashingKeeper.DowntimeJailDuration(ctx))
		k.slashingKeeper.JailUntil(ctx, providerConsAddr.ToSdkConsAddr(), jailTime)
	}

	ctx.EventManager().EmitEvent(
		sdk.NewEvent(
			ccv.EventTypeExecuteConsumerChainSlash,
			sdk.NewAttribute(sdk.AttributeKeyModule, providertypes.ModuleName),
			sdk.NewAttribute(ccv.AttributeValidatorAddress, providerConsAddr.String()),
			sdk.NewAttribute(ccv.AttributeInfractionType, data.Infraction.String()),
			sdk.NewAttribute(ccv.AttributeInfractionHeight, strconv.Itoa(int(infractionHeight))),
			sdk.NewAttribute(ccv.AttributeValSetUpdateID, strconv.Itoa(int(data.ValsetUpdateId))),
		),
	)
}

// EndBlockCCR contains the EndBlock logic needed for
// the Consumer Chain Removal sub-protocol
func (k Keeper) EndBlockCCR(ctx sdk.Context) {
	currentTime := ctx.BlockTime()
	currentTimeUint64 := uint64(currentTime.UnixNano())

	for _, initTimeoutTimestamp := range k.GetAllInitTimeoutTimestamps(ctx) {
		if currentTimeUint64 > initTimeoutTimestamp.Timestamp {
			// initTimeout expired
			// stop the consumer chain and unlock the unbonding.
			// Note that the CCV channel was not established,
			// thus closeChan is irrelevant
			k.Logger(ctx).Info("about to remove timed out consumer chain - chain was not initialised",
				"chainID", initTimeoutTimestamp.ChainId)
			err := k.StopConsumerChain(ctx, initTimeoutTimestamp.ChainId, false)
			if err != nil {
				if ccv.ErrConsumerChainNotFound.Is(err) {
					// consumer chain not found
					continue
				}
				panic(fmt.Errorf("consumer chain failed to stop: %w", err))
			}
		}
	}

	for _, channelToChain := range k.GetAllChannelToChains(ctx) {
		// Check if the first vscSendTimestamp in iterator + VscTimeoutPeriod
		// exceed the current block time.
		// Checking the first send timestamp for each chain is sufficient since
		// timestamps are ordered by vsc ID.
		// Note: GetFirstVscSendTimestamp panics if the internal state is invalid
		vscSendTimestamp, found := k.GetFirstVscSendTimestamp(ctx, channelToChain.ChainId)
		if found {
			timeoutTimestamp := vscSendTimestamp.Timestamp.Add(k.GetParams(ctx).VscTimeoutPeriod)
			if currentTime.After(timeoutTimestamp) {
				// vscTimeout expired
				// stop the consumer chain and release unbondings
				k.Logger(ctx).Info("about to remove timed out consumer chain - VSCPacket timed out",
					"chainID", channelToChain.ChainId,
					"vscID", vscSendTimestamp.VscId,
				)
				err := k.StopConsumerChain(ctx, channelToChain.ChainId, true)
				if err != nil {
					if ccv.ErrConsumerChainNotFound.Is(err) {
						// consumer chain not found
						continue
					}
					panic(fmt.Errorf("consumer chain failed to stop: %w", err))
				}
			}
		}
	}
}

// getMappedInfractionHeight gets the infraction height mapped from val set ID for the given chain ID
func (k Keeper) getMappedInfractionHeight(ctx sdk.Context,
	chainID string, valsetUpdateID uint64,
) (height uint64, found bool) {
	if valsetUpdateID == 0 {
		return k.GetInitChainHeight(ctx, chainID)
	} else {
		return k.GetValsetUpdateBlockHeight(ctx, valsetUpdateID)
	}
}<|MERGE_RESOLUTION|>--- conflicted
+++ resolved
@@ -376,12 +376,8 @@
 // HandleSlashPacket potentially jails a misbehaving validator for a downtime infraction.
 // This method should NEVER be called with a double-sign infraction.
 func (k Keeper) HandleSlashPacket(ctx sdk.Context, chainID string, data ccv.SlashPacketData) {
-<<<<<<< HEAD
-	consumerConsAddr := sdk.ConsAddress(data.Validator.Address)
-=======
 
 	consumerConsAddr := providertypes.NewConsumerConsAddress(data.Validator.Address)
->>>>>>> 61486f2e
 	// Obtain provider chain consensus address using the consumer chain consensus address
 	providerConsAddr := k.GetProviderAddrFromConsumerAddr(ctx, chainID, consumerConsAddr)
 
