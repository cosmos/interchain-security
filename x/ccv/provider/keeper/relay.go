package keeper

import (
	"fmt"
	"time"

	sdk "github.com/cosmos/cosmos-sdk/types"
	sdkerrors "github.com/cosmos/cosmos-sdk/types/errors"
<<<<<<< HEAD
=======
	evidencetypes "github.com/cosmos/cosmos-sdk/x/evidence/types"
	stakingtypes "github.com/cosmos/cosmos-sdk/x/staking/types"
	clienttypes "github.com/cosmos/ibc-go/v3/modules/core/02-client/types"
>>>>>>> f298c832
	channeltypes "github.com/cosmos/ibc-go/v3/modules/core/04-channel/types"

	host "github.com/cosmos/ibc-go/v3/modules/core/24-host"
	"github.com/cosmos/ibc-go/v3/modules/core/exported"
	"github.com/cosmos/interchain-security/x/ccv/provider/types"
	ccv "github.com/cosmos/interchain-security/x/ccv/types"
	utils "github.com/cosmos/interchain-security/x/ccv/utils"
	abci "github.com/tendermint/tendermint/abci/types"
)

<<<<<<< HEAD
func (k Keeper) SendValidatorSetChangePacket(
	ctx sdk.Context,
	chainID string,
	valUpdates []abci.ValidatorUpdate,
	valUpdateID uint64,
	SlashAcks []string,
) error {
	// construct validator set change packet data
=======
func (k Keeper) SendPacket(ctx sdk.Context, chainID string, valUpdates []abci.ValidatorUpdate, valUpdateID uint64, SlashAcks []string) error {
>>>>>>> f298c832
	packetData := ccv.NewValidatorSetChangePacketData(valUpdates, valUpdateID, SlashAcks)

	// get the id of the CCV channel to the chain with chainID
	channelID, ok := k.GetChainToChannel(ctx, chainID)
	if !ok {
		return sdkerrors.Wrapf(channeltypes.ErrChannelNotFound, "channel not found for chain ID: %s", chainID)
	}

	// send packet over IBC
	return utils.SendIBCPacket(
		ctx,
		k.scopedKeeper,
		k.channelKeeper,
		channelID,    // source channel id
		types.PortID, // source port id
		packetData.GetBytes(),
	)
}

func removeStringFromSlice(slice []string, x string) (newSlice []string, numRemoved int) {
	for _, y := range slice {
		if x != y {
			newSlice = append(newSlice, y)
		}
	}

	return newSlice, len(slice) - len(newSlice)
}

func (k Keeper) OnAcknowledgementPacket(ctx sdk.Context, packet channeltypes.Packet, data ccv.ValidatorSetChangePacketData, ack channeltypes.Acknowledgement) error {
	chainID, ok := k.GetChannelToChain(ctx, packet.DestinationChannel)
	if !ok {
		return sdkerrors.Wrapf(ccv.ErrInvalidConsumerChain, "chain ID doesn't exist for channel ID: %s", packet.DestinationChannel)
	}

	unbondingOps, _ := k.GetUnbondingOpsFromIndex(ctx, chainID, data.ValsetUpdateId)

	for _, unbondingOp := range unbondingOps {
		// remove consumer chain ID from unbonding op record
		unbondingOp.UnbondingConsumerChains, _ = removeStringFromSlice(unbondingOp.UnbondingConsumerChains, chainID)

		// If unbonding op is completely unbonded from all relevant consumer chains
		if len(unbondingOp.UnbondingConsumerChains) == 0 {
			// Attempt to complete unbonding in staking module
			err := k.stakingKeeper.UnbondingCanComplete(ctx, unbondingOp.Id)
			if err != nil {
				return err
			}
			// Delete unbonding op
			k.DeleteUnbondingOp(ctx, unbondingOp.Id)
		} else {
			k.SetUnbondingOp(ctx, unbondingOp)
		}
	}

	// clean up index
	k.DeleteUnbondingOpIndex(ctx, chainID, data.ValsetUpdateId)

	return nil
}

func (k Keeper) OnTimeoutPacket(ctx sdk.Context, packet channeltypes.Packet, data ccv.ValidatorSetChangePacketData) error {
	k.SetChannelStatus(ctx, packet.DestinationChannel, ccv.INVALID)
	// TODO: Unbonding everything?
	return nil
}

// EndBlockCallback is called for each consumer chain in Endblock. It sends latest validator updates to each consumer chain
// in a packet over the CCV channel.
func (k Keeper) EndBlockCallback(ctx sdk.Context) {
	valUpdateID := k.GetValidatorSetUpdateId(ctx)
	k.IterateConsumerChains(ctx, func(ctx sdk.Context, chainID string) (stop bool) {
		valUpdates := k.stakingKeeper.GetValidatorUpdates(ctx)
		if len(valUpdates) != 0 {
			k.SendValidatorSetChangePacket(ctx, chainID, valUpdates, valUpdateID, k.EmptySlashAcks(ctx, chainID))
		}
		return false
	})
	k.SetValsetUpdateBlockHeight(ctx, valUpdateID, uint64(ctx.BlockHeight()+1))
	k.IncrementValidatorSetUpdateId(ctx)
}

// OnRecvPacket slashes and jails the given validator in the packet data
func (k Keeper) OnRecvPacket(ctx sdk.Context, packet channeltypes.Packet, data ccv.SlashPacketData) exported.Acknowledgement {
	// check that the channel is established
	chainID, ok := k.GetChannelToChain(ctx, packet.DestinationChannel)
	if !ok {
		ack := channeltypes.NewErrorAcknowledgement(
			sdkerrors.Wrap(
				channeltypes.ErrInvalidChannelState,
				packet.DestinationChannel,
			).Error(),
		)
		chanCap, _ := k.scopedKeeper.GetCapability(ctx, host.ChannelCapabilityPath(packet.DestinationPort, packet.DestinationChannel))
		k.channelKeeper.ChanCloseInit(ctx, packet.DestinationPort, packet.DestinationChannel, chanCap)
		return &ack
	}

	// apply slashing
	if err := k.HandleSlashPacket(ctx, chainID, data); err != nil {
		ack := channeltypes.NewErrorAcknowledgement(err.Error())
		return &ack
	}

	ack := channeltypes.NewResultAcknowledgement([]byte{byte(1)})
	return ack
}

// HandleSlashPacket slash and jail a wrong doing validator according the infraction height and type
func (k Keeper) HandleSlashPacket(ctx sdk.Context, chainID string, data ccv.SlashPacketData) error {
	// map VSC ID to infraction height for the given chain ID
	var infractionHeight uint64
	if data.ValsetUpdateId == 0 {
		infractionHeight = k.GetInitChainHeight(ctx, chainID)
	} else {
		infractionHeight = k.GetValsetUpdateBlockHeight(ctx, data.ValsetUpdateId)
	}

	// return if there isn't any initial chain height for the consumer chain
	if infractionHeight == 0 {
		return fmt.Errorf("cannot find validator update id %d for chain %s", data.ValsetUpdateId, chainID)
	}

	// get the validator
	consAddr := sdk.ConsAddress(data.Validator.Address)
	validator, found := k.stakingKeeper.GetValidatorByConsAddr(ctx, consAddr)

	// make sure the validator is not yet unbonded;
	// stakingKeeper.Slash() panics otherwise
	if !found || validator.IsUnbonded() {
		return fmt.Errorf("should not be slashing unbonded validator: %s", validator.GetOperator())
	}

	// spare jailed and/or tombstoned validator preventing to slash it again
	if validator.IsJailed() || k.slashingKeeper.IsTombstoned(ctx, consAddr) {
		return fmt.Errorf("should not be slashing jailed and/or tombstoned validator: %s", validator.GetOperator())
	}

	// slash and jail validator according to their infraction type
	// and using the provider chain parameters
	var (
		jailTime      time.Time
		slashFraction sdk.Dec
	)

	switch data.Infraction {
	// set the downtime slash fraction and duration
	// then append the validator address to the slash ack for its chain id
	case stakingtypes.Downtime:
		slashFraction = k.slashingKeeper.SlashFractionDowntime(ctx)
		jailTime = ctx.BlockTime().Add(k.slashingKeeper.DowntimeJailDuration(ctx))
		k.AppendSlashAck(ctx, chainID, consAddr.String())
	// set double-signing slash fraction and infinite jail duration
	// then tombstone the validator
	case stakingtypes.DoubleSign:
		slashFraction = k.slashingKeeper.SlashFractionDoubleSign(ctx)
		jailTime = evidencetypes.DoubleSignJailEndTime
		k.slashingKeeper.Tombstone(ctx, consAddr)
	default:
		return fmt.Errorf("invalid infraction type: %v", data.Infraction)
	}

	// slash validator
	k.stakingKeeper.Slash(
		ctx,
		consAddr,
		int64(infractionHeight),
		data.Validator.Power,
		slashFraction,
		data.Infraction,
	)

	// jail validator
	k.stakingKeeper.Jail(ctx, consAddr)
	k.slashingKeeper.JailUntil(ctx, consAddr, jailTime)

	return nil
}<|MERGE_RESOLUTION|>--- conflicted
+++ resolved
@@ -6,12 +6,6 @@
 
 	sdk "github.com/cosmos/cosmos-sdk/types"
 	sdkerrors "github.com/cosmos/cosmos-sdk/types/errors"
-<<<<<<< HEAD
-=======
-	evidencetypes "github.com/cosmos/cosmos-sdk/x/evidence/types"
-	stakingtypes "github.com/cosmos/cosmos-sdk/x/staking/types"
-	clienttypes "github.com/cosmos/ibc-go/v3/modules/core/02-client/types"
->>>>>>> f298c832
 	channeltypes "github.com/cosmos/ibc-go/v3/modules/core/04-channel/types"
 
 	host "github.com/cosmos/ibc-go/v3/modules/core/24-host"
@@ -22,18 +16,7 @@
 	abci "github.com/tendermint/tendermint/abci/types"
 )
 
-<<<<<<< HEAD
-func (k Keeper) SendValidatorSetChangePacket(
-	ctx sdk.Context,
-	chainID string,
-	valUpdates []abci.ValidatorUpdate,
-	valUpdateID uint64,
-	SlashAcks []string,
-) error {
-	// construct validator set change packet data
-=======
 func (k Keeper) SendPacket(ctx sdk.Context, chainID string, valUpdates []abci.ValidatorUpdate, valUpdateID uint64, SlashAcks []string) error {
->>>>>>> f298c832
 	packetData := ccv.NewValidatorSetChangePacketData(valUpdates, valUpdateID, SlashAcks)
 
 	// get the id of the CCV channel to the chain with chainID
@@ -108,7 +91,7 @@
 	k.IterateConsumerChains(ctx, func(ctx sdk.Context, chainID string) (stop bool) {
 		valUpdates := k.stakingKeeper.GetValidatorUpdates(ctx)
 		if len(valUpdates) != 0 {
-			k.SendValidatorSetChangePacket(ctx, chainID, valUpdates, valUpdateID, k.EmptySlashAcks(ctx, chainID))
+			k.SendPacket(ctx, chainID, valUpdates, valUpdateID, k.EmptySlashAcks(ctx, chainID))
 		}
 		return false
 	})
