package keeper

import (
	"fmt"
	"time"

	sdk "github.com/cosmos/cosmos-sdk/types"
	sdkerrors "github.com/cosmos/cosmos-sdk/types/errors"
	evidencetypes "github.com/cosmos/cosmos-sdk/x/evidence/types"
	stakingtypes "github.com/cosmos/cosmos-sdk/x/staking/types"
	clienttypes "github.com/cosmos/ibc-go/v3/modules/core/02-client/types"
	channeltypes "github.com/cosmos/ibc-go/v3/modules/core/04-channel/types"

	"github.com/cosmos/ibc-go/v3/modules/core/exported"
	"github.com/cosmos/interchain-security/x/ccv/provider/types"
	ccv "github.com/cosmos/interchain-security/x/ccv/types"
	utils "github.com/cosmos/interchain-security/x/ccv/utils"
)

func removeStringFromSlice(slice []string, x string) (newSlice []string, numRemoved int) {
	for _, y := range slice {
		if x != y {
			newSlice = append(newSlice, y)
		}
	}

	return newSlice, len(slice) - len(newSlice)
}

// OnRecvVSCMaturedPacket handles a VSCMatured packet
func (k Keeper) OnRecvVSCMaturedPacket(
	ctx sdk.Context,
	packet channeltypes.Packet,
	data ccv.VSCMaturedPacketData,
) exported.Acknowledgement {
	// check that the channel is established
	chainID, found := k.GetChannelToChain(ctx, packet.DestinationChannel)
	if !found {
		// VSCMatured packet was sent on a channel different than any of the established CCV channels;
		// this should never happen
		panic(fmt.Errorf("VSCMaturedPacket received on unknown channel %s", packet.DestinationChannel))
	}

	// iterate over the unbonding operations mapped to (chainID, data.ValsetUpdateId)
	unbondingOps, _ := k.GetUnbondingOpsFromIndex(ctx, chainID, data.ValsetUpdateId)
	var maturedIds []uint64
	for _, unbondingOp := range unbondingOps {
		// remove consumer chain ID from unbonding op record
		unbondingOp.UnbondingConsumerChains, _ = removeStringFromSlice(unbondingOp.UnbondingConsumerChains, chainID)

		// If unbonding op is completely unbonded from all relevant consumer chains
		if len(unbondingOp.UnbondingConsumerChains) == 0 {
			// Store id of matured unbonding op for later completion of unbonding in staking module
			maturedIds = append(maturedIds, unbondingOp.Id)
			// Delete unbonding op
			k.DeleteUnbondingOp(ctx, unbondingOp.Id)
		} else {
			if err := k.SetUnbondingOp(ctx, unbondingOp); err != nil {
				panic(fmt.Errorf("unbonding op could not be persisted: %w", err))
			}
		}
	}
	if err := k.AppendMaturedUnbondingOps(ctx, maturedIds); err != nil {
		panic(fmt.Errorf("mature unbonding ops could not be appended: %w", err))
	}

	// clean up index
	k.DeleteUnbondingOpIndex(ctx, chainID, data.ValsetUpdateId)

	// remove the VSC timeout timestamp for this chainID and vscID
	k.DeleteVscSendTimestamp(ctx, chainID, data.ValsetUpdateId)

	ack := channeltypes.NewResultAcknowledgement([]byte{byte(1)})
	return ack
}

// CompleteMaturedUnbondingOps attempts to complete all matured unbonding operations
func (k Keeper) completeMaturedUnbondingOps(ctx sdk.Context) {
	ids, err := k.ConsumeMaturedUnbondingOps(ctx)
	if err != nil {
		panic(fmt.Sprintf("could not get the list of matured unbonding ops: %s", err.Error()))
	}
	for _, id := range ids {
		// Attempt to complete unbonding in staking module
		err := k.stakingKeeper.UnbondingCanComplete(ctx, id)
		if err != nil {
			panic(fmt.Sprintf("could not complete unbonding op: %s", err.Error()))
		}
	}
}

// OnAcknowledgementPacket handles acknowledgments for sent VSC packets
func (k Keeper) OnAcknowledgementPacket(ctx sdk.Context, packet channeltypes.Packet, ack channeltypes.Acknowledgement) error {
	if err := ack.GetError(); err != "" {
		// The VSC packet data could not be successfully decoded.
		// This should never happen.
		if chainID, ok := k.GetChannelToChain(ctx, packet.SourceChannel); ok {
			// stop consumer chain and uses the LockUnbondingOnTimeout flag
			// to decide whether the unbonding operations should be released
			return k.StopConsumerChain(ctx, chainID, k.GetLockUnbondingOnTimeout(ctx, chainID), false)
		}
		return sdkerrors.Wrapf(types.ErrUnknownConsumerChannelId, "recv ErrorAcknowledgement on unknown channel %s", packet.SourceChannel)
	}
	return nil
}

// OnTimeoutPacket aborts the transaction if no chain exists for the destination channel,
// otherwise it stops the chain
func (k Keeper) OnTimeoutPacket(ctx sdk.Context, packet channeltypes.Packet) error {
	chainID, found := k.GetChannelToChain(ctx, packet.SourceChannel)
	if !found {
		// abort transaction
		return sdkerrors.Wrap(
			channeltypes.ErrInvalidChannelState,
			packet.SourceChannel,
		)
	}
	// stop consumer chain and uses the LockUnbondingOnTimeout flag
	// to decide whether the unbonding operations should be released
	return k.StopConsumerChain(ctx, chainID, k.GetLockUnbondingOnTimeout(ctx, chainID), false)
}

// EndBlockVSU contains the EndBlock logic needed for
// the Validator Set Update sub-protocol
func (k Keeper) EndBlockVSU(ctx sdk.Context) {
	// notify the staking module to complete all matured unbonding ops
	k.completeMaturedUnbondingOps(ctx)

	// send latest validator updates to every registered consumer chain
	k.sendValidatorUpdates(ctx)
}

// SendValidatorUpdates sends latest validator updates to every registered consumer chain
func (k Keeper) sendValidatorUpdates(ctx sdk.Context) {
	// get current ValidatorSetUpdateId
	valUpdateID := k.GetValidatorSetUpdateId(ctx)
	// get the validator updates from the staking module
	valUpdates := k.stakingKeeper.GetValidatorUpdates(ctx)
	k.IterateConsumerChains(ctx, func(ctx sdk.Context, chainID, clientID string) (stop bool) {
		// check whether there is an established CCV channel to this consumer chain
		channelID, found := k.GetChainToChannel(ctx, chainID)
		if found {
			// CCV channel established:
			// try sending the pending VSC packets, if any
			k.SendPendingVSCPackets(ctx, chainID, channelID)
		}

		// check whether there are changes in the validator set;
		// note that this also entails unbonding operations
		// w/o changes in the voting power of the validators in the validator set
		unbondingOps, _ := k.GetUnbondingOpsFromIndex(ctx, chainID, valUpdateID)
		if len(valUpdates) != 0 || len(unbondingOps) != 0 {
			// construct validator set change packet data
			packetData := ccv.NewValidatorSetChangePacketData(valUpdates, valUpdateID, k.ConsumeSlashAcks(ctx, chainID))

			if !found {
				// CCV channel not established:
				// store the packet data to be sent once the CCV channel is established
<<<<<<< HEAD
				k.AppendPendingVSCs(ctx, chainID, packetData)
				return false // go to next consumer chain
=======
				k.AppendPendingVSCs(ctx, chainID, []ccv.ValidatorSetChangePacketData{packetData})
				return false // do not stop iteration, go to next consumer chain
>>>>>>> a660183a
			}

			// prepare to send the packetData to the consumer
			packet, channelCap, err := utils.PrepareIBCPacketSend(
				ctx,
				k.scopedKeeper,
				k.channelKeeper,
				channelID,          // source channel id
				ccv.ProviderPortID, // source port id
				packetData.GetBytes(),
				k.GetCCVTimeoutPeriod(ctx),
			)
			if err != nil {
				// something went wrong when preparing the packet
				panic(fmt.Errorf("packet could not be prepared for IBC send: %w", err))
			}

			// send packet over IBC channel
			err = k.channelKeeper.SendPacket(ctx, channelCap, packet)
			if err == nil {
				// successful send:
				// set the VSC send timestamp for this packet
				k.SetVscSendTimestamp(ctx, chainID, packetData.ValsetUpdateId, ctx.BlockTime())
			} else if clienttypes.ErrClientNotActive.Is(err) {
				// IBC client expired:
				// store the packet data to be sent once the client is upgraded
				k.AppendPendingVSCs(ctx, chainID, packetData)
			} else {
				// something went wrong when sending the packet
				panic(fmt.Errorf("packet could not be sent over IBC: %w", err))
			}
		}
		return false // do not stop the iteration
	})
	k.IncrementValidatorSetUpdateId(ctx)
}

// SendPendingVSCPackets sends all pending ValidatorSetChangePackets to the specified chain
func (k Keeper) SendPendingVSCPackets(ctx sdk.Context, chainID, channelID string) {
	pendingPackets, found := k.GetPendingVSCs(ctx, chainID)
	if !found {
		// this method is a no-op if there are no pending packets
		return
	}
	for i, data := range pendingPackets {
		// prepare to send the data to the consumer
		packet, channelCap, err := utils.PrepareIBCPacketSend(
			ctx,
			k.scopedKeeper,
			k.channelKeeper,
			channelID,          // source channel id
			ccv.ProviderPortID, // source port id
			data.GetBytes(),
			k.GetCCVTimeoutPeriod(ctx),
		)
		if err != nil {
			// something went wrong when preparing the packet
			panic(fmt.Errorf("packet could not be prepared for IBC send: %w", err))
		}

		// send packet over IBC channel
		err = k.channelKeeper.SendPacket(ctx, channelCap, packet)
		if err != nil {
			if clienttypes.ErrClientNotActive.Is(err) {
				// IBC client expired:
				if i != 0 {
					// this should never happen
					panic(fmt.Errorf("client expired while sending pending packets: %w", err))
				}
				// leave the packet data stored to be sent once the client is upgraded
				return
			}
			// something went wrong when sending the packet
			panic(fmt.Errorf("packet could not be sent over IBC: %w", err))
		}
		// set the VSC send timestamp for this packet;
		// note that the VSC send timestamp are set when the packets
		// are actually sent over IBC
		k.SetVscSendTimestamp(ctx, chainID, data.ValsetUpdateId, ctx.BlockTime())
	}
	k.DeletePendingVSCs(ctx, chainID)
}

// EndBlockCIS contains the EndBlock logic needed for
// the Consumer Initiated Slashing sub-protocol
func (k Keeper) EndBlockCIS(ctx sdk.Context) {
	// get current ValidatorSetUpdateId
	valUpdateID := k.GetValidatorSetUpdateId(ctx)
	// set the ValsetUpdateBlockHeight
	k.SetValsetUpdateBlockHeight(ctx, valUpdateID, uint64(ctx.BlockHeight()+1))
}

// OnRecvSlashPacket slashes and jails the given validator in the packet data
func (k Keeper) OnRecvSlashPacket(ctx sdk.Context, packet channeltypes.Packet, data ccv.SlashPacketData) exported.Acknowledgement {
	// check that the channel is established
	chainID, found := k.GetChannelToChain(ctx, packet.DestinationChannel)
	if !found {
		// SlashPacket packet was sent on a channel different than any of the established CCV channels;
		// this should never happen
		panic(fmt.Errorf("SlashPacket received on unknown channel %s", packet.DestinationChannel))
	}

	// apply slashing
	if _, err := k.HandleSlashPacket(ctx, chainID, data); err != nil {
		errAck := channeltypes.NewErrorAcknowledgement(err.Error())
		return &errAck
	}

	ack := channeltypes.NewResultAcknowledgement([]byte{byte(1)})
	return ack
}

// HandleSlashPacket slash and jail a misbehaving validator according the infraction type
func (k Keeper) HandleSlashPacket(ctx sdk.Context, chainID string, data ccv.SlashPacketData) (success bool, err error) {
	// map VSC ID to infraction height for the given chain ID
	var infractionHeight uint64
	var found bool
	if data.ValsetUpdateId == 0 {
		infractionHeight, found = k.GetInitChainHeight(ctx, chainID)
	} else {
		infractionHeight, found = k.GetValsetUpdateBlockHeight(ctx, data.ValsetUpdateId)
	}

	// return error if we cannot find infraction height matching the validator update id
	if !found {
		return false, fmt.Errorf("cannot find infraction height matching the validator update id %d for chain %s", data.ValsetUpdateId, chainID)
	}

	// get the validator
	consAddr := sdk.ConsAddress(data.Validator.Address)
	validator, found := k.stakingKeeper.GetValidatorByConsAddr(ctx, consAddr)

	// make sure the validator is not yet unbonded;
	// stakingKeeper.Slash() panics otherwise
	if !found || validator.IsUnbonded() {
		// TODO add warning log message
		// fmt.Sprintf("consumer chain %s trying to slash unbonded validator %s", chainID, consAddr.String())
		return false, nil
	}

	// tombstoned validators should not be slashed multiple times
	if k.slashingKeeper.IsTombstoned(ctx, consAddr) {
		return false, nil
	}

	// slash and jail validator according to their infraction type
	// and using the provider chain parameters
	var (
		jailTime      time.Time
		slashFraction sdk.Dec
	)

	switch data.Infraction {
	case stakingtypes.Downtime:
		// set the downtime slash fraction and duration
		// then append the validator address to the slash ack for its chain id
		slashFraction = k.slashingKeeper.SlashFractionDowntime(ctx)
		jailTime = ctx.BlockTime().Add(k.slashingKeeper.DowntimeJailDuration(ctx))
		k.AppendSlashAck(ctx, chainID, consAddr.String())
	case stakingtypes.DoubleSign:
		// set double-signing slash fraction and infinite jail duration
		// then tombstone the validator
		slashFraction = k.slashingKeeper.SlashFractionDoubleSign(ctx)
		jailTime = evidencetypes.DoubleSignJailEndTime
		k.slashingKeeper.Tombstone(ctx, consAddr)
	default:
		return false, fmt.Errorf("invalid infraction type: %v", data.Infraction)
	}

	// slash validator
	k.stakingKeeper.Slash(
		ctx,
		consAddr,
		int64(infractionHeight),
		data.Validator.Power,
		slashFraction,
		data.Infraction,
	)

	// jail validator
	if !validator.IsJailed() {
		k.stakingKeeper.Jail(ctx, consAddr)
	}
	k.slashingKeeper.JailUntil(ctx, consAddr, jailTime)

	return true, nil
}

// EndBlockCIS contains the EndBlock logic needed for
// the Consumer Chain Removal sub-protocol
func (k Keeper) EndBlockCCR(ctx sdk.Context) {
	currentTime := ctx.BlockTime()
	currentTimeUint64 := uint64(currentTime.UnixNano())

	// iterate over initTimeoutTimestamps
	var chainIdsToRemove []string
	k.IterateInitTimeoutTimestamp(ctx, func(chainID string, ts uint64) (stop bool) {
		if currentTimeUint64 > ts {
			// initTimeout expired
			chainIdsToRemove = append(chainIdsToRemove, chainID)
			// continue to iterate through all timed out consumers
			return false
		}
		// break iteration since the timeout timestamps are in order
		return true
	})
	// remove consumers that timed out
	for _, chainID := range chainIdsToRemove {
		// stop the consumer chain and unlock the unbonding.
		// Note that the CCV channel was not established,
		// thus closeChan is irrelevant
		err := k.StopConsumerChain(ctx, chainID, false, false)
		if err != nil {
			panic(fmt.Errorf("consumer chain failed to stop: %w", err))
		}
	}

	// empty slice
	chainIdsToRemove = nil

	// Iterate over all consumers with established CCV channels and
	// check if the first vscSendTimestamp in iterator + VscTimeoutPeriod
	// exceed the current block time.
	// Checking the first send timestamp for each chain is sufficient since
	// timestamps are ordered by vsc ID.
	k.IterateChannelToChain(ctx, func(ctx sdk.Context, _, chainID string) (stop bool) {
		k.IterateVscSendTimestamps(ctx, chainID, func(_ uint64, ts time.Time) (stop bool) {
			timeoutTimestamp := ts.Add(k.GetParams(ctx).VscTimeoutPeriod)
			if currentTime.After(timeoutTimestamp) {
				// vscTimeout expired
				chainIdsToRemove = append(chainIdsToRemove, chainID)
			}
			// break iteration since the send timestamps are in order
			return true
		})
		// continue to iterate through all consumers
		return false
	})
	// remove consumers that timed out
	for _, chainID := range chainIdsToRemove {
		// stop the consumer chain and use lockUnbondingOnTimeout
		// to decide whether to lock the unbonding
		err := k.StopConsumerChain(
			ctx,
			chainID,
			k.GetLockUnbondingOnTimeout(ctx, chainID),
			true,
		)
		if err != nil {
			panic(fmt.Errorf("consumer chain failed to stop: %w", err))
		}
	}
}<|MERGE_RESOLUTION|>--- conflicted
+++ resolved
@@ -156,13 +156,8 @@
 			if !found {
 				// CCV channel not established:
 				// store the packet data to be sent once the CCV channel is established
-<<<<<<< HEAD
 				k.AppendPendingVSCs(ctx, chainID, packetData)
-				return false // go to next consumer chain
-=======
-				k.AppendPendingVSCs(ctx, chainID, []ccv.ValidatorSetChangePacketData{packetData})
 				return false // do not stop iteration, go to next consumer chain
->>>>>>> a660183a
 			}
 
 			// prepare to send the packetData to the consumer
