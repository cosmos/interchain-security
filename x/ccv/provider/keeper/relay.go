package keeper

import (
	"fmt"
	"strconv"

	clienttypes "github.com/cosmos/ibc-go/v7/modules/core/02-client/types"
	channeltypes "github.com/cosmos/ibc-go/v7/modules/core/04-channel/types"

	errorsmod "cosmossdk.io/errors"

	sdk "github.com/cosmos/cosmos-sdk/types"
	stakingtypes "github.com/cosmos/cosmos-sdk/x/staking/types"

	providertypes "github.com/cosmos/interchain-security/v4/x/ccv/provider/types"
	ccv "github.com/cosmos/interchain-security/v4/x/ccv/types"
)

// OnRecvVSCMaturedPacket handles a VSCMatured packet and returns a no-op result ack.
func (k Keeper) OnRecvVSCMaturedPacket(
	ctx sdk.Context,
	packet channeltypes.Packet,
	data ccv.VSCMaturedPacketData,
) error {
	// check that the channel is established, panic if not
	chainID, found := k.GetChannelToChain(ctx, packet.DestinationChannel)
	if !found {
		// VSCMatured packet was sent on a channel different than any of the established CCV channels;
		// this should never happen
		k.Logger(ctx).Error("VSCMaturedPacket received on unknown channel",
			"channelID", packet.DestinationChannel,
		)
		panic(fmt.Errorf("VSCMaturedPacket received on unknown channel %s", packet.DestinationChannel))
	}

	// validate packet data upon receiving
	if err := data.Validate(); err != nil {
		return errorsmod.Wrapf(err, "error validating VSCMaturedPacket data")
	}

	k.HandleVSCMaturedPacket(ctx, chainID, data)

	k.Logger(ctx).Info("VSCMaturedPacket handled",
		"chainID", chainID,
		"vscID", data.ValsetUpdateId,
	)

	return nil
}

// HandleVSCMaturedPacket handles a VSCMatured packet.
//
// Note: This method should only panic for a system critical error like a
// failed marshal/unmarshal, or persistence of critical data.
func (k Keeper) HandleVSCMaturedPacket(ctx sdk.Context, chainID string, data ccv.VSCMaturedPacketData) {
	// iterate over the unbonding operations mapped to (chainID, data.ValsetUpdateId)
	var maturedIds []uint64
	for _, unbondingOp := range k.GetUnbondingOpsFromIndex(ctx, chainID, data.ValsetUpdateId) {
		// Remove consumer chain ID from unbonding op record.
		// Note that RemoveConsumerFromUnbondingOp cannot panic here
		// as all the unbonding ops returned by GetUnbondingOpsFromIndex
		// are retrieved via GetUnbondingOp.
		if k.RemoveConsumerFromUnbondingOp(ctx, unbondingOp.Id, chainID) {
			// Store id of matured unbonding op for later completion of unbonding in staking module
			maturedIds = append(maturedIds, unbondingOp.Id)
		}
	}
	k.AppendMaturedUnbondingOps(ctx, maturedIds)

	// clean up index
	k.DeleteUnbondingOpIndex(ctx, chainID, data.ValsetUpdateId)

	// remove the VSC timeout timestamp for this chainID and vscID
	k.DeleteVscSendTimestamp(ctx, chainID, data.ValsetUpdateId)

	// prune previous consumer validator address that are no longer needed
	k.PruneKeyAssignments(ctx, chainID, data.ValsetUpdateId)

	k.Logger(ctx).Info("VSCMaturedPacket handled",
		"chainID", chainID,
		"vscID", data.ValsetUpdateId,
	)
}

// CompleteMaturedUnbondingOps attempts to complete all matured unbonding operations
func (k Keeper) completeMaturedUnbondingOps(ctx sdk.Context) {
	for _, id := range k.ConsumeMaturedUnbondingOps(ctx) {
		// Attempt to complete unbonding in staking module
		err := k.stakingKeeper.UnbondingCanComplete(ctx, id)
		if err != nil {
			if stakingtypes.ErrUnbondingNotFound.Is(err) {
				// The unbonding was not found.
				unbondingType, found := k.stakingKeeper.GetUnbondingType(ctx, id)
				if found && unbondingType == stakingtypes.UnbondingType_UnbondingDelegation {
					// If this is an unbonding delegation, it may have been removed
					// after through a CancelUnbondingDelegation message
					k.Logger(ctx).Debug("unbonding delegation was already removed:", "unbondingID", id)
					continue
				}
			}
			// UnbondingCanComplete failing means that the state of the x/staking module
			// of cosmos-sdk is invalid. An exception is the case handled above
			panic(fmt.Sprintf("could not complete unbonding op: %s", err.Error()))
		}
		k.Logger(ctx).Debug("unbonding operation matured on all consumers", "opID", id)
	}
}

// OnAcknowledgementPacket handles acknowledgments for sent VSC packets
func (k Keeper) OnAcknowledgementPacket(ctx sdk.Context, packet channeltypes.Packet, ack channeltypes.Acknowledgement) error {
	if err := ack.GetError(); err != "" {
		// The VSC packet data could not be successfully decoded.
		// This should never happen.
		k.Logger(ctx).Error(
			"recv ErrorAcknowledgement",
			"channelID", packet.SourceChannel,
			"error", err,
		)
		if chainID, ok := k.GetChannelToChain(ctx, packet.SourceChannel); ok {
			// stop consumer chain and release unbonding
			return k.StopConsumerChain(ctx, chainID, false)
		}
		return errorsmod.Wrapf(providertypes.ErrUnknownConsumerChannelId, "recv ErrorAcknowledgement on unknown channel %s", packet.SourceChannel)
	}
	return nil
}

// OnTimeoutPacket aborts the transaction if no chain exists for the destination channel,
// otherwise it stops the chain
func (k Keeper) OnTimeoutPacket(ctx sdk.Context, packet channeltypes.Packet) error {
	chainID, found := k.GetChannelToChain(ctx, packet.SourceChannel)
	if !found {
		k.Logger(ctx).Error("packet timeout, unknown channel:", "channelID", packet.SourceChannel)
		// abort transaction
		return errorsmod.Wrap(
			channeltypes.ErrInvalidChannelState,
			packet.SourceChannel,
		)
	}
	k.Logger(ctx).Info("packet timeout, removing the consumer:", "chainID", chainID)
	// stop consumer chain and release unbondings
	return k.StopConsumerChain(ctx, chainID, false)
}

// EndBlockVSU contains the EndBlock logic needed for
// the Validator Set Update sub-protocol
func (k Keeper) EndBlockVSU(ctx sdk.Context) {
	// notify the staking module to complete all matured unbonding ops
	k.completeMaturedUnbondingOps(ctx)

	if ctx.BlockHeight()%k.GetBlocksPerEpoch(ctx) == 0 {
		// only queue and send VSCPackets at the boundaries of an epoch

		// collect validator updates
		k.QueueVSCPackets(ctx)

		// try sending VSC packets to all registered consumer chains;
		// if the CCV channel is not established for a consumer chain,
		// the updates will remain queued until the channel is established
		k.SendVSCPackets(ctx)
	}
}

// SendVSCPackets iterates over all registered consumers and sends pending
// VSC packets to the chains with established CCV channels.
// If the CCV channel is not established for a consumer chain,
// the updates will remain queued until the channel is established
func (k Keeper) SendVSCPackets(ctx sdk.Context) {
	for _, chain := range k.GetAllConsumerChains(ctx) {
		// check if CCV channel is established and send
		if channelID, found := k.GetChainToChannel(ctx, chain.ChainId); found {
			k.SendVSCPacketsToChain(ctx, chain.ChainId, channelID)
		}
	}
}

// SendVSCPacketsToChain sends all queued VSC packets to the specified chain
func (k Keeper) SendVSCPacketsToChain(ctx sdk.Context, chainID, channelID string) {
	pendingPackets := k.GetPendingVSCPackets(ctx, chainID)
	for _, data := range pendingPackets {
		// send packet over IBC
		err := ccv.SendIBCPacket(
			ctx,
			k.scopedKeeper,
			k.channelKeeper,
			channelID,          // source channel id
			ccv.ProviderPortID, // source port id
			data.GetBytes(),
			k.GetCCVTimeoutPeriod(ctx),
		)
		if err != nil {
			if clienttypes.ErrClientNotActive.Is(err) {
				// IBC client is expired!
				// leave the packet data stored to be sent once the client is upgraded
				// the client cannot expire during iteration (in the middle of a block)
				k.Logger(ctx).Info("IBC client is expired, cannot send VSC, leaving packet data stored:", "chainID", chainID, "vscid", data.ValsetUpdateId)
				return
			}
			// Not able to send packet over IBC!
			k.Logger(ctx).Error("cannot send VSC, removing consumer:", "chainID", chainID, "vscid", data.ValsetUpdateId, "err", err.Error())
			// If this happens, most likely the consumer is malicious; remove it
			err := k.StopConsumerChain(ctx, chainID, true)
			if err != nil {
				panic(fmt.Errorf("consumer chain failed to stop: %w", err))
			}
			return
		}
		// set the VSC send timestamp for this packet;
		// note that the VSC send timestamp are set when the packets
		// are actually sent over IBC
		k.SetVscSendTimestamp(ctx, chainID, data.ValsetUpdateId, ctx.BlockTime())
	}
	k.DeletePendingVSCPackets(ctx, chainID)
}

// QueueVSCPackets queues latest validator updates for every registered consumer chain
func (k Keeper) QueueVSCPackets(ctx sdk.Context) {
	valUpdateID := k.GetValidatorSetUpdateId(ctx) // current valset update ID

	// get the bonded validators from the staking module
	bondedValidators := k.stakingKeeper.GetLastValidators(ctx)

	for _, chain := range k.GetAllConsumerChains(ctx) {
		currentValidators := k.GetConsumerValSet(ctx, chain.ChainId)

<<<<<<< HEAD
		if topN, found := k.GetTopN(ctx, chain.ChainId); found {
			// in a Top-N chain, we automatically opt in all validators that belong to the top N
			minPower := k.ComputeMinPowerToOptIn(ctx, bondedValidators, topN)
=======
		if topN, found := k.GetTopN(ctx, chain.ChainId); found && topN > 0 {
			// in a Top-N chain, we automatically opt in all validators that belong to the top N
			minPower := k.ComputeMinPowerToOptIn(ctx, chain.ChainId, bondedValidators, topN)
>>>>>>> 8ed60ee8
			k.OptInTopNValidators(ctx, chain.ChainId, bondedValidators, minPower)
		}

		nextValidators := k.ComputeNextEpochConsumerValSet(ctx, chain.ChainId, bondedValidators,
			func(validator stakingtypes.Validator) bool {
				return k.ShouldConsiderOnlyOptIn(ctx, chain.ChainId, validator)
			})
		valUpdates := DiffValidators(currentValidators, nextValidators)
		k.SetConsumerValSet(ctx, chain.ChainId, nextValidators)

		// check whether there are changes in the validator set;
		// note that this also entails unbonding operations
		// w/o changes in the voting power of the validators in the validator set
		unbondingOps := k.GetUnbondingOpsFromIndex(ctx, chain.ChainId, valUpdateID)
		if len(valUpdates) != 0 || len(unbondingOps) != 0 {
			// construct validator set change packet data
			packet := ccv.NewValidatorSetChangePacketData(valUpdates, valUpdateID, k.ConsumeSlashAcks(ctx, chain.ChainId))
			k.AppendPendingVSCPackets(ctx, chain.ChainId, packet)
			k.Logger(ctx).Info("VSCPacket enqueued:",
				"chainID", chain.ChainId,
				"vscID", valUpdateID,
				"len updates", len(valUpdates),
				"len unbonding ops", len(unbondingOps),
			)
		}
	}

	k.IncrementValidatorSetUpdateId(ctx)
}

// BeginBlockCIS contains the BeginBlock logic needed for the Consumer Initiated Slashing sub-protocol.
func (k Keeper) BeginBlockCIS(ctx sdk.Context) {
	// Replenish slash meter if necessary. This ensures the meter value is replenished before handling any slash packets,
	// and ensures the meter value is not greater than the allowance (max value) for the block.
	//
	// Note: CheckForSlashMeterReplenishment contains panics for the following scenarios, any of which should never occur
	// if the protocol is correct and external data is properly validated:
	//
	// - Either SlashMeter or SlashMeterReplenishTimeCandidate have not been set (both of which should be set in InitGenesis, see InitializeSlashMeter).
	// - Params not being set (all of which should be set in InitGenesis).
	// - Marshaling and/or store corruption errors.
	// - Setting invalid slash meter values (see SetSlashMeter).
	k.CheckForSlashMeterReplenishment(ctx)
}

// EndBlockCIS contains the EndBlock logic needed for
// the Consumer Initiated Slashing sub-protocol
func (k Keeper) EndBlockCIS(ctx sdk.Context) {
	// set the ValsetUpdateBlockHeight
	blockHeight := uint64(ctx.BlockHeight()) + 1
	valUpdateID := k.GetValidatorSetUpdateId(ctx)
	k.SetValsetUpdateBlockHeight(ctx, valUpdateID, blockHeight)
	k.Logger(ctx).Debug("vscID was mapped to block height", "vscID", valUpdateID, "height", blockHeight)
}

// OnRecvSlashPacket delivers a received slash packet, validates it and
// then queues the slash packet as pending if valid.
func (k Keeper) OnRecvSlashPacket(
	ctx sdk.Context,
	packet channeltypes.Packet,
	data ccv.SlashPacketData,
) (ccv.PacketAckResult, error) {
	// check that the channel is established, panic if not
	chainID, found := k.GetChannelToChain(ctx, packet.DestinationChannel)
	if !found {
		// SlashPacket packet was sent on a channel different than any of the established CCV channels;
		// this should never happen
		k.Logger(ctx).Error("SlashPacket received on unknown channel",
			"channelID", packet.DestinationChannel,
		)
		panic(fmt.Errorf("SlashPacket received on unknown channel %s", packet.DestinationChannel))
	}

	// validate packet data upon receiving
	if err := data.Validate(); err != nil {
		return nil, errorsmod.Wrapf(err, "error validating SlashPacket data")
	}

	if err := k.ValidateSlashPacket(ctx, chainID, packet, data); err != nil {
		k.Logger(ctx).Error("invalid slash packet",
			"error", err.Error(),
			"chainID", chainID,
			"consumer cons addr", sdk.ConsAddress(data.Validator.Address).String(),
			"vscID", data.ValsetUpdateId,
			"infractionType", data.Infraction,
		)
		return nil, err
	}

	// The slash packet validator address may be known only on the consumer chain,
	// in this case, it must be mapped back to the consensus address on the provider chain
	consumerConsAddr := providertypes.NewConsumerConsAddress(data.Validator.Address)
	providerConsAddr := k.GetProviderAddrFromConsumerAddr(ctx, chainID, consumerConsAddr)

	if data.Infraction == stakingtypes.Infraction_INFRACTION_DOUBLE_SIGN {
		// getMappedInfractionHeight is already checked in ValidateSlashPacket
		infractionHeight, _ := k.getMappedInfractionHeight(ctx, chainID, data.ValsetUpdateId)

		k.SetSlashLog(ctx, providerConsAddr)
		k.Logger(ctx).Info("SlashPacket received for double-signing",
			"chainID", chainID,
			"consumer cons addr", consumerConsAddr.String(),
			"provider cons addr", providerConsAddr.String(),
			"vscID", data.ValsetUpdateId,
			"infractionHeight", infractionHeight,
		)

		// return successful ack, as an error would result
		// in the consumer closing the CCV channel
		return ccv.V1Result, nil
	}

	meter := k.GetSlashMeter(ctx)
	// Return bounce ack if meter is negative in value
	if meter.IsNegative() {
		k.Logger(ctx).Info("SlashPacket received, but meter is negative. Packet will be bounced",
			"chainID", chainID,
			"consumer cons addr", consumerConsAddr.String(),
			"provider cons addr", providerConsAddr.String(),
			"vscID", data.ValsetUpdateId,
			"infractionType", data.Infraction,
		)
		return ccv.SlashPacketBouncedResult, nil
	}

	// Subtract voting power that will be jailed/tombstoned from the slash meter,
	// BEFORE handling slash packet.
	meter = meter.Sub(k.GetEffectiveValPower(ctx, providerConsAddr))
	k.SetSlashMeter(ctx, meter)

	k.HandleSlashPacket(ctx, chainID, data)

	k.Logger(ctx).Info("slash packet received and handled",
		"chainID", chainID,
		"consumer cons addr", consumerConsAddr.String(),
		"provider cons addr", providerConsAddr.String(),
		"vscID", data.ValsetUpdateId,
		"infractionType", data.Infraction,
	)

	// Return result ack that the packet was handled successfully
	return ccv.SlashPacketHandledResult, nil
}

// ValidateSlashPacket validates a recv slash packet before it is
// handled or persisted in store. An error is returned if the packet is invalid,
// and an error ack should be relayed to the sender.
func (k Keeper) ValidateSlashPacket(ctx sdk.Context, chainID string,
	packet channeltypes.Packet, data ccv.SlashPacketData,
) error {
	_, found := k.getMappedInfractionHeight(ctx, chainID, data.ValsetUpdateId)
	// return error if we cannot find infraction height matching the validator update id
	if !found {
		return fmt.Errorf("cannot find infraction height matching "+
			"the validator update id %d for chain %s", data.ValsetUpdateId, chainID)
	}

	return nil
}

// HandleSlashPacket potentially jails a misbehaving validator for a downtime infraction.
// This method should NEVER be called with a double-sign infraction.
func (k Keeper) HandleSlashPacket(ctx sdk.Context, chainID string, data ccv.SlashPacketData) {
	consumerConsAddr := providertypes.NewConsumerConsAddress(data.Validator.Address)
	// Obtain provider chain consensus address using the consumer chain consensus address
	providerConsAddr := k.GetProviderAddrFromConsumerAddr(ctx, chainID, consumerConsAddr)

	k.Logger(ctx).Debug("handling slash packet",
		"chainID", chainID,
		"consumer cons addr", consumerConsAddr.String(),
		"provider cons addr", providerConsAddr.String(),
		"vscID", data.ValsetUpdateId,
		"infractionType", data.Infraction,
	)

	// Check that the validator belongs to the consumer chain valset
	if !k.IsConsumerValidator(ctx, chainID, providerConsAddr) {
		k.Logger(ctx).Error("cannot jail validator %s that does not belong to consumer %s valset",
			providerConsAddr.String(), chainID)
		// drop packet
		return
	}

	// Obtain validator from staking keeper
	validator, found := k.stakingKeeper.GetValidatorByConsAddr(ctx, providerConsAddr.ToSdkConsAddr())

	// make sure the validator is not yet unbonded;
	// stakingKeeper.Slash() panics otherwise
	if !found || validator.IsUnbonded() {
		// if validator is not found or is unbonded, drop slash packet and log error.
		// Note that it is impossible for the validator to be not found or unbonded if both the provider
		// and the consumer are following the protocol. Thus if this branch is taken then one or both
		// chains is incorrect, but it is impossible to tell which.
		k.Logger(ctx).Error("validator not found or is unbonded", "validator", providerConsAddr.String())
		return
	}

	// tombstoned validators should not be slashed multiple times.
	if k.slashingKeeper.IsTombstoned(ctx, providerConsAddr.ToSdkConsAddr()) {
		// Log and drop packet if validator is tombstoned.
		k.Logger(ctx).Info(
			"slash packet dropped because validator is already tombstoned",
			"provider cons addr", providerConsAddr.String(),
		)
		return
	}

	infractionHeight, found := k.getMappedInfractionHeight(ctx, chainID, data.ValsetUpdateId)
	if !found {
		k.Logger(ctx).Error("infraction height not found. But was found during slash packet validation")
		// drop packet
		return
	}

	// Note: the SlashPacket is for downtime infraction, as SlashPackets
	// for double-signing infractions are already dropped when received

	// append the validator address to the slash ack for its chain id
	// TODO: consumer cons address should be accepted here
	k.AppendSlashAck(ctx, chainID, consumerConsAddr.String())

	// jail validator
	if !validator.IsJailed() {
		k.stakingKeeper.Jail(ctx, providerConsAddr.ToSdkConsAddr())
		k.Logger(ctx).Info("validator jailed", "provider cons addr", providerConsAddr.String())
		jailTime := ctx.BlockTime().Add(k.slashingKeeper.DowntimeJailDuration(ctx))
		k.slashingKeeper.JailUntil(ctx, providerConsAddr.ToSdkConsAddr(), jailTime)
	}

	ctx.EventManager().EmitEvent(
		sdk.NewEvent(
			providertypes.EventTypeExecuteConsumerChainSlash,
			sdk.NewAttribute(sdk.AttributeKeyModule, providertypes.ModuleName),
			sdk.NewAttribute(ccv.AttributeValidatorAddress, providerConsAddr.String()),
			sdk.NewAttribute(ccv.AttributeInfractionType, data.Infraction.String()),
			sdk.NewAttribute(providertypes.AttributeInfractionHeight, strconv.Itoa(int(infractionHeight))),
			sdk.NewAttribute(ccv.AttributeValSetUpdateID, strconv.Itoa(int(data.ValsetUpdateId))),
		),
	)
}

// EndBlockCCR contains the EndBlock logic needed for
// the Consumer Chain Removal sub-protocol
func (k Keeper) EndBlockCCR(ctx sdk.Context) {
	currentTime := ctx.BlockTime()
	currentTimeUint64 := uint64(currentTime.UnixNano())

	for _, initTimeoutTimestamp := range k.GetAllInitTimeoutTimestamps(ctx) {
		if currentTimeUint64 > initTimeoutTimestamp.Timestamp {
			// initTimeout expired
			// stop the consumer chain and unlock the unbonding.
			// Note that the CCV channel was not established,
			// thus closeChan is irrelevant
			k.Logger(ctx).Info("about to remove timed out consumer chain - chain was not initialised",
				"chainID", initTimeoutTimestamp.ChainId)
			err := k.StopConsumerChain(ctx, initTimeoutTimestamp.ChainId, false)
			if err != nil {
				if providertypes.ErrConsumerChainNotFound.Is(err) {
					// consumer chain not found
					continue
				}
				panic(fmt.Errorf("consumer chain failed to stop: %w", err))
			}
		}
	}

	for _, channelToChain := range k.GetAllChannelToChains(ctx) {
		// Check if the first vscSendTimestamp in iterator + VscTimeoutPeriod
		// exceed the current block time.
		// Checking the first send timestamp for each chain is sufficient since
		// timestamps are ordered by vsc ID.
		// Note: GetFirstVscSendTimestamp panics if the internal state is invalid
		vscSendTimestamp, found := k.GetFirstVscSendTimestamp(ctx, channelToChain.ChainId)
		if found {
			timeoutTimestamp := vscSendTimestamp.Timestamp.Add(k.GetParams(ctx).VscTimeoutPeriod)
			if currentTime.After(timeoutTimestamp) {
				// vscTimeout expired
				// stop the consumer chain and release unbondings
				k.Logger(ctx).Info("about to remove timed out consumer chain - VSCPacket timed out",
					"chainID", channelToChain.ChainId,
					"vscID", vscSendTimestamp.VscId,
				)
				err := k.StopConsumerChain(ctx, channelToChain.ChainId, true)
				if err != nil {
					if providertypes.ErrConsumerChainNotFound.Is(err) {
						// consumer chain not found
						continue
					}
					panic(fmt.Errorf("consumer chain failed to stop: %w", err))
				}
			}
		}
	}
}

// getMappedInfractionHeight gets the infraction height mapped from val set ID for the given chain ID
func (k Keeper) getMappedInfractionHeight(ctx sdk.Context,
	chainID string, valsetUpdateID uint64,
) (height uint64, found bool) {
	if valsetUpdateID == 0 {
		return k.GetInitChainHeight(ctx, chainID)
	} else {
		return k.GetValsetUpdateBlockHeight(ctx, valsetUpdateID)
	}
}<|MERGE_RESOLUTION|>--- conflicted
+++ resolved
@@ -223,15 +223,9 @@
 	for _, chain := range k.GetAllConsumerChains(ctx) {
 		currentValidators := k.GetConsumerValSet(ctx, chain.ChainId)
 
-<<<<<<< HEAD
-		if topN, found := k.GetTopN(ctx, chain.ChainId); found {
-			// in a Top-N chain, we automatically opt in all validators that belong to the top N
-			minPower := k.ComputeMinPowerToOptIn(ctx, bondedValidators, topN)
-=======
 		if topN, found := k.GetTopN(ctx, chain.ChainId); found && topN > 0 {
 			// in a Top-N chain, we automatically opt in all validators that belong to the top N
 			minPower := k.ComputeMinPowerToOptIn(ctx, chain.ChainId, bondedValidators, topN)
->>>>>>> 8ed60ee8
 			k.OptInTopNValidators(ctx, chain.ChainId, bondedValidators, minPower)
 		}
 
