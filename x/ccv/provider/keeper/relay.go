--- conflicted
+++ resolved
@@ -217,21 +217,9 @@
 // QueueVSCPackets queues latest validator updates for every registered consumer chain
 func (k Keeper) QueueVSCPackets(ctx sdk.Context) {
 	valUpdateID := k.GetValidatorSetUpdateId(ctx) // current valset update ID
-<<<<<<< HEAD
-	// Get the validator updates from the staking module.
-	// Note: GetValidatorUpdates panics if the updates provided by the x/staking module
-	// of cosmos-sdk is invalid.
-	stakingValUpdates, err := k.stakingKeeper.GetValidatorUpdates(ctx)
-
-	// NOTE: attempted to maintan the panic behaviour while migrating cosmos-sdk v47 -> v50
-	if err != nil {
-		panic(fmt.Errorf("could not get validator updates from staking module: %w", err))
-	}
-=======
 
 	// get the bonded validators from the staking module
 	bondedValidators := k.stakingKeeper.GetLastValidators(ctx)
->>>>>>> f2c80975
 
 	for _, chain := range k.GetAllConsumerChains(ctx) {
 		currentValidators := k.GetConsumerValSet(ctx, chain.ChainId)
