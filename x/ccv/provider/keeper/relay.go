package keeper

import (
	"fmt"
	"time"

	sdk "github.com/cosmos/cosmos-sdk/types"
	sdkerrors "github.com/cosmos/cosmos-sdk/types/errors"
	evidencetypes "github.com/cosmos/cosmos-sdk/x/evidence/types"
	stakingtypes "github.com/cosmos/cosmos-sdk/x/staking/types"
	channeltypes "github.com/cosmos/ibc-go/v3/modules/core/04-channel/types"
	"github.com/cosmos/ibc-go/v3/modules/core/exported"
	providertypes "github.com/cosmos/interchain-security/x/ccv/provider/types"
	ccv "github.com/cosmos/interchain-security/x/ccv/types"
	utils "github.com/cosmos/interchain-security/x/ccv/utils"
)

func removeStringFromSlice(slice []string, x string) (newSlice []string, numRemoved int) {
	for _, y := range slice {
		if x != y {
			newSlice = append(newSlice, y)
		}
	}

	return newSlice, len(slice) - len(newSlice)
}

// OnRecvVSCMaturedPacket handles a VSCMatured packet
func (k Keeper) OnRecvVSCMaturedPacket(
	ctx sdk.Context,
	packet channeltypes.Packet,
	data ccv.VSCMaturedPacketData,
) exported.Acknowledgement {
	// check that the channel is established
	chainID, found := k.GetChannelToChain(ctx, packet.DestinationChannel)
	if !found {
		// VSCMatured packet was sent on a channel different than any of the established CCV channels;
		// this should never happen
		panic(fmt.Errorf("VSCMaturedPacket received on unknown channel %s", packet.DestinationChannel))
	}

	// TODO: if no packets are in the per chain queue, immediately handle vsc matured packet
	// TODO: else queue that bish up
	k.HandleVSCMaturedPacket(ctx, chainID, data)

	// TODO: if queue for this chain is empty (no pending slash packets), handle vsc matured packet immediately
	// else queue it
	// k.QueuePendingVSCMaturedPacketData(ctx, consumerChainID, 7, data) // TODO: hook seq number into this

	ack := channeltypes.NewResultAcknowledgement([]byte{byte(1)})
	return ack
}

func (k Keeper) HandleVSCMaturedPacket(
	ctx sdk.Context, chainID string, data ccv.VSCMaturedPacketData) {

	// iterate over the unbonding operations mapped to (chainID, data.ValsetUpdateId)
	unbondingOps, _ := k.GetUnbondingOpsFromIndex(ctx, chainID, data.ValsetUpdateId)
	var maturedIds []uint64
	for _, unbondingOp := range unbondingOps {
		// remove consumer chain ID from unbonding op record
		unbondingOp.UnbondingConsumerChains, _ = removeStringFromSlice(unbondingOp.UnbondingConsumerChains, chainID)

		// If unbonding op is completely unbonded from all relevant consumer chains
		if len(unbondingOp.UnbondingConsumerChains) == 0 {
			// Store id of matured unbonding op for later completion of unbonding in staking module
			maturedIds = append(maturedIds, unbondingOp.Id)
			// Delete unbonding op
			k.DeleteUnbondingOp(ctx, unbondingOp.Id)
		} else {
			if err := k.SetUnbondingOp(ctx, unbondingOp); err != nil {
				panic(fmt.Errorf("unbonding op could not be persisted: %w", err))
			}
		}
	}

	if err := k.AppendMaturedUnbondingOps(ctx, maturedIds); err != nil {
		panic(fmt.Errorf("mature unbonding ops could not be appended: %w", err))
	}

	// clean up index
	k.DeleteUnbondingOpIndex(ctx, chainID, data.ValsetUpdateId)
<<<<<<< HEAD
=======

	// remove the VSC timeout timestamp for this chainID and vscID
	k.DeleteVscSendTimestamp(ctx, chainID, data.ValsetUpdateId)

	ack := channeltypes.NewResultAcknowledgement([]byte{byte(1)})
	return ack
>>>>>>> 6c0d718d
}

// CompleteMaturedUnbondingOps attempts to complete all matured unbonding operations
func (k Keeper) completeMaturedUnbondingOps(ctx sdk.Context) {
	ids, err := k.ConsumeMaturedUnbondingOps(ctx)
	if err != nil {
		panic(fmt.Sprintf("could not get the list of matured unbonding ops: %s", err.Error()))
	}
	for _, id := range ids {
		// Attempt to complete unbonding in staking module
		err := k.stakingKeeper.UnbondingCanComplete(ctx, id)
		if err != nil {
			panic(fmt.Sprintf("could not complete unbonding op: %s", err.Error()))
		}
	}
}

// OnAcknowledgementPacket handles acknowledgments for sent VSC packets
func (k Keeper) OnAcknowledgementPacket(ctx sdk.Context, packet channeltypes.Packet, ack channeltypes.Acknowledgement) error {
	if err := ack.GetError(); err != "" {
		// The VSC packet data could not be successfully decoded.
		// This should never happen.
		if chainID, ok := k.GetChannelToChain(ctx, packet.SourceChannel); ok {
			// stop consumer chain and uses the LockUnbondingOnTimeout flag
			// to decide whether the unbonding operations should be released
			return k.StopConsumerChain(ctx, chainID, k.GetLockUnbondingOnTimeout(ctx, chainID), false)
		}
		return sdkerrors.Wrapf(providertypes.ErrUnknownConsumerChannelId, "recv ErrorAcknowledgement on unknown channel %s", packet.SourceChannel)
	}
	return nil
}

// OnTimeoutPacket aborts the transaction if no chain exists for the destination channel,
// otherwise it stops the chain
func (k Keeper) OnTimeoutPacket(ctx sdk.Context, packet channeltypes.Packet) error {
	chainID, found := k.GetChannelToChain(ctx, packet.SourceChannel)
	if !found {
		// abort transaction
		return sdkerrors.Wrap(
			channeltypes.ErrInvalidChannelState,
			packet.SourceChannel,
		)
	}
	// stop consumer chain and uses the LockUnbondingOnTimeout flag
	// to decide whether the unbonding operations should be released
	return k.StopConsumerChain(ctx, chainID, k.GetLockUnbondingOnTimeout(ctx, chainID), false)
}

// EndBlockVSU contains the EndBlock logic needed for
// the Validator Set Update sub-protocol
func (k Keeper) EndBlockVSU(ctx sdk.Context) {
	// notify the staking module to complete all matured unbonding ops
	k.completeMaturedUnbondingOps(ctx)

	// send latest validator updates to every registered consumer chain
	k.sendValidatorUpdates(ctx)
}

// SendValidatorUpdates sends latest validator updates to every registered consumer chain
func (k Keeper) sendValidatorUpdates(ctx sdk.Context) {
	// get current ValidatorSetUpdateId
	valUpdateID := k.GetValidatorSetUpdateId(ctx)
	// get the validator updates from the staking module
	valUpdates := k.stakingKeeper.GetValidatorUpdates(ctx)
	k.IterateConsumerChains(ctx, func(ctx sdk.Context, chainID, clientID string) (stop bool) {
		// check whether there is an established CCV channel to this consumer chain
		if channelID, found := k.GetChainToChannel(ctx, chainID); found {
			// Send pending VSC packets to consumer chain
			k.SendPendingVSCPackets(ctx, chainID, channelID)
		}

		// check whether there are changes in the validator set;
		// note that this also entails unbonding operations
		// w/o changes in the voting power of the validators in the validator set
		unbondingOps, _ := k.GetUnbondingOpsFromIndex(ctx, chainID, valUpdateID)
		if len(valUpdates) != 0 || len(unbondingOps) != 0 {
			// construct validator set change packet data
			packetData := ccv.NewValidatorSetChangePacketData(valUpdates, valUpdateID, k.ConsumeSlashAcks(ctx, chainID))

			// check whether there is an established CCV channel to this consumer chain
			if channelID, found := k.GetChainToChannel(ctx, chainID); found {
				// send this validator set change packet data to the consumer chain
				err := utils.SendIBCPacket(
					ctx,
					k.scopedKeeper,
					k.channelKeeper,
					channelID,          // source channel id
					ccv.ProviderPortID, // source port id
					packetData.GetBytes(),
					k.GetParams(ctx).CcvTimeoutPeriod,
				)
				if err != nil {
					panic(fmt.Errorf("packet could not be sent over IBC: %w", err))
				}
				// set the VSC send timestamp for this packet
				k.SetVscSendTimestamp(ctx, chainID, packetData.ValsetUpdateId, ctx.BlockTime())
			} else {
				// store the packet data to be sent once the CCV channel is established
				k.AppendPendingVSC(ctx, chainID, packetData)
			}
		}
		return false // do not stop the iteration
	})
	k.IncrementValidatorSetUpdateId(ctx)
}

// Sends all pending ValidatorSetChangePackets to the specified chain
func (k Keeper) SendPendingVSCPackets(ctx sdk.Context, chainID, channelID string) {
	pendingPackets := k.ConsumePendingVSCs(ctx, chainID)
	for _, data := range pendingPackets {
		// send packet over IBC
		err := utils.SendIBCPacket(
			ctx,
			k.scopedKeeper,
			k.channelKeeper,
			channelID,          // source channel id
			ccv.ProviderPortID, // source port id
			data.GetBytes(),
			k.GetParams(ctx).CcvTimeoutPeriod,
		)
		if err != nil {
			panic(fmt.Errorf("packet could not be sent over IBC: %w", err))
		}
		// set the VSC send timestamp for this packet;
		// note that the VSC send timestamp are set when the packets
		// are actually sent over IBC
		k.SetVscSendTimestamp(ctx, chainID, data.ValsetUpdateId, ctx.BlockTime())
	}
}

// EndBlockCIS contains the EndBlock logic needed for
// the Consumer Initiated Slashing sub-protocol
func (k Keeper) EndBlockCIS(ctx sdk.Context) {
	// get current ValidatorSetUpdateId
	valUpdateID := k.GetValidatorSetUpdateId(ctx)
	// set the ValsetUpdateBlockHeight
	k.SetValsetUpdateBlockHeight(ctx, valUpdateID, uint64(ctx.BlockHeight()+1))
	// Execute slash packet throttling logic
	k.HandlePendingSlashPackets(ctx)
	k.CheckForSlashMeterReplenishment(ctx)
}

// OnRecvSlashPacket receives a slash packet and determines whether the channel is established,
// then queues the slash packet as pending if the channel is established and found.
// TODO: More unit tests, e2e? Do this after design is more finalized
func (k Keeper) OnRecvSlashPacket(ctx sdk.Context, packet channeltypes.Packet, data ccv.SlashPacketData) exported.Acknowledgement {
	// check that the channel is established
	chainID, found := k.GetChannelToChain(ctx, packet.DestinationChannel)
	if !found {
		// SlashPacket packet was sent on a channel different than any of the established CCV channels;
		// this should never happen
		panic(fmt.Errorf("SlashPacket received on unknown channel %s", packet.DestinationChannel))
	}

	// apply slashing
	if _, err := k.HandleSlashPacket(ctx, chainID, data); err != nil {
		errAck := channeltypes.NewErrorAcknowledgement(err.Error())
		return &errAck
	}

	// TODO: make this get queued up, making tests still pass
	// k.QueuePendingSlashPacket(ctx, chainID, packet, data)

	// TODO: this below should be on the per chain queue
	// if k.GetNumPendingSlashPackets(ctx) > 1000 {
	// 	// TODO: If the queue has gotten too large, iterate through it and handle/drop any packets that are relevant
	// 	// to validators which have a duplicate slash packet earlier in the queue. For now, we panic
	// 	panic("there are more than 1000 pending slash packets, something is wrong")
	// }

	return channeltypes.NewResultAcknowledgement([]byte{byte(1)})
}

// HandleSlashPacket potentially slashes, jails and/or tombstones a misbehaving validator according to infraction type
func (k Keeper) HandleSlashPacket(ctx sdk.Context, chainID string, data ccv.SlashPacketData) (success bool, err error) {

	// map VSC ID to infraction height for the given chain ID
	var infractionHeight uint64
	var found bool
	if data.ValsetUpdateId == 0 {
		infractionHeight, found = k.GetInitChainHeight(ctx, chainID)
	} else {
		infractionHeight, found = k.GetValsetUpdateBlockHeight(ctx, data.ValsetUpdateId)
	}

	// return error if we cannot find infraction height matching the validator update id
	if !found {
		return false, fmt.Errorf("cannot find infraction height matching the validator update id %d for chain %s", data.ValsetUpdateId, chainID)
	}

	// get the validator
	consAddr := sdk.ConsAddress(data.Validator.Address)
	validator, found := k.stakingKeeper.GetValidatorByConsAddr(ctx, consAddr)

	// make sure the validator is not yet unbonded;
	// stakingKeeper.Slash() panics otherwise
	if !found || validator.IsUnbonded() {
		// TODO add warning log message
		// fmt.Sprintf("consumer chain %s trying to slash unbonded validator %s", chainID, consAddr.String())
		return false, nil
	}

	// tombstoned validators should not be slashed multiple times
	if k.slashingKeeper.IsTombstoned(ctx, consAddr) {
		return false, nil
	}

	// slash and jail validator according to their infraction type
	// and using the provider chain parameters
	var (
		jailTime      time.Time
		slashFraction sdk.Dec
	)

	switch data.Infraction {
	case stakingtypes.Downtime:
		// set the downtime slash fraction and duration
		// then append the validator address to the slash ack for its chain id
		slashFraction = k.slashingKeeper.SlashFractionDowntime(ctx)
		jailTime = ctx.BlockTime().Add(k.slashingKeeper.DowntimeJailDuration(ctx))
		k.AppendSlashAck(ctx, chainID, consAddr.String())
	case stakingtypes.DoubleSign:
		// set double-signing slash fraction and infinite jail duration
		// then tombstone the validator
		slashFraction = k.slashingKeeper.SlashFractionDoubleSign(ctx)
		jailTime = evidencetypes.DoubleSignJailEndTime
		k.slashingKeeper.Tombstone(ctx, consAddr)
	default:
		return false, fmt.Errorf("invalid infraction type: %v", data.Infraction)
	}

	// slash validator
	k.stakingKeeper.Slash(
		ctx,
		consAddr,
		int64(infractionHeight),
		data.Validator.Power,
		slashFraction,
		data.Infraction,
	)

	// jail validator
	if !validator.IsJailed() {
		k.stakingKeeper.Jail(ctx, consAddr)
	}
	k.slashingKeeper.JailUntil(ctx, consAddr, jailTime)

	return true, nil
}

// EndBlockCIS contains the EndBlock logic needed for
// the Consumer Chain Removal sub-protocol
func (k Keeper) EndBlockCCR(ctx sdk.Context) {
	currentTime := ctx.BlockTime()
	currentTimeUint64 := uint64(currentTime.UnixNano())

	// iterate over initTimeoutTimestamps
	var chainIdsToRemove []string
	k.IterateInitTimeoutTimestamp(ctx, func(chainID string, ts uint64) bool {
		if currentTimeUint64 > ts {
			// initTimeout expired
			chainIdsToRemove = append(chainIdsToRemove, chainID)
			// continue to iterate through all timed out consumers
			return true
		}
		// break iteration since the timeout timestamps are in order
		return false
	})
	// remove consumers that timed out
	for _, chainID := range chainIdsToRemove {
		// stop the consumer chain and unlock the unbonding.
		// Note that the CCV channel was not established,
		// thus closeChan is irrelevant
		err := k.StopConsumerChain(ctx, chainID, false, false)
		if err != nil {
			panic(fmt.Errorf("consumer chain failed to stop: %w", err))
		}
	}

	// empty slice
	chainIdsToRemove = nil

	// Iterate over all consumers with established CCV channels and
	// check if the first vscSendTimestamp in iterator + VscTimeoutPeriod
	// exceed the current block time.
	// Checking the first send timestamp for each chain is sufficient since
	// timestamps are ordered by vsc ID.
	k.IterateChannelToChain(ctx, func(ctx sdk.Context, _, chainID string) bool {
		k.IterateVscSendTimestamps(ctx, chainID, func(_ uint64, ts time.Time) bool {
			timeoutTimestamp := ts.Add(k.GetParams(ctx).VscTimeoutPeriod)
			if currentTime.After(timeoutTimestamp) {
				// vscTimeout expired
				chainIdsToRemove = append(chainIdsToRemove, chainID)
			}
			// break iteration since the send timestamps are in order
			return false
		})
		// continue to iterate through all consumers
		return true
	})
	// remove consumers that timed out
	for _, chainID := range chainIdsToRemove {
		// stop the consumer chain and use lockUnbondingOnTimeout
		// to decide whether to lock the unbonding
		err := k.StopConsumerChain(
			ctx,
			chainID,
			k.GetLockUnbondingOnTimeout(ctx, chainID),
			true,
		)
		if err != nil {
			panic(fmt.Errorf("consumer chain failed to stop: %w", err))
		}
	}
}<|MERGE_RESOLUTION|>--- conflicted
+++ resolved
@@ -80,15 +80,9 @@
 
 	// clean up index
 	k.DeleteUnbondingOpIndex(ctx, chainID, data.ValsetUpdateId)
-<<<<<<< HEAD
-=======
 
 	// remove the VSC timeout timestamp for this chainID and vscID
 	k.DeleteVscSendTimestamp(ctx, chainID, data.ValsetUpdateId)
-
-	ack := channeltypes.NewResultAcknowledgement([]byte{byte(1)})
-	return ack
->>>>>>> 6c0d718d
 }
 
 // CompleteMaturedUnbondingOps attempts to complete all matured unbonding operations
