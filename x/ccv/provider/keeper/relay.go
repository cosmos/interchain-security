package keeper

import (
	"fmt"
	"time"

	sdk "github.com/cosmos/cosmos-sdk/types"
	sdkerrors "github.com/cosmos/cosmos-sdk/types/errors"
	evidencetypes "github.com/cosmos/cosmos-sdk/x/evidence/types"
	stakingtypes "github.com/cosmos/cosmos-sdk/x/staking/types"
	channeltypes "github.com/cosmos/ibc-go/v3/modules/core/04-channel/types"
	"github.com/cosmos/ibc-go/v3/modules/core/exported"
	"github.com/cosmos/interchain-security/x/ccv/provider/types"
	ccv "github.com/cosmos/interchain-security/x/ccv/types"
	utils "github.com/cosmos/interchain-security/x/ccv/utils"
)

func removeStringFromSlice(slice []string, x string) (newSlice []string, numRemoved int) {
	for _, y := range slice {
		if x != y {
			newSlice = append(newSlice, y)
		}
	}

	return newSlice, len(slice) - len(newSlice)
}

// OnRecvVSCMaturedPacket handles a VSCMatured packet
func (k Keeper) OnRecvVSCMaturedPacket(
	ctx sdk.Context,
	packet channeltypes.Packet,
	data ccv.VSCMaturedPacketData,
) exported.Acknowledgement {
	// check that the channel is established
	chainID, found := k.GetChannelToChain(ctx, packet.DestinationChannel)
	if !found {
		// VSCMatured packet was sent on a channel different than any of the established CCV channels;
		// this should never happen
		panic(fmt.Errorf("VSCMaturedPacket received on unknown channel %s", packet.DestinationChannel))
	}

	// iterate over the unbonding operations mapped to (chainID, data.ValsetUpdateId)
	unbondingOps, _ := k.GetUnbondingOpsFromIndex(ctx, chainID, data.ValsetUpdateId)
	var maturedIds []uint64
	for _, unbondingOp := range unbondingOps {
		// remove consumer chain ID from unbonding op record
		unbondingOp.UnbondingConsumerChains, _ = removeStringFromSlice(unbondingOp.UnbondingConsumerChains, chainID)

		// If unbonding op is completely unbonded from all relevant consumer chains
		if len(unbondingOp.UnbondingConsumerChains) == 0 {
			// Store id of matured unbonding op for later completion of unbonding in staking module
			maturedIds = append(maturedIds, unbondingOp.Id)
			// Delete unbonding op
			k.DeleteUnbondingOp(ctx, unbondingOp.Id)
		} else {
			if err := k.SetUnbondingOp(ctx, unbondingOp); err != nil {
				panic(fmt.Errorf("unbonding op could not be persisted: %w", err))
			}
		}
	}
	if err := k.AppendMaturedUnbondingOps(ctx, maturedIds); err != nil {
		panic(fmt.Errorf("mature unbonding ops could not be appended: %w", err))
	}

	// clean up index
	k.DeleteUnbondingOpIndex(ctx, chainID, data.ValsetUpdateId)

	ack := channeltypes.NewResultAcknowledgement([]byte{byte(1)})
	return ack
}

// CompleteMaturedUnbondingOps attempts to complete all matured unbonding operations
func (k Keeper) completeMaturedUnbondingOps(ctx sdk.Context) {
	ids, err := k.ConsumeMaturedUnbondingOps(ctx)
	if err != nil {
		panic(fmt.Sprintf("could not get the list of matured unbonding ops: %s", err.Error()))
	}
	for _, id := range ids {
		// Attempt to complete unbonding in staking module
		err := k.stakingKeeper.UnbondingCanComplete(ctx, id)
		if err != nil {
			panic(fmt.Sprintf("could not complete unbonding op: %s", err.Error()))
		}
	}
}

// OnAcknowledgementPacket handles acknowledgments for sent VSC packets
func (k Keeper) OnAcknowledgementPacket(ctx sdk.Context, packet channeltypes.Packet, ack channeltypes.Acknowledgement) error {
	if err := ack.GetError(); err != "" {
		// The VSC packet data could not be successfully decoded.
		// This should never happen.
		if chainID, ok := k.GetChannelToChain(ctx, packet.SourceChannel); ok {
			// stop consumer chain and uses the LockUnbondingOnTimeout flag
			// to decide whether the unbonding operations should be released
			return k.StopConsumerChain(ctx, chainID, k.GetLockUnbondingOnTimeout(ctx, chainID), false)
		}
		return sdkerrors.Wrapf(types.ErrUnknownConsumerChannelId, "recv ErrorAcknowledgement on unknown channel %s", packet.SourceChannel)
	}
	return nil
}

// OnTimeoutPacket aborts the transaction if no chain exists for the destination channel,
// otherwise it stops the chain
func (k Keeper) OnTimeoutPacket(ctx sdk.Context, packet channeltypes.Packet) error {
	chainID, found := k.GetChannelToChain(ctx, packet.SourceChannel)
	if !found {
		// abort transaction
		return sdkerrors.Wrap(
			channeltypes.ErrInvalidChannelState,
			packet.SourceChannel,
		)
	}
	// stop consumer chain and uses the LockUnbondingOnTimeout flag
	// to decide whether the unbonding operations should be released
	return k.StopConsumerChain(ctx, chainID, k.GetLockUnbondingOnTimeout(ctx, chainID), false)
}

// EndBlockVSU contains the EndBlock logic needed for
// the Validator Set Update sub-protocol
func (k Keeper) EndBlockVSU(ctx sdk.Context) {
	// notify the staking module to complete all matured unbonding ops
	k.completeMaturedUnbondingOps(ctx)

	// send latest validator updates to every registered consumer chain
	k.sendValidatorUpdates(ctx)
}

// SendValidatorUpdates sends latest validator updates to every registered consumer chain
func (k Keeper) sendValidatorUpdates(ctx sdk.Context) {
	// get current ValidatorSetUpdateId
	valUpdateID := k.GetValidatorSetUpdateId(ctx)
	// get the validator updates from the staking module
	valUpdates := k.stakingKeeper.GetValidatorUpdates(ctx)
	k.IterateConsumerChains(ctx, func(ctx sdk.Context, chainID, clientID string) (stop bool) {
		// check whether there is an established CCV channel to this consumer chain
		if channelID, found := k.GetChainToChannel(ctx, chainID); found {
			// Send pending VSC packets to consumer chain
			k.SendPendingVSCPackets(ctx, chainID, channelID)
		}

		// check whether there are changes in the validator set;
		// note that this also entails unbonding operations
		// w/o changes in the voting power of the validators in the validator set
		unbondingOps, _ := k.GetUnbondingOpsFromIndex(ctx, chainID, valUpdateID)
		if len(valUpdates) != 0 || len(unbondingOps) != 0 {
			// construct validator set change packet data
			packetData := ccv.NewValidatorSetChangePacketData(valUpdates, valUpdateID, k.ConsumeSlashAcks(ctx, chainID))

			// check whether there is an established CCV channel to this consumer chain
			if channelID, found := k.GetChainToChannel(ctx, chainID); found {
				// send this validator set change packet data to the consumer chain
				err := utils.SendIBCPacket(
					ctx,
					k.scopedKeeper,
					k.channelKeeper,
					channelID,          // source channel id
					ccv.ProviderPortID, // source port id
					packetData.GetBytes(),
					k.GetParams(ctx).CcvTimeoutPeriod,
				)
				if err != nil {
					panic(fmt.Errorf("packet could not be sent over IBC: %w", err))
				}
			} else {
				// store the packet data to be sent once the CCV channel is established
				k.AppendPendingVSC(ctx, chainID, packetData)
			}
		}
		return false // do not stop the iteration
	})
<<<<<<< HEAD
	// Implements https://github.com/cosmos/ibc/blob/main/spec/app/ics-028-cross-chain-validation/methods.md#ccv-pcf-eblock-cis1
	k.SetValsetUpdateBlockHeight(ctx, valUpdateID, uint64(ctx.BlockHeight()+1))
=======
>>>>>>> 80b751c1
	k.IncrementValidatorSetUpdateId(ctx)
}

// Sends all pending ValidatorSetChangePackets to the specified chain
func (k Keeper) SendPendingVSCPackets(ctx sdk.Context, chainID, channelID string) {
	pendingPackets := k.ConsumePendingVSCs(ctx, chainID)
	for _, data := range pendingPackets {
		// send packet over IBC
		err := utils.SendIBCPacket(
			ctx,
			k.scopedKeeper,
			k.channelKeeper,
			channelID,          // source channel id
			ccv.ProviderPortID, // source port id
			data.GetBytes(),
			k.GetParams(ctx).CcvTimeoutPeriod,
		)
		if err != nil {
			panic(fmt.Errorf("packet could not be sent over IBC: %w", err))
		}
	}
}

<<<<<<< HEAD
// OnRecvSlashPacket receives a slash packet and determines whether the channel is established,
// then queues the slash packet as pending if the channel is established and found.
// TODO: More unit tests, e2e? Do this after design is more finalized
=======
// EndBlockCIS contains the EndBlock logic needed for
// the Consumer Initiated Slashing sub-protocol
func (k Keeper) EndBlockCIS(ctx sdk.Context) {
	// get current ValidatorSetUpdateId
	valUpdateID := k.GetValidatorSetUpdateId(ctx)
	// set the ValsetUpdateBlockHeight
	k.SetValsetUpdateBlockHeight(ctx, valUpdateID, uint64(ctx.BlockHeight()+1))
}

// OnRecvSlashPacket slashes and jails the given validator in the packet data
>>>>>>> 80b751c1
func (k Keeper) OnRecvSlashPacket(ctx sdk.Context, packet channeltypes.Packet, data ccv.SlashPacketData) exported.Acknowledgement {
	// check that the channel is established
	chainID, found := k.GetChannelToChain(ctx, packet.DestinationChannel)
	if !found {
		// SlashPacket packet was sent on a channel different than any of the established CCV channels;
		// this should never happen
		panic(fmt.Errorf("SlashPacket received on unknown channel %s", packet.DestinationChannel))
	}

	// Queue the slash packet as pending with current block time as recvTime, to be handled by circuit breaker logic
	k.QueuePendingSlashPacket(ctx, ctx.BlockTime(), chainID, data)

	// TODO: this below should be on the per chain queue

	// if k.GetNumPendingSlashPackets(ctx) > 1000 {
	// 	// TODO: If the queue has gotten too large, iterate through it and handle/drop any packets that are relevant
	// 	// to validators which have a duplicate slash packet earlier in the queue. For now, we panic
	// 	panic("there are more than 1000 pending slash packets, something is wrong")
	// }

	// TODO: Tests will fail until you call end blocker to execute HandleSlashPackets

	return channeltypes.NewResultAcknowledgement([]byte{byte(1)})
}

// HandleSlashPacket potentially slashes, jails and/or tombstones a misbehaving validator according to infraction type
// TODO: update unit tests and e2e, do so after design is more finalized
func (k Keeper) HandleSlashPacket(ctx sdk.Context, chainID string, data ccv.SlashPacketData) (success bool, err error) {

	// map VSC ID to infraction height for the given chain ID
	var infractionHeight uint64
	var found bool
	if data.ValsetUpdateId == 0 {
		infractionHeight, found = k.GetInitChainHeight(ctx, chainID)
	} else {
		infractionHeight, found = k.GetValsetUpdateBlockHeight(ctx, data.ValsetUpdateId)
	}

	// return error if we cannot find infraction height matching the validator update id
	if !found {
		return false, fmt.Errorf("cannot find infraction height matching the validator update id %d for chain %s", data.ValsetUpdateId, chainID)
	}

	// slash and jail validator according to their infraction type
	// and using the provider chain parameters
	var (
		jailTime      time.Time
		slashFraction sdk.Dec
	)

	valConsAddr := sdk.ConsAddress(data.Validator.Address)
	validator, found := k.stakingKeeper.GetValidatorByConsAddr(ctx, valConsAddr)
	// If validator is not found, no need to continue handling the packet
	if !found {
		return false, nil
	}

	switch data.Infraction {
	case stakingtypes.Downtime:
		// set the downtime slash fraction and duration
		// then append the validator address to the slash ack for its chain id
		slashFraction = k.slashingKeeper.SlashFractionDowntime(ctx)
		jailTime = ctx.BlockTime().Add(k.slashingKeeper.DowntimeJailDuration(ctx))
		k.AppendSlashAck(ctx, chainID, valConsAddr.String())
	case stakingtypes.DoubleSign:
		// set double-signing slash fraction and infinite jail duration
		// then tombstone the validator
		slashFraction = k.slashingKeeper.SlashFractionDoubleSign(ctx)
		jailTime = evidencetypes.DoubleSignJailEndTime
		k.slashingKeeper.Tombstone(ctx, valConsAddr)
	default:
		return false, fmt.Errorf("invalid infraction type: %v", data.Infraction)
	}

	// slash validator
	k.stakingKeeper.Slash(
		ctx,
		valConsAddr,
		int64(infractionHeight),
		data.Validator.Power,
		slashFraction,
		data.Infraction,
	)

	// jail validator
	if !validator.IsJailed() {
		k.stakingKeeper.Jail(ctx, valConsAddr)
	}
	k.slashingKeeper.JailUntil(ctx, valConsAddr, jailTime)

	return true, nil
}

// EndBlockCIS contains the EndBlock logic needed for
// the Consumer Chain Removal sub-protocol
func (k Keeper) EndBlockCCR(ctx sdk.Context) {
	currentTime := uint64(ctx.BlockTime().UnixNano())

	// iterate over initTimeoutTimestamps
	var removedChainIds []string
	k.IterateInitTimeoutTimestamp(ctx, func(chainID string, ts uint64) bool {
		if currentTime > ts {
			// initTimeout expired:
			// stop the consumer chain and unlock the unbonding
			err := k.StopConsumerChain(ctx, chainID, false, true)
			if err != nil {
				panic(fmt.Errorf("consumer chain failed to stop: %w", err))
			}
			removedChainIds = append(removedChainIds, chainID)
		}
		return true
	})
	// remove the init timeout timestamps for the stopped consumers
	for _, chainID := range removedChainIds {
		k.DeleteInitTimeoutTimestamp(ctx, chainID)
	}
}<|MERGE_RESOLUTION|>--- conflicted
+++ resolved
@@ -168,11 +168,6 @@
 		}
 		return false // do not stop the iteration
 	})
-<<<<<<< HEAD
-	// Implements https://github.com/cosmos/ibc/blob/main/spec/app/ics-028-cross-chain-validation/methods.md#ccv-pcf-eblock-cis1
-	k.SetValsetUpdateBlockHeight(ctx, valUpdateID, uint64(ctx.BlockHeight()+1))
-=======
->>>>>>> 80b751c1
 	k.IncrementValidatorSetUpdateId(ctx)
 }
 
@@ -196,11 +191,6 @@
 	}
 }
 
-<<<<<<< HEAD
-// OnRecvSlashPacket receives a slash packet and determines whether the channel is established,
-// then queues the slash packet as pending if the channel is established and found.
-// TODO: More unit tests, e2e? Do this after design is more finalized
-=======
 // EndBlockCIS contains the EndBlock logic needed for
 // the Consumer Initiated Slashing sub-protocol
 func (k Keeper) EndBlockCIS(ctx sdk.Context) {
@@ -210,8 +200,9 @@
 	k.SetValsetUpdateBlockHeight(ctx, valUpdateID, uint64(ctx.BlockHeight()+1))
 }
 
-// OnRecvSlashPacket slashes and jails the given validator in the packet data
->>>>>>> 80b751c1
+// OnRecvSlashPacket receives a slash packet and determines whether the channel is established,
+// then queues the slash packet as pending if the channel is established and found.
+// TODO: More unit tests, e2e? Do this after design is more finalized
 func (k Keeper) OnRecvSlashPacket(ctx sdk.Context, packet channeltypes.Packet, data ccv.SlashPacketData) exported.Acknowledgement {
 	// check that the channel is established
 	chainID, found := k.GetChannelToChain(ctx, packet.DestinationChannel)
