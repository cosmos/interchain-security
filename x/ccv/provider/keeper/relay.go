--- conflicted
+++ resolved
@@ -6,11 +6,8 @@
 
 	sdk "github.com/cosmos/cosmos-sdk/types"
 	sdkerrors "github.com/cosmos/cosmos-sdk/types/errors"
-<<<<<<< HEAD
 	evidencetypes "github.com/cosmos/cosmos-sdk/x/evidence/types"
 	stakingtypes "github.com/cosmos/cosmos-sdk/x/staking/types"
-=======
->>>>>>> 19a107b6
 	channeltypes "github.com/cosmos/ibc-go/v3/modules/core/04-channel/types"
 
 	host "github.com/cosmos/ibc-go/v3/modules/core/24-host"
@@ -103,16 +100,11 @@
 	// get the validator updates from the staking module
 	valUpdates := k.stakingKeeper.GetValidatorUpdates(ctx)
 	k.IterateConsumerChains(ctx, func(ctx sdk.Context, chainID string) (stop bool) {
-<<<<<<< HEAD
-		valUpdates := k.stakingKeeper.GetValidatorUpdates(ctx)
-		if len(valUpdates) != 0 {
-=======
 		// check whether there are changes in the validator set;
 		// note that this also entails unbonding operations
 		// w/o changes in the voting power of the validators in the validator set
 		unbondingOps, _ := k.GetUnbondingOpsFromIndex(ctx, chainID, valUpdateID)
 		if len(valUpdates) != 0 || len(unbondingOps) != 0 {
->>>>>>> 19a107b6
 			k.SendValidatorSetChangePacket(ctx, chainID, valUpdates, valUpdateID, k.EmptySlashAcks(ctx, chainID))
 		}
 		return false
