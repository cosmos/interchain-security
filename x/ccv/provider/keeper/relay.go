--- conflicted
+++ resolved
@@ -180,15 +180,9 @@
 // The function returns the difference between the current validator set and the next validator set as a list of `abci.ValidatorUpdate` objects.
 func (k Keeper) ProviderValidatorUpdates(ctx sdk.Context) []abci.ValidatorUpdate {
 	// get the bonded validators from the staking module
-<<<<<<< HEAD
-	bondedValidators, error := k.stakingKeeper.GetBondedValidatorsByPower(ctx)
-	if error != nil {
-		panic(fmt.Errorf("failed to get bonded validators: %w", error))
-=======
 	bondedValidators, err := k.stakingKeeper.GetBondedValidatorsByPower(ctx)
 	if err != nil {
 		panic(fmt.Errorf("failed to get bonded validators: %w", err))
->>>>>>> 757680be
 	}
 
 	// get the last validator set sent to consensus
