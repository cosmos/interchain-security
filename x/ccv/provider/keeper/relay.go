package keeper

import (
	"errors"
	"fmt"
	"strconv"

	clienttypes "github.com/cosmos/ibc-go/v8/modules/core/02-client/types"
	channeltypes "github.com/cosmos/ibc-go/v8/modules/core/04-channel/types"

	errorsmod "cosmossdk.io/errors"

	sdk "github.com/cosmos/cosmos-sdk/types"
	stakingtypes "github.com/cosmos/cosmos-sdk/x/staking/types"

	providertypes "github.com/cosmos/interchain-security/v5/x/ccv/provider/types"
	ccv "github.com/cosmos/interchain-security/v5/x/ccv/types"
)

// OnAcknowledgementPacket handles acknowledgments for sent VSC packets
func (k Keeper) OnAcknowledgementPacket(ctx sdk.Context, packet channeltypes.Packet, ack channeltypes.Acknowledgement) error {
	if err := ack.GetError(); err != "" {
		// The VSC packet data could not be successfully decoded.
		// This should never happen.
		k.Logger(ctx).Error(
			"recv ErrorAcknowledgement",
			"channelID", packet.SourceChannel,
			"error", err,
		)
		if chainID, ok := k.GetChannelToChain(ctx, packet.SourceChannel); ok {
			// stop consumer chain and release unbonding
			return k.StopConsumerChain(ctx, chainID, false)
		}
		return errorsmod.Wrapf(providertypes.ErrUnknownConsumerChannelId, "recv ErrorAcknowledgement on unknown channel %s", packet.SourceChannel)
	}
	return nil
}

// OnTimeoutPacket aborts the transaction if no chain exists for the destination channel,
// otherwise it stops the chain
func (k Keeper) OnTimeoutPacket(ctx sdk.Context, packet channeltypes.Packet) error {
	chainID, found := k.GetChannelToChain(ctx, packet.SourceChannel)
	if !found {
		k.Logger(ctx).Error("packet timeout, unknown channel:", "channelID", packet.SourceChannel)
		// abort transaction
		return errorsmod.Wrap(
			channeltypes.ErrInvalidChannelState,
			packet.SourceChannel,
		)
	}
	k.Logger(ctx).Info("packet timeout, removing the consumer:", "chainID", chainID)
	// stop consumer chain and release unbondings
	return k.StopConsumerChain(ctx, chainID, false)
}

// EndBlockVSU contains the EndBlock logic needed for
// the Validator Set Update sub-protocol
func (k Keeper) EndBlockVSU(ctx sdk.Context) {
<<<<<<< HEAD
	if ctx.BlockHeight()%k.GetBlocksPerEpoch(ctx) == 0 {
=======
	// notify the staking module to complete all matured unbonding ops
	k.completeMaturedUnbondingOps(ctx)

	if k.BlocksUntilNextEpoch(ctx) == 0 {
>>>>>>> e5c567e0
		// only queue and send VSCPackets at the boundaries of an epoch

		// collect validator updates
		k.QueueVSCPackets(ctx)

		// try sending VSC packets to all registered consumer chains;
		// if the CCV channel is not established for a consumer chain,
		// the updates will remain queued until the channel is established
		k.SendVSCPackets(ctx)
	}
}

// BlocksUntilNextEpoch returns the number of blocks until the next epoch starts
// Returns 0 if VSCPackets are sent in the current block,
// which is done in the first block of each epoch.
func (k Keeper) BlocksUntilNextEpoch(ctx sdk.Context) int64 {
	blocksSinceEpochStart := ctx.BlockHeight() % k.GetBlocksPerEpoch(ctx)

	if blocksSinceEpochStart == 0 {
		return 0
	} else {
		return int64(k.GetBlocksPerEpoch(ctx) - blocksSinceEpochStart)
	}
}

// SendVSCPackets iterates over all registered consumers and sends pending
// VSC packets to the chains with established CCV channels.
// If the CCV channel is not established for a consumer chain,
// the updates will remain queued until the channel is established
func (k Keeper) SendVSCPackets(ctx sdk.Context) {
	for _, chainID := range k.GetAllRegisteredConsumerChainIDs(ctx) {
		// check if CCV channel is established and send
		if channelID, found := k.GetChainToChannel(ctx, chainID); found {
			k.SendVSCPacketsToChain(ctx, chainID, channelID)
		}
	}
}

// SendVSCPacketsToChain sends all queued VSC packets to the specified chain
func (k Keeper) SendVSCPacketsToChain(ctx sdk.Context, chainID, channelID string) {
	pendingPackets := k.GetPendingVSCPackets(ctx, chainID)
	for _, data := range pendingPackets {
		// send packet over IBC
		err := ccv.SendIBCPacket(
			ctx,
			k.scopedKeeper,
			k.channelKeeper,
			channelID,          // source channel id
			ccv.ProviderPortID, // source port id
			data.GetBytes(),
			k.GetCCVTimeoutPeriod(ctx),
		)
		if err != nil {
			if errors.Is(err, clienttypes.ErrClientNotActive) {
				// IBC client is expired!
				// leave the packet data stored to be sent once the client is upgraded
				// the client cannot expire during iteration (in the middle of a block)
				k.Logger(ctx).Info("IBC client is expired, cannot send VSC, leaving packet data stored:", "chainID", chainID, "vscid", data.ValsetUpdateId)
				return
			}
			// Not able to send packet over IBC!
			k.Logger(ctx).Error("cannot send VSC, removing consumer:", "chainID", chainID, "vscid", data.ValsetUpdateId, "err", err.Error())
			// If this happens, most likely the consumer is malicious; remove it
			err := k.StopConsumerChain(ctx, chainID, true)
			if err != nil {
				panic(fmt.Errorf("consumer chain failed to stop: %w", err))
			}
			return
		}
	}
	k.DeletePendingVSCPackets(ctx, chainID)
}

// QueueVSCPackets queues latest validator updates for every registered consumer chain
// failing to GetLastBondedValidators will cause a panic in EndBlock

// TODO: decide if this func shouldn't return an error to be propagated to BeginBlocker
func (k Keeper) QueueVSCPackets(ctx sdk.Context) {
	valUpdateID := k.GetValidatorSetUpdateId(ctx) // current valset update ID

	// get the bonded validators from the staking module
	bondedValidators, err := k.GetLastBondedValidators(ctx)
	if err != nil {
		panic(fmt.Errorf("failed to get last validators: %w", err))
	}

	for _, chainID := range k.GetAllRegisteredConsumerChainIDs(ctx) {
		currentValidators := k.GetConsumerValSet(ctx, chainID)
		topN, _ := k.GetTopN(ctx, chainID)

		if topN > 0 {
			// in a Top-N chain, we automatically opt in all validators that belong to the top N
			minPower, err := k.ComputeMinPowerInTopN(ctx, bondedValidators, topN)
			if err == nil {
				// set the minimal power of validators in the top N in the store
				k.SetMinimumPowerInTopN(ctx, chainID, minPower)

				k.OptInTopNValidators(ctx, chainID, bondedValidators, minPower)
			} else {
				// we just log here and do not panic because panic-ing would halt the provider chain
				k.Logger(ctx).Error("failed to compute min power to opt in for chain", "chain", chainID, "error", err)
			}
		}

		nextValidators := k.ComputeNextValidators(ctx, chainID, bondedValidators)

		valUpdates := DiffValidators(currentValidators, nextValidators)
		k.SetConsumerValSet(ctx, chainID, nextValidators)

		// check whether there are changes in the validator set
		if len(valUpdates) != 0 {
			// construct validator set change packet data
			packet := ccv.NewValidatorSetChangePacketData(valUpdates, valUpdateID, k.ConsumeSlashAcks(ctx, chainID))
			k.AppendPendingVSCPackets(ctx, chainID, packet)
			k.Logger(ctx).Info("VSCPacket enqueued:",
				"chainID", chainID,
				"vscID", valUpdateID,
				"len updates", len(valUpdates),
			)
		}
	}

	k.IncrementValidatorSetUpdateId(ctx)
}

// BeginBlockCIS contains the BeginBlock logic needed for the Consumer Initiated Slashing sub-protocol.
func (k Keeper) BeginBlockCIS(ctx sdk.Context) {
	// Replenish slash meter if necessary. This ensures the meter value is replenished before handling any slash packets,
	// and ensures the meter value is not greater than the allowance (max value) for the block.
	//
	// Note: CheckForSlashMeterReplenishment contains panics for the following scenarios, any of which should never occur
	// if the protocol is correct and external data is properly validated:
	//
	// - Either SlashMeter or SlashMeterReplenishTimeCandidate have not been set (both of which should be set in InitGenesis, see InitializeSlashMeter).
	// - Params not being set (all of which should be set in InitGenesis).
	// - Marshaling and/or store corruption errors.
	// - Setting invalid slash meter values (see SetSlashMeter).
	k.CheckForSlashMeterReplenishment(ctx)
}

// EndBlockCIS contains the EndBlock logic needed for
// the Consumer Initiated Slashing sub-protocol
func (k Keeper) EndBlockCIS(ctx sdk.Context) {
	// set the ValsetUpdateBlockHeight
	blockHeight := uint64(ctx.BlockHeight()) + 1
	valUpdateID := k.GetValidatorSetUpdateId(ctx)
	k.SetValsetUpdateBlockHeight(ctx, valUpdateID, blockHeight)
	k.Logger(ctx).Debug("vscID was mapped to block height", "vscID", valUpdateID, "height", blockHeight)

	// prune previous consumer validator addresses that are no longer needed
	for _, chainID := range k.GetAllRegisteredConsumerChainIDs(ctx) {
		k.PruneKeyAssignments(ctx, chainID)
	}
}

// OnRecvSlashPacket delivers a received slash packet, validates it and
// then queues the slash packet as pending if valid.
func (k Keeper) OnRecvSlashPacket(
	ctx sdk.Context,
	packet channeltypes.Packet,
	data ccv.SlashPacketData,
) (ccv.PacketAckResult, error) {
	// check that the channel is established, panic if not
	chainID, found := k.GetChannelToChain(ctx, packet.DestinationChannel)
	if !found {
		// SlashPacket packet was sent on a channel different than any of the established CCV channels;
		// this should never happen
		k.Logger(ctx).Error("SlashPacket received on unknown channel",
			"channelID", packet.DestinationChannel,
		)
		panic(fmt.Errorf("SlashPacket received on unknown channel %s", packet.DestinationChannel))
	}

	// validate packet data upon receiving
	if err := data.Validate(); err != nil {
		return nil, errorsmod.Wrapf(err, "error validating SlashPacket data")
	}

	if err := k.ValidateSlashPacket(ctx, chainID, packet, data); err != nil {
		k.Logger(ctx).Error("invalid slash packet",
			"error", err.Error(),
			"chainID", chainID,
			"consumer cons addr", sdk.ConsAddress(data.Validator.Address).String(),
			"vscID", data.ValsetUpdateId,
			"infractionType", data.Infraction,
		)
		return nil, err
	}

	// The slash packet validator address may be known only on the consumer chain,
	// in this case, it must be mapped back to the consensus address on the provider chain
	consumerConsAddr := providertypes.NewConsumerConsAddress(data.Validator.Address)
	providerConsAddr := k.GetProviderAddrFromConsumerAddr(ctx, chainID, consumerConsAddr)

	if data.Infraction == stakingtypes.Infraction_INFRACTION_DOUBLE_SIGN {
		// getMappedInfractionHeight is already checked in ValidateSlashPacket
		infractionHeight, _ := k.getMappedInfractionHeight(ctx, chainID, data.ValsetUpdateId)

		k.SetSlashLog(ctx, providerConsAddr)
		k.Logger(ctx).Info("SlashPacket received for double-signing",
			"chainID", chainID,
			"consumer cons addr", consumerConsAddr.String(),
			"provider cons addr", providerConsAddr.String(),
			"vscID", data.ValsetUpdateId,
			"infractionHeight", infractionHeight,
		)

		// return successful ack, as an error would result
		// in the consumer closing the CCV channel
		return ccv.V1Result, nil
	}

	// Check that the validator belongs to the consumer chain valset
	if !k.IsConsumerValidator(ctx, chainID, providerConsAddr) {
		k.Logger(ctx).Error("cannot jail validator %s that does not belong to consumer %s valset",
			providerConsAddr.String(), chainID)
		// drop packet but return a slash ack so that the consumer can send another slash packet
		k.AppendSlashAck(ctx, chainID, consumerConsAddr.String())

		return ccv.SlashPacketHandledResult, nil
	}

	meter := k.GetSlashMeter(ctx)
	// Return bounce ack if meter is negative in value
	if meter.IsNegative() {
		k.Logger(ctx).Info("SlashPacket received, but meter is negative. Packet will be bounced",
			"chainID", chainID,
			"consumer cons addr", consumerConsAddr.String(),
			"provider cons addr", providerConsAddr.String(),
			"vscID", data.ValsetUpdateId,
			"infractionType", data.Infraction,
		)
		return ccv.SlashPacketBouncedResult, nil
	}

	// Subtract voting power that will be jailed/tombstoned from the slash meter,
	// BEFORE handling slash packet.
	meter = meter.Sub(k.GetEffectiveValPower(ctx, providerConsAddr))
	k.SetSlashMeter(ctx, meter)

	k.HandleSlashPacket(ctx, chainID, data)

	k.Logger(ctx).Info("slash packet received and handled",
		"chainID", chainID,
		"consumer cons addr", consumerConsAddr.String(),
		"provider cons addr", providerConsAddr.String(),
		"vscID", data.ValsetUpdateId,
		"infractionType", data.Infraction,
	)

	// Return result ack that the packet was handled successfully
	return ccv.SlashPacketHandledResult, nil
}

// ValidateSlashPacket validates a recv slash packet before it is
// handled or persisted in store. An error is returned if the packet is invalid,
// and an error ack should be relayed to the sender.
func (k Keeper) ValidateSlashPacket(ctx sdk.Context, chainID string,
	packet channeltypes.Packet, data ccv.SlashPacketData,
) error {
	_, found := k.getMappedInfractionHeight(ctx, chainID, data.ValsetUpdateId)
	// return error if we cannot find infraction height matching the validator update id
	if !found {
		return fmt.Errorf("cannot find infraction height matching "+
			"the validator update id %d for chain %s", data.ValsetUpdateId, chainID)
	}

	return nil
}

// HandleSlashPacket potentially jails a misbehaving validator for a downtime infraction.
// This method should NEVER be called with a double-sign infraction.
func (k Keeper) HandleSlashPacket(ctx sdk.Context, chainID string, data ccv.SlashPacketData) {
	consumerConsAddr := providertypes.NewConsumerConsAddress(data.Validator.Address)
	// Obtain provider chain consensus address using the consumer chain consensus address
	providerConsAddr := k.GetProviderAddrFromConsumerAddr(ctx, chainID, consumerConsAddr)

	k.Logger(ctx).Debug("HandleSlashPacket",
		"chainID", chainID,
		"consumer cons addr", consumerConsAddr.String(),
		"provider cons addr", providerConsAddr.String(),
		"vscID", data.ValsetUpdateId,
		"infractionType", data.Infraction,
	)

	// Obtain validator from staking keeper
	validator, err := k.stakingKeeper.GetValidatorByConsAddr(ctx, providerConsAddr.ToSdkConsAddr())
	if err != nil {
		k.Logger(ctx).Error("validator not found", "validator", providerConsAddr.String(), "error", err)
		return
	}

	// make sure the validator is not yet unbonded;
	// stakingKeeper.Slash() panics otherwise
	if validator.IsUnbonded() {
		// if validator is not found or is unbonded, drop slash packet and log error.
		k.Logger(ctx).Info(
			"HandleSlashPacket - slash packet dropped because validator not found or is unbonded",
			"provider cons addr", providerConsAddr.String(),
		)
		return
	}

	// tombstoned validators should not be slashed multiple times.
	if k.slashingKeeper.IsTombstoned(ctx, providerConsAddr.ToSdkConsAddr()) {
		// Log and drop packet if validator is tombstoned.
		k.Logger(ctx).Info(
			"HandleSlashPacket - slash packet dropped because validator is already tombstoned",
			"provider cons addr", providerConsAddr.String(),
		)
		return
	}

	infractionHeight, found := k.getMappedInfractionHeight(ctx, chainID, data.ValsetUpdateId)
	if !found {
		k.Logger(ctx).Error(
			"HandleSlashPacket - infraction height not found. But was found during slash packet validation",
			"vscID", data.ValsetUpdateId,
		)
		// drop packet
		return
	}

	// Note: the SlashPacket is for downtime infraction, as SlashPackets
	// for double-signing infractions are already dropped when received

	// append the validator address to the slash ack for its chain id
	// TODO: consumer cons address should be accepted here
	k.AppendSlashAck(ctx, chainID, consumerConsAddr.String())

	// jail validator
	if !validator.IsJailed() {
		err := k.stakingKeeper.Jail(ctx, providerConsAddr.ToSdkConsAddr())
		if err != nil {
			k.Logger(ctx).Error("failed to jail vaidator", providerConsAddr.ToSdkConsAddr().String(), "err", err.Error())
			return
		}
		k.Logger(ctx).Info("HandleSlashPacket - validator jailed", "provider cons addr", providerConsAddr.String())
		jailDuration, err := k.slashingKeeper.DowntimeJailDuration(ctx)
		if err != nil {
			k.Logger(ctx).Error("failed to get jail duration", "err", err.Error())
			return
		}
		jailEndTime := ctx.BlockTime().Add(jailDuration)
		err = k.slashingKeeper.JailUntil(ctx, providerConsAddr.ToSdkConsAddr(), jailEndTime)
		if err != nil {
			k.Logger(ctx).Error("failed to set jail duration", "err", err.Error())
			return
		}
	}

	ctx.EventManager().EmitEvent(
		sdk.NewEvent(
			providertypes.EventTypeExecuteConsumerChainSlash,
			sdk.NewAttribute(sdk.AttributeKeyModule, providertypes.ModuleName),
			sdk.NewAttribute(ccv.AttributeValidatorAddress, providerConsAddr.String()),
			sdk.NewAttribute(ccv.AttributeInfractionType, data.Infraction.String()),
			sdk.NewAttribute(providertypes.AttributeInfractionHeight, strconv.Itoa(int(infractionHeight))),
			sdk.NewAttribute(ccv.AttributeValSetUpdateID, strconv.Itoa(int(data.ValsetUpdateId))),
		),
	)
}

// getMappedInfractionHeight gets the infraction height mapped from val set ID for the given chain ID
func (k Keeper) getMappedInfractionHeight(ctx sdk.Context,
	chainID string, valsetUpdateID uint64,
) (height uint64, found bool) {
	if valsetUpdateID == 0 {
		return k.GetInitChainHeight(ctx, chainID)
	} else {
		return k.GetValsetUpdateBlockHeight(ctx, valsetUpdateID)
	}
}<|MERGE_RESOLUTION|>--- conflicted
+++ resolved
@@ -56,14 +56,7 @@
 // EndBlockVSU contains the EndBlock logic needed for
 // the Validator Set Update sub-protocol
 func (k Keeper) EndBlockVSU(ctx sdk.Context) {
-<<<<<<< HEAD
-	if ctx.BlockHeight()%k.GetBlocksPerEpoch(ctx) == 0 {
-=======
-	// notify the staking module to complete all matured unbonding ops
-	k.completeMaturedUnbondingOps(ctx)
-
 	if k.BlocksUntilNextEpoch(ctx) == 0 {
->>>>>>> e5c567e0
 		// only queue and send VSCPackets at the boundaries of an epoch
 
 		// collect validator updates
