package keeper

import (
	"errors"
	"fmt"
	"strconv"

	clienttypes "github.com/cosmos/ibc-go/v8/modules/core/02-client/types"
	channeltypes "github.com/cosmos/ibc-go/v8/modules/core/04-channel/types"

	errorsmod "cosmossdk.io/errors"

	sdk "github.com/cosmos/cosmos-sdk/types"
	stakingtypes "github.com/cosmos/cosmos-sdk/x/staking/types"

	providertypes "github.com/cosmos/interchain-security/v5/x/ccv/provider/types"
	ccv "github.com/cosmos/interchain-security/v5/x/ccv/types"
)

// OnRecvVSCMaturedPacket handles a VSCMatured packet and returns a no-op result ack.
func (k Keeper) OnRecvVSCMaturedPacket(
	ctx sdk.Context,
	packet channeltypes.Packet,
	data ccv.VSCMaturedPacketData,
) error {
	// check that the channel is established, panic if not
	chainID, found := k.GetChannelToChain(ctx, packet.DestinationChannel)
	if !found {
		// VSCMatured packet was sent on a channel different than any of the established CCV channels;
		// this should never happen
		k.Logger(ctx).Error("VSCMaturedPacket received on unknown channel",
			"channelID", packet.DestinationChannel,
		)
		panic(fmt.Errorf("VSCMaturedPacket received on unknown channel %s", packet.DestinationChannel))
	}

	// validate packet data upon receiving
	if err := data.Validate(); err != nil {
		return errorsmod.Wrapf(err, "error validating VSCMaturedPacket data")
	}

	k.HandleVSCMaturedPacket(ctx, chainID, data)

	k.Logger(ctx).Info("VSCMaturedPacket handled",
		"chainID", chainID,
		"vscID", data.ValsetUpdateId,
	)

	return nil
}

// HandleVSCMaturedPacket handles a VSCMatured packet.
//
// Note: This method should only panic for a system critical error like a
// failed marshal/unmarshal, or persistence of critical data.
func (k Keeper) HandleVSCMaturedPacket(ctx sdk.Context, chainID string, data ccv.VSCMaturedPacketData) {
	// iterate over the unbonding operations mapped to (chainID, data.ValsetUpdateId)
	var maturedIds []uint64
	for _, unbondingOp := range k.GetUnbondingOpsFromIndex(ctx, chainID, data.ValsetUpdateId) {
		// Remove consumer chain ID from unbonding op record.
		// Note that RemoveConsumerFromUnbondingOp cannot panic here
		// as all the unbonding ops returned by GetUnbondingOpsFromIndex
		// are retrieved via GetUnbondingOp.
		if k.RemoveConsumerFromUnbondingOp(ctx, unbondingOp.Id, chainID) {
			// Store id of matured unbonding op for later completion of unbonding in staking module
			maturedIds = append(maturedIds, unbondingOp.Id)
		}
	}
	k.AppendMaturedUnbondingOps(ctx, maturedIds)

	// clean up index
	k.DeleteUnbondingOpIndex(ctx, chainID, data.ValsetUpdateId)

	// remove the VSC timeout timestamp for this chainID and vscID
	k.DeleteVscSendTimestamp(ctx, chainID, data.ValsetUpdateId)

	// prune previous consumer validator address that are no longer needed
	k.PruneKeyAssignments(ctx, chainID, data.ValsetUpdateId)

	k.Logger(ctx).Info("VSCMaturedPacket handled",
		"chainID", chainID,
		"vscID", data.ValsetUpdateId,
	)
}

// CompleteMaturedUnbondingOps attempts to complete all matured unbonding operations
func (k Keeper) completeMaturedUnbondingOps(ctx sdk.Context) {
	for _, id := range k.ConsumeMaturedUnbondingOps(ctx) {
		// Attempt to complete unbonding in staking module
		err := k.stakingKeeper.UnbondingCanComplete(ctx, id)
		if err != nil {
			if errors.Is(err, stakingtypes.ErrNoUnbondingDelegation) {
				// The unbonding was not found.
				unbondingType, errGet := k.stakingKeeper.GetUnbondingType(ctx, id)
				if errGet == nil && unbondingType == stakingtypes.UnbondingType_UnbondingDelegation {
					// If this is an unbonding delegation, it may have been removed
					// after through a CancelUnbondingDelegation message
					k.Logger(ctx).Debug("unbonding delegation was already removed:", "unbondingID", id)
					continue
				}
			}
			// UnbondingCanComplete failing means that the state of the x/staking module
			// of cosmos-sdk is invalid. An exception is the case handled above
			panic(fmt.Sprintf("could not complete unbonding op: %s", err.Error()))
		}
		k.Logger(ctx).Debug("unbonding operation matured on all consumers", "opID", id)
	}
}

// OnAcknowledgementPacket handles acknowledgments for sent VSC packets
func (k Keeper) OnAcknowledgementPacket(ctx sdk.Context, packet channeltypes.Packet, ack channeltypes.Acknowledgement) error {
	if err := ack.GetError(); err != "" {
		// The VSC packet data could not be successfully decoded.
		// This should never happen.
		k.Logger(ctx).Error(
			"recv ErrorAcknowledgement",
			"channelID", packet.SourceChannel,
			"error", err,
		)
		if chainID, ok := k.GetChannelToChain(ctx, packet.SourceChannel); ok {
			// stop consumer chain and release unbonding
			return k.StopConsumerChain(ctx, chainID, false)
		}
		return errorsmod.Wrapf(providertypes.ErrUnknownConsumerChannelId, "recv ErrorAcknowledgement on unknown channel %s", packet.SourceChannel)
	}
	return nil
}

// OnTimeoutPacket aborts the transaction if no chain exists for the destination channel,
// otherwise it stops the chain
func (k Keeper) OnTimeoutPacket(ctx sdk.Context, packet channeltypes.Packet) error {
	chainID, found := k.GetChannelToChain(ctx, packet.SourceChannel)
	if !found {
		k.Logger(ctx).Error("packet timeout, unknown channel:", "channelID", packet.SourceChannel)
		// abort transaction
		return errorsmod.Wrap(
			channeltypes.ErrInvalidChannelState,
			packet.SourceChannel,
		)
	}
	k.Logger(ctx).Info("packet timeout, removing the consumer:", "chainID", chainID)
	// stop consumer chain and release unbondings
	return k.StopConsumerChain(ctx, chainID, false)
}

// EndBlockVSU contains the EndBlock logic needed for
// the Validator Set Update sub-protocol
func (k Keeper) EndBlockVSU(ctx sdk.Context) {
	// notify the staking module to complete all matured unbonding ops
	k.completeMaturedUnbondingOps(ctx)

	if ctx.BlockHeight()%k.GetBlocksPerEpoch(ctx) == 0 {
		// only queue and send VSCPackets at the boundaries of an epoch

		// collect validator updates
		k.QueueVSCPackets(ctx)

		// try sending VSC packets to all registered consumer chains;
		// if the CCV channel is not established for a consumer chain,
		// the updates will remain queued until the channel is established
		k.SendVSCPackets(ctx)
	}
}

// SendVSCPackets iterates over all registered consumers and sends pending
// VSC packets to the chains with established CCV channels.
// If the CCV channel is not established for a consumer chain,
// the updates will remain queued until the channel is established
func (k Keeper) SendVSCPackets(ctx sdk.Context) {
	for _, chainID := range k.GetAllRegisteredConsumerChainIDs(ctx) {
		// check if CCV channel is established and send
		if channelID, found := k.GetChainToChannel(ctx, chainID); found {
			k.SendVSCPacketsToChain(ctx, chainID, channelID)
		}
	}
}

// SendVSCPacketsToChain sends all queued VSC packets to the specified chain
func (k Keeper) SendVSCPacketsToChain(ctx sdk.Context, chainID, channelID string) {
	pendingPackets := k.GetPendingVSCPackets(ctx, chainID)
	for _, data := range pendingPackets {
		// send packet over IBC
		err := ccv.SendIBCPacket(
			ctx,
			k.scopedKeeper,
			k.channelKeeper,
			channelID,          // source channel id
			ccv.ProviderPortID, // source port id
			data.GetBytes(),
			k.GetCCVTimeoutPeriod(ctx),
		)
		if err != nil {
			if errors.Is(err, clienttypes.ErrClientNotActive) {
				// IBC client is expired!
				// leave the packet data stored to be sent once the client is upgraded
				// the client cannot expire during iteration (in the middle of a block)
				k.Logger(ctx).Info("IBC client is expired, cannot send VSC, leaving packet data stored:", "chainID", chainID, "vscid", data.ValsetUpdateId)
				return
			}
			// Not able to send packet over IBC!
			k.Logger(ctx).Error("cannot send VSC, removing consumer:", "chainID", chainID, "vscid", data.ValsetUpdateId, "err", err.Error())
			// If this happens, most likely the consumer is malicious; remove it
			err := k.StopConsumerChain(ctx, chainID, true)
			if err != nil {
				panic(fmt.Errorf("consumer chain failed to stop: %w", err))
			}
			return
		}
		// set the VSC send timestamp for this packet;
		// note that the VSC send timestamp are set when the packets
		// are actually sent over IBC
		k.SetVscSendTimestamp(ctx, chainID, data.ValsetUpdateId, ctx.BlockTime())
	}
	k.DeletePendingVSCPackets(ctx, chainID)
}

// QueueVSCPackets queues latest validator updates for every registered consumer chain
<<<<<<< HEAD
// failing to GetLastValidators will cause a panic in EndBlock
=======
// failing to GetLastBondedValidators will cause a panic in EndBlock
>>>>>>> 3e7cd060

// TODO: decide if this func shouldn't return an error to be propagated to BeginBlocker
func (k Keeper) QueueVSCPackets(ctx sdk.Context) {
	valUpdateID := k.GetValidatorSetUpdateId(ctx) // current valset update ID

	// get the bonded validators from the staking module
	bondedValidators, err := k.GetLastBondedValidators(ctx)
	if err != nil {
		panic(fmt.Errorf("failed to get last validators: %w", err))
	}

	for _, chainID := range k.GetAllRegisteredConsumerChainIDs(ctx) {
		currentValidators := k.GetConsumerValSet(ctx, chainID)
		topN, _ := k.GetTopN(ctx, chainID)

		if topN > 0 {
			// in a Top-N chain, we automatically opt in all validators that belong to the top N
			minPower, err := k.ComputeMinPowerInTopN(ctx, bondedValidators, topN)
			if err == nil {
				// set the minimal power of validators in the top N in the store
				k.SetMinimumPowerInTopN(ctx, chainID, minPower)

				k.OptInTopNValidators(ctx, chainID, bondedValidators, minPower)
			} else {
				// we just log here and do not panic because panic-ing would halt the provider chain
				k.Logger(ctx).Error("failed to compute min power to opt in for chain", "chain", chainID, "error", err)
			}
		}

		nextValidators := k.ComputeNextValidators(ctx, chainID, bondedValidators)

		valUpdates := DiffValidators(currentValidators, nextValidators)
		k.SetConsumerValSet(ctx, chainID, nextValidators)

		// check whether there are changes in the validator set;
		// note that this also entails unbonding operations
		// w/o changes in the voting power of the validators in the validator set
		unbondingOps := k.GetUnbondingOpsFromIndex(ctx, chainID, valUpdateID)
		if len(valUpdates) != 0 || len(unbondingOps) != 0 {
			// construct validator set change packet data
			packet := ccv.NewValidatorSetChangePacketData(valUpdates, valUpdateID, k.ConsumeSlashAcks(ctx, chainID))
			k.AppendPendingVSCPackets(ctx, chainID, packet)
			k.Logger(ctx).Info("VSCPacket enqueued:",
				"chainID", chainID,
				"vscID", valUpdateID,
				"len updates", len(valUpdates),
				"len unbonding ops", len(unbondingOps),
			)
		}
	}

	k.IncrementValidatorSetUpdateId(ctx)
}

// BeginBlockCIS contains the BeginBlock logic needed for the Consumer Initiated Slashing sub-protocol.
func (k Keeper) BeginBlockCIS(ctx sdk.Context) {
	// Replenish slash meter if necessary. This ensures the meter value is replenished before handling any slash packets,
	// and ensures the meter value is not greater than the allowance (max value) for the block.
	//
	// Note: CheckForSlashMeterReplenishment contains panics for the following scenarios, any of which should never occur
	// if the protocol is correct and external data is properly validated:
	//
	// - Either SlashMeter or SlashMeterReplenishTimeCandidate have not been set (both of which should be set in InitGenesis, see InitializeSlashMeter).
	// - Params not being set (all of which should be set in InitGenesis).
	// - Marshaling and/or store corruption errors.
	// - Setting invalid slash meter values (see SetSlashMeter).
	k.CheckForSlashMeterReplenishment(ctx)
}

// EndBlockCIS contains the EndBlock logic needed for
// the Consumer Initiated Slashing sub-protocol
func (k Keeper) EndBlockCIS(ctx sdk.Context) {
	// set the ValsetUpdateBlockHeight
	blockHeight := uint64(ctx.BlockHeight()) + 1
	valUpdateID := k.GetValidatorSetUpdateId(ctx)
	k.SetValsetUpdateBlockHeight(ctx, valUpdateID, blockHeight)
	k.Logger(ctx).Debug("vscID was mapped to block height", "vscID", valUpdateID, "height", blockHeight)
}

// OnRecvSlashPacket delivers a received slash packet, validates it and
// then queues the slash packet as pending if valid.
func (k Keeper) OnRecvSlashPacket(
	ctx sdk.Context,
	packet channeltypes.Packet,
	data ccv.SlashPacketData,
) (ccv.PacketAckResult, error) {
	// check that the channel is established, panic if not
	chainID, found := k.GetChannelToChain(ctx, packet.DestinationChannel)
	if !found {
		// SlashPacket packet was sent on a channel different than any of the established CCV channels;
		// this should never happen
		k.Logger(ctx).Error("SlashPacket received on unknown channel",
			"channelID", packet.DestinationChannel,
		)
		panic(fmt.Errorf("SlashPacket received on unknown channel %s", packet.DestinationChannel))
	}

	// validate packet data upon receiving
	if err := data.Validate(); err != nil {
		return nil, errorsmod.Wrapf(err, "error validating SlashPacket data")
	}

	if err := k.ValidateSlashPacket(ctx, chainID, packet, data); err != nil {
		k.Logger(ctx).Error("invalid slash packet",
			"error", err.Error(),
			"chainID", chainID,
			"consumer cons addr", sdk.ConsAddress(data.Validator.Address).String(),
			"vscID", data.ValsetUpdateId,
			"infractionType", data.Infraction,
		)
		return nil, err
	}

	// The slash packet validator address may be known only on the consumer chain,
	// in this case, it must be mapped back to the consensus address on the provider chain
	consumerConsAddr := providertypes.NewConsumerConsAddress(data.Validator.Address)
	providerConsAddr := k.GetProviderAddrFromConsumerAddr(ctx, chainID, consumerConsAddr)

	if data.Infraction == stakingtypes.Infraction_INFRACTION_DOUBLE_SIGN {
		// getMappedInfractionHeight is already checked in ValidateSlashPacket
		infractionHeight, _ := k.getMappedInfractionHeight(ctx, chainID, data.ValsetUpdateId)

		k.SetSlashLog(ctx, providerConsAddr)
		k.Logger(ctx).Info("SlashPacket received for double-signing",
			"chainID", chainID,
			"consumer cons addr", consumerConsAddr.String(),
			"provider cons addr", providerConsAddr.String(),
			"vscID", data.ValsetUpdateId,
			"infractionHeight", infractionHeight,
		)

		// return successful ack, as an error would result
		// in the consumer closing the CCV channel
		return ccv.V1Result, nil
	}

	// Check that the validator belongs to the consumer chain valset
	if !k.IsConsumerValidator(ctx, chainID, providerConsAddr) {
		k.Logger(ctx).Error("cannot jail validator %s that does not belong to consumer %s valset",
			providerConsAddr.String(), chainID)
		// drop packet but return a slash ack so that the consumer can send another slash packet
		k.AppendSlashAck(ctx, chainID, consumerConsAddr.String())

		return ccv.SlashPacketHandledResult, nil
	}

	meter := k.GetSlashMeter(ctx)
	// Return bounce ack if meter is negative in value
	if meter.IsNegative() {
		k.Logger(ctx).Info("SlashPacket received, but meter is negative. Packet will be bounced",
			"chainID", chainID,
			"consumer cons addr", consumerConsAddr.String(),
			"provider cons addr", providerConsAddr.String(),
			"vscID", data.ValsetUpdateId,
			"infractionType", data.Infraction,
		)
		return ccv.SlashPacketBouncedResult, nil
	}

	// Subtract voting power that will be jailed/tombstoned from the slash meter,
	// BEFORE handling slash packet.
	meter = meter.Sub(k.GetEffectiveValPower(ctx, providerConsAddr))
	k.SetSlashMeter(ctx, meter)

	k.HandleSlashPacket(ctx, chainID, data)

	k.Logger(ctx).Info("slash packet received and handled",
		"chainID", chainID,
		"consumer cons addr", consumerConsAddr.String(),
		"provider cons addr", providerConsAddr.String(),
		"vscID", data.ValsetUpdateId,
		"infractionType", data.Infraction,
	)

	// Return result ack that the packet was handled successfully
	return ccv.SlashPacketHandledResult, nil
}

// ValidateSlashPacket validates a recv slash packet before it is
// handled or persisted in store. An error is returned if the packet is invalid,
// and an error ack should be relayed to the sender.
func (k Keeper) ValidateSlashPacket(ctx sdk.Context, chainID string,
	packet channeltypes.Packet, data ccv.SlashPacketData,
) error {
	_, found := k.getMappedInfractionHeight(ctx, chainID, data.ValsetUpdateId)
	// return error if we cannot find infraction height matching the validator update id
	if !found {
		return fmt.Errorf("cannot find infraction height matching "+
			"the validator update id %d for chain %s", data.ValsetUpdateId, chainID)
	}

	return nil
}

// HandleSlashPacket potentially jails a misbehaving validator for a downtime infraction.
// This method should NEVER be called with a double-sign infraction.
func (k Keeper) HandleSlashPacket(ctx sdk.Context, chainID string, data ccv.SlashPacketData) {
	consumerConsAddr := providertypes.NewConsumerConsAddress(data.Validator.Address)
	// Obtain provider chain consensus address using the consumer chain consensus address
	providerConsAddr := k.GetProviderAddrFromConsumerAddr(ctx, chainID, consumerConsAddr)

	k.Logger(ctx).Debug("handling slash packet",
		"chainID", chainID,
		"consumer cons addr", consumerConsAddr.String(),
		"provider cons addr", providerConsAddr.String(),
		"vscID", data.ValsetUpdateId,
		"infractionType", data.Infraction,
	)

	// Obtain validator from staking keeper
	validator, err := k.stakingKeeper.GetValidatorByConsAddr(ctx, providerConsAddr.ToSdkConsAddr())
<<<<<<< HEAD
	if err != nil && errors.Is(err, stakingtypes.ErrNoValidatorFound) {
		k.Logger(ctx).Error("validator not found", "validator", providerConsAddr.String())
=======
	if err != nil {
		k.Logger(ctx).Error("validator not found", "validator", providerConsAddr.String(), "error", err)
>>>>>>> 3e7cd060
		return
	}

	// make sure the validator is not yet unbonded;
	// stakingKeeper.Slash() panics otherwise
	if validator.IsUnbonded() {
		// if validator is not found or is unbonded, drop slash packet and log error.
		// Note that it is impossible for the validator to be not found or unbonded if both the provider
		// and the consumer are following the protocol. Thus if this branch is taken then one or both
		// chains is incorrect, but it is impossible to tell which.
		k.Logger(ctx).Error("validator already unbonded", "validator", providerConsAddr.String())
		return
	}

	// tombstoned validators should not be slashed multiple times.
	if k.slashingKeeper.IsTombstoned(ctx, providerConsAddr.ToSdkConsAddr()) {
		// Log and drop packet if validator is tombstoned.
		k.Logger(ctx).Info(
			"slash packet dropped because validator is already tombstoned",
			"provider cons addr", providerConsAddr.String(),
		)
		return
	}

	infractionHeight, found := k.getMappedInfractionHeight(ctx, chainID, data.ValsetUpdateId)
	if !found {
		k.Logger(ctx).Error("infraction height not found. But was found during slash packet validation")
		// drop packet
		return
	}

	// Note: the SlashPacket is for downtime infraction, as SlashPackets
	// for double-signing infractions are already dropped when received

	// append the validator address to the slash ack for its chain id
	// TODO: consumer cons address should be accepted here
	k.AppendSlashAck(ctx, chainID, consumerConsAddr.String())

	// jail validator
	if !validator.IsJailed() {
		err := k.stakingKeeper.Jail(ctx, providerConsAddr.ToSdkConsAddr())
		if err != nil {
			k.Logger(ctx).Error("failed to jail vaidator", providerConsAddr.ToSdkConsAddr().String(), "err", err.Error())
			return
		}
		k.Logger(ctx).Info("validator jailed", "provider cons addr", providerConsAddr.String())
		jailDuration, err := k.slashingKeeper.DowntimeJailDuration(ctx)
		if err != nil {
			k.Logger(ctx).Error("failed to get jail duration", "err", err.Error())
			return
		}
		jailEndTime := ctx.BlockTime().Add(jailDuration)
		err = k.slashingKeeper.JailUntil(ctx, providerConsAddr.ToSdkConsAddr(), jailEndTime)
		if err != nil {
			k.Logger(ctx).Error("failed to set jail duration", "err", err.Error())
			return
		}
	}

	ctx.EventManager().EmitEvent(
		sdk.NewEvent(
			providertypes.EventTypeExecuteConsumerChainSlash,
			sdk.NewAttribute(sdk.AttributeKeyModule, providertypes.ModuleName),
			sdk.NewAttribute(ccv.AttributeValidatorAddress, providerConsAddr.String()),
			sdk.NewAttribute(ccv.AttributeInfractionType, data.Infraction.String()),
			sdk.NewAttribute(providertypes.AttributeInfractionHeight, strconv.Itoa(int(infractionHeight))),
			sdk.NewAttribute(ccv.AttributeValSetUpdateID, strconv.Itoa(int(data.ValsetUpdateId))),
		),
	)
}

// EndBlockCCR contains the EndBlock logic needed for
// the Consumer Chain Removal sub-protocol
func (k Keeper) EndBlockCCR(ctx sdk.Context) {
	currentTime := ctx.BlockTime()
	currentTimeUint64 := uint64(currentTime.UnixNano())

	for _, initTimeoutTimestamp := range k.GetAllInitTimeoutTimestamps(ctx) {
		if currentTimeUint64 > initTimeoutTimestamp.Timestamp {
			// initTimeout expired
			// stop the consumer chain and unlock the unbonding.
			// Note that the CCV channel was not established,
			// thus closeChan is irrelevant
			k.Logger(ctx).Info("about to remove timed out consumer chain - chain was not initialised",
				"chainID", initTimeoutTimestamp.ChainId)
			err := k.StopConsumerChain(ctx, initTimeoutTimestamp.ChainId, false)
			if err != nil {
				if errors.Is(err, providertypes.ErrConsumerChainNotFound) {
					// consumer chain not found
					continue
				}
				panic(fmt.Errorf("consumer chain failed to stop: %w", err))
			}
		}
	}

	for _, channelToChain := range k.GetAllChannelToChains(ctx) {
		// Check if the first vscSendTimestamp in iterator + VscTimeoutPeriod
		// exceed the current block time.
		// Checking the first send timestamp for each chain is sufficient since
		// timestamps are ordered by vsc ID.
		// Note: GetFirstVscSendTimestamp panics if the internal state is invalid
		vscSendTimestamp, found := k.GetFirstVscSendTimestamp(ctx, channelToChain.ChainId)
		if found {
			timeoutTimestamp := vscSendTimestamp.Timestamp.Add(k.GetParams(ctx).VscTimeoutPeriod)
			if currentTime.After(timeoutTimestamp) {
				// vscTimeout expired
				// stop the consumer chain and release unbondings
				k.Logger(ctx).Info("about to remove timed out consumer chain - VSCPacket timed out",
					"chainID", channelToChain.ChainId,
					"vscID", vscSendTimestamp.VscId,
				)
				err := k.StopConsumerChain(ctx, channelToChain.ChainId, true)
				if err != nil {
					if errors.Is(err, providertypes.ErrConsumerChainNotFound) {
						// consumer chain not found
						continue
					}
					panic(fmt.Errorf("consumer chain failed to stop: %w", err))
				}
			}
		}
	}
}

// getMappedInfractionHeight gets the infraction height mapped from val set ID for the given chain ID
func (k Keeper) getMappedInfractionHeight(ctx sdk.Context,
	chainID string, valsetUpdateID uint64,
) (height uint64, found bool) {
	if valsetUpdateID == 0 {
		return k.GetInitChainHeight(ctx, chainID)
	} else {
		return k.GetValsetUpdateBlockHeight(ctx, valsetUpdateID)
	}
}<|MERGE_RESOLUTION|>--- conflicted
+++ resolved
@@ -215,11 +215,7 @@
 }
 
 // QueueVSCPackets queues latest validator updates for every registered consumer chain
-<<<<<<< HEAD
-// failing to GetLastValidators will cause a panic in EndBlock
-=======
 // failing to GetLastBondedValidators will cause a panic in EndBlock
->>>>>>> 3e7cd060
 
 // TODO: decide if this func shouldn't return an error to be propagated to BeginBlocker
 func (k Keeper) QueueVSCPackets(ctx sdk.Context) {
@@ -431,13 +427,8 @@
 
 	// Obtain validator from staking keeper
 	validator, err := k.stakingKeeper.GetValidatorByConsAddr(ctx, providerConsAddr.ToSdkConsAddr())
-<<<<<<< HEAD
-	if err != nil && errors.Is(err, stakingtypes.ErrNoValidatorFound) {
-		k.Logger(ctx).Error("validator not found", "validator", providerConsAddr.String())
-=======
 	if err != nil {
 		k.Logger(ctx).Error("validator not found", "validator", providerConsAddr.String(), "error", err)
->>>>>>> 3e7cd060
 		return
 	}
 
