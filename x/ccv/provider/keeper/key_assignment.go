package keeper

import (
	"fmt"

	sdk "github.com/cosmos/cosmos-sdk/types"
	sdkerrors "github.com/cosmos/cosmos-sdk/types/errors"
	stakingtypes "github.com/cosmos/cosmos-sdk/x/staking/types"

	"github.com/cosmos/interchain-security/x/ccv/provider/types"
	utils "github.com/cosmos/interchain-security/x/ccv/utils"

	abci "github.com/tendermint/tendermint/abci/types"
	tmprotocrypto "github.com/tendermint/tendermint/proto/tendermint/crypto"
)

// GetValidatorConsumerPubKey returns a validator's public key assigned for a consumer chain
func (k Keeper) GetValidatorConsumerPubKey(
	ctx sdk.Context,
	chainID string,
	providerAddr sdk.ConsAddress,
) (consumerKey tmprotocrypto.PublicKey, found bool) {
	store := ctx.KVStore(k.storeKey)
	bz := store.Get(types.ConsumerValidatorsKey(chainID, providerAddr))
	if bz == nil {
		return consumerKey, false
	}
	err := consumerKey.Unmarshal(bz)
	if err != nil {
		// An error here would indicate something is very wrong,
		// the consumer key is assumed to be correctly serialized in SetValidatorConsumerPubKey.
		panic(fmt.Sprintf("failed to unmarshal consumer key: %v", err))
	}
	return consumerKey, true
}

// SetValidatorConsumerPubKey sets a validator's public key assigned for a consumer chain
func (k Keeper) SetValidatorConsumerPubKey(
	ctx sdk.Context,
	chainID string,
	providerAddr sdk.ConsAddress,
	consumerKey tmprotocrypto.PublicKey,
) {
	store := ctx.KVStore(k.storeKey)
	bz, err := consumerKey.Marshal()
	if err != nil {
		// An error here would indicate something is very wrong,
		// the consumer key is obtained from GetValidatorConsumerPubKey, called from
		panic(fmt.Sprintf("failed to marshal consumer key: %v", err))
	}
	store.Set(types.ConsumerValidatorsKey(chainID, providerAddr), bz)
}

// GetAllValidatorConsumerPubKeys gets all the validators public keys assigned for a consumer chain
// If chainID is nil, it returns all the validators public keys assigned for all consumer chains
//
// Note that the validators public keys assigned for a consumer chain are stored under keys
// with the following format: UnbondingOpIndexBytePrefix | len(chainID) | chainID | providerAddress
// Thus, the returned array is
//   - in ascending order of providerAddresses, if chainID is not nil;
//   - in undetermined order, if chainID is nil.
func (k Keeper) GetAllValidatorConsumerPubKeys(ctx sdk.Context, chainID *string) (validatorConsumerPubKeys []types.ValidatorConsumerPubKey) {
	store := ctx.KVStore(k.storeKey)
	var prefix []byte
	if chainID == nil {
		// iterate over the validators public keys assigned for all consumer chains
		prefix = []byte{types.ConsumerValidatorsBytePrefix}
	} else {
		// iterate over the validators public keys assigned for chainID
		prefix = types.ChainIdWithLenKey(types.ConsumerValidatorsBytePrefix, *chainID)
	}
	iterator := sdk.KVStorePrefixIterator(store, prefix)
	defer iterator.Close()
	for ; iterator.Valid(); iterator.Next() {
		chainID, providerAddr, err := types.ParseChainIdAndConsAddrKey(types.ConsumerValidatorsBytePrefix, iterator.Key())
		if err != nil {
			// An error here would indicate something is very wrong,
			// the store key is assumed to be correctly serialized in SetValidatorConsumerPubKey.
			panic(err)
		}
		var consumerKey tmprotocrypto.PublicKey
		err = consumerKey.Unmarshal(iterator.Value())
		if err != nil {
			// An error here would indicate something is very wrong,
			// the consumer key is assumed to be correctly serialized in SetValidatorConsumerPubKey.
			panic(fmt.Sprintf("failed to unmarshal consumer key: %v", err))
		}

		validatorConsumerPubKeys = append(validatorConsumerPubKeys, types.ValidatorConsumerPubKey{
			ChainId:      chainID,
			ProviderAddr: providerAddr,
			ConsumerKey:  &consumerKey,
		})
	}

	return validatorConsumerPubKeys
}

// DeleteValidatorConsumerPubKey deletes a validator's public key assigned for a consumer chain
func (k Keeper) DeleteValidatorConsumerPubKey(ctx sdk.Context, chainID string, providerAddr sdk.ConsAddress) {
	store := ctx.KVStore(k.storeKey)
	store.Delete(types.ConsumerValidatorsKey(chainID, providerAddr))
}

// GetValidatorByConsumerAddr returns a validator's consensus address on the provider
// given the validator's consensus address on a consumer
func (k Keeper) GetValidatorByConsumerAddr(
	ctx sdk.Context,
	chainID string,
	consumerAddr sdk.ConsAddress,
) (providerAddr sdk.ConsAddress, found bool) {
	store := ctx.KVStore(k.storeKey)
	bz := store.Get(types.ValidatorsByConsumerAddrKey(chainID, consumerAddr))
	if bz == nil {
		return providerAddr, false
	}
	err := providerAddr.Unmarshal(bz)
	if err != nil {
		// An error here would indicate something is very wrong,
		// the provider address is assumed to be correctly serialized in SetValidatorByConsumerAddr.
		panic(fmt.Sprintf("failed to unmarshal provider address: %v", err))
	}
	return providerAddr, true
}

// SetValidatorByConsumerAddr sets the mapping from a validator's consensus address on a consumer
// to the validator's consensus address on the provider
func (k Keeper) SetValidatorByConsumerAddr(
	ctx sdk.Context,
	chainID string,
	consumerAddr sdk.ConsAddress,
	providerAddr sdk.ConsAddress,
) {
	store := ctx.KVStore(k.storeKey)
	// Cons address is a type alias for a byte string, no marshaling needed
	bz := providerAddr
	store.Set(types.ValidatorsByConsumerAddrKey(chainID, consumerAddr), bz)
}

// GetValidatorsByConsumerAddrs gets all the mappings from consensus addresses
// on a given consumer chain to consensus addresses on the provider chain.
// If chainID is nil, it returns all the mappings from consensus addresses on all consumer chains.
//
// Note that the mappings for a consumer chain are stored under keys with the following format:
// ValidatorsByConsumerAddrBytePrefix | len(chainID) | chainID | consumerAddress
// Thus, the returned array is
//   - in ascending order of consumerAddresses, if chainID is not nil;
//   - in undetermined order, if chainID is nil.
func (k Keeper) GetAllValidatorsByConsumerAddr(ctx sdk.Context, chainID *string) (validatorConsumerAddrs []types.ValidatorByConsumerAddr) {
	store := ctx.KVStore(k.storeKey)
	var prefix []byte
	if chainID == nil {
		// iterate over the mappings from consensus addresses on all consumer chains
		prefix = []byte{types.ValidatorsByConsumerAddrBytePrefix}
	} else {
		// iterate over the mappings from consensus addresses on chainID
		prefix = types.ChainIdWithLenKey(types.ValidatorsByConsumerAddrBytePrefix, *chainID)
	}
	iterator := sdk.KVStorePrefixIterator(store, prefix)
	defer iterator.Close()
	for ; iterator.Valid(); iterator.Next() {
		chainID, consumerAddr, err := types.ParseChainIdAndConsAddrKey(types.ValidatorsByConsumerAddrBytePrefix, iterator.Key())
		if err != nil {
			// An error here would indicate something is very wrong,
			// store keys are assumed to be correctly serialized in SetValidatorByConsumerAddr.
			panic(fmt.Sprintf("failed to parse chainID and consumer address: %v", err))
		}
		var providerAddr sdk.ConsAddress
		err = providerAddr.Unmarshal(iterator.Value())
		if err != nil {
			// An error here would indicate something is very wrong,
			// the provider address is assumed to be correctly serialized in SetValidatorByConsumerAddr.
			panic(fmt.Sprintf("failed to unmarshal provider address: %v", err))
		}

		validatorConsumerAddrs = append(validatorConsumerAddrs, types.ValidatorByConsumerAddr{
			ConsumerAddr: consumerAddr,
			ProviderAddr: providerAddr,
			ChainId:      chainID,
		})
	}

	return validatorConsumerAddrs
}

// DeleteValidatorByConsumerAddr deletes the mapping from a validator's consensus address on a consumer
// to the validator's consensus address on the provider
func (k Keeper) DeleteValidatorByConsumerAddr(ctx sdk.Context, chainID string, consumerAddr sdk.ConsAddress) {
	store := ctx.KVStore(k.storeKey)
	store.Delete(types.ValidatorsByConsumerAddrKey(chainID, consumerAddr))
}

// GetKeyAssignmentReplacement returns the previous assigned consumer key and the current power
// for a provider validator for which a key assignment was received in this block. Both are
// needed to update the validator's power on the consumer chain at the end of the current block.
func (k Keeper) GetKeyAssignmentReplacement(
	ctx sdk.Context,
	chainID string,
	providerAddr sdk.ConsAddress,
) (prevCKey tmprotocrypto.PublicKey, power int64, found bool) {
	var pubKeyAndPower abci.ValidatorUpdate
	store := ctx.KVStore(k.storeKey)
	bz := store.Get(types.KeyAssignmentReplacementsKey(chainID, providerAddr))
	if bz == nil {
		return pubKeyAndPower.PubKey, pubKeyAndPower.Power, false
	}

	err := pubKeyAndPower.Unmarshal(bz)
	if err != nil {
		// An error here would indicate something is very wrong,
		// the public key and power are assumed to be correctly serialized in SetKeyAssignmentReplacement.
		panic(fmt.Sprintf("failed to unmarshal public key and power: %v", err))
	}
	return pubKeyAndPower.PubKey, pubKeyAndPower.Power, true
}

// SetKeyAssignmentReplacement sets the previous assigned consumer key and the current power
// for a provider validator for which a key assignment was received in this block. Both are
// needed to update the validator's power on the consumer chain at the end of the current block.
func (k Keeper) SetKeyAssignmentReplacement(
	ctx sdk.Context,
	chainID string,
	providerAddr sdk.ConsAddress,
	prevCKey tmprotocrypto.PublicKey,
	power int64,
) {
	store := ctx.KVStore(k.storeKey)
	pubKeyAndPower := abci.ValidatorUpdate{PubKey: prevCKey, Power: power}
	bz, err := pubKeyAndPower.Marshal()
	if err != nil {
		// An error here would indicate something is very wrong,
		// prevCKey is obtained from GetValidatorConsumerPubKey (called from AssignConsumerKey),
		// and power is obtained from GetLastValidatorPower (called from AssignConsumerKey).
		// Both of which are assumed to return valid values.
		panic(fmt.Sprintf("failed to marshal public key and power: %v", err))
	}
	store.Set(types.KeyAssignmentReplacementsKey(chainID, providerAddr), bz)
}

// GetAllKeyAssignmentReplacements gets all pairs of previous assigned consumer keys
// and current powers for all provider validator for which key assignments were received in this block.
//
// Note that the pairs are stored under keys with the following format:
// KeyAssignmentReplacementsBytePrefix | len(chainID) | chainID | providerAddress
// Thus, the iteration is in ascending order of providerAddresses.
func (k Keeper) GetAllKeyAssignmentReplacements(ctx sdk.Context, chainID string) (replacements []types.KeyAssignmentReplacement) {
	store := ctx.KVStore(k.storeKey)
	iteratorPrefix := types.ChainIdWithLenKey(types.KeyAssignmentReplacementsBytePrefix, chainID)
	iterator := sdk.KVStorePrefixIterator(store, iteratorPrefix)
	defer iterator.Close()
	for ; iterator.Valid(); iterator.Next() {
		_, providerAddr, err := types.ParseChainIdAndConsAddrKey(types.KeyAssignmentReplacementsBytePrefix, iterator.Key())
		if err != nil {
			// An error here would indicate something is very wrong,
			// store keys are assumed to be correctly serialized in SetKeyAssignmentReplacement.
			panic(err)
		}
		var pubKeyAndPower abci.ValidatorUpdate
		err = pubKeyAndPower.Unmarshal(iterator.Value())
		if err != nil {
			// An error here would indicate something is very wrong,
			// the public key and power are assumed to be correctly serialized in SetKeyAssignmentReplacement.
			panic(fmt.Sprintf("failed to unmarshal public key and power: %v", err))
		}

		replacements = append(replacements, types.KeyAssignmentReplacement{
			ProviderAddr: providerAddr,
			PrevCKey:     &pubKeyAndPower.PubKey,
			Power:        pubKeyAndPower.Power,
		})
	}

	return replacements
}

// DeleteKeyAssignmentReplacement deletes the previous assigned consumer key and the current power
// for a provider validator for which a key assignment was received in this block. Both are
// needed to update the validator's power on the consumer chain at the end of the current block.
func (k Keeper) DeleteKeyAssignmentReplacement(ctx sdk.Context, chainID string, providerAddr sdk.ConsAddress) {
	store := ctx.KVStore(k.storeKey)
	store.Delete(types.KeyAssignmentReplacementsKey(chainID, providerAddr))
}

// AppendConsumerAddrsToPrune appends a consumer validator address to the list of consumer addresses
// that can be pruned once the VSCMaturedPacket with vscID is received.
//
// The following invariant needs to hold:
// For each consumer address cAddr in ValidatorByConsumerAddr,
//   - either there exists a provider address pAddr in ValidatorConsumerPubKey,
//     s.t. hash(ValidatorConsumerPubKey(pAddr)) = cAddr
//   - or there exists a vscID in ConsumerAddrsToPrune s.t. cAddr in ConsumerAddrsToPrune(vscID)
func (k Keeper) AppendConsumerAddrsToPrune(ctx sdk.Context, chainID string, vscID uint64, consumerAddr sdk.ConsAddress) {
	store := ctx.KVStore(k.storeKey)
	bz := store.Get(types.ConsumerAddrsToPruneKey(chainID, vscID))
	var consumerAddrsToPrune types.AddressList
	if bz != nil {
		err := consumerAddrsToPrune.Unmarshal(bz)
		if err != nil {
			// An error here would indicate something is very wrong,
			// the data bytes are assumed to be correctly serialized by previous calls to this method.
			panic(err)
		}
	}
	consumerAddrsToPrune.Addresses = append(consumerAddrsToPrune.Addresses, consumerAddr)
	bz, err := consumerAddrsToPrune.Marshal()
	if err != nil {
		// An error here would indicate something is very wrong,
		// consumerAddrsToPrune is instantiated in this method and should be able to be marshaled.
		panic(err)
	}
	store.Set(types.ConsumerAddrsToPruneKey(chainID, vscID), bz)
}

// GetConsumerAddrsToPrune returns the list of consumer addresses
// that can be pruned once the VSCMaturedPacket with vscID is received
func (k Keeper) GetConsumerAddrsToPrune(
	ctx sdk.Context,
	chainID string,
	vscID uint64,
) (consumerAddrsToPrune types.AddressList) {
	store := ctx.KVStore(k.storeKey)
	bz := store.Get(types.ConsumerAddrsToPruneKey(chainID, vscID))
	if bz == nil {
		return
	}
	err := consumerAddrsToPrune.Unmarshal(bz)
	if err != nil {
		// An error here would indicate something is very wrong,
		// the list of consumer addresses is assumed to be correctly serialized in AppendConsumerAddrsToPrune.
		panic(fmt.Sprintf("failed to unmarshal consumer addresses to prune: %v", err))
	}
	return
}

// GetAllConsumerAddrsToPrune gets all consumer addresses that can be pruned for a given chainID.
//
// Note that the list of all consumer addresses is stored under keys with the following format:
// ConsumerAddrsToPruneBytePrefix | len(chainID) | chainID | vscID
// Thus, the returned array is in ascending order of vscIDs.
func (k Keeper) GetAllConsumerAddrsToPrune(ctx sdk.Context, chainID string) (consumerAddrsToPrune []types.ConsumerAddrsToPrune) {
	store := ctx.KVStore(k.storeKey)
	iteratorPrefix := types.ChainIdWithLenKey(types.ConsumerAddrsToPruneBytePrefix, chainID)
	iterator := sdk.KVStorePrefixIterator(store, iteratorPrefix)
	defer iterator.Close()
	for ; iterator.Valid(); iterator.Next() {
		_, vscID, err := types.ParseChainIdAndUintIdKey(types.ConsumerAddrsToPruneBytePrefix, iterator.Key())
		if err != nil {
			// An error here would indicate something is very wrong,
			// store keys are assumed to be correctly serialized in AppendConsumerAddrsToPrune.
			panic(err)
		}
		var addrs types.AddressList
		err = addrs.Unmarshal(iterator.Value())
		if err != nil {
			// An error here would indicate something is very wrong,
			// the list of consumer addresses is assumed to be correctly serialized in AppendConsumerAddrsToPrune.
			panic(err)
		}

		consumerAddrsToPrune = append(consumerAddrsToPrune, types.ConsumerAddrsToPrune{
			VscId:         vscID,
			ConsumerAddrs: &addrs,
			ChainId:       chainID,
		})
	}

	return consumerAddrsToPrune
}

// DeleteConsumerAddrsToPrune deletes the list of consumer addresses mapped to a given VSC ID
func (k Keeper) DeleteConsumerAddrsToPrune(ctx sdk.Context, chainID string, vscID uint64) {
	store := ctx.KVStore(k.storeKey)
	store.Delete(types.ConsumerAddrsToPruneKey(chainID, vscID))
}

// AssignConsumerKey assigns the consumerKey to the validator with providerAddr
// on the consumer chain with ID chainID
func (k Keeper) AssignConsumerKey(
	ctx sdk.Context,
	chainID string,
	validator stakingtypes.Validator,
	consumerKey tmprotocrypto.PublicKey,
) error {
<<<<<<< HEAD
	consumerAddr := utils.TMCryptoPublicKeyToConsAddr(consumerKey)
=======

	consumerAddr, err := utils.TMCryptoPublicKeyToConsAddr(consumerKey)
	if err != nil {
		return err
	}
>>>>>>> 45062374

	providerAddr, err := validator.GetConsAddr()
	if err != nil {
		return err
	}

	if existingVal, found := k.stakingKeeper.GetValidatorByConsAddr(ctx, consumerAddr); found {
		// If there is a validator with using the consumer key to validate on the provider
		// we prevent assigning the consumer key, unless the validator is assigning validator.
		// This ensures that a validator joining the active set who has not explicitly assigned
		// a consumer key, will be able to use their provider key as consumer key (as per default).
		if existingVal.OperatorAddress != validator.OperatorAddress {
			return sdkerrors.Wrapf(
				types.ErrConsumerKeyInUse, "a different validator already uses the consumer key",
			)
		}
	}

	if _, found := k.GetValidatorByConsumerAddr(ctx, chainID, consumerAddr); found {
		// consumer key is already in use
		// prevent multiple validators from assigning the same key
		return sdkerrors.Wrapf(
			types.ErrConsumerKeyInUse, "a validator has assigned the consumer key already",
		)
	}

	// check whether the consumer chain is already registered,
	// i.e., a client to the consumer was already created
	if _, consumerRegistered := k.GetConsumerClientId(ctx, chainID); consumerRegistered {
		// get the previous key assigned for this validator on this consumer chain
		oldConsumerKey, found := k.GetValidatorConsumerPubKey(ctx, chainID, providerAddr)
		if found {
			// mark this old consumer key as prunable once the VSCMaturedPacket
			// for the current VSC ID is received;
			// note: this state is removed on receiving the VSCMaturedPacket
			oldConsumerAddr, err := utils.TMCryptoPublicKeyToConsAddr(oldConsumerKey)
			if err != nil {
				return err
			}
			k.AppendConsumerAddrsToPrune(
				ctx,
				chainID,
				k.GetValidatorSetUpdateId(ctx),
				oldConsumerAddr,
			)
		} else {
			// the validator had no key assigned on this consumer chain
			providerKey, err := validator.TmConsPublicKey()
			if err != nil {
				return err
			}
			oldConsumerKey = providerKey
		}

		// check whether the validator is valid, i.e., its power is positive
		power := k.stakingKeeper.GetLastValidatorPower(ctx, validator.GetOperator())
		if 0 < power {
			// to enable multiple calls of AssignConsumerKey in the same block by the same validator

			// the key assignment replacement should not be overwritten
			if _, _, found := k.GetKeyAssignmentReplacement(ctx, chainID, providerAddr); !found {
				// store old key and current power for modifying the valset update in EndBlock;
				// note: this state is deleted at the end of the block
				k.SetKeyAssignmentReplacement(
					ctx,
					chainID,
					providerAddr,
					oldConsumerKey,
					power,
				)
			}
		}
	} else {
		// if the consumer chain is not registered, then remove the mapping
		// from the old consumer address to the provider address (if any)
		// get the previous key assigned for this validator on this consumer chain
		if oldConsumerKey, found := k.GetValidatorConsumerPubKey(ctx, chainID, providerAddr); found {
			oldConsumerAddr, err := utils.TMCryptoPublicKeyToConsAddr(oldConsumerKey)
			if err != nil {
				return err
			}
			k.DeleteValidatorByConsumerAddr(ctx, chainID, oldConsumerAddr)
		}
	}

	// set the mapping from this validator's provider address to the new consumer key;
	// overwrite if already exists
	// note: this state is deleted when the validator is removed from the staking module
	k.SetValidatorConsumerPubKey(ctx, chainID, providerAddr, consumerKey)

	// set the mapping from this validator's new consensus address on the consumer
	// to its consensus address on the provider;
	// note: this state must be deleted through the pruning mechanism
	k.SetValidatorByConsumerAddr(ctx, chainID, consumerAddr, providerAddr)

	return nil
}

// MustApplyKeyAssignmentToValUpdates applies the key assignment to the validator updates
// received from the staking module.
// The method panics if the key-assignment state is corrupted.
func (k Keeper) MustApplyKeyAssignmentToValUpdates(
	ctx sdk.Context,
	chainID string,
	valUpdates []abci.ValidatorUpdate,
) (newUpdates []abci.ValidatorUpdate) {
	for _, valUpdate := range valUpdates {
		providerAddr, err := utils.TMCryptoPublicKeyToConsAddr(valUpdate.PubKey)
		if err != nil {
			panic(fmt.Errorf("cannot get provider address from pub key: %s", err.Error()))
		}

		// If a key assignment replacement is found, we remove the valupdate with the old consumer key,
		// create two new valupdates,
		//  - setting the old consumer key's power to 0
		//  - and setting the new consumer key's power to the power in the update
		prevConsumerKey, _, found := k.GetKeyAssignmentReplacement(ctx, chainID, providerAddr)
		if found {
			newUpdates = append(newUpdates, abci.ValidatorUpdate{
				PubKey: prevConsumerKey,
				Power:  0,
			})

			newConsumerKey, found := k.GetValidatorConsumerPubKey(ctx, chainID, providerAddr)
			if !found {
				// This should never happen as for every KeyAssignmentReplacement there should
				// be a ValidatorConsumerPubKey that was stored when AssignConsumerKey() was called.
				panic(fmt.Errorf("consumer key not found for provider addr %s stored in KeyAssignmentReplacement", providerAddr))
			}
			newUpdates = append(newUpdates, abci.ValidatorUpdate{
				PubKey: newConsumerKey,
				Power:  valUpdate.Power,
			})
			k.DeleteKeyAssignmentReplacement(ctx, chainID, providerAddr)
		} else {
			// If a key assignment replacement is not found, we check if the validator's key is assigned.
			// If it is, we replace the update containing the provider key with an update containing
			// the consumer key.
			// Note that this will always be the brach taken when creating the genesis state
			// of a newly registered consumer chain.
			consumerKey, found := k.GetValidatorConsumerPubKey(ctx, chainID, providerAddr)
			if found {
				newUpdates = append(newUpdates, abci.ValidatorUpdate{
					PubKey: consumerKey,
					Power:  valUpdate.Power,
				})
			} else {
				// keep the same update
				newUpdates = append(newUpdates, valUpdate)
			}
		}
	}

	// For any key assignment replacements that did not have a corresponding validator update already,
	// set the old consumer key's power to 0 and the new consumer key's power to the
	// power in the pending key assignment.
	for _, replacement := range k.GetAllKeyAssignmentReplacements(ctx, chainID) {
		k.DeleteKeyAssignmentReplacement(ctx, chainID, replacement.ProviderAddr)
		newUpdates = append(newUpdates, abci.ValidatorUpdate{
			PubKey: *replacement.PrevCKey,
			Power:  0,
		})

		newConsumerKey, found := k.GetValidatorConsumerPubKey(ctx, chainID, replacement.ProviderAddr)
		if !found {
			// This should never happen as for every KeyAssignmentReplacement there should
			// be a ValidatorConsumerPubKey that was stored when AssignConsumerKey() was called.
			panic(fmt.Errorf("consumer key not found for provider addr %s stored in KeyAssignmentReplacement", replacement.ProviderAddr))
		}
		newUpdates = append(newUpdates, abci.ValidatorUpdate{
			PubKey: newConsumerKey,
			Power:  replacement.Power,
		})
	}

	return newUpdates
}

// GetProviderAddrFromConsumerAddr returns the consensus address of a validator with
// consAddr set as the consensus address on a consumer chain
func (k Keeper) GetProviderAddrFromConsumerAddr(
	ctx sdk.Context,
	chainID string,
	consAddr sdk.ConsAddress,
) sdk.ConsAddress {
	// check if this address is known only to the consumer chain
	if providerConsAddr, found := k.GetValidatorByConsumerAddr(ctx, chainID, consAddr); found {
		return providerConsAddr
	}
	return consAddr
}

// PruneKeyAssignments prunes the consumer addresses no longer needed
// as they cannot be referenced in slash requests (by a correct consumer)
func (k Keeper) PruneKeyAssignments(ctx sdk.Context, chainID string, vscID uint64) {
	consumerAddrs := k.GetConsumerAddrsToPrune(ctx, chainID, vscID)
	for _, addr := range consumerAddrs.Addresses {
		k.DeleteValidatorByConsumerAddr(ctx, chainID, addr)
		k.Logger(ctx).Info("consumer address was pruned",
			"consumer chainID", chainID,
			"consumer consensus addr", sdk.ConsAddress(addr).String(),
		)
	}

	k.DeleteConsumerAddrsToPrune(ctx, chainID, vscID)
}

// DeleteKeyAssignments deletes all the state needed for key assignments on a consumer chain
func (k Keeper) DeleteKeyAssignments(ctx sdk.Context, chainID string) {
	// delete ValidatorConsumerPubKey
	for _, validatorConsumerAddr := range k.GetAllValidatorConsumerPubKeys(ctx, &chainID) {
		k.DeleteValidatorConsumerPubKey(ctx, chainID, validatorConsumerAddr.ProviderAddr)
	}

	// delete ValidatorsByConsumerAddr
	for _, validatorConsumerAddr := range k.GetAllValidatorsByConsumerAddr(ctx, &chainID) {
		k.DeleteValidatorByConsumerAddr(ctx, chainID, validatorConsumerAddr.ConsumerAddr)
	}

	// delete KeyAssignmentReplacements
	for _, keyAssignmentReplacement := range k.GetAllKeyAssignmentReplacements(ctx, chainID) {
		k.DeleteKeyAssignmentReplacement(ctx, chainID, keyAssignmentReplacement.ProviderAddr)
	}

	// delete ValidatorConsumerPubKey
	for _, consumerAddrsToPrune := range k.GetAllConsumerAddrsToPrune(ctx, chainID) {
		k.DeleteConsumerAddrsToPrune(ctx, chainID, consumerAddrsToPrune.VscId)
	}
}<|MERGE_RESOLUTION|>--- conflicted
+++ resolved
@@ -381,15 +381,11 @@
 	validator stakingtypes.Validator,
 	consumerKey tmprotocrypto.PublicKey,
 ) error {
-<<<<<<< HEAD
-	consumerAddr := utils.TMCryptoPublicKeyToConsAddr(consumerKey)
-=======
 
 	consumerAddr, err := utils.TMCryptoPublicKeyToConsAddr(consumerKey)
 	if err != nil {
 		return err
 	}
->>>>>>> 45062374
 
 	providerAddr, err := validator.GetConsAddr()
 	if err != nil {
