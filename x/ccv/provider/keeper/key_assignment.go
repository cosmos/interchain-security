package keeper

import (
	"fmt"

	errorsmod "cosmossdk.io/errors"
	storetypes "cosmossdk.io/store/types"

	sdk "github.com/cosmos/cosmos-sdk/types"
	stakingtypes "github.com/cosmos/cosmos-sdk/x/staking/types"

	tmprotocrypto "github.com/cometbft/cometbft/proto/tendermint/crypto"

	"github.com/cosmos/interchain-security/v5/x/ccv/provider/types"
	ccvtypes "github.com/cosmos/interchain-security/v5/x/ccv/types"
)

// GetValidatorConsumerPubKey returns a validator's public key assigned for a consumer chain
func (k Keeper) GetValidatorConsumerPubKey(
	ctx sdk.Context,
	chainID string,
	providerAddr types.ProviderConsAddress,
) (consumerKey tmprotocrypto.PublicKey, found bool) {
	store := ctx.KVStore(k.storeKey)
	bz := store.Get(types.ConsumerValidatorsKey(chainID, providerAddr))
	if bz == nil {
		return consumerKey, false
	}
	err := consumerKey.Unmarshal(bz)
	if err != nil {
		// An error here would indicate something is very wrong,
		// the consumer key is assumed to be correctly serialized in SetValidatorConsumerPubKey.
		panic(fmt.Sprintf("failed to unmarshal consumer key: %v", err))
	}
	return consumerKey, true
}

// SetValidatorConsumerPubKey sets a validator's public key assigned for a consumer chain
func (k Keeper) SetValidatorConsumerPubKey(
	ctx sdk.Context,
	chainID string,
	providerAddr types.ProviderConsAddress,
	consumerKey tmprotocrypto.PublicKey,
) {
	store := ctx.KVStore(k.storeKey)
	bz, err := consumerKey.Marshal()
	if err != nil {
		// An error here would indicate something is very wrong,
		// the consumer key is obtained from GetValidatorConsumerPubKey, called from
		panic(fmt.Sprintf("failed to marshal consumer key: %v", err))
	}
	store.Set(types.ConsumerValidatorsKey(chainID, providerAddr), bz)
}

// GetAllValidatorConsumerPubKeys gets all the validators public keys assigned for a consumer chain
// If chainID is nil, it returns all the validators public keys assigned for all consumer chains
//
// Note that the validators public keys assigned for a consumer chain are stored under keys
// with the following format: UnbondingOpIndexBytePrefix | len(chainID) | chainID | providerAddress
// Thus, the returned array is
//   - in ascending order of providerAddresses, if chainID is not nil;
//   - in undetermined order, if chainID is nil.
func (k Keeper) GetAllValidatorConsumerPubKeys(ctx sdk.Context, chainID *string) (validatorConsumerPubKeys []types.ValidatorConsumerPubKey) {
	store := ctx.KVStore(k.storeKey)
	var prefix []byte
	if chainID == nil {
		// iterate over the validators public keys assigned for all consumer chains
		prefix = []byte{types.ConsumerValidatorsBytePrefix}
	} else {
		// iterate over the validators public keys assigned for chainID
		prefix = types.ChainIdWithLenKey(types.ConsumerValidatorsBytePrefix, *chainID)
	}
	iterator := storetypes.KVStorePrefixIterator(store, prefix)
	defer iterator.Close()
	for ; iterator.Valid(); iterator.Next() {
		// TODO: store chainID and provider cons address in value bytes, marshaled as protobuf type
		chainID, providerAddrTmp, err := types.ParseChainIdAndConsAddrKey(types.ConsumerValidatorsBytePrefix, iterator.Key())
		if err != nil {
			// An error here would indicate something is very wrong,
			// the store key is assumed to be correctly serialized in SetValidatorConsumerPubKey.
			panic(err)
		}
		providerAddr := types.NewProviderConsAddress(providerAddrTmp)
		var consumerKey tmprotocrypto.PublicKey
		err = consumerKey.Unmarshal(iterator.Value())
		if err != nil {
			// An error here would indicate something is very wrong,
			// the consumer key is assumed to be correctly serialized in SetValidatorConsumerPubKey.
			panic(fmt.Sprintf("failed to unmarshal consumer key: %v", err))
		}

		validatorConsumerPubKeys = append(validatorConsumerPubKeys, types.ValidatorConsumerPubKey{
			ChainId:      chainID,
			ProviderAddr: providerAddr.ToSdkConsAddr(),
			ConsumerKey:  &consumerKey,
		})
	}

	return validatorConsumerPubKeys
}

// DeleteValidatorConsumerPubKey deletes a validator's public key assigned for a consumer chain
func (k Keeper) DeleteValidatorConsumerPubKey(ctx sdk.Context, chainID string, providerAddr types.ProviderConsAddress) {
	store := ctx.KVStore(k.storeKey)
	store.Delete(types.ConsumerValidatorsKey(chainID, providerAddr))
}

// GetValidatorByConsumerAddr returns a validator's consensus address on the provider
// given the validator's consensus address on a consumer
func (k Keeper) GetValidatorByConsumerAddr(
	ctx sdk.Context,
	chainID string,
	consumerAddr types.ConsumerConsAddress,
) (providerAddr types.ProviderConsAddress, found bool) {
	store := ctx.KVStore(k.storeKey)
	bz := store.Get(types.ValidatorsByConsumerAddrKey(chainID, consumerAddr))
	if bz == nil {
		return providerAddr, false
	}
	providerAddr = types.NewProviderConsAddress(bz)
	return providerAddr, true
}

// SetValidatorByConsumerAddr sets the mapping from a validator's consensus address on a consumer
// to the validator's consensus address on the provider
func (k Keeper) SetValidatorByConsumerAddr(
	ctx sdk.Context,
	chainID string,
	consumerAddr types.ConsumerConsAddress,
	providerAddr types.ProviderConsAddress,
) {
	store := ctx.KVStore(k.storeKey)
	// Cons address is a type alias for a byte string, no marshaling needed
	bz := providerAddr.ToSdkConsAddr()
	store.Set(types.ValidatorsByConsumerAddrKey(chainID, consumerAddr), bz)
}

// GetValidatorsByConsumerAddrs gets all the mappings from consensus addresses
// on a given consumer chain to consensus addresses on the provider chain.
// If chainID is nil, it returns all the mappings from consensus addresses on all consumer chains.
//
// Note that the mappings for a consumer chain are stored under keys with the following format:
// ValidatorsByConsumerAddrBytePrefix | len(chainID) | chainID | consumerAddress
// Thus, the returned array is
//   - in ascending order of consumerAddresses, if chainID is not nil;
//   - in undetermined order, if chainID is nil.
func (k Keeper) GetAllValidatorsByConsumerAddr(ctx sdk.Context, chainID *string) (validatorConsumerAddrs []types.ValidatorByConsumerAddr) {
	store := ctx.KVStore(k.storeKey)
	var prefix []byte
	if chainID == nil {
		// iterate over the mappings from consensus addresses on all consumer chains
		prefix = []byte{types.ValidatorsByConsumerAddrBytePrefix}
	} else {
		// iterate over the mappings from consensus addresses on chainID
		prefix = types.ChainIdWithLenKey(types.ValidatorsByConsumerAddrBytePrefix, *chainID)
	}
	iterator := storetypes.KVStorePrefixIterator(store, prefix)
	defer iterator.Close()
	for ; iterator.Valid(); iterator.Next() {
		// TODO: store chainID and consumer cons address in value bytes, marshaled as protobuf type
		chainID, consumerAddrTmp, err := types.ParseChainIdAndConsAddrKey(types.ValidatorsByConsumerAddrBytePrefix, iterator.Key())
		if err != nil {
			// An error here would indicate something is very wrong,
			// store keys are assumed to be correctly serialized in SetValidatorByConsumerAddr.
			panic(fmt.Sprintf("failed to parse chainID and consumer address: %v", err))
		}
		consumerAddr := types.NewConsumerConsAddress(consumerAddrTmp)
		providerAddr := types.NewProviderConsAddress(iterator.Value())

		validatorConsumerAddrs = append(validatorConsumerAddrs, types.ValidatorByConsumerAddr{
			ConsumerAddr: consumerAddr.ToSdkConsAddr(),
			ProviderAddr: providerAddr.ToSdkConsAddr(),
			ChainId:      chainID,
		})
	}

	return validatorConsumerAddrs
}

// DeleteValidatorByConsumerAddr deletes the mapping from a validator's consensus address on a consumer
// to the validator's consensus address on the provider
func (k Keeper) DeleteValidatorByConsumerAddr(ctx sdk.Context, chainID string, consumerAddr types.ConsumerConsAddress) {
	store := ctx.KVStore(k.storeKey)
	store.Delete(types.ValidatorsByConsumerAddrKey(chainID, consumerAddr))
}

<<<<<<< HEAD
// GetKeyAssignmentReplacement returns the previous assigned consumer key and the current power
// for a provider validator for which a key assignment was received in this block. Both are
// needed to update the validator's power on the consumer chain at the end of the current block.
func (k Keeper) GetKeyAssignmentReplacement(
	ctx sdk.Context,
	chainID string,
	providerAddr types.ProviderConsAddress,
) (prevCKey tmprotocrypto.PublicKey, power int64, found bool) {
	var pubKeyAndPower abci.ValidatorUpdate
	store := ctx.KVStore(k.storeKey)
	bz := store.Get(types.KeyAssignmentReplacementsKey(chainID, providerAddr))
	if bz == nil {
		return pubKeyAndPower.PubKey, pubKeyAndPower.Power, false
	}

	err := pubKeyAndPower.Unmarshal(bz)
	if err != nil {
		// An error here would indicate something is very wrong,
		// the public key and power are assumed to be correctly serialized in SetKeyAssignmentReplacement.
		panic(fmt.Sprintf("failed to unmarshal public key and power: %v", err))
	}
	return pubKeyAndPower.PubKey, pubKeyAndPower.Power, true
}

// SetKeyAssignmentReplacement sets the previous assigned consumer key and the current power
// for a provider validator for which a key assignment was received in this block. Both are
// needed to update the validator's power on the consumer chain at the end of the current block.
func (k Keeper) SetKeyAssignmentReplacement(
	ctx sdk.Context,
	chainID string,
	providerAddr types.ProviderConsAddress,
	prevCKey tmprotocrypto.PublicKey,
	power int64,
) {
	store := ctx.KVStore(k.storeKey)
	pubKeyAndPower := abci.ValidatorUpdate{PubKey: prevCKey, Power: power}
	bz, err := pubKeyAndPower.Marshal()
	if err != nil {
		// An error here would indicate something is very wrong,
		// prevCKey is obtained from GetValidatorConsumerPubKey (called from AssignConsumerKey),
		// and power is obtained from GetLastValidatorPower (called from AssignConsumerKey).
		// Both of which are assumed to return valid values.
		panic(fmt.Sprintf("failed to marshal public key and power: %v", err))
	}
	store.Set(types.KeyAssignmentReplacementsKey(chainID, providerAddr), bz)
}

// GetAllKeyAssignmentReplacements gets all pairs of previous assigned consumer keys
// and current powers for all provider validator for which key assignments were received in this block.
//
// Note that the pairs are stored under keys with the following format:
// KeyAssignmentReplacementsBytePrefix | len(chainID) | chainID | providerAddress
// Thus, the iteration is in ascending order of providerAddresses.
func (k Keeper) GetAllKeyAssignmentReplacements(ctx sdk.Context, chainID string) (replacements []types.KeyAssignmentReplacement) {
	store := ctx.KVStore(k.storeKey)
	iteratorPrefix := types.ChainIdWithLenKey(types.KeyAssignmentReplacementsBytePrefix, chainID)
	iterator := storetypes.KVStorePrefixIterator(store, iteratorPrefix)
	defer iterator.Close()
	for ; iterator.Valid(); iterator.Next() {
		// TODO: store chainID and provider cons address in value bytes, marshaled as protobuf type
		_, providerAddrTmp, err := types.ParseChainIdAndConsAddrKey(types.KeyAssignmentReplacementsBytePrefix, iterator.Key())
		if err != nil {
			// An error here would indicate something is very wrong,
			// store keys are assumed to be correctly serialized in SetKeyAssignmentReplacement.
			panic(err)
		}
		providerAddr := types.NewProviderConsAddress(providerAddrTmp)
		var pubKeyAndPower abci.ValidatorUpdate
		err = pubKeyAndPower.Unmarshal(iterator.Value())
		if err != nil {
			// An error here would indicate something is very wrong,
			// the public key and power are assumed to be correctly serialized in SetKeyAssignmentReplacement.
			panic(fmt.Sprintf("failed to unmarshal public key and power: %v", err))
		}

		replacements = append(replacements, types.KeyAssignmentReplacement{
			ProviderAddr: providerAddr.ToSdkConsAddr(),
			PrevCKey:     &pubKeyAndPower.PubKey,
			Power:        pubKeyAndPower.Power,
		})
	}

	return replacements
}

// DeleteKeyAssignmentReplacement deletes the previous assigned consumer key and the current power
// for a provider validator for which a key assignment was received in this block. Both are
// needed to update the validator's power on the consumer chain at the end of the current block.
func (k Keeper) DeleteKeyAssignmentReplacement(ctx sdk.Context, chainID string, providerAddr types.ProviderConsAddress) {
	store := ctx.KVStore(k.storeKey)
	store.Delete(types.KeyAssignmentReplacementsKey(chainID, providerAddr))
}

=======
>>>>>>> f2c80975
// AppendConsumerAddrsToPrune appends a consumer validator address to the list of consumer addresses
// that can be pruned once the VSCMaturedPacket with vscID is received.
//
// The following invariant needs to hold:
// For each consumer address cAddr in ValidatorByConsumerAddr,
//   - either there exists a provider address pAddr in ValidatorConsumerPubKey,
//     s.t. hash(ValidatorConsumerPubKey(pAddr)) = cAddr
//   - or there exists a vscID in ConsumerAddrsToPrune s.t. cAddr in ConsumerAddrsToPrune(vscID)
func (k Keeper) AppendConsumerAddrsToPrune(ctx sdk.Context, chainID string, vscID uint64, consumerAddr types.ConsumerConsAddress) {
	store := ctx.KVStore(k.storeKey)
	bz := store.Get(types.ConsumerAddrsToPruneKey(chainID, vscID))
	var consumerAddrsToPrune types.AddressList
	if bz != nil {
		err := consumerAddrsToPrune.Unmarshal(bz)
		if err != nil {
			// An error here would indicate something is very wrong,
			// the data bytes are assumed to be correctly serialized by previous calls to this method.
			panic(err)
		}
	}
	consumerAddrsToPrune.Addresses = append(consumerAddrsToPrune.Addresses, consumerAddr.ToSdkConsAddr())
	bz, err := consumerAddrsToPrune.Marshal()
	if err != nil {
		// An error here would indicate something is very wrong,
		// consumerAddrsToPrune is instantiated in this method and should be able to be marshaled.
		panic(err)
	}
	store.Set(types.ConsumerAddrsToPruneKey(chainID, vscID), bz)
}

// GetConsumerAddrsToPrune returns the list of consumer addresses
// that can be pruned once the VSCMaturedPacket with vscID is received
func (k Keeper) GetConsumerAddrsToPrune(
	ctx sdk.Context,
	chainID string,
	vscID uint64,
) (consumerAddrsToPrune types.AddressList) {
	store := ctx.KVStore(k.storeKey)
	bz := store.Get(types.ConsumerAddrsToPruneKey(chainID, vscID))
	if bz == nil {
		return
	}
	err := consumerAddrsToPrune.Unmarshal(bz)
	if err != nil {
		// An error here would indicate something is very wrong,
		// the list of consumer addresses is assumed to be correctly serialized in AppendConsumerAddrsToPrune.
		panic(fmt.Sprintf("failed to unmarshal consumer addresses to prune: %v", err))
	}
	return
}

// GetAllConsumerAddrsToPrune gets all consumer addresses that can be pruned for a given chainID.
//
// Note that the list of all consumer addresses is stored under keys with the following format:
// ConsumerAddrsToPruneBytePrefix | len(chainID) | chainID | vscID
// Thus, the returned array is in ascending order of vscIDs.
func (k Keeper) GetAllConsumerAddrsToPrune(ctx sdk.Context, chainID string) (consumerAddrsToPrune []types.ConsumerAddrsToPrune) {
	store := ctx.KVStore(k.storeKey)
	iteratorPrefix := types.ChainIdWithLenKey(types.ConsumerAddrsToPruneBytePrefix, chainID)
	iterator := storetypes.KVStorePrefixIterator(store, iteratorPrefix)
	defer iterator.Close()
	for ; iterator.Valid(); iterator.Next() {
		_, vscID, err := types.ParseChainIdAndUintIdKey(types.ConsumerAddrsToPruneBytePrefix, iterator.Key())
		if err != nil {
			// An error here would indicate something is very wrong,
			// store keys are assumed to be correctly serialized in AppendConsumerAddrsToPrune.
			panic(err)
		}
		var addrs types.AddressList
		err = addrs.Unmarshal(iterator.Value())
		if err != nil {
			// An error here would indicate something is very wrong,
			// the list of consumer addresses is assumed to be correctly serialized in AppendConsumerAddrsToPrune.
			panic(err)
		}

		consumerAddrsToPrune = append(consumerAddrsToPrune, types.ConsumerAddrsToPrune{
			VscId:         vscID,
			ConsumerAddrs: &addrs,
			ChainId:       chainID,
		})
	}

	return consumerAddrsToPrune
}

// DeleteConsumerAddrsToPrune deletes the list of consumer addresses mapped to a given VSC ID
func (k Keeper) DeleteConsumerAddrsToPrune(ctx sdk.Context, chainID string, vscID uint64) {
	store := ctx.KVStore(k.storeKey)
	store.Delete(types.ConsumerAddrsToPruneKey(chainID, vscID))
}

// AssignConsumerKey assigns the consumerKey to the validator with providerAddr
// on the consumer chain with ID chainID, if it is either registered or currently
// voted on in a ConsumerAddition governance proposal
func (k Keeper) AssignConsumerKey(
	ctx sdk.Context,
	chainID string,
	validator stakingtypes.Validator,
	consumerKey tmprotocrypto.PublicKey,
) error {
	// check that the consumer chain is either registered or that
	// a ConsumerAdditionProposal was submitted.
	if !k.IsConsumerProposedOrRegistered(ctx, chainID) {
		return errorsmod.Wrapf(
			types.ErrUnknownConsumerChainId, chainID,
		)
	}

	consAddrTmp, err := ccvtypes.TMCryptoPublicKeyToConsAddr(consumerKey)
	if err != nil {
		return err
	}
	consumerAddr := types.NewConsumerConsAddress(consAddrTmp)

	consAddrTmp, err = validator.GetConsAddr()
	if err != nil {
		return err
	}
	providerAddr := types.NewProviderConsAddress(consAddrTmp)

	if existingVal, err := k.stakingKeeper.GetValidatorByConsAddr(ctx, consumerAddr.ToSdkConsAddr()); err == nil {
		// If there is already a different validator using the consumer key to validate on the provider
		// we prevent assigning the consumer key.
		if existingVal.OperatorAddress != validator.OperatorAddress {
			return errorsmod.Wrapf(
				types.ErrConsumerKeyInUse, "a different validator already uses the consumer key",
			)
		}
		// We prevent a validator from assigning the default provider key as a consumer key
		// if it has not already assigned a different consumer key
		_, found := k.GetValidatorConsumerPubKey(ctx, chainID, providerAddr)
		if !found {
			return errorsmod.Wrapf(
				types.ErrCannotAssignDefaultKeyAssignment,
				"a validator cannot assign the default key assignment unless its key on that consumer has already been assigned",
			)
		}
	}

	if _, found := k.GetValidatorByConsumerAddr(ctx, chainID, consumerAddr); found {
		// consumer key is already in use
		// prevent multiple validators from assigning the same key
		return errorsmod.Wrapf(
			types.ErrConsumerKeyInUse, "a validator has assigned the consumer key already",
		)
	}

	// get the previous key assigned for this validator on this consumer chain
	if oldConsumerKey, found := k.GetValidatorConsumerPubKey(ctx, chainID, providerAddr); found {
		oldConsumerAddrTmp, err := ccvtypes.TMCryptoPublicKeyToConsAddr(oldConsumerKey)
		if err != nil {
			return err
		}
		oldConsumerAddr := types.NewConsumerConsAddress(oldConsumerAddrTmp)

		// check whether the consumer chain is already registered,
		// i.e., a client to the consumer was already created
		if _, consumerRegistered := k.GetConsumerClientId(ctx, chainID); consumerRegistered {
			// mark the old consumer address as prunable once the VSCMaturedPacket
			// for the current VSC ID is received;
			// note: this state is removed on receiving the VSCMaturedPacket
			k.AppendConsumerAddrsToPrune(
				ctx,
				chainID,
				k.GetValidatorSetUpdateId(ctx),
				oldConsumerAddr,
			)
		} else {
<<<<<<< HEAD
			// the validator had no key assigned on this consumer chain
			providerKey, err := validator.CmtConsPublicKey()
			if err != nil {
				return err
			}
			oldConsumerKey = providerKey
		}

		valAddr, err := k.ValidatorAddressCodec().StringToBytes(validator.GetOperator())
		if err != nil {
			return err
		}

		// check whether the validator is valid, i.e., its power is positive
		power, err := k.stakingKeeper.GetLastValidatorPower(ctx, valAddr)
		if err != nil {
			return err
		}
		if 0 < power {
			// to enable multiple calls of AssignConsumerKey in the same block by the same validator

			// the key assignment replacement should not be overwritten
			if _, _, found := k.GetKeyAssignmentReplacement(ctx, chainID, providerAddr); !found {
				// store old key and current power for modifying the valset update in EndBlock;
				// note: this state is deleted at the end of the block
				k.SetKeyAssignmentReplacement(
					ctx,
					chainID,
					providerAddr,
					oldConsumerKey,
					power,
				)
			}
		}
	} else {
		// if the consumer chain is not registered, then remove the mapping
		// from the old consumer address to the provider address (if any)
		// get the previous key assigned for this validator on this consumer chain
		if oldConsumerKey, found := k.GetValidatorConsumerPubKey(ctx, chainID, providerAddr); found {
			oldConsumerAddrTmp, err := ccvtypes.TMCryptoPublicKeyToConsAddr(oldConsumerKey)
			if err != nil {
				return err
			}
			oldConsumerAddr := types.NewConsumerConsAddress(oldConsumerAddrTmp)
=======
			// if the consumer chain is not registered, then remove the mapping
			// from the old consumer address to the provider address
>>>>>>> f2c80975
			k.DeleteValidatorByConsumerAddr(ctx, chainID, oldConsumerAddr)
		}
	}

	// set the mapping from this validator's provider address to the new consumer key;
	// overwrite if already exists
	// note: this state is deleted when the validator is removed from the staking module
	k.SetValidatorConsumerPubKey(ctx, chainID, providerAddr, consumerKey)

	// set the mapping from this validator's new consensus address on the consumer
	// to its consensus address on the provider;
	// note: this state must be deleted through the pruning mechanism
	k.SetValidatorByConsumerAddr(ctx, chainID, consumerAddr, providerAddr)

	return nil
}

// GetProviderAddrFromConsumerAddr returns the consensus address of a validator with
// consAddr set as the consensus address on a consumer chain
func (k Keeper) GetProviderAddrFromConsumerAddr(
	ctx sdk.Context,
	chainID string,
	consumerAddr types.ConsumerConsAddress,
) types.ProviderConsAddress {
	// check if this address is known only to the consumer chain
	if providerConsAddr, found := k.GetValidatorByConsumerAddr(ctx, chainID, consumerAddr); found {
		return providerConsAddr
	}
	// If mapping from consumer -> provider addr is not found, there is no assigned key,
	// and the consumer addr is the provider addr
	return types.NewProviderConsAddress(consumerAddr.ToSdkConsAddr())
}

// PruneKeyAssignments prunes the consumer addresses no longer needed
// as they cannot be referenced in slash requests (by a correct consumer)
func (k Keeper) PruneKeyAssignments(ctx sdk.Context, chainID string, vscID uint64) {
	consumerAddrs := k.GetConsumerAddrsToPrune(ctx, chainID, vscID)
	for _, addrBz := range consumerAddrs.Addresses {
		consumerAddr := types.NewConsumerConsAddress(addrBz)
		k.DeleteValidatorByConsumerAddr(ctx, chainID, consumerAddr)
		k.Logger(ctx).Info("consumer address was pruned",
			"consumer chainID", chainID,
			"consumer consensus addr", consumerAddr.String(),
		)
	}

	k.DeleteConsumerAddrsToPrune(ctx, chainID, vscID)
}

// DeleteKeyAssignments deletes all the state needed for key assignments on a consumer chain
func (k Keeper) DeleteKeyAssignments(ctx sdk.Context, chainID string) {
	// delete ValidatorConsumerPubKey
	for _, validatorConsumerAddr := range k.GetAllValidatorConsumerPubKeys(ctx, &chainID) {
		providerAddr := types.NewProviderConsAddress(validatorConsumerAddr.ProviderAddr)
		k.DeleteValidatorConsumerPubKey(ctx, chainID, providerAddr)
	}

	// delete ValidatorsByConsumerAddr
	for _, validatorConsumerAddr := range k.GetAllValidatorsByConsumerAddr(ctx, &chainID) {
		consumerAddr := types.NewConsumerConsAddress(validatorConsumerAddr.ConsumerAddr)
		k.DeleteValidatorByConsumerAddr(ctx, chainID, consumerAddr)
	}

	// delete ValidatorConsumerPubKey
	for _, consumerAddrsToPrune := range k.GetAllConsumerAddrsToPrune(ctx, chainID) {
		k.DeleteConsumerAddrsToPrune(ctx, chainID, consumerAddrsToPrune.VscId)
	}
}

// IsConsumerProposedOrRegistered checks if a consumer chain is either registered, meaning either already running
// or will run soon, or proposed its ConsumerAdditionProposal was submitted but the chain was not yet added to ICS yet.
func (k Keeper) IsConsumerProposedOrRegistered(ctx sdk.Context, chainID string) bool {
	allConsumerChains := k.GetAllRegisteredAndProposedChainIDs(ctx)
	for _, c := range allConsumerChains {
		if c == chainID {
			return true
		}
	}

	return false
}

// ValidatorConsensusKeyInUse checks if the given consensus key is already
// used by validator in a consumer chain.
// Note that this method is called when a new validator is created in the x/staking module of cosmos-sdk.
// In case it panics, the TX aborts and thus, the validator is not created. See AfterValidatorCreated hook.
func (k Keeper) ValidatorConsensusKeyInUse(ctx sdk.Context, valAddr sdk.ValAddress) bool {
	// Get the validator being added in the staking module.
	val, err := k.stakingKeeper.GetValidator(ctx, valAddr)
	if err != nil {
		// Abort TX, do NOT allow validator to be created
		panic(fmt.Errorf("error finding newly created validator in staking module: %s", err))
	}

	// Get the consensus address of the validator being added
	consensusAddr, err := val.GetConsAddr()
	if err != nil {
		// Abort TX, do NOT allow validator to be created
		panic("could not get validator cons addr ")
	}

	allConsumerChains := k.GetAllRegisteredAndProposedChainIDs(ctx)
	for _, c := range allConsumerChains {
		if _, exist := k.GetValidatorByConsumerAddr(ctx,
			c,
			types.NewConsumerConsAddress(consensusAddr),
		); exist {
			return true
		}
	}
	return false
}<|MERGE_RESOLUTION|>--- conflicted
+++ resolved
@@ -184,102 +184,6 @@
 	store.Delete(types.ValidatorsByConsumerAddrKey(chainID, consumerAddr))
 }
 
-<<<<<<< HEAD
-// GetKeyAssignmentReplacement returns the previous assigned consumer key and the current power
-// for a provider validator for which a key assignment was received in this block. Both are
-// needed to update the validator's power on the consumer chain at the end of the current block.
-func (k Keeper) GetKeyAssignmentReplacement(
-	ctx sdk.Context,
-	chainID string,
-	providerAddr types.ProviderConsAddress,
-) (prevCKey tmprotocrypto.PublicKey, power int64, found bool) {
-	var pubKeyAndPower abci.ValidatorUpdate
-	store := ctx.KVStore(k.storeKey)
-	bz := store.Get(types.KeyAssignmentReplacementsKey(chainID, providerAddr))
-	if bz == nil {
-		return pubKeyAndPower.PubKey, pubKeyAndPower.Power, false
-	}
-
-	err := pubKeyAndPower.Unmarshal(bz)
-	if err != nil {
-		// An error here would indicate something is very wrong,
-		// the public key and power are assumed to be correctly serialized in SetKeyAssignmentReplacement.
-		panic(fmt.Sprintf("failed to unmarshal public key and power: %v", err))
-	}
-	return pubKeyAndPower.PubKey, pubKeyAndPower.Power, true
-}
-
-// SetKeyAssignmentReplacement sets the previous assigned consumer key and the current power
-// for a provider validator for which a key assignment was received in this block. Both are
-// needed to update the validator's power on the consumer chain at the end of the current block.
-func (k Keeper) SetKeyAssignmentReplacement(
-	ctx sdk.Context,
-	chainID string,
-	providerAddr types.ProviderConsAddress,
-	prevCKey tmprotocrypto.PublicKey,
-	power int64,
-) {
-	store := ctx.KVStore(k.storeKey)
-	pubKeyAndPower := abci.ValidatorUpdate{PubKey: prevCKey, Power: power}
-	bz, err := pubKeyAndPower.Marshal()
-	if err != nil {
-		// An error here would indicate something is very wrong,
-		// prevCKey is obtained from GetValidatorConsumerPubKey (called from AssignConsumerKey),
-		// and power is obtained from GetLastValidatorPower (called from AssignConsumerKey).
-		// Both of which are assumed to return valid values.
-		panic(fmt.Sprintf("failed to marshal public key and power: %v", err))
-	}
-	store.Set(types.KeyAssignmentReplacementsKey(chainID, providerAddr), bz)
-}
-
-// GetAllKeyAssignmentReplacements gets all pairs of previous assigned consumer keys
-// and current powers for all provider validator for which key assignments were received in this block.
-//
-// Note that the pairs are stored under keys with the following format:
-// KeyAssignmentReplacementsBytePrefix | len(chainID) | chainID | providerAddress
-// Thus, the iteration is in ascending order of providerAddresses.
-func (k Keeper) GetAllKeyAssignmentReplacements(ctx sdk.Context, chainID string) (replacements []types.KeyAssignmentReplacement) {
-	store := ctx.KVStore(k.storeKey)
-	iteratorPrefix := types.ChainIdWithLenKey(types.KeyAssignmentReplacementsBytePrefix, chainID)
-	iterator := storetypes.KVStorePrefixIterator(store, iteratorPrefix)
-	defer iterator.Close()
-	for ; iterator.Valid(); iterator.Next() {
-		// TODO: store chainID and provider cons address in value bytes, marshaled as protobuf type
-		_, providerAddrTmp, err := types.ParseChainIdAndConsAddrKey(types.KeyAssignmentReplacementsBytePrefix, iterator.Key())
-		if err != nil {
-			// An error here would indicate something is very wrong,
-			// store keys are assumed to be correctly serialized in SetKeyAssignmentReplacement.
-			panic(err)
-		}
-		providerAddr := types.NewProviderConsAddress(providerAddrTmp)
-		var pubKeyAndPower abci.ValidatorUpdate
-		err = pubKeyAndPower.Unmarshal(iterator.Value())
-		if err != nil {
-			// An error here would indicate something is very wrong,
-			// the public key and power are assumed to be correctly serialized in SetKeyAssignmentReplacement.
-			panic(fmt.Sprintf("failed to unmarshal public key and power: %v", err))
-		}
-
-		replacements = append(replacements, types.KeyAssignmentReplacement{
-			ProviderAddr: providerAddr.ToSdkConsAddr(),
-			PrevCKey:     &pubKeyAndPower.PubKey,
-			Power:        pubKeyAndPower.Power,
-		})
-	}
-
-	return replacements
-}
-
-// DeleteKeyAssignmentReplacement deletes the previous assigned consumer key and the current power
-// for a provider validator for which a key assignment was received in this block. Both are
-// needed to update the validator's power on the consumer chain at the end of the current block.
-func (k Keeper) DeleteKeyAssignmentReplacement(ctx sdk.Context, chainID string, providerAddr types.ProviderConsAddress) {
-	store := ctx.KVStore(k.storeKey)
-	store.Delete(types.KeyAssignmentReplacementsKey(chainID, providerAddr))
-}
-
-=======
->>>>>>> f2c80975
 // AppendConsumerAddrsToPrune appends a consumer validator address to the list of consumer addresses
 // that can be pruned once the VSCMaturedPacket with vscID is received.
 //
@@ -449,55 +353,8 @@
 				oldConsumerAddr,
 			)
 		} else {
-<<<<<<< HEAD
-			// the validator had no key assigned on this consumer chain
-			providerKey, err := validator.CmtConsPublicKey()
-			if err != nil {
-				return err
-			}
-			oldConsumerKey = providerKey
-		}
-
-		valAddr, err := k.ValidatorAddressCodec().StringToBytes(validator.GetOperator())
-		if err != nil {
-			return err
-		}
-
-		// check whether the validator is valid, i.e., its power is positive
-		power, err := k.stakingKeeper.GetLastValidatorPower(ctx, valAddr)
-		if err != nil {
-			return err
-		}
-		if 0 < power {
-			// to enable multiple calls of AssignConsumerKey in the same block by the same validator
-
-			// the key assignment replacement should not be overwritten
-			if _, _, found := k.GetKeyAssignmentReplacement(ctx, chainID, providerAddr); !found {
-				// store old key and current power for modifying the valset update in EndBlock;
-				// note: this state is deleted at the end of the block
-				k.SetKeyAssignmentReplacement(
-					ctx,
-					chainID,
-					providerAddr,
-					oldConsumerKey,
-					power,
-				)
-			}
-		}
-	} else {
-		// if the consumer chain is not registered, then remove the mapping
-		// from the old consumer address to the provider address (if any)
-		// get the previous key assigned for this validator on this consumer chain
-		if oldConsumerKey, found := k.GetValidatorConsumerPubKey(ctx, chainID, providerAddr); found {
-			oldConsumerAddrTmp, err := ccvtypes.TMCryptoPublicKeyToConsAddr(oldConsumerKey)
-			if err != nil {
-				return err
-			}
-			oldConsumerAddr := types.NewConsumerConsAddress(oldConsumerAddrTmp)
-=======
 			// if the consumer chain is not registered, then remove the mapping
 			// from the old consumer address to the provider address
->>>>>>> f2c80975
 			k.DeleteValidatorByConsumerAddr(ctx, chainID, oldConsumerAddr)
 		}
 	}
