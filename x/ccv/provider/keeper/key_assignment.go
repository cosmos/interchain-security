--- conflicted
+++ resolved
@@ -506,11 +506,7 @@
 	val, err := k.stakingKeeper.GetValidator(ctx, valAddr)
 	if err != nil {
 		// Abort TX, do NOT allow validator to be created
-<<<<<<< HEAD
-		panic(fmt.Errorf("error finding newly created validator in staking module: %s", err))
-=======
 		panic(fmt.Errorf("error finding newly created validator in staking module: %w", err))
->>>>>>> 3e7cd060
 	}
 
 	// Get the consensus address of the validator being added
