package keeper

import (
	"encoding/base64"
	"fmt"
	"time"

	errorsmod "cosmossdk.io/errors"
	storetypes "cosmossdk.io/store/types"

	sdk "github.com/cosmos/cosmos-sdk/types"
	stakingtypes "github.com/cosmos/cosmos-sdk/x/staking/types"

	tmprotocrypto "github.com/cometbft/cometbft/proto/tendermint/crypto"

	"github.com/cosmos/interchain-security/v5/x/ccv/provider/types"
	ccvtypes "github.com/cosmos/interchain-security/v5/x/ccv/types"
)

// ParseConsumerKey parses the ED25519 PubKey`consumerKey` from a JSON string
// and constructs its corresponding `tmprotocrypto.PublicKey`
func (k Keeper) ParseConsumerKey(consumerKey string) (tmprotocrypto.PublicKey, error) {
	// parse consumer key as long as it's in the right format
	pkType, keyStr, err := types.ParseConsumerKeyFromJson(consumerKey)
	if err != nil {
		return tmprotocrypto.PublicKey{}, err
	}

	// Note: the correct way to decide if a key type is supported is to check the
	// consensus params. However this functionality was disabled in https://github.com/cosmos/interchain-security/pull/916
	// as a quick way to get ed25519 working, avoiding amino/proto-any marshalling issues.

	// make sure the consumer key type is supported
	// cp := ctx.ConsensusParams()
	// if cp != nil && cp.Validator != nil {
	// 	if !tmstrings.StringInSlice(pkType, cp.Validator.PubKeyTypes) {
	// 		return nil, errorsmod.Wrapf(
	// 			stakingtypes.ErrValidatorPubKeyTypeNotSupported,
	// 			"got: %s, expected one of: %s", pkType, cp.Validator.PubKeyTypes,
	// 		)
	// 	}
	// }

	// For now, only accept ed25519.
	// TODO: decide what types should be supported.
	if pkType != "/cosmos.crypto.ed25519.PubKey" {
		return tmprotocrypto.PublicKey{}, errorsmod.Wrapf(
			stakingtypes.ErrValidatorPubKeyTypeNotSupported,
			"got: %s, expected: %s", pkType, "/cosmos.crypto.ed25519.PubKey",
		)
	}

	pubKeyBytes, err := base64.StdEncoding.DecodeString(keyStr)
	if err != nil {
		return tmprotocrypto.PublicKey{}, err
	}

	consumerTMPublicKey := tmprotocrypto.PublicKey{
		Sum: &tmprotocrypto.PublicKey_Ed25519{
			Ed25519: pubKeyBytes,
		},
	}

	return consumerTMPublicKey, nil
}

// GetValidatorConsumerPubKey returns a validator's public key assigned for a consumer chain
func (k Keeper) GetValidatorConsumerPubKey(
	ctx sdk.Context,
	consumerId string,
	providerAddr types.ProviderConsAddress,
) (consumerKey tmprotocrypto.PublicKey, found bool) {
	store := ctx.KVStore(k.storeKey)
	bz := store.Get(types.ConsumerValidatorsKey(consumerId, providerAddr))
	if bz == nil {
		return consumerKey, false
	}
	err := consumerKey.Unmarshal(bz)
	if err != nil {
		// An error here would indicate something is very wrong,
		// the consumer key is assumed to be correctly serialized in SetValidatorConsumerPubKey.
		panic(fmt.Sprintf("failed to unmarshal consumer key: %v", err))
	}
	return consumerKey, true
}

// SetValidatorConsumerPubKey sets a validator's public key assigned for a consumer chain
func (k Keeper) SetValidatorConsumerPubKey(
	ctx sdk.Context,
	consumerId string,
	providerAddr types.ProviderConsAddress,
	consumerKey tmprotocrypto.PublicKey,
) {
	store := ctx.KVStore(k.storeKey)
	bz, err := consumerKey.Marshal()
	if err != nil {
		// An error here would indicate something is very wrong,
		// the consumer key is obtained from GetValidatorConsumerPubKey, called from
		panic(fmt.Sprintf("failed to marshal consumer key: %v", err))
	}
	store.Set(types.ConsumerValidatorsKey(consumerId, providerAddr), bz)
}

// GetAllValidatorConsumerPubKeys gets all the validators public keys assigned for a consumer chain
// If consumerId is nil, it returns all the validators public keys assigned for all consumer chains
//
// Note that the validators public keys assigned for a consumer chain are stored under keys
// with the following format: ConsumerValidatorsBytePrefix | len(consumerId) | consumerId | providerAddress
// Thus, the returned array is
//   - in ascending order of providerAddresses, if consumerId is not nil;
//   - in undetermined order, if consumerId is nil.
func (k Keeper) GetAllValidatorConsumerPubKeys(ctx sdk.Context, consumerId *string) (validatorConsumerPubKeys []types.ValidatorConsumerPubKey) {
	store := ctx.KVStore(k.storeKey)
	var prefix []byte
	consumerValidatorsKeyPrefix := types.ConsumerValidatorsKeyPrefix()
	if consumerId == nil {
		// iterate over the validators public keys assigned for all consumer chains
		prefix = []byte{consumerValidatorsKeyPrefix}
	} else {
		// iterate over the validators public keys assigned for consumerId
		prefix = types.ConsumerIdWithLenKey(consumerValidatorsKeyPrefix, *consumerId)
	}
	iterator := storetypes.KVStorePrefixIterator(store, prefix)
	defer iterator.Close()
	for ; iterator.Valid(); iterator.Next() {
		// TODO: store consumerId and provider cons address in value bytes, marshaled as protobuf type
		consumerId, providerAddrTmp, err := types.ParseChainIdAndConsAddrKey(consumerValidatorsKeyPrefix, iterator.Key())
		if err != nil {
			// An error here would indicate something is very wrong,
			// the store key is assumed to be correctly serialized in SetValidatorConsumerPubKey.
			panic(err)
		}
		providerAddr := types.NewProviderConsAddress(providerAddrTmp)
		var consumerKey tmprotocrypto.PublicKey
		err = consumerKey.Unmarshal(iterator.Value())
		if err != nil {
			// An error here would indicate something is very wrong,
			// the consumer key is assumed to be correctly serialized in SetValidatorConsumerPubKey.
			panic(fmt.Sprintf("failed to unmarshal consumer key: %v", err))
		}

		validatorConsumerPubKeys = append(validatorConsumerPubKeys, types.ValidatorConsumerPubKey{
			ChainId:      consumerId,
			ProviderAddr: providerAddr.ToSdkConsAddr(),
			ConsumerKey:  &consumerKey,
		})
	}

	return validatorConsumerPubKeys
}

// DeleteValidatorConsumerPubKey deletes a validator's public key assigned for a consumer chain
func (k Keeper) DeleteValidatorConsumerPubKey(ctx sdk.Context, consumerId string, providerAddr types.ProviderConsAddress) {
	store := ctx.KVStore(k.storeKey)
	store.Delete(types.ConsumerValidatorsKey(consumerId, providerAddr))
}

// GetValidatorByConsumerAddr returns a validator's consensus address on the provider
// given the validator's consensus address on a consumer
func (k Keeper) GetValidatorByConsumerAddr(
	ctx sdk.Context,
	consumerId string,
	consumerAddr types.ConsumerConsAddress,
) (providerAddr types.ProviderConsAddress, found bool) {
	store := ctx.KVStore(k.storeKey)
	bz := store.Get(types.ValidatorsByConsumerAddrKey(consumerId, consumerAddr))
	if bz == nil {
		return providerAddr, false
	}
	providerAddr = types.NewProviderConsAddress(bz)
	return providerAddr, true
}

// SetValidatorByConsumerAddr sets the mapping from a validator's consensus address on a consumer
// to the validator's consensus address on the provider
func (k Keeper) SetValidatorByConsumerAddr(
	ctx sdk.Context,
	consumerId string,
	consumerAddr types.ConsumerConsAddress,
	providerAddr types.ProviderConsAddress,
) {
	store := ctx.KVStore(k.storeKey)
	// Cons address is a type alias for a byte string, no marshaling needed
	bz := providerAddr.ToSdkConsAddr()
	store.Set(types.ValidatorsByConsumerAddrKey(consumerId, consumerAddr), bz)
}

// GetValidatorsByConsumerAddrs gets all the mappings from consensus addresses
// on a given consumer chain to consensus addresses on the provider chain.
// If consumerId is nil, it returns all the mappings from consensus addresses on all consumer chains.
//
// Note that the mappings for a consumer chain are stored under keys with the following format:
// ValidatorsByConsumerAddrKeyPrefix | len(consumerId) | consumerId | consumerAddress
// Thus, the returned array is
//   - in ascending order of consumerAddresses, if consumerId is not nil;
//   - in undetermined order, if consumerId is nil.
func (k Keeper) GetAllValidatorsByConsumerAddr(ctx sdk.Context, consumerId *string) (validatorConsumerAddrs []types.ValidatorByConsumerAddr) {
	store := ctx.KVStore(k.storeKey)
	var prefix []byte
	validatorsByConsumerAddrKeyPrefix := types.ValidatorsByConsumerAddrKeyPrefix()
	if consumerId == nil {
		// iterate over the mappings from consensus addresses on all consumer chains
		prefix = []byte{validatorsByConsumerAddrKeyPrefix}
	} else {
		// iterate over the mappings from consensus addresses on consumerId
		prefix = types.ConsumerIdWithLenKey(validatorsByConsumerAddrKeyPrefix, *consumerId)
	}
	iterator := storetypes.KVStorePrefixIterator(store, prefix)
	defer iterator.Close()
	for ; iterator.Valid(); iterator.Next() {
		// TODO: store consumerId and consumer cons address in value bytes, marshaled as protobuf type
		consumerId, consumerAddrTmp, err := types.ParseChainIdAndConsAddrKey(validatorsByConsumerAddrKeyPrefix, iterator.Key())
		if err != nil {
			// An error here would indicate something is very wrong,
			// store keys are assumed to be correctly serialized in SetValidatorByConsumerAddr.
			panic(fmt.Sprintf("failed to parse consumerId and consumer address: %v", err))
		}
		consumerAddr := types.NewConsumerConsAddress(consumerAddrTmp)
		providerAddr := types.NewProviderConsAddress(iterator.Value())

		validatorConsumerAddrs = append(validatorConsumerAddrs, types.ValidatorByConsumerAddr{
			ConsumerAddr: consumerAddr.ToSdkConsAddr(),
			ProviderAddr: providerAddr.ToSdkConsAddr(),
			ChainId:      consumerId,
		})
	}

	return validatorConsumerAddrs
}

// DeleteValidatorByConsumerAddr deletes the mapping from a validator's consensus address on a consumer
// to the validator's consensus address on the provider
func (k Keeper) DeleteValidatorByConsumerAddr(ctx sdk.Context, consumerId string, consumerAddr types.ConsumerConsAddress) {
	store := ctx.KVStore(k.storeKey)
	store.Delete(types.ValidatorsByConsumerAddrKey(consumerId, consumerAddr))
}

// AppendConsumerAddrsToPrune appends a consumer validator address to the list of consumer addresses
// that can be pruned once the block time is at least pruneTs.
//
// The following invariant needs to hold:
// For each consumer address cAddr in ValidatorByConsumerAddr,
//   - either there exists a provider address pAddr in ValidatorConsumerPubKey,
//     s.t. hash(ValidatorConsumerPubKey(pAddr)) = cAddr
//   - or there exists a timestamp in ConsumerAddrsToPrune s.t. cAddr in ConsumerAddrsToPrune(timestamp)
func (k Keeper) AppendConsumerAddrsToPrune(
	ctx sdk.Context,
	consumerId string,
	pruneTs time.Time,
	consumerAddr types.ConsumerConsAddress,
) {
	store := ctx.KVStore(k.storeKey)
	storeKey := types.ConsumerAddrsToPruneV2Key(consumerId, pruneTs)
	bz := store.Get(storeKey)
	var consumerAddrsToPrune types.AddressList
	if bz != nil {
		err := consumerAddrsToPrune.Unmarshal(bz)
		if err != nil {
			// An error here would indicate something is very wrong,
			// the data bytes are assumed to be correctly serialized by previous calls to this method.
			panic(err)
		}
	}
	consumerAddrsToPrune.Addresses = append(consumerAddrsToPrune.Addresses, consumerAddr.ToSdkConsAddr())
	bz, err := consumerAddrsToPrune.Marshal()
	if err != nil {
		// An error here would indicate something is very wrong,
		// consumerAddrsToPrune is instantiated in this method and should be able to be marshaled.
		panic(err)
	}
	store.Set(storeKey, bz)
}

// GetConsumerAddrsToPrune returns the list of consumer addresses to prune stored under timestamp ts.
// Note that this method is only used in testing.
func (k Keeper) GetConsumerAddrsToPrune(
	ctx sdk.Context,
	consumerId string,
	ts time.Time,
) (consumerAddrsToPrune types.AddressList) {
	store := ctx.KVStore(k.storeKey)

	bz := store.Get(types.ConsumerAddrsToPruneV2Key(consumerId, ts))
	if bz == nil {
		return
	}
	err := consumerAddrsToPrune.Unmarshal(bz)
	if err != nil {
		// An error here would indicate something is very wrong,
		// the list of consumer addresses is assumed to be correctly serialized in AppendConsumerAddrsToPrune.
		panic(fmt.Sprintf("failed to unmarshal consumer addresses to prune: %v", err))
	}
	return
}

// ConsumeConsumerAddrsToPrune returns the list of consumer addresses that can be pruned at timestamp ts.
// The returned addresses are removed from the store.
//
// Note that the list of all consumer addresses is stored under keys with the following format:
// ConsumerAddrsToPruneV2BytePrefix | len(consumerId) | consumerId | timestamp
// Thus, this method returns all the consumer addresses stored under keys in the following range:
// (ConsumerAddrsToPruneV2BytePrefix | len(consumerId) | consumerId | ts') where ts' <= ts
func (k Keeper) ConsumeConsumerAddrsToPrune(
	ctx sdk.Context,
	consumerId string,
	ts time.Time,
) (consumerAddrsToPrune types.AddressList) {
	store := ctx.KVStore(k.storeKey)
	consumerAddrsToPruneKeyPrefix := types.ConsumerAddrsToPruneV2KeyPrefix()
	startPrefix := types.ConsumerIdWithLenKey(consumerAddrsToPruneKeyPrefix, consumerId)
	iterator := store.Iterator(startPrefix,
		storetypes.InclusiveEndBytes(types.ConsumerAddrsToPruneV2Key(consumerId, ts)))
	defer iterator.Close()

	var keysToDel [][]byte
	for ; iterator.Valid(); iterator.Next() {
		// Sanity check
		if _, pruneTs, err := types.ParseConsumerIdAndTsKey(consumerAddrsToPruneKeyPrefix, iterator.Key()); err != nil {
			// An error here would indicate something is very wrong,
			// store keys are assumed to be correctly serialized in AppendConsumerAddrsToPrune.
			k.Logger(ctx).Error("ParseConsumerIdAndTsKey failed",
				"key", string(iterator.Key()),
				"error", err.Error(),
			)
			continue
		} else if pruneTs.After(ts) {
			// An error here would indicate something is wrong the iterator
			k.Logger(ctx).Error("iterator in ConsumeConsumerAddrsToPrune failed", "key", string(iterator.Key()))
			continue
		}

		keysToDel = append(keysToDel, iterator.Key())

		var addrs types.AddressList
		if err := addrs.Unmarshal(iterator.Value()); err != nil {
			// An error here would indicate something is very wrong,
			// the list of consumer addresses is assumed to be correctly serialized in AppendConsumerAddrsToPrune.
			k.Logger(ctx).Error("unmarshaling in ConsumeConsumerAddrsToPrune failed",
				"key", string(iterator.Key()),
				"error", err.Error(),
			)
			continue
		}

		consumerAddrsToPrune.Addresses = append(consumerAddrsToPrune.Addresses, addrs.Addresses...)
	}

	for _, delKey := range keysToDel {
		store.Delete(delKey)
	}

	return
}

// GetAllConsumerAddrsToPrune gets all consumer addresses that can be eventually pruned for a given consumerId.
//
// Note that the list of all consumer addresses is stored under keys with the following format:
// ConsumerAddrsToPruneV2BytePrefix | len(consumerId) | consumerId | timestamp
// Thus, the returned array is in ascending order of timestamps.
func (k Keeper) GetAllConsumerAddrsToPrune(ctx sdk.Context, consumerId string) (consumerAddrsToPrune []types.ConsumerAddrsToPruneV2) {
	store := ctx.KVStore(k.storeKey)
	consumerAddrsToPruneKeyPrefix := types.ConsumerAddrsToPruneV2KeyPrefix()
	iteratorPrefix := types.ConsumerIdWithLenKey(consumerAddrsToPruneKeyPrefix, consumerId)
	iterator := storetypes.KVStorePrefixIterator(store, iteratorPrefix)
	defer iterator.Close()
	for ; iterator.Valid(); iterator.Next() {
		_, ts, err := types.ParseConsumerIdAndTsKey(consumerAddrsToPruneKeyPrefix, iterator.Key())
		if err != nil {
			// An error here would indicate something is very wrong,
			// store keys are assumed to be correctly serialized in AppendConsumerAddrsToPrune.
			panic(err)
		}
		var addrs types.AddressList
		err = addrs.Unmarshal(iterator.Value())
		if err != nil {
			// An error here would indicate something is very wrong,
			// the list of consumer addresses is assumed to be correctly serialized in AppendConsumerAddrsToPrune.
			panic(err)
		}

		consumerAddrsToPrune = append(consumerAddrsToPrune, types.ConsumerAddrsToPruneV2{
			PruneTs:       ts,
			ConsumerAddrs: &addrs,
			ChainId:       consumerId,
		})
	}

	return consumerAddrsToPrune
}

// DeleteConsumerAddrsToPruneV2 deletes the list of consumer addresses mapped to a timestamp
func (k Keeper) DeleteConsumerAddrsToPrune(ctx sdk.Context, consumerId string, pruneTs time.Time) {
	store := ctx.KVStore(k.storeKey)
	store.Delete(types.ConsumerAddrsToPruneV2Key(consumerId, pruneTs))
}

// AssignConsumerKey assigns the consumerKey to the validator with providerAddr
// on the consumer chain with the given `consumerId`, if it is either registered or currently
// voted on in a ConsumerAddition governance proposal
func (k Keeper) AssignConsumerKey(
	ctx sdk.Context,
	consumerId string,
	validator stakingtypes.Validator,
	consumerKey tmprotocrypto.PublicKey,
) error {
<<<<<<< HEAD
	phase, found := k.GetConsumerPhase(ctx, consumerId)
	if !found || phase == Stopped {
		//check that the consumer chain is either registered, initialized, or launched
		return errorsmod.Wrapf(
			types.ErrUnknownConsumerId, consumerId,
		)
=======
	phase := k.GetConsumerPhase(ctx, consumerId)
	if phase != types.ConsumerPhase_CONSUMER_PHASE_REGISTERED &&
		phase != types.ConsumerPhase_CONSUMER_PHASE_INITIALIZED &&
		phase != types.ConsumerPhase_CONSUMER_PHASE_LAUNCHED {
		// check that the consumer chain is either registered, initialized, or launched
		return errorsmod.Wrapf(
			types.ErrInvalidPhase,
			"cannot assign a key to a consumer chain that is not in the registered, initialized, or launched phase: %s", consumerId)
>>>>>>> 289e05c7
	}

	consAddrTmp, err := ccvtypes.TMCryptoPublicKeyToConsAddr(consumerKey)
	if err != nil {
		return err
	}
	consumerAddr := types.NewConsumerConsAddress(consAddrTmp)

	consAddrTmp, err = validator.GetConsAddr()
	if err != nil {
		return err
	}
	providerAddr := types.NewProviderConsAddress(consAddrTmp)

	if existingVal, err := k.stakingKeeper.GetValidatorByConsAddr(ctx, consumerAddr.ToSdkConsAddr()); err == nil {
		// If there is already a different validator using the consumer key to validate on the provider
		// we prevent assigning the consumer key.
		if existingVal.OperatorAddress != validator.OperatorAddress {
			return errorsmod.Wrapf(
				types.ErrConsumerKeyInUse, "a different validator already uses the consumer key",
			)
		}
		// We prevent a validator from assigning the default provider key as a consumer key
		// if it has not already assigned a different consumer key
		_, found := k.GetValidatorConsumerPubKey(ctx, consumerId, providerAddr)
		if !found {
			return errorsmod.Wrapf(
				types.ErrCannotAssignDefaultKeyAssignment,
				"a validator cannot assign the default key assignment unless its key on that consumer has already been assigned",
			)
		}
	}

	if _, found := k.GetValidatorByConsumerAddr(ctx, consumerId, consumerAddr); found {
		// This consumer key is already in use, or it is to be pruned. With this check we prevent another validator
		// from assigning the same consumer key as some other validator. Additionally, we prevent a validator from
		// reusing a consumer key that it used in the past and is now to be pruned.
		return errorsmod.Wrapf(
			types.ErrConsumerKeyInUse, "a validator has or had assigned this consumer key already",
		)
	}

	// get the previous key assigned for this validator on this consumer chain
	if oldConsumerKey, found := k.GetValidatorConsumerPubKey(ctx, consumerId, providerAddr); found {
		oldConsumerAddrTmp, err := ccvtypes.TMCryptoPublicKeyToConsAddr(oldConsumerKey)
		if err != nil {
			return err
		}
		oldConsumerAddr := types.NewConsumerConsAddress(oldConsumerAddrTmp)

		// check whether the consumer chain has already launched (i.e., a client to the consumer was already created)
<<<<<<< HEAD
		if phase == Launched {
=======
		if phase == types.ConsumerPhase_CONSUMER_PHASE_LAUNCHED {
>>>>>>> 289e05c7
			// mark the old consumer address as prunable once UnbondingPeriod elapses;
			// note: this state is removed on EndBlock
			unbondingPeriod, err := k.stakingKeeper.UnbondingTime(ctx)
			if err != nil {
				return err
			}
			k.AppendConsumerAddrsToPrune(
				ctx,
				consumerId,
				ctx.BlockTime().Add(unbondingPeriod),
				oldConsumerAddr,
			)
		} else {
			// if the consumer chain is not registered, then remove the mapping
			// from the old consumer address to the provider address
			k.DeleteValidatorByConsumerAddr(ctx, consumerId, oldConsumerAddr)
		}
	}

	// set the mapping from this validator's provider address to the new consumer key;
	// overwrite if already exists
	// note: this state is deleted when the validator is removed from the staking module
	k.SetValidatorConsumerPubKey(ctx, consumerId, providerAddr, consumerKey)

	// set the mapping from this validator's new consensus address on the consumer
	// to its consensus address on the provider;
	// note: this state must be deleted through the pruning mechanism
	k.SetValidatorByConsumerAddr(ctx, consumerId, consumerAddr, providerAddr)

	return nil
}

// GetProviderAddrFromConsumerAddr returns the consensus address of a validator with
// consAddr set as the consensus address on a consumer chain
func (k Keeper) GetProviderAddrFromConsumerAddr(
	ctx sdk.Context,
	consumerId string,
	consumerAddr types.ConsumerConsAddress,
) types.ProviderConsAddress {
	// check if this address is known only to the consumer chain
	if providerConsAddr, found := k.GetValidatorByConsumerAddr(ctx, consumerId, consumerAddr); found {
		return providerConsAddr
	}
	// If mapping from consumer -> provider addr is not found, there is no assigned key,
	// and the consumer addr is the provider addr
	return types.NewProviderConsAddress(consumerAddr.ToSdkConsAddr())
}

// PruneKeyAssignments prunes the consumer addresses no longer needed
// as they cannot be referenced in slash requests (by a correct consumer)
func (k Keeper) PruneKeyAssignments(ctx sdk.Context, consumerId string) {
	now := ctx.BlockTime()

	consumerAddrs := k.ConsumeConsumerAddrsToPrune(ctx, consumerId, now)
	for _, addrBz := range consumerAddrs.Addresses {
		consumerAddr := types.NewConsumerConsAddress(addrBz)
		k.DeleteValidatorByConsumerAddr(ctx, consumerId, consumerAddr)
		k.Logger(ctx).Info("consumer address was pruned",
			"consumer consumerId", consumerId,
			"consumer consensus addr", consumerAddr.String(),
		)
	}
}

// DeleteKeyAssignments deletes all the state needed for key assignments on a consumer chain
func (k Keeper) DeleteKeyAssignments(ctx sdk.Context, consumerId string) {
	// delete ValidatorConsumerPubKey
	for _, validatorConsumerAddr := range k.GetAllValidatorConsumerPubKeys(ctx, &consumerId) {
		providerAddr := types.NewProviderConsAddress(validatorConsumerAddr.ProviderAddr)
		k.DeleteValidatorConsumerPubKey(ctx, consumerId, providerAddr)
	}

	// delete ValidatorsByConsumerAddr
	for _, validatorConsumerAddr := range k.GetAllValidatorsByConsumerAddr(ctx, &consumerId) {
		consumerAddr := types.NewConsumerConsAddress(validatorConsumerAddr.ConsumerAddr)
		k.DeleteValidatorByConsumerAddr(ctx, consumerId, consumerAddr)
	}

	// delete ValidatorConsumerPubKey
	for _, consumerAddrsToPrune := range k.GetAllConsumerAddrsToPrune(ctx, consumerId) {
		k.DeleteConsumerAddrsToPrune(ctx, consumerId, consumerAddrsToPrune.PruneTs)
	}
}

// IsConsumerProposedOrRegistered checks if a consumer chain is either registered, meaning either already running
// or will run soon, or proposed its ConsumerAdditionProposal was submitted but the chain was not yet added to ICS yet.
func (k Keeper) IsConsumerProposedOrRegistered(ctx sdk.Context, consumerId string) bool {
	allConsumerChains := k.GetAllActiveConsumerIds(ctx)
	for _, c := range allConsumerChains {
		if c == consumerId {
			return true
		}
	}

	return false
}

// ValidatorConsensusKeyInUse checks if the given consensus key is already
// used by validator in a consumer chain.
// Note that this method is called when a new validator is created in the x/staking module of cosmos-sdk.
// In case it panics, the TX aborts and thus, the validator is not created. See AfterValidatorCreated hook.
func (k Keeper) ValidatorConsensusKeyInUse(ctx sdk.Context, valAddr sdk.ValAddress) bool {
	// Get the validator being added in the staking module.
	val, err := k.stakingKeeper.GetValidator(ctx, valAddr)
	if err != nil {
		// Abort TX, do NOT allow validator to be created
		panic(fmt.Errorf("error finding newly created validator in staking module: %w", err))
	}

	// Get the consensus address of the validator being added
	consensusAddr, err := val.GetConsAddr()
	if err != nil {
		// Abort TX, do NOT allow validator to be created
		panic("could not get validator cons addr ")
	}

	allConsumerIds := k.GetAllActiveConsumerIds(ctx)
	for _, c := range allConsumerIds {
		if _, exist := k.GetValidatorByConsumerAddr(ctx,
			c,
			types.NewConsumerConsAddress(consensusAddr),
		); exist {
			return true
		}
	}
	return false
}<|MERGE_RESOLUTION|>--- conflicted
+++ resolved
@@ -403,14 +403,6 @@
 	validator stakingtypes.Validator,
 	consumerKey tmprotocrypto.PublicKey,
 ) error {
-<<<<<<< HEAD
-	phase, found := k.GetConsumerPhase(ctx, consumerId)
-	if !found || phase == Stopped {
-		//check that the consumer chain is either registered, initialized, or launched
-		return errorsmod.Wrapf(
-			types.ErrUnknownConsumerId, consumerId,
-		)
-=======
 	phase := k.GetConsumerPhase(ctx, consumerId)
 	if phase != types.ConsumerPhase_CONSUMER_PHASE_REGISTERED &&
 		phase != types.ConsumerPhase_CONSUMER_PHASE_INITIALIZED &&
@@ -419,7 +411,6 @@
 		return errorsmod.Wrapf(
 			types.ErrInvalidPhase,
 			"cannot assign a key to a consumer chain that is not in the registered, initialized, or launched phase: %s", consumerId)
->>>>>>> 289e05c7
 	}
 
 	consAddrTmp, err := ccvtypes.TMCryptoPublicKeyToConsAddr(consumerKey)
@@ -471,11 +462,7 @@
 		oldConsumerAddr := types.NewConsumerConsAddress(oldConsumerAddrTmp)
 
 		// check whether the consumer chain has already launched (i.e., a client to the consumer was already created)
-<<<<<<< HEAD
-		if phase == Launched {
-=======
 		if phase == types.ConsumerPhase_CONSUMER_PHASE_LAUNCHED {
->>>>>>> 289e05c7
 			// mark the old consumer address as prunable once UnbondingPeriod elapses;
 			// note: this state is removed on EndBlock
 			unbondingPeriod, err := k.stakingKeeper.UnbondingTime(ctx)
