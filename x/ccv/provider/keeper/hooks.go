--- conflicted
+++ resolved
@@ -1,10 +1,7 @@
 package keeper
 
 import (
-<<<<<<< HEAD
-=======
 	sdk "github.com/cosmos/cosmos-sdk/types"
->>>>>>> 811675e2
 	stakingtypes "github.com/cosmos/cosmos-sdk/x/staking/types"
 
 	providertypes "github.com/cosmos/interchain-security/v3/x/ccv/provider/types"
@@ -48,10 +45,7 @@
 		ctx.Logger().Error("unbonding could not be put on hold: %w", err)
 		return nil
 	}
-<<<<<<< HEAD
-=======
 
->>>>>>> 811675e2
 	valsetUpdateID := h.k.GetValidatorSetUpdateId(ctx)
 	unbondingOp := providertypes.UnbondingOp{
 		Id:                      id,
@@ -67,11 +61,7 @@
 
 	h.k.SetUnbondingOp(ctx, unbondingOp)
 
-<<<<<<< HEAD
-	// NOTE: This is a temporary fix backported from ICSv3 (cosmos-sdk v0.47) -> we should not panic in this edge case
-=======
 	// NOTE: This is a temporary fix for v0.47 -> we should not panic in this edge case
->>>>>>> 811675e2
 	// since the AfterUnbondInitiatedHook can be called with a non-existing UnbondingEntry.id
 	// check: https://github.com/cosmos/cosmos-sdk/pull/16043
 	//
@@ -174,13 +164,10 @@
 	return nil
 }
 
-<<<<<<< HEAD
-func (h Hooks) BeforeDelegationRemoved(_ sdk.Context, _ sdk.AccAddress, _ sdk.ValAddress) {
+func (h Hooks) BeforeDelegationRemoved(_ sdk.Context, _ sdk.AccAddress, _ sdk.ValAddress) error {
+	return nil
 }
 
 func (h Hooks) BeforeTokenizeShareRecordRemoved(_ sdk.Context, _ uint64) error {
-=======
-func (h Hooks) BeforeDelegationRemoved(_ sdk.Context, _ sdk.AccAddress, _ sdk.ValAddress) error {
->>>>>>> 811675e2
 	return nil
 }