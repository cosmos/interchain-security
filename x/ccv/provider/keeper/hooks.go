--- conflicted
+++ resolved
@@ -105,14 +105,10 @@
 // gov hooks
 //
 
-// AfterProposalSubmission - call hook if registered
-// If an update consumer message exists in the proposal, a record is created that maps the proposal id to the consumer id
 func (h Hooks) AfterProposalSubmission(goCtx context.Context, proposalId uint64) error {
 	return nil
 }
 
-// AfterProposalVotingPeriodEnded - call hook if registered
-// After proposal voting ends, the consumer to proposal id record in store is deleted.
 func (h Hooks) AfterProposalVotingPeriodEnded(goCtx context.Context, proposalId uint64) error {
 	return nil
 }
@@ -127,54 +123,4 @@
 
 func (h Hooks) AfterProposalFailedMinDeposit(ctx context.Context, proposalID uint64) error {
 	return nil
-<<<<<<< HEAD
-=======
-}
-
-// GetConsumerAdditionFromProp extracts a consumer addition proposal from
-// the proposal with the given ID
-func (h Hooks) GetConsumerAdditionFromProp(
-	ctx sdk.Context,
-	proposalID uint64,
-) (providertypes.ConsumerAdditionProposal, bool) {
-	p, err := h.k.govKeeper.Proposals.Get(ctx, proposalID)
-	if err != nil {
-		return providertypes.ConsumerAdditionProposal{}, false
-	}
-
-	// Iterate over the messages in the proposal
-	// Note that it's assumed that at most ONE message can contain a consumer addition proposal
-	for _, msg := range p.GetMessages() {
-		sdkMsg, isConsumerAddition := msg.GetCachedValue().(*providertypes.MsgConsumerAddition)
-		if !isConsumerAddition {
-			continue
-		}
-
-		proposal := providertypes.ConsumerAdditionProposal{
-			Title:                             p.Title,
-			Description:                       p.Summary,
-			ChainId:                           sdkMsg.ChainId,
-			InitialHeight:                     sdkMsg.InitialHeight,
-			GenesisHash:                       sdkMsg.GenesisHash,
-			BinaryHash:                        sdkMsg.BinaryHash,
-			SpawnTime:                         sdkMsg.SpawnTime,
-			UnbondingPeriod:                   sdkMsg.UnbondingPeriod,
-			CcvTimeoutPeriod:                  sdkMsg.CcvTimeoutPeriod,
-			TransferTimeoutPeriod:             sdkMsg.TransferTimeoutPeriod,
-			ConsumerRedistributionFraction:    sdkMsg.ConsumerRedistributionFraction,
-			BlocksPerDistributionTransmission: sdkMsg.BlocksPerDistributionTransmission,
-			HistoricalEntries:                 sdkMsg.HistoricalEntries,
-			DistributionTransmissionChannel:   sdkMsg.DistributionTransmissionChannel,
-			Top_N:                             sdkMsg.Top_N,
-			ValidatorsPowerCap:                sdkMsg.ValidatorsPowerCap,
-			ValidatorSetCap:                   sdkMsg.ValidatorSetCap,
-			Allowlist:                         sdkMsg.Allowlist,
-			Denylist:                          sdkMsg.Denylist,
-			MinStake:                          sdkMsg.MinStake,
-			AllowInactiveVals:                 sdkMsg.AllowInactiveVals,
-		}
-		return proposal, true
-	}
-	return providertypes.ConsumerAdditionProposal{}, false
->>>>>>> a9b39dda
 }