package keeper

import (
	"fmt"

	stakingtypes "github.com/cosmos/cosmos-sdk/x/staking/types"

	sdk "github.com/cosmos/cosmos-sdk/types"
	providertypes "github.com/cosmos/interchain-security/x/ccv/provider/types"
	"github.com/cosmos/interchain-security/x/ccv/utils"
)

// Wrapper struct
type Hooks struct {
	k *Keeper
}

var _ stakingtypes.StakingHooks = Hooks{}

// Returns new provider hooks
func (k *Keeper) Hooks() Hooks {
	return Hooks{k}
}

// This stores a record of each unbonding op from staking, allowing us to track which consumer chains have unbonded
func (h Hooks) AfterUnbondingInitiated(ctx sdk.Context, id uint64) error {
	var consumerChainIDS []string

	for _, chain := range h.k.GetAllConsumerChains(ctx) {
		consumerChainIDS = append(consumerChainIDS, chain.ChainId)
	}

	if len(consumerChainIDS) == 0 {
		// Do not put the unbonding op on hold if there are no consumer chains
		return nil
	}
<<<<<<< HEAD
	valsetUpdateID := h.k.GetValidatorSetUpdateID(ctx)
	unbondingOp := types.UnbondingOp{
		Id:                      id,
=======
	valsetUpdateID := h.k.GetValidatorSetUpdateId(ctx)
	unbondingOp := providertypes.UnbondingOp{
		Id:                      ID,
>>>>>>> 61486f2e
		UnbondingConsumerChains: consumerChainIDS,
	}

	// Add to indexes
	for _, consumerChainID := range consumerChainIDS {
		index, _ := h.k.GetUnbondingOpIndex(ctx, consumerChainID, valsetUpdateID)
		index = append(index, id)
		h.k.SetUnbondingOpIndex(ctx, consumerChainID, valsetUpdateID, index)
	}

	h.k.SetUnbondingOp(ctx, unbondingOp)

	// Call back into staking to tell it to stop this op from unbonding when the unbonding period is complete
	if err := h.k.stakingKeeper.PutUnbondingOnHold(ctx, id); err != nil {
		// If there was an error putting the unbonding on hold, panic to end execution for
		// the current tx and prevent committal of this invalid state.
		//
		// Note: that in the case of a validator unbonding, AfterUnbondingInitiated is called
		// form staking.EndBlock, thus the following panic would halt the chain.
		// In this case PutUnbondingOnHold fails if either the unbonding operation was
		// not found or the UnbondingOnHoldRefCount is negative. In either cases,
		// the state of the x/staking module of cosmos-sdk is invalid.
		panic(fmt.Errorf("unbonding could not be put on hold: %w", err))
	}
	return nil
}

// ValidatorConsensusKeyInUse is called when a new validator is created
// in the x/staking module of cosmos-sdk. In case it panics, the TX aborts
// and thus, the validator is not created. See AfterValidatorCreated hook.
func ValidatorConsensusKeyInUse(k *Keeper, ctx sdk.Context, valAddr sdk.ValAddress) bool {
	// Get the validator being added in the staking module.
	val, found := k.stakingKeeper.GetValidator(ctx, valAddr)
	if !found {
		// Abort TX, do NOT allow validator to be created
		panic("did not find newly created validator in staking module")
	}

	// Get the consensus address of the validator being added
	consensusAddr, err := val.GetConsAddr()
	if err != nil {
		// Abort TX, do NOT allow validator to be created
		panic("could not get validator cons addr ")
	}

	inUse := false

	for _, validatorConsumerAddrs := range k.GetAllValidatorsByConsumerAddr(ctx, nil) {
		if validatorConsumerAddrs.ConsumerAddr.ToSdkConsAddr().Equals(consensusAddr) {
			inUse = true
			break
		}
	}

	return inUse
}

func (h Hooks) AfterValidatorCreated(ctx sdk.Context, valAddr sdk.ValAddress) {
	if ValidatorConsensusKeyInUse(h.k, ctx, valAddr) {
		// Abort TX, do NOT allow validator to be created
		panic("cannot create a validator with a consensus key that is already in use or was recently in use as an assigned consumer chain key")
	}
}

func (h Hooks) AfterValidatorRemoved(ctx sdk.Context, valConsAddr sdk.ConsAddress, valAddr sdk.ValAddress) {
	for _, validatorConsumerPubKey := range h.k.GetAllValidatorConsumerPubKeys(ctx, nil) {
		if validatorConsumerPubKey.ProviderAddr.ToSdkConsAddr().Equals(valConsAddr) {
			consumerAddrTmp, err := utils.TMCryptoPublicKeyToConsAddr(*validatorConsumerPubKey.ConsumerKey)
			if err != nil {
				// An error here would indicate something is very wrong
				panic("cannot get address of consumer key")
			}
			consumerAddr := providertypes.NewConsumerConsAddress(consumerAddrTmp)
			h.k.DeleteValidatorByConsumerAddr(ctx, validatorConsumerPubKey.ChainId, consumerAddr)
			h.k.DeleteValidatorConsumerPubKey(ctx, validatorConsumerPubKey.ChainId, *validatorConsumerPubKey.ProviderAddr)
		}
	}
}

func (h Hooks) BeforeDelegationCreated(ctx sdk.Context, delAddr sdk.AccAddress, valAddr sdk.ValAddress) {
}

func (h Hooks) BeforeDelegationSharesModified(_ sdk.Context, _ sdk.AccAddress, _ sdk.ValAddress) {
}

func (h Hooks) AfterDelegationModified(_ sdk.Context, _ sdk.AccAddress, _ sdk.ValAddress) {
}

func (h Hooks) BeforeValidatorSlashed(_ sdk.Context, _ sdk.ValAddress, _ sdk.Dec) {
}

func (h Hooks) BeforeValidatorModified(_ sdk.Context, _ sdk.ValAddress) {
}

func (h Hooks) AfterValidatorBonded(_ sdk.Context, _ sdk.ConsAddress, _ sdk.ValAddress) {
}

func (h Hooks) AfterValidatorBeginUnbonding(_ sdk.Context, _ sdk.ConsAddress, _ sdk.ValAddress) {
}

func (h Hooks) BeforeDelegationRemoved(_ sdk.Context, _ sdk.AccAddress, _ sdk.ValAddress) {
}<|MERGE_RESOLUTION|>--- conflicted
+++ resolved
@@ -34,15 +34,9 @@
 		// Do not put the unbonding op on hold if there are no consumer chains
 		return nil
 	}
-<<<<<<< HEAD
-	valsetUpdateID := h.k.GetValidatorSetUpdateID(ctx)
-	unbondingOp := types.UnbondingOp{
-		Id:                      id,
-=======
 	valsetUpdateID := h.k.GetValidatorSetUpdateId(ctx)
 	unbondingOp := providertypes.UnbondingOp{
 		Id:                      ID,
->>>>>>> 61486f2e
 		UnbondingConsumerChains: consumerChainIDS,
 	}
 
