--- conflicted
+++ resolved
@@ -2,8 +2,9 @@
 
 import (
 	"context"
+	"fmt"
+
 	"cosmossdk.io/math"
-	"fmt"
 	sdk "github.com/cosmos/cosmos-sdk/types"
 	sdkgov "github.com/cosmos/cosmos-sdk/x/gov/types"
 	stakingtypes "github.com/cosmos/cosmos-sdk/x/staking/types"
@@ -113,48 +114,6 @@
 	p, err := h.k.govKeeper.Proposals.Get(ctx, proposalId)
 	if err != nil {
 		return fmt.Errorf("cannot retrieve proposal with id: %d", proposalId)
-<<<<<<< HEAD
-	}
-
-	hasUpdateConsumerMsg := false
-	for _, msg := range p.GetMessages() {
-		sdkMsg, isMsgUpdateConsumer := msg.GetCachedValue().(*providertypes.MsgUpdateConsumer)
-		if isMsgUpdateConsumer {
-			// A `MsgUpdateConsumer` can only succeed if the owner of the consumer chain is the gov module.
-			// If that's not the case, we immediately fail the proposal.
-			// Note that someone could potentially change the owner of a chain to be that of the gov module
-			// while a proposal is active and before the proposal is executed. Even then, we still do not allow
-			// `MsgUpdateConsumer` proposals if the owner of the chain is not the gov module to avoid someone forgetting
-			// to change the owner address while the proposal is active.
-			ownerAddress, err := h.k.GetConsumerOwnerAddress(ctx, sdkMsg.ConsumerId)
-			if err != nil {
-				return fmt.Errorf("cannot find owner address for consumer with consumer id (%s): %s", sdkMsg.ConsumerId, err.Error())
-			} else if ownerAddress != h.k.GetAuthority() {
-				return fmt.Errorf("owner address (%s) is not the gov module (%s)", ownerAddress, h.k.GetAuthority())
-			}
-
-			if hasUpdateConsumerMsg {
-				return fmt.Errorf("proposal can contain at most one `MsgUpdateConsumer` message")
-			}
-			hasUpdateConsumerMsg = true
-			h.k.SetProposalIdToConsumerId(ctx, proposalId, sdkMsg.ConsumerId)
-		}
-
-		// if the proposal contains a deprecated message, cancel the proposal
-		_, isMsgConsumerAddition := msg.GetCachedValue().(*providertypes.MsgConsumerAddition)
-		if isMsgConsumerAddition {
-			return fmt.Errorf("proposal cannot contain deprecated `MsgConsumerAddition`; use `MsgCreateConsumer` instead")
-		}
-
-		_, isMsgConsumerModification := msg.GetCachedValue().(*providertypes.MsgConsumerModification)
-		if isMsgConsumerModification {
-			return fmt.Errorf("proposal cannot contain deprecated `MsgConsumerModification`; use `MsgUpdateConsumer` instead")
-		}
-		_, isMsgConsumerRemoval := msg.GetCachedValue().(*providertypes.MsgConsumerRemoval)
-		if isMsgConsumerRemoval {
-			return fmt.Errorf("proposal cannot contain deprecated `MsgConsumerRemoval`; use `MsgRemoveConsumer` instead")
-		}
-=======
 	}
 
 	err = DoesNotHaveDeprecatedMessage(&p)
@@ -170,7 +129,6 @@
 	if msgUpdateConsumer != nil {
 		// a correctly set `MsgUpdateConsumer` was found
 		h.k.SetProposalIdToConsumerId(ctx, proposalId, msgUpdateConsumer.ConsumerId)
->>>>>>> 50475e6a
 	}
 
 	return nil
