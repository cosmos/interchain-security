package keeper_test

import (
	"bytes"
	"sort"
	"testing"

	"github.com/stretchr/testify/require"

	codectypes "github.com/cosmos/cosmos-sdk/codec/types"
	cryptocodec "github.com/cosmos/cosmos-sdk/crypto/codec"
	sdk "github.com/cosmos/cosmos-sdk/types"
	stakingtypes "github.com/cosmos/cosmos-sdk/x/staking/types"

	abci "github.com/cometbft/cometbft/abci/types"
	"github.com/cometbft/cometbft/proto/tendermint/crypto"

	cryptotestutil "github.com/cosmos/interchain-security/v5/testutil/crypto"
	testkeeper "github.com/cosmos/interchain-security/v5/testutil/keeper"
	"github.com/cosmos/interchain-security/v5/x/ccv/provider/keeper"
	"github.com/cosmos/interchain-security/v5/x/ccv/provider/types"
)

// TestConsumerValidator tests the `SetConsumerValidator`, `IsConsumerValidator`, and `DeleteConsumerValidator` methods
func TestConsumerValidator(t *testing.T) {
	providerKeeper, ctx, ctrl, _ := testkeeper.GetProviderKeeperAndCtx(t, testkeeper.NewInMemKeeperParams(t))
	defer ctrl.Finish()

	validator := types.ConsumerValidator{
		ProviderConsAddr:  []byte("providerConsAddr"),
		Power:             2,
		ConsumerPublicKey: &crypto.PublicKey{},
	}

	require.False(t, providerKeeper.IsConsumerValidator(ctx, "chainID", types.NewProviderConsAddress(validator.ProviderConsAddr)))
	providerKeeper.SetConsumerValidator(ctx, "chainID", validator)
	require.True(t, providerKeeper.IsConsumerValidator(ctx, "chainID", types.NewProviderConsAddress(validator.ProviderConsAddr)))
	providerKeeper.DeleteConsumerValidator(ctx, "chainID", types.NewProviderConsAddress(validator.ProviderConsAddr))
	require.False(t, providerKeeper.IsConsumerValidator(ctx, "chainID", types.NewProviderConsAddress(validator.ProviderConsAddr)))
}

func TestGetConsumerValSet(t *testing.T) {
	providerKeeper, ctx, ctrl, _ := testkeeper.GetProviderKeeperAndCtx(t, testkeeper.NewInMemKeeperParams(t))
	defer ctrl.Finish()

	// create 3 validators and set them as current validators
	expectedValidators := []types.ConsumerValidator{
		{
			ProviderConsAddr: []byte("providerConsAddr1"),
			Power:            1,
			ConsumerPublicKey: &crypto.PublicKey{
				Sum: &crypto.PublicKey_Ed25519{
					Ed25519: []byte{1},
				},
			},
		},
		{
			ProviderConsAddr: []byte("providerConsAddr2"),
			Power:            2,
			ConsumerPublicKey: &crypto.PublicKey{
				Sum: &crypto.PublicKey_Ed25519{
					Ed25519: []byte{2},
				},
			},
		},
		{
			ProviderConsAddr: []byte("providerConsAddr3"),
			Power:            3,
			ConsumerPublicKey: &crypto.PublicKey{
				Sum: &crypto.PublicKey_Ed25519{
					Ed25519: []byte{3},
				},
			},
		},
	}

	for _, expectedValidator := range expectedValidators {
		providerKeeper.SetConsumerValidator(ctx, "chainID",
			types.ConsumerValidator{
				ProviderConsAddr:  expectedValidator.ProviderConsAddr,
				Power:             expectedValidator.Power,
				ConsumerPublicKey: expectedValidator.ConsumerPublicKey,
			})
	}

	actualValidators := providerKeeper.GetConsumerValSet(ctx, "chainID")

	// sort validators first to be able to compare
	sortValidators := func(validators []types.ConsumerValidator) {
		sort.Slice(validators, func(i, j int) bool {
			return bytes.Compare(validators[i].ProviderConsAddr, validators[j].ProviderConsAddr) < 0
		})
	}
	sortValidators(expectedValidators)
	sortValidators(actualValidators)
	require.Equal(t, expectedValidators, actualValidators)
}

// createConsumerValidator is a helper function to create a consumer validator with the given `power`. It uses `index` as
// the `ProviderConsAddr` of the validator, and the `seed` to generate the consumer public key. Returns the validator
// and its consumer public key.
func createConsumerValidator(index int, power int64, seed int) (types.ConsumerValidator, crypto.PublicKey) {
	publicKey := cryptotestutil.NewCryptoIdentityFromIntSeed(seed).TMProtoCryptoPublicKey()

	return types.ConsumerValidator{
		ProviderConsAddr:  []byte{byte(index)},
		Power:             power,
		ConsumerPublicKey: &publicKey,
	}, publicKey
}

// createStakingValidator helper function to generate a validator with the given power and with a provider address based on index
<<<<<<< HEAD
func createStakingValidator(ctx sdk.Context, mocks testkeeper.MockedKeepers, index int, power int64) stakingtypes.Validator {
	providerConsPubKey := ed25519.GenPrivKeyFromSecret([]byte{byte(index)}).PubKey()
	consAddr := sdk.ConsAddress(providerConsPubKey.Address())
	providerAddr := types.NewProviderConsAddress(consAddr)
	pk, _ := cryptocodec.FromTmPubKeyInterface(providerConsPubKey)
	pkAny, _ := codectypes.NewAnyWithValue(pk)
	providerValidatorAddr := sdk.ValAddress(providerAddr.Address.Bytes())

	mocks.MockStakingKeeper.EXPECT().
		GetLastValidatorPower(ctx, providerValidatorAddr).Return(power).AnyTimes()
=======
func createStakingValidator(ctx sdk.Context, mocks testkeeper.MockedKeepers, index int, power int64, seed int) stakingtypes.Validator {
	providerConsPubKey := cryptotestutil.NewCryptoIdentityFromIntSeed(seed).TMProtoCryptoPublicKey()

	pk, _ := cryptocodec.FromCmtProtoPublicKey(providerConsPubKey)
	pkAny, _ := codectypes.NewAnyWithValue(pk)
	consAddr := sdk.ConsAddress(pk.Address())
	providerAddr := types.NewProviderConsAddress(consAddr)
	providerValidatorAddr := sdk.ValAddress(providerAddr.Address.Bytes())

	mocks.MockStakingKeeper.EXPECT().
		GetLastValidatorPower(ctx, providerValidatorAddr).Return(power, nil).AnyTimes()
>>>>>>> 135c4d9f

	return stakingtypes.Validator{
		OperatorAddress: providerValidatorAddr.String(),
		ConsensusPubkey: pkAny,
	}
}

func TestDiff(t *testing.T) {
	// In what follows we create 6 validators: A, B, C, D, E, and F where currentValidators = {A, B, C, D, E}
	// and nextValidators = {B, C, D, E, F}. For the validators {B, C, D, E} in the intersection we have:
	// - validator B has no power or consumer key change
	// - validator C has changed its power
	// - validator D has no power change but has changed its consumer key
	// - validator E has both changed its power and its consumer key

	var expectedUpdates []abci.ValidatorUpdate

	// validator A only exists in `currentValidators` and hence an update with 0 power would be generated
	// to remove this validator
	currentA, currentPublicKeyA := createConsumerValidator(1, 1, 1)
	expectedUpdates = append(expectedUpdates, abci.ValidatorUpdate{PubKey: currentPublicKeyA, Power: 0})

	// validator B exists in both `currentValidators` and `nextValidators` but it did not change its
	// power or consumer public key and hence no validator update is generated
	currentB, _ := createConsumerValidator(2, 1, 2)
	nextB, _ := createConsumerValidator(2, 1, 2)

	// validator C exists in both `currentValidators` and `nextValidators` and it changes its power, so
	// a validator update is generated with the new power
	currentC, currentPublicKeyC := createConsumerValidator(3, 1, 3)
	nextC, _ := createConsumerValidator(3, 2, 3)
	expectedUpdates = append(expectedUpdates, abci.ValidatorUpdate{PubKey: currentPublicKeyC, Power: 2})

	// validator D exists in both `currentValidators` and `nextValidators` and it changes its consumer public key, so
	// a validator update is generated to remove the old public key and another update to add the new public key
	currentD, currentPublicKeyD := createConsumerValidator(4, 1, 4)
	nextD, nextPublicKeyD := createConsumerValidator(4, 1, 5)
	expectedUpdates = append(expectedUpdates, abci.ValidatorUpdate{PubKey: currentPublicKeyD, Power: 0})
	expectedUpdates = append(expectedUpdates, abci.ValidatorUpdate{PubKey: nextPublicKeyD, Power: 1})

	// validator E exists in both `currentValidators` and `nextValidators` and it changes both its power and
	// its consumer public key, so a validator update is generated to remove the old public key and another update to
	// add the new public key with thew new power
	currentE, currentPublicKeyE := createConsumerValidator(5, 1, 6)
	nextE, nextPublicKeyE := createConsumerValidator(5, 2, 7)
	expectedUpdates = append(expectedUpdates, abci.ValidatorUpdate{PubKey: currentPublicKeyE, Power: 0})
	expectedUpdates = append(expectedUpdates, abci.ValidatorUpdate{PubKey: nextPublicKeyE, Power: 2})

	// validator F does not exist in `currentValidators` and hence an update is generated to add this new validator
	nextF, nextPublicKeyF := createConsumerValidator(6, 1, 8)
	expectedUpdates = append(expectedUpdates, abci.ValidatorUpdate{PubKey: nextPublicKeyF, Power: 1})

	currentValidators := []types.ConsumerValidator{currentA, currentB, currentC, currentD, currentE}
	nextValidators := []types.ConsumerValidator{nextB, nextC, nextD, nextE, nextF}

	actualUpdates := keeper.DiffValidators(currentValidators, nextValidators)

	// sort validators first to be able to compare
	sortUpdates := func(updates []abci.ValidatorUpdate) {
		sort.Slice(updates, func(i, j int) bool {
			if updates[i].Power != updates[j].Power {
				return updates[i].Power < updates[j].Power
			}
			return updates[i].PubKey.String() < updates[j].PubKey.String()
		})
	}

	sortUpdates(expectedUpdates)
	sortUpdates(actualUpdates)
	require.Equal(t, expectedUpdates, actualUpdates)
}

func TestDiffEdgeCases(t *testing.T) {
	require.Empty(t, len(keeper.DiffValidators([]types.ConsumerValidator{}, []types.ConsumerValidator{})))

	valA, publicKeyA := createConsumerValidator(1, 1, 1)
	valB, publicKeyB := createConsumerValidator(2, 2, 2)
	valC, publicKeyC := createConsumerValidator(3, 3, 3)
	validators := []types.ConsumerValidator{valA, valB, valC}

	// we do not expect any validator updates if the `currentValidators` are the same with the `nextValidators`
	require.Empty(t, len(keeper.DiffValidators(validators, validators)))

	// only have `nextValidators` that would generate validator updates for the validators to be added
	expectedUpdates := []abci.ValidatorUpdate{
		{PubKey: publicKeyA, Power: 1},
		{PubKey: publicKeyB, Power: 2},
		{PubKey: publicKeyC, Power: 3},
	}
	actualUpdates := keeper.DiffValidators([]types.ConsumerValidator{}, validators)
	// sort validators first to be able to compare
	sortUpdates := func(updates []abci.ValidatorUpdate) {
		sort.Slice(updates, func(i, j int) bool {
			if updates[i].Power != updates[j].Power {
				return updates[i].Power < updates[j].Power
			}
			return updates[i].PubKey.String() < updates[j].PubKey.String()
		})
	}

	sortUpdates(expectedUpdates)
	sortUpdates(actualUpdates)
	require.Equal(t, expectedUpdates, actualUpdates)

	// only have `currentValidators` that would generate validator updates for the validators to be removed
	expectedUpdates = []abci.ValidatorUpdate{
		{PubKey: publicKeyA, Power: 0},
		{PubKey: publicKeyB, Power: 0},
		{PubKey: publicKeyC, Power: 0},
	}
	actualUpdates = keeper.DiffValidators(validators, []types.ConsumerValidator{})
	sortUpdates(expectedUpdates)
	sortUpdates(actualUpdates)
	require.Equal(t, expectedUpdates, actualUpdates)

	// have nonempty `currentValidators` and `nextValidators`, but with empty intersection
	// all old validators should be removed, all new validators should be added
	expectedUpdates = []abci.ValidatorUpdate{
		{PubKey: publicKeyA, Power: 0},
		{PubKey: publicKeyB, Power: 2},
	}
	actualUpdates = keeper.DiffValidators(validators[0:1], validators[1:2])
	sortUpdates(expectedUpdates)
	sortUpdates(actualUpdates)
	require.Equal(t, expectedUpdates, actualUpdates)
}

func TestSetConsumerValSet(t *testing.T) {
	providerKeeper, ctx, ctrl, _ := testkeeper.GetProviderKeeperAndCtx(t, testkeeper.NewInMemKeeperParams(t))
	defer ctrl.Finish()

	chainID := "chainID"

	currentValidators := []types.ConsumerValidator{
		{
			ProviderConsAddr: []byte("currentProviderConsAddr1"),
			Power:            2,
			ConsumerPublicKey: &crypto.PublicKey{
				Sum: &crypto.PublicKey_Ed25519{
					Ed25519: []byte{2},
				},
			},
		},
		{
			ProviderConsAddr: []byte("currentProviderConsAddr2"),
			Power:            3,
			ConsumerPublicKey: &crypto.PublicKey{
				Sum: &crypto.PublicKey_Ed25519{
					Ed25519: []byte{3},
				},
			},
		},
		{
			ProviderConsAddr: []byte("currentProviderConsAddr3"),
			Power:            4,
			ConsumerPublicKey: &crypto.PublicKey{
				Sum: &crypto.PublicKey_Ed25519{
					Ed25519: []byte{4},
				},
			},
		},
	}

	nextValidators := []types.ConsumerValidator{
		{
			ProviderConsAddr: []byte("nextProviderConsAddr1"),
			Power:            2,
			ConsumerPublicKey: &crypto.PublicKey{
				Sum: &crypto.PublicKey_Ed25519{
					Ed25519: []byte{2},
				},
			},
		},
		{
			ProviderConsAddr: []byte("nextProviderConsAddr2"),
			Power:            3,
			ConsumerPublicKey: &crypto.PublicKey{
				Sum: &crypto.PublicKey_Ed25519{
					Ed25519: []byte{3},
				},
			},
		},
	}

	// set the `currentValidators` for chain `chainID`
	require.Empty(t, providerKeeper.GetConsumerValSet(ctx, chainID))
	for _, validator := range currentValidators {
		providerKeeper.SetConsumerValidator(ctx, chainID, validator)
	}
	require.NotEmpty(t, providerKeeper.GetConsumerValSet(ctx, chainID))

	providerKeeper.SetConsumerValSet(ctx, chainID, nextValidators)
	nextCurrentValidators := providerKeeper.GetConsumerValSet(ctx, chainID)

	// sort validators first to be able to compare
	sortValidators := func(validators []types.ConsumerValidator) {
		sort.Slice(validators, func(i, j int) bool {
			return bytes.Compare(validators[i].ProviderConsAddr, validators[j].ProviderConsAddr) < 0
		})
	}

	sortValidators(nextValidators)
	sortValidators(nextCurrentValidators)
	require.Equal(t, nextValidators, nextCurrentValidators)
}

func TestFilterValidatorsConsiderAll(t *testing.T) {
	providerKeeper, ctx, ctrl, mocks := testkeeper.GetProviderKeeperAndCtx(t, testkeeper.NewInMemKeeperParams(t))
	defer ctrl.Finish()

	chainID := "chainID"

	// no consumer validators returned if we have no bonded validators
	considerAll := func(providerAddr types.ProviderConsAddress) bool { return true }
	require.Empty(t, providerKeeper.FilterValidators(ctx, chainID, []stakingtypes.Validator{}, considerAll))

	var expectedValidators []types.ConsumerValidator

	// create a staking validator A that has not set a consumer public key
<<<<<<< HEAD
	valA := createStakingValidator(ctx, mocks, 1, 1)
=======
	valA := createStakingValidator(ctx, mocks, 1, 1, 1)
>>>>>>> 135c4d9f
	// because validator A has no consumer key set, the `ConsumerPublicKey` we expect is the key on the provider chain
	valAConsAddr, _ := valA.GetConsAddr()
	valAPublicKey, _ := valA.TmConsPublicKey()
	expectedValidators = append(expectedValidators, types.ConsumerValidator{
		ProviderConsAddr:  types.NewProviderConsAddress(valAConsAddr).Address.Bytes(),
		Power:             1,
		ConsumerPublicKey: &valAPublicKey,
	})

	// create a staking validator B that has set a consumer public key
<<<<<<< HEAD
	valB := createStakingValidator(ctx, mocks, 2, 2)
=======
	valB := createStakingValidator(ctx, mocks, 2, 2, 2)
>>>>>>> 135c4d9f
	// validator B has set a consumer key, the `ConsumerPublicKey` we expect is the key set by `SetValidatorConsumerPubKey`
	valBConsumerKey := cryptotestutil.NewCryptoIdentityFromIntSeed(1).TMProtoCryptoPublicKey()
	valBConsAddr, _ := valB.GetConsAddr()
	providerKeeper.SetValidatorConsumerPubKey(ctx, chainID, types.NewProviderConsAddress(valBConsAddr), valBConsumerKey)
	expectedValidators = append(expectedValidators, types.ConsumerValidator{
		ProviderConsAddr:  types.NewProviderConsAddress(valBConsAddr).Address.Bytes(),
		Power:             2,
		ConsumerPublicKey: &valBConsumerKey,
	})

	bondedValidators := []stakingtypes.Validator{valA, valB}
	actualValidators := providerKeeper.FilterValidators(ctx, chainID, bondedValidators, considerAll)
	require.Equal(t, expectedValidators, actualValidators)
}

func TestFilterValidatorsConsiderOnlyOptIn(t *testing.T) {
	providerKeeper, ctx, ctrl, mocks := testkeeper.GetProviderKeeperAndCtx(t, testkeeper.NewInMemKeeperParams(t))
	defer ctrl.Finish()

	chainID := "chainID"

	// no consumer validators returned if we have no opted-in validators
	require.Empty(t, providerKeeper.FilterValidators(ctx, chainID, []stakingtypes.Validator{},
		func(providerAddr types.ProviderConsAddress) bool {
			return providerKeeper.IsOptedIn(ctx, chainID, providerAddr)
		}))

	var expectedValidators []types.ConsumerValidator

	// create a staking validator A that has not set a consumer public key
<<<<<<< HEAD
	valA := createStakingValidator(ctx, mocks, 1, 1)
=======
	valA := createStakingValidator(ctx, mocks, 1, 1, 1)
>>>>>>> 135c4d9f
	// because validator A has no consumer key set, the `ConsumerPublicKey` we expect is the key on the provider chain
	valAConsAddr, _ := valA.GetConsAddr()
	valAPublicKey, _ := valA.TmConsPublicKey()
	expectedValAConsumerValidator := types.ConsumerValidator{
		ProviderConsAddr:  types.NewProviderConsAddress(valAConsAddr).Address.Bytes(),
		Power:             1,
		ConsumerPublicKey: &valAPublicKey,
	}
	expectedValidators = append(expectedValidators, expectedValAConsumerValidator)

	// create a staking validator B that has set a consumer public key
<<<<<<< HEAD
	valB := createStakingValidator(ctx, mocks, 2, 2)
=======
	valB := createStakingValidator(ctx, mocks, 2, 2, 2)
>>>>>>> 135c4d9f
	// validator B has set a consumer key, the `ConsumerPublicKey` we expect is the key set by `SetValidatorConsumerPubKey`
	valBConsumerKey := cryptotestutil.NewCryptoIdentityFromIntSeed(1).TMProtoCryptoPublicKey()
	valBConsAddr, _ := valB.GetConsAddr()
	providerKeeper.SetValidatorConsumerPubKey(ctx, chainID, types.NewProviderConsAddress(valBConsAddr), valBConsumerKey)
	expectedValBConsumerValidator := types.ConsumerValidator{
		ProviderConsAddr:  types.NewProviderConsAddress(valBConsAddr).Address.Bytes(),
		Power:             2,
		ConsumerPublicKey: &valBConsumerKey,
	}
	expectedValidators = append(expectedValidators, expectedValBConsumerValidator)

	// opt in validators A and B with 0 power and no consumer public keys
	providerKeeper.SetOptedIn(ctx, chainID, types.NewProviderConsAddress(valAConsAddr))
	providerKeeper.SetOptedIn(ctx, chainID, types.NewProviderConsAddress(valBConsAddr))

	// the expected actual validators are the opted-in validators but with the correct power and consumer public keys set
	bondedValidators := []stakingtypes.Validator{valA, valB}
	actualValidators := providerKeeper.FilterValidators(ctx, "chainID", bondedValidators,
		func(providerAddr types.ProviderConsAddress) bool {
			return providerKeeper.IsOptedIn(ctx, chainID, providerAddr)
		})

	// sort validators first to be able to compare
	sortValidators := func(validators []types.ConsumerValidator) {
		sort.Slice(validators, func(i, j int) bool {
			return bytes.Compare(validators[i].ProviderConsAddr, validators[j].ProviderConsAddr) < 0
		})
	}

	sortValidators(actualValidators)
	sortValidators(expectedValidators)
	require.Equal(t, expectedValidators, actualValidators)

	// create a staking validator C that is not opted in, hence `expectedValidators` remains the same
<<<<<<< HEAD
	valC := createStakingValidator(ctx, mocks, 3, 3)
=======
	valC := createStakingValidator(ctx, mocks, 3, 3, 3)
>>>>>>> 135c4d9f
	bondedValidators = []stakingtypes.Validator{valA, valB, valC}
	actualValidators = providerKeeper.FilterValidators(ctx, "chainID", bondedValidators,
		func(providerAddr types.ProviderConsAddress) bool {
			return providerKeeper.IsOptedIn(ctx, chainID, providerAddr)
		})

	sortValidators(actualValidators)
	sortValidators(expectedValidators)
	require.Equal(t, expectedValidators, actualValidators)
}

func TestCreateConsumerValidator(t *testing.T) {
	providerKeeper, ctx, ctrl, mocks := testkeeper.GetProviderKeeperAndCtx(t, testkeeper.NewInMemKeeperParams(t))
	defer ctrl.Finish()

	chainID := "chainID"

	// create a validator which has set a consumer public key
<<<<<<< HEAD
	valA := createStakingValidator(ctx, mocks, 0, 1)
=======
	valA := createStakingValidator(ctx, mocks, 0, 1, 1)
>>>>>>> 135c4d9f
	valAConsumerKey := cryptotestutil.NewCryptoIdentityFromIntSeed(1).TMProtoCryptoPublicKey()
	valAConsAddr, _ := valA.GetConsAddr()
	valAProviderConsAddr := types.NewProviderConsAddress(valAConsAddr)
	providerKeeper.SetValidatorConsumerPubKey(ctx, chainID, valAProviderConsAddr, valAConsumerKey)
	actualConsumerValidatorA, err := providerKeeper.CreateConsumerValidator(ctx, chainID, valA)
	expectedConsumerValidatorA := types.ConsumerValidator{
		ProviderConsAddr:  valAProviderConsAddr.ToSdkConsAddr(),
		Power:             1,
		ConsumerPublicKey: &valAConsumerKey,
	}
	require.Equal(t, expectedConsumerValidatorA, actualConsumerValidatorA)
	require.NoError(t, err)

	// create a validator which has not set a consumer public key
<<<<<<< HEAD
	valB := createStakingValidator(ctx, mocks, 1, 2)
=======
	valB := createStakingValidator(ctx, mocks, 1, 2, 2)
>>>>>>> 135c4d9f
	valBConsAddr, _ := valB.GetConsAddr()
	valBProviderConsAddr := types.NewProviderConsAddress(valBConsAddr)
	valBPublicKey, _ := valB.TmConsPublicKey()
	actualConsumerValidatorB, err := providerKeeper.CreateConsumerValidator(ctx, chainID, valB)
	expectedConsumerValidatorB := types.ConsumerValidator{
		ProviderConsAddr:  valBProviderConsAddr.ToSdkConsAddr(),
		Power:             2,
		ConsumerPublicKey: &valBPublicKey,
	}
	require.Equal(t, expectedConsumerValidatorB, actualConsumerValidatorB)
	require.NoError(t, err)
}<|MERGE_RESOLUTION|>--- conflicted
+++ resolved
@@ -110,18 +110,6 @@
 }
 
 // createStakingValidator helper function to generate a validator with the given power and with a provider address based on index
-<<<<<<< HEAD
-func createStakingValidator(ctx sdk.Context, mocks testkeeper.MockedKeepers, index int, power int64) stakingtypes.Validator {
-	providerConsPubKey := ed25519.GenPrivKeyFromSecret([]byte{byte(index)}).PubKey()
-	consAddr := sdk.ConsAddress(providerConsPubKey.Address())
-	providerAddr := types.NewProviderConsAddress(consAddr)
-	pk, _ := cryptocodec.FromTmPubKeyInterface(providerConsPubKey)
-	pkAny, _ := codectypes.NewAnyWithValue(pk)
-	providerValidatorAddr := sdk.ValAddress(providerAddr.Address.Bytes())
-
-	mocks.MockStakingKeeper.EXPECT().
-		GetLastValidatorPower(ctx, providerValidatorAddr).Return(power).AnyTimes()
-=======
 func createStakingValidator(ctx sdk.Context, mocks testkeeper.MockedKeepers, index int, power int64, seed int) stakingtypes.Validator {
 	providerConsPubKey := cryptotestutil.NewCryptoIdentityFromIntSeed(seed).TMProtoCryptoPublicKey()
 
@@ -133,7 +121,6 @@
 
 	mocks.MockStakingKeeper.EXPECT().
 		GetLastValidatorPower(ctx, providerValidatorAddr).Return(power, nil).AnyTimes()
->>>>>>> 135c4d9f
 
 	return stakingtypes.Validator{
 		OperatorAddress: providerValidatorAddr.String(),
@@ -353,11 +340,7 @@
 	var expectedValidators []types.ConsumerValidator
 
 	// create a staking validator A that has not set a consumer public key
-<<<<<<< HEAD
-	valA := createStakingValidator(ctx, mocks, 1, 1)
-=======
 	valA := createStakingValidator(ctx, mocks, 1, 1, 1)
->>>>>>> 135c4d9f
 	// because validator A has no consumer key set, the `ConsumerPublicKey` we expect is the key on the provider chain
 	valAConsAddr, _ := valA.GetConsAddr()
 	valAPublicKey, _ := valA.TmConsPublicKey()
@@ -368,11 +351,7 @@
 	})
 
 	// create a staking validator B that has set a consumer public key
-<<<<<<< HEAD
-	valB := createStakingValidator(ctx, mocks, 2, 2)
-=======
 	valB := createStakingValidator(ctx, mocks, 2, 2, 2)
->>>>>>> 135c4d9f
 	// validator B has set a consumer key, the `ConsumerPublicKey` we expect is the key set by `SetValidatorConsumerPubKey`
 	valBConsumerKey := cryptotestutil.NewCryptoIdentityFromIntSeed(1).TMProtoCryptoPublicKey()
 	valBConsAddr, _ := valB.GetConsAddr()
@@ -403,11 +382,7 @@
 	var expectedValidators []types.ConsumerValidator
 
 	// create a staking validator A that has not set a consumer public key
-<<<<<<< HEAD
-	valA := createStakingValidator(ctx, mocks, 1, 1)
-=======
 	valA := createStakingValidator(ctx, mocks, 1, 1, 1)
->>>>>>> 135c4d9f
 	// because validator A has no consumer key set, the `ConsumerPublicKey` we expect is the key on the provider chain
 	valAConsAddr, _ := valA.GetConsAddr()
 	valAPublicKey, _ := valA.TmConsPublicKey()
@@ -419,11 +394,7 @@
 	expectedValidators = append(expectedValidators, expectedValAConsumerValidator)
 
 	// create a staking validator B that has set a consumer public key
-<<<<<<< HEAD
-	valB := createStakingValidator(ctx, mocks, 2, 2)
-=======
 	valB := createStakingValidator(ctx, mocks, 2, 2, 2)
->>>>>>> 135c4d9f
 	// validator B has set a consumer key, the `ConsumerPublicKey` we expect is the key set by `SetValidatorConsumerPubKey`
 	valBConsumerKey := cryptotestutil.NewCryptoIdentityFromIntSeed(1).TMProtoCryptoPublicKey()
 	valBConsAddr, _ := valB.GetConsAddr()
@@ -458,11 +429,7 @@
 	require.Equal(t, expectedValidators, actualValidators)
 
 	// create a staking validator C that is not opted in, hence `expectedValidators` remains the same
-<<<<<<< HEAD
-	valC := createStakingValidator(ctx, mocks, 3, 3)
-=======
 	valC := createStakingValidator(ctx, mocks, 3, 3, 3)
->>>>>>> 135c4d9f
 	bondedValidators = []stakingtypes.Validator{valA, valB, valC}
 	actualValidators = providerKeeper.FilterValidators(ctx, "chainID", bondedValidators,
 		func(providerAddr types.ProviderConsAddress) bool {
@@ -481,11 +448,7 @@
 	chainID := "chainID"
 
 	// create a validator which has set a consumer public key
-<<<<<<< HEAD
-	valA := createStakingValidator(ctx, mocks, 0, 1)
-=======
 	valA := createStakingValidator(ctx, mocks, 0, 1, 1)
->>>>>>> 135c4d9f
 	valAConsumerKey := cryptotestutil.NewCryptoIdentityFromIntSeed(1).TMProtoCryptoPublicKey()
 	valAConsAddr, _ := valA.GetConsAddr()
 	valAProviderConsAddr := types.NewProviderConsAddress(valAConsAddr)
@@ -500,11 +463,7 @@
 	require.NoError(t, err)
 
 	// create a validator which has not set a consumer public key
-<<<<<<< HEAD
-	valB := createStakingValidator(ctx, mocks, 1, 2)
-=======
 	valB := createStakingValidator(ctx, mocks, 1, 2, 2)
->>>>>>> 135c4d9f
 	valBConsAddr, _ := valB.GetConsAddr()
 	valBProviderConsAddr := types.NewProviderConsAddress(valBConsAddr)
 	valBPublicKey, _ := valB.TmConsPublicKey()
