--- conflicted
+++ resolved
@@ -110,12 +110,17 @@
 	}, publicKey
 }
 
-<<<<<<< HEAD
-func TestComputeNextEpochConsumerValSet(t *testing.T) {
-	providerKeeper, ctx, ctrl, mocks := testkeeper.GetProviderKeeperAndCtx(t, testkeeper.NewInMemKeeperParams(t))
-	defer ctrl.Finish()
-
-	chainID := "chainID"
+// createStakingValidator helper function to generate a validator with the given power and with a provider address based on index
+func createStakingValidator(ctx sdk.Context, mocks testkeeper.MockedKeepers, index int, power int64) stakingtypes.Validator {
+	providerConsPubKey := ed25519.GenPrivKeyFromSecret([]byte{byte(index)}).PubKey()
+	consAddr := sdk.ConsAddress(providerConsPubKey.Address())
+	providerAddr := types.NewProviderConsAddress(consAddr)
+	pk, _ := cryptocodec.FromTmPubKeyInterface(providerConsPubKey)
+	pkAny, _ := codectypes.NewAnyWithValue(pk)
+	providerValidatorAddr := sdk.ValAddress(providerAddr.Address.Bytes())
+
+	mocks.MockStakingKeeper.EXPECT().
+		GetLastValidatorPower(ctx, providerValidatorAddr).Return(power).AnyTimes()
 
 	// helper function to generate a validator with the given power and with a provider address based on index
 	createStakingValidator := func(ctx sdk.Context, mocks testkeeper.MockedKeepers, index int, power int64) stakingtypes.Validator {
@@ -167,24 +172,6 @@
 	bondedValidators := []stakingtypes.Validator{valA, valB}
 	actualValidators := providerKeeper.ComputeNextEpochConsumerValSet(ctx, "chainID", bondedValidators)
 	require.Equal(t, expectedValidators, actualValidators)
-=======
-// createStakingValidator helper function to generate a validator with the given power and with a provider address based on index
-func createStakingValidator(ctx sdk.Context, mocks testkeeper.MockedKeepers, index int, power int64) stakingtypes.Validator {
-	providerConsPubKey := ed25519.GenPrivKeyFromSecret([]byte{byte(index)}).PubKey()
-	consAddr := sdk.ConsAddress(providerConsPubKey.Address())
-	providerAddr := types.NewProviderConsAddress(consAddr)
-	pk, _ := cryptocodec.FromTmPubKeyInterface(providerConsPubKey)
-	pkAny, _ := codectypes.NewAnyWithValue(pk)
-	providerValidatorAddr := sdk.ValAddress(providerAddr.Address.Bytes())
-
-	mocks.MockStakingKeeper.EXPECT().
-		GetLastValidatorPower(ctx, providerValidatorAddr).Return(power).AnyTimes()
-
-	return stakingtypes.Validator{
-		OperatorAddress: providerValidatorAddr.String(),
-		ConsensusPubkey: pkAny,
-	}
->>>>>>> 98bd90f6
 }
 
 func TestDiff(t *testing.T) {
@@ -534,4 +521,62 @@
 	}
 	require.Equal(t, expectedConsumerValidatorB, actualConsumerValidatorB)
 	require.NoError(t, err)
+}
+
+func TestComputeNextEpochConsumerValSet(t *testing.T) {
+	providerKeeper, ctx, ctrl, mocks := testkeeper.GetProviderKeeperAndCtx(t, testkeeper.NewInMemKeeperParams(t))
+	defer ctrl.Finish()
+
+	chainID := "chainID"
+
+	// helper function to generate a validator with the given power and with a provider address based on index
+	createStakingValidator := func(ctx sdk.Context, mocks testkeeper.MockedKeepers, index int, power int64) stakingtypes.Validator {
+		providerConsPubKey := ed25519.GenPrivKeyFromSecret([]byte{byte(index)}).PubKey()
+		consAddr := sdk.ConsAddress(providerConsPubKey.Address())
+		providerAddr := types.NewProviderConsAddress(consAddr)
+		pk, _ := cryptocodec.FromTmPubKeyInterface(providerConsPubKey)
+		pkAny, _ := codectypes.NewAnyWithValue(pk)
+
+		var providerValidatorAddr sdk.ValAddress = providerAddr.Address.Bytes()
+
+		mocks.MockStakingKeeper.EXPECT().
+			GetLastValidatorPower(ctx, providerValidatorAddr).Return(power).AnyTimes()
+
+		return stakingtypes.Validator{
+			OperatorAddress: providerValidatorAddr.String(),
+			ConsensusPubkey: pkAny,
+		}
+	}
+
+	// no consumer validators returned if we have no bonded validators
+	require.Empty(t, providerKeeper.ComputeNextEpochConsumerValSet(ctx, chainID, []stakingtypes.Validator{}))
+
+	var expectedValidators []types.ConsumerValidator
+
+	// create a staking validator A that has not set a consumer public key
+	valA := createStakingValidator(ctx, mocks, 1, 1)
+	// because validator A has no consumer key set, the `ConsumerPublicKey` we expect is the key on the provider chain
+	valAConsAddr, _ := valA.GetConsAddr()
+	valAPublicKey, _ := valA.TmConsPublicKey()
+	expectedValidators = append(expectedValidators, types.ConsumerValidator{
+		ProviderConsAddr:  types.NewProviderConsAddress(valAConsAddr).Address.Bytes(),
+		Power:             1,
+		ConsumerPublicKey: &valAPublicKey,
+	})
+
+	// create a staking validator B that has set a consumer public key
+	valB := createStakingValidator(ctx, mocks, 2, 2)
+	// validator B has set a consumer key, the `ConsumerPublicKey` we expect is the key set by `SetValidatorConsumerPubKey`
+	valBConsumerKey := cryptotestutil.NewCryptoIdentityFromIntSeed(1).TMProtoCryptoPublicKey()
+	valBConsAddr, _ := valB.GetConsAddr()
+	providerKeeper.SetValidatorConsumerPubKey(ctx, chainID, types.NewProviderConsAddress(valBConsAddr), valBConsumerKey)
+	expectedValidators = append(expectedValidators, types.ConsumerValidator{
+		ProviderConsAddr:  types.NewProviderConsAddress(valBConsAddr).Address.Bytes(),
+		Power:             2,
+		ConsumerPublicKey: &valBConsumerKey,
+	})
+
+	bondedValidators := []stakingtypes.Validator{valA, valB}
+	actualValidators := providerKeeper.ComputeNextEpochConsumerValSet(ctx, "chainID", bondedValidators)
+	require.Equal(t, expectedValidators, actualValidators)
 }