package keeper_test

import (
	"bytes"
	"math/rand"
	"sort"
	"testing"
	"time"

	"github.com/golang/mock/gomock"
	"github.com/stretchr/testify/require"

	codectypes "github.com/cosmos/cosmos-sdk/codec/types"
	sdk "github.com/cosmos/cosmos-sdk/types"
	stakingtypes "github.com/cosmos/cosmos-sdk/x/staking/types"

	abci "github.com/cometbft/cometbft/abci/types"
	tmprotocrypto "github.com/cometbft/cometbft/proto/tendermint/crypto"

	cryptotestutil "github.com/cosmos/interchain-security/v5/testutil/crypto"
	testkeeper "github.com/cosmos/interchain-security/v5/testutil/keeper"
	providerkeeper "github.com/cosmos/interchain-security/v5/x/ccv/provider/keeper"
	"github.com/cosmos/interchain-security/v5/x/ccv/provider/types"
	ccvtypes "github.com/cosmos/interchain-security/v5/x/ccv/types"
)

const ChainID = "chainID"

func TestValidatorConsumerPubKeyCRUD(t *testing.T) {
	chainID := consumer
	providerAddr := types.NewProviderConsAddress([]byte("providerAddr"))
	consumerKey := cryptotestutil.NewCryptoIdentityFromIntSeed(1).TMProtoCryptoPublicKey()

	keeper, ctx, ctrl, _ := testkeeper.GetProviderKeeperAndCtx(t, testkeeper.NewInMemKeeperParams(t))
	defer ctrl.Finish()

	keeper.SetValidatorConsumerPubKey(ctx, chainID, providerAddr, consumerKey)

	consumerPubKey, found := keeper.GetValidatorConsumerPubKey(ctx, chainID, providerAddr)
	require.True(t, found, "consumer pubkey not found")
	require.NotEmpty(t, consumerPubKey, "consumer pubkey is empty")
	require.Equal(t, consumerPubKey, consumerKey)

	keeper.DeleteValidatorConsumerPubKey(ctx, chainID, providerAddr)
	consumerPubKey, found = keeper.GetValidatorConsumerPubKey(ctx, chainID, providerAddr)
	require.False(t, found, "consumer pubkey was found")
	require.Empty(t, consumerPubKey, "consumer pubkey was returned")
	require.NotEqual(t, consumerPubKey, consumerKey)
}

func TestGetAllValidatorConsumerPubKey(t *testing.T) {
	pk, ctx, ctrl, _ := testkeeper.GetProviderKeeperAndCtx(t, testkeeper.NewInMemKeeperParams(t))
	defer ctrl.Finish()

	seed := time.Now().UnixNano()
	rng := rand.New(rand.NewSource(seed))

	chainIDs := []string{"consumer-1", "consumer-2", "consumer-3"}
	numAssignments := 10
	testAssignments := []types.ValidatorConsumerPubKey{}
	for i := 0; i < numAssignments; i++ {
		consumerKey := cryptotestutil.NewCryptoIdentityFromIntSeed(i).TMProtoCryptoPublicKey()
		providerAddr := cryptotestutil.NewCryptoIdentityFromIntSeed(numAssignments + i).ProviderConsAddress()
		testAssignments = append(testAssignments,
			types.ValidatorConsumerPubKey{
				ChainId:      chainIDs[rng.Intn(len(chainIDs))],
				ProviderAddr: providerAddr.ToSdkConsAddr(),
				ConsumerKey:  &consumerKey,
			},
		)
	}
	// select a chainID with more than two assignments
	var chainID string
	for i := range chainIDs {
		chainID = chainIDs[i]
		count := 0
		for _, assignment := range testAssignments {
			if assignment.ChainId == chainID {
				count++
			}
		}
		if count > 2 {
			break
		}
	}
	expectedGetAllOneConsumerOrder := []types.ValidatorConsumerPubKey{}
	for _, assignment := range testAssignments {
		if assignment.ChainId == chainID {
			expectedGetAllOneConsumerOrder = append(expectedGetAllOneConsumerOrder, assignment)
		}
	}
	// sorting by ValidatorConsumerPubKey.ProviderAddr
	sort.Slice(expectedGetAllOneConsumerOrder, func(i, j int) bool {
		return bytes.Compare(expectedGetAllOneConsumerOrder[i].ProviderAddr, expectedGetAllOneConsumerOrder[j].ProviderAddr) == -1
	})

	for _, assignment := range testAssignments {
		providerAddr := types.NewProviderConsAddress(assignment.ProviderAddr)
		pk.SetValidatorConsumerPubKey(ctx, assignment.ChainId, providerAddr, *assignment.ConsumerKey)
	}

	result := pk.GetAllValidatorConsumerPubKeys(ctx, &chainID)
	require.Equal(t, expectedGetAllOneConsumerOrder, result)

	result = pk.GetAllValidatorConsumerPubKeys(ctx, nil)
	require.Len(t, result, len(testAssignments))
}

func TestValidatorByConsumerAddrCRUD(t *testing.T) {
	chainID := consumer
	providerAddr := types.NewProviderConsAddress([]byte("providerAddr"))
	consumerAddr := types.NewConsumerConsAddress([]byte("consumerAddr"))

	keeper, ctx, ctrl, _ := testkeeper.GetProviderKeeperAndCtx(t, testkeeper.NewInMemKeeperParams(t))
	defer ctrl.Finish()

	keeper.SetValidatorByConsumerAddr(ctx, chainID, consumerAddr, providerAddr)

	providerAddrResult, found := keeper.GetValidatorByConsumerAddr(ctx, chainID, consumerAddr)
	require.True(t, found, "provider address not found")
	require.NotEmpty(t, providerAddrResult, "provider address is empty")
	require.Equal(t, providerAddr, providerAddrResult)

	keeper.DeleteValidatorByConsumerAddr(ctx, chainID, consumerAddr)
	providerAddrResult, found = keeper.GetValidatorByConsumerAddr(ctx, chainID, consumerAddr)
	require.False(t, found, "provider address was found")
	require.Empty(t, providerAddrResult, "provider address not empty")
	require.NotEqual(t, providerAddr, providerAddrResult)
}

func TestGetAllValidatorsByConsumerAddr(t *testing.T) {
	pk, ctx, ctrl, _ := testkeeper.GetProviderKeeperAndCtx(t, testkeeper.NewInMemKeeperParams(t))
	defer ctrl.Finish()

	seed := time.Now().UnixNano()
	rng := rand.New(rand.NewSource(seed))

	chainIDs := []string{"consumer-1", "consumer-2", "consumer-3"}
	numAssignments := 10
	testAssignments := []types.ValidatorByConsumerAddr{}
	for i := 0; i < numAssignments; i++ {
		consumerAddr := cryptotestutil.NewCryptoIdentityFromIntSeed(i).ConsumerConsAddress()
		providerAddr := cryptotestutil.NewCryptoIdentityFromIntSeed(numAssignments + i).ProviderConsAddress()
		testAssignments = append(testAssignments,
			types.ValidatorByConsumerAddr{
				ChainId:      chainIDs[rng.Intn(len(chainIDs))],
				ConsumerAddr: consumerAddr.ToSdkConsAddr(),
				ProviderAddr: providerAddr.ToSdkConsAddr(),
			},
		)
	}
	// select a chainID with more than two assignments
	var chainID string
	for i := range chainIDs {
		chainID = chainIDs[i]
		count := 0
		for _, assignment := range testAssignments {
			if assignment.ChainId == chainID {
				count++
			}
		}
		if count > 2 {
			break
		}
	}
	expectedGetAllOneConsumerOrder := []types.ValidatorByConsumerAddr{}
	for _, assignment := range testAssignments {
		if assignment.ChainId == chainID {
			expectedGetAllOneConsumerOrder = append(expectedGetAllOneConsumerOrder, assignment)
		}
	}
	// sorting by ValidatorByConsumerAddr.ConsumerAddr
	sort.Slice(expectedGetAllOneConsumerOrder, func(i, j int) bool {
		return bytes.Compare(expectedGetAllOneConsumerOrder[i].ConsumerAddr, expectedGetAllOneConsumerOrder[j].ConsumerAddr) == -1
	})

	for _, assignment := range testAssignments {
		consumerAddr := types.NewConsumerConsAddress(assignment.ConsumerAddr)
		providerAddr := types.NewProviderConsAddress(assignment.ProviderAddr)
		pk.SetValidatorByConsumerAddr(ctx, assignment.ChainId, consumerAddr, providerAddr)
	}

	result := pk.GetAllValidatorsByConsumerAddr(ctx, &chainID)
	require.Equal(t, expectedGetAllOneConsumerOrder, result)

	result = pk.GetAllValidatorsByConsumerAddr(ctx, nil)
	require.Len(t, result, len(testAssignments))
}

func TestConsumerAddrsToPruneCRUD(t *testing.T) {
	chainID := consumer
	consumerAddr := types.NewConsumerConsAddress([]byte("consumerAddr1"))
	vscID := uint64(1)

	keeper, ctx, ctrl, _ := testkeeper.GetProviderKeeperAndCtx(t, testkeeper.NewInMemKeeperParams(t))
	defer ctrl.Finish()

	addrsToPrune := keeper.GetConsumerAddrsToPrune(ctx, chainID, vscID).Addresses
	require.Empty(t, addrsToPrune)

	keeper.AppendConsumerAddrsToPrune(ctx, chainID, vscID, consumerAddr)

	addrsToPrune = keeper.GetConsumerAddrsToPrune(ctx, chainID, vscID).Addresses
	require.NotEmpty(t, addrsToPrune, "addresses to prune is empty")
	require.Len(t, addrsToPrune, 1, "addresses to prune is not len 1")
	require.Equal(t, addrsToPrune[0], consumerAddr.ToSdkConsAddr().Bytes())

	keeper.DeleteConsumerAddrsToPrune(ctx, chainID, vscID)
	addrsToPrune = keeper.GetConsumerAddrsToPrune(ctx, chainID, vscID).Addresses
	require.Empty(t, addrsToPrune, "addresses to prune was returned")
}

func TestGetAllConsumerAddrsToPrune(t *testing.T) {
	pk, ctx, ctrl, _ := testkeeper.GetProviderKeeperAndCtx(t, testkeeper.NewInMemKeeperParams(t))
	defer ctrl.Finish()

	seed := time.Now().UnixNano()
	rng := rand.New(rand.NewSource(seed))

	chainIDs := []string{"consumer-1", "consumer-2", "consumer-3"}
	numAssignments := 10
	testAssignments := []types.ConsumerAddrsToPrune{}
	for i := 0; i < numAssignments; i++ {
		consumerAddresses := types.AddressList{}
		for j := 0; j < 2*(i+1); j++ {
			addr := cryptotestutil.NewCryptoIdentityFromIntSeed(i * j).SDKValConsAddress()
			consumerAddresses.Addresses = append(consumerAddresses.Addresses, addr)
		}
		testAssignments = append(testAssignments,
			types.ConsumerAddrsToPrune{
				ChainId:       chainIDs[rng.Intn(len(chainIDs))],
				VscId:         rng.Uint64(),
				ConsumerAddrs: &consumerAddresses,
			},
		)
	}
	// select a chainID with more than two assignments
	var chainID string
	for i := range chainIDs {
		chainID = chainIDs[i]
		count := 0
		for _, assignment := range testAssignments {
			if assignment.ChainId == chainID {
				count++
			}
		}
		if count > 2 {
			break
		}
	}
	expectedGetAllOrder := []types.ConsumerAddrsToPrune{}
	for _, assignment := range testAssignments {
		if assignment.ChainId == chainID {
			expectedGetAllOrder = append(expectedGetAllOrder, assignment)
		}
	}
	// sorting by ConsumerAddrsToPrune.VscId
	sort.Slice(expectedGetAllOrder, func(i, j int) bool {
		return expectedGetAllOrder[i].VscId < expectedGetAllOrder[j].VscId
	})

	for _, assignment := range testAssignments {
		for _, addr := range assignment.ConsumerAddrs.Addresses {
			consumerAddr := types.NewConsumerConsAddress(addr)
			pk.AppendConsumerAddrsToPrune(ctx, assignment.ChainId, assignment.VscId, consumerAddr)
		}
	}

	result := pk.GetAllConsumerAddrsToPrune(ctx, chainID)
	require.Equal(t, expectedGetAllOrder, result)
}

// checkCorrectPruningProperty checks that the pruning property is correct for a given
// consumer chain. See AppendConsumerAddrsToPrune for a formulation of the property.
func checkCorrectPruningProperty(ctx sdk.Context, k providerkeeper.Keeper, chainID string) bool {
	/*
		For each consumer address cAddr in ValidatorByConsumerAddr,
		  - either there exists a provider address pAddr in ValidatorConsumerPubKey,
		    s.t. hash(ValidatorConsumerPubKey(pAddr)) = cAddr
		  - or there exists a vscID in ConsumerAddrsToPrune s.t. cAddr in ConsumerAddrsToPrune(vscID)
	*/
	willBePruned := map[string]bool{}
	for _, consAddrToPrune := range k.GetAllConsumerAddrsToPrune(ctx, chainID) {
		for _, cAddr := range consAddrToPrune.ConsumerAddrs.Addresses {
			willBePruned[string(cAddr)] = true
		}
	}

	good := true
	for _, valByConsAddr := range k.GetAllValidatorsByConsumerAddr(ctx, nil) {
		valByConsAddr := valByConsAddr // Fix linter error G601
		if _, ok := willBePruned[string(valByConsAddr.ConsumerAddr)]; ok {
			// Address will be pruned, everything is fine.
			continue
		}
		// Try to find a validator who has this consumer address currently assigned
		isCurrentlyAssigned := false
		for _, valconsPubKey := range k.GetAllValidatorConsumerPubKeys(ctx, &valByConsAddr.ChainId) {
			consumerAddr, _ := ccvtypes.TMCryptoPublicKeyToConsAddr(*valconsPubKey.ConsumerKey)
			if consumerAddr.Equals(sdk.ConsAddress(valByConsAddr.ConsumerAddr)) {
				isCurrentlyAssigned = true
				break
			}
		}

		if !isCurrentlyAssigned {
			// Will not be pruned, and is not currently assigned: violation
			good = false
			break
		}
	}

	return good
}

func TestAssignConsensusKeyForConsumerChain(t *testing.T) {
	chainID := ChainID
	providerIdentities := []*cryptotestutil.CryptoIdentity{
		cryptotestutil.NewCryptoIdentityFromIntSeed(0),
		cryptotestutil.NewCryptoIdentityFromIntSeed(1),
	}
	consumerIdentities := []*cryptotestutil.CryptoIdentity{
		cryptotestutil.NewCryptoIdentityFromIntSeed(2),
		cryptotestutil.NewCryptoIdentityFromIntSeed(3),
	}

	testCases := []struct {
		name string
		// State-mutating mockSetup specific to this test case
		mockSetup func(sdk.Context, providerkeeper.Keeper, testkeeper.MockedKeepers)
		doActions func(sdk.Context, providerkeeper.Keeper)
	}{
		/*
			0. Consumer not registered: Assign PK0->CK0 and error
			1. Consumer     registered: Assign PK0->CK0 and retrieve PK0->CK0
			2. Consumer     registered: Assign PK0->CK0, PK0->CK1 and retrieve PK0->CK1
			3. Consumer     registered: Assign PK0->CK0, PK1->CK0 and error
			4. Consumer     registered: Assign PK1->PK0 and error
			5. Consumer proposed: Assign Assign PK0->CK0 and retrieve PK0->CK0
			6. Consumer proposed: Assign PK0->CK0, PK0->CK1 and retrieve PK0->CK1
			7. Consumer proposed: Assign PK0->CK0, PK1->CK0 and error
			8. Consumer proposed: Assign PK1->PK0 and error
		*/
		{
			name:      "0",
			mockSetup: func(ctx sdk.Context, k providerkeeper.Keeper, mocks testkeeper.MockedKeepers) {},
			doActions: func(ctx sdk.Context, k providerkeeper.Keeper) {
				err := k.AssignConsumerKey(ctx, chainID,
					providerIdentities[0].SDKStakingValidator(),
					consumerIdentities[0].TMProtoCryptoPublicKey(),
				)
				require.Error(t, err)
				_, found := k.GetValidatorByConsumerAddr(ctx, chainID,
					consumerIdentities[0].ConsumerConsAddress())
				require.False(t, found)
			},
		},
		{
			name: "1",
			mockSetup: func(sdkCtx sdk.Context, k providerkeeper.Keeper, mocks testkeeper.MockedKeepers) {
				gomock.InOrder(
					mocks.MockStakingKeeper.EXPECT().GetValidatorByConsAddr(sdkCtx,
						consumerIdentities[0].SDKValConsAddress(),
<<<<<<< HEAD
					).Return(stakingtypes.Validator{}, stakingtypes.ErrNoValidatorFound),
					mocks.MockStakingKeeper.EXPECT().GetLastValidatorPower(
						sdkCtx, providerIdentities[0].SDKValOpAddress(),
					).Return(int64(0), nil),
=======
					).Return(stakingtypes.Validator{}, false),
>>>>>>> f2c80975
				)
			},
			doActions: func(ctx sdk.Context, k providerkeeper.Keeper) {
				k.SetConsumerClientId(ctx, chainID, "")
				err := k.AssignConsumerKey(ctx, chainID,
					providerIdentities[0].SDKStakingValidator(),
					consumerIdentities[0].TMProtoCryptoPublicKey(),
				)
				require.NoError(t, err)
				providerAddr, found := k.GetValidatorByConsumerAddr(ctx, chainID,
					consumerIdentities[0].ConsumerConsAddress())
				require.True(t, found)
				require.Equal(t, providerIdentities[0].ProviderConsAddress(), providerAddr)
			},
		},
		{
			name: "2",
			mockSetup: func(sdkCtx sdk.Context, k providerkeeper.Keeper, mocks testkeeper.MockedKeepers) {
				ctx := sdk.WrapSDKContext(sdkCtx)
				gomock.InOrder(
					mocks.MockStakingKeeper.EXPECT().GetValidatorByConsAddr(ctx,
						consumerIdentities[0].SDKValConsAddress(),
<<<<<<< HEAD
					).Return(stakingtypes.Validator{}, stakingtypes.ErrNoValidatorFound),
					mocks.MockStakingKeeper.EXPECT().GetLastValidatorPower(
						ctx, providerIdentities[0].SDKValOpAddress(),
					).Return(int64(0), nil),
					mocks.MockStakingKeeper.EXPECT().GetValidatorByConsAddr(ctx,
						consumerIdentities[1].SDKValConsAddress(),
					).Return(stakingtypes.Validator{}, stakingtypes.ErrNoValidatorFound),
					mocks.MockStakingKeeper.EXPECT().GetLastValidatorPower(
						ctx, providerIdentities[0].SDKValOpAddress(),
					).Return(int64(0), nil),
=======
					).Return(stakingtypes.Validator{}, false),
					mocks.MockStakingKeeper.EXPECT().GetValidatorByConsAddr(ctx,
						consumerIdentities[1].SDKValConsAddress(),
					).Return(stakingtypes.Validator{}, false),
>>>>>>> f2c80975
				)
			},
			doActions: func(sdkCtx sdk.Context, k providerkeeper.Keeper) {
				k.SetConsumerClientId(sdkCtx, chainID, "")
				err := k.AssignConsumerKey(sdkCtx, chainID,
					providerIdentities[0].SDKStakingValidator(),
					consumerIdentities[0].TMProtoCryptoPublicKey(),
				)
				require.NoError(t, err)
				err = k.AssignConsumerKey(sdkCtx, chainID,
					providerIdentities[0].SDKStakingValidator(),
					consumerIdentities[1].TMProtoCryptoPublicKey(),
				)
				require.NoError(t, err)
				providerAddr, found := k.GetValidatorByConsumerAddr(sdkCtx, chainID,
					consumerIdentities[1].ConsumerConsAddress())
				require.True(t, found)
				require.Equal(t, providerIdentities[0].ProviderConsAddress(), providerAddr)
			},
		},
		{
			name: "3",
			mockSetup: func(ctx sdk.Context, k providerkeeper.Keeper, mocks testkeeper.MockedKeepers) {
				gomock.InOrder(
					mocks.MockStakingKeeper.EXPECT().GetValidatorByConsAddr(ctx,
						consumerIdentities[0].SDKValConsAddress(),
<<<<<<< HEAD
					).Return(stakingtypes.Validator{}, stakingtypes.ErrNoValidatorFound),
					mocks.MockStakingKeeper.EXPECT().GetLastValidatorPower(
						ctx, providerIdentities[0].SDKValOpAddress(),
					).Return(int64(0), nil),
=======
					).Return(stakingtypes.Validator{}, false),
>>>>>>> f2c80975
					mocks.MockStakingKeeper.EXPECT().GetValidatorByConsAddr(ctx,
						consumerIdentities[0].SDKValConsAddress(),
					).Return(stakingtypes.Validator{}, stakingtypes.ErrNoValidatorFound),
				)
			},
			doActions: func(ctx sdk.Context, k providerkeeper.Keeper) {
				k.SetConsumerClientId(ctx, chainID, "")
				err := k.AssignConsumerKey(ctx, chainID,
					providerIdentities[0].SDKStakingValidator(),
					consumerIdentities[0].TMProtoCryptoPublicKey(),
				)
				require.NoError(t, err)
				err = k.AssignConsumerKey(ctx, chainID,
					providerIdentities[1].SDKStakingValidator(),
					consumerIdentities[0].TMProtoCryptoPublicKey(),
				)
				require.Error(t, err)
				providerAddr, found := k.GetValidatorByConsumerAddr(ctx, chainID,
					consumerIdentities[0].ConsumerConsAddress())
				require.True(t, found)
				require.Equal(t, providerIdentities[0].ProviderConsAddress(), providerAddr)
			},
		},
		{
			name: "4",
			mockSetup: func(ctx sdk.Context, k providerkeeper.Keeper, mocks testkeeper.MockedKeepers) {
				gomock.InOrder(
					mocks.MockStakingKeeper.EXPECT().GetValidatorByConsAddr(ctx,
						providerIdentities[0].SDKValConsAddress(),
					).Return(providerIdentities[0].SDKStakingValidator(), nil),
				)
			},
			doActions: func(ctx sdk.Context, k providerkeeper.Keeper) {
				k.SetConsumerClientId(ctx, chainID, "")
				err := k.AssignConsumerKey(ctx, chainID,
					providerIdentities[1].SDKStakingValidator(),
					providerIdentities[0].TMProtoCryptoPublicKey(),
				)
				require.Error(t, err)
			},
		},
		{
			name: "5",
			mockSetup: func(ctx sdk.Context, k providerkeeper.Keeper, mocks testkeeper.MockedKeepers) {
				gomock.InOrder(
					mocks.MockStakingKeeper.EXPECT().GetValidatorByConsAddr(ctx,
						consumerIdentities[0].SDKValConsAddress(),
					).Return(stakingtypes.Validator{}, stakingtypes.ErrNoValidatorFound),
				)
			},
			doActions: func(ctx sdk.Context, k providerkeeper.Keeper) {
				k.SetProposedConsumerChain(ctx, chainID, 0)
				err := k.AssignConsumerKey(ctx, chainID,
					providerIdentities[0].SDKStakingValidator(),
					consumerIdentities[0].TMProtoCryptoPublicKey(),
				)
				require.NoError(t, err)
				providerAddr, found := k.GetValidatorByConsumerAddr(ctx, chainID,
					consumerIdentities[0].ConsumerConsAddress())
				require.True(t, found)
				require.Equal(t, providerIdentities[0].ProviderConsAddress(), providerAddr)
			},
		},
		{
			name: "6",
			mockSetup: func(ctx sdk.Context, k providerkeeper.Keeper, mocks testkeeper.MockedKeepers) {
				gomock.InOrder(
					mocks.MockStakingKeeper.EXPECT().GetValidatorByConsAddr(ctx,
						consumerIdentities[0].SDKValConsAddress(),
					).Return(stakingtypes.Validator{}, stakingtypes.ErrNoValidatorFound),
					mocks.MockStakingKeeper.EXPECT().GetValidatorByConsAddr(ctx,
						consumerIdentities[1].SDKValConsAddress(),
					).Return(stakingtypes.Validator{}, stakingtypes.ErrNoValidatorFound),
				)
			},
			doActions: func(ctx sdk.Context, k providerkeeper.Keeper) {
				k.SetProposedConsumerChain(ctx, chainID, 0)
				err := k.AssignConsumerKey(ctx, chainID,
					providerIdentities[0].SDKStakingValidator(),
					consumerIdentities[0].TMProtoCryptoPublicKey(),
				)
				require.NoError(t, err)
				err = k.AssignConsumerKey(ctx, chainID,
					providerIdentities[0].SDKStakingValidator(),
					consumerIdentities[1].TMProtoCryptoPublicKey(),
				)
				require.NoError(t, err)
				providerAddr, found := k.GetValidatorByConsumerAddr(ctx, chainID,
					consumerIdentities[1].ConsumerConsAddress())
				require.True(t, found)
				require.Equal(t, providerIdentities[0].ProviderConsAddress(), providerAddr)
			},
		},
		{
			name: "7",
			mockSetup: func(ctx sdk.Context, k providerkeeper.Keeper, mocks testkeeper.MockedKeepers) {
				gomock.InOrder(
					mocks.MockStakingKeeper.EXPECT().GetValidatorByConsAddr(ctx,
						consumerIdentities[0].SDKValConsAddress(),
					).Return(stakingtypes.Validator{}, stakingtypes.ErrNoValidatorFound),
					mocks.MockStakingKeeper.EXPECT().GetValidatorByConsAddr(ctx,
						consumerIdentities[0].SDKValConsAddress(),
					).Return(stakingtypes.Validator{}, stakingtypes.ErrNoValidatorFound),
				)
			},
			doActions: func(ctx sdk.Context, k providerkeeper.Keeper) {
				k.SetProposedConsumerChain(ctx, chainID, 0)
				err := k.AssignConsumerKey(ctx, chainID,
					providerIdentities[0].SDKStakingValidator(),
					consumerIdentities[0].TMProtoCryptoPublicKey(),
				)
				require.NoError(t, err)
				err = k.AssignConsumerKey(ctx, chainID,
					providerIdentities[1].SDKStakingValidator(),
					consumerIdentities[0].TMProtoCryptoPublicKey(),
				)
				require.Error(t, err)
				providerAddr, found := k.GetValidatorByConsumerAddr(ctx, chainID,
					consumerIdentities[0].ConsumerConsAddress())
				require.True(t, found)
				require.Equal(t, providerIdentities[0].ProviderConsAddress(), providerAddr)
			},
		},
		{
			name: "8",
			mockSetup: func(ctx sdk.Context, k providerkeeper.Keeper, mocks testkeeper.MockedKeepers) {
				gomock.InOrder(
					mocks.MockStakingKeeper.EXPECT().GetValidatorByConsAddr(ctx,
						providerIdentities[0].SDKValConsAddress(),
					).Return(providerIdentities[0].SDKStakingValidator(), nil),
				)
			},
			doActions: func(ctx sdk.Context, k providerkeeper.Keeper) {
				k.SetProposedConsumerChain(ctx, chainID, 0)
				err := k.AssignConsumerKey(ctx, chainID,
					providerIdentities[1].SDKStakingValidator(),
					providerIdentities[0].TMProtoCryptoPublicKey(),
				)
				require.Error(t, err)
			},
		},
	}

	for _, tc := range testCases {
		t.Run(tc.name, func(t *testing.T) {
			k, ctx, ctrl, mocks := testkeeper.GetProviderKeeperAndCtx(t, testkeeper.NewInMemKeeperParams(t))

			tc.mockSetup(ctx, k, mocks)
			tc.doActions(ctx, k)
			require.True(t, checkCorrectPruningProperty(ctx, k, chainID))

			ctrl.Finish()
		})
	}
}

// TestCannotReassignDefaultKeyAssignment tests that a validator cannot assign the key it uses on a provider,
// to a consumer, if that validator has not already assigned the key to a consumer.
// Ie. the default key assignment is that a validator uses the same key on a provider as it does on a consumer.
// A validator cannot re-assign the default key assignment if it already uses the default key assignment.
//
// TODO: guarding against edge cases like this could be avoided by refactoring key assignment logic to have less cyclomatic complexity.
func TestCannotReassignDefaultKeyAssignment(t *testing.T) {
	// We only need one identity, a single validator / single key
	cId := cryptotestutil.NewCryptoIdentityFromIntSeed(49827489)

	providerKeeper, ctx, ctrl, mocks := testkeeper.GetProviderKeeperAndCtx(t, testkeeper.NewInMemKeeperParams(t))
	defer ctrl.Finish()

	providerKeeper.SetPendingConsumerAdditionProp(ctx, &types.ConsumerAdditionProposal{
		ChainId: "chain",
	})

	// Mock that the validator is validating with the single key, as confirmed by provider's staking keeper
	gomock.InOrder(
		mocks.MockStakingKeeper.EXPECT().GetValidatorByConsAddr(ctx,
			cId.SDKValConsAddress(),
		).Return(cId.SDKStakingValidator(), nil), // nil == no error
	)

	// AssignConsumerKey should return an error if we try to re-assign the already existing default key assignment
	err := providerKeeper.AssignConsumerKey(ctx, "chain", cId.SDKStakingValidator(), cId.TMProtoCryptoPublicKey())
	require.Error(t, err)

	// Confirm we're not returning an error for some other reason
	require.Equal(t, "a validator cannot assign the default key assignment unless its key on that consumer has already been assigned: cannot re-assign default key assignment", err.Error())
}

// Represents the validator set of a chain
type ValSet struct {
	identities []*cryptotestutil.CryptoIdentity
	// indexed by same index as identities
	power []int64
}

func CreateValSet(identities []*cryptotestutil.CryptoIdentity) ValSet {
	return ValSet{
		identities: identities,
		power:      make([]int64, len(identities)),
	}
}

// Apply a list of validator power updates
func (vs *ValSet) apply(updates []abci.ValidatorUpdate) {
	// precondition: updates must all have unique keys
	// note: an insertion index should always be found
	for _, u := range updates {
		for i, id := range vs.identities { // n2 looping but n is tiny
			cons, _ := ccvtypes.TMCryptoPublicKeyToConsAddr(u.PubKey)
			if id.SDKValConsAddress().Equals(cons) {
				vs.power[i] = u.Power
			}
		}
	}
}

// A key assignment action to be done
type Assignment struct {
	val stakingtypes.Validator
	ck  tmprotocrypto.PublicKey
}

// TestSimulatedAssignmentsAndUpdateApplication tests a series
// of simulated scenarios where random key assignments and validator
// set updates are generated.
func TestSimulatedAssignmentsAndUpdateApplication(t *testing.T) {
	CHAINID := ChainID
	// The number of full test executions to run
	NUM_EXECUTIONS := 100
	// Each test execution mimics the adding of a consumer chain and the
	// assignments and power updates of several blocks
	NUM_BLOCKS_PER_EXECUTION := 40
	// The number of validators to be simulated
	NUM_VALIDATORS := 4
	// The number of keys that can be used. Keeping this number small is
	// good because it increases the chance that different assignments will
	// use the same keys, which is something we want to test.
	NUM_ASSIGNABLE_KEYS := 12
	// The maximum number of key assignment actions to simulate in each
	// simulated block, and before the consumer chain is registered.
	NUM_ASSIGNMENTS_PER_BLOCK_MAX := 8

	// Create some identities for the simulated provider validators to use
	providerIDS := []*cryptotestutil.CryptoIdentity{}
	// Create some identities which the provider validators can assign to the consumer chain
	assignableIDS := []*cryptotestutil.CryptoIdentity{}
	for i := 0; i < NUM_VALIDATORS; i++ {
		providerIDS = append(providerIDS, cryptotestutil.NewCryptoIdentityFromIntSeed(i))
	}
	// Notice that the assignable identities include the provider identities
	for i := 0; i < NUM_VALIDATORS+NUM_ASSIGNABLE_KEYS; i++ {
		assignableIDS = append(assignableIDS, cryptotestutil.NewCryptoIdentityFromIntSeed(i))
	}

	seed := time.Now().UnixNano()
	rng := rand.New(rand.NewSource(seed))

	// Helper: simulates creation of staking module EndBlock updates.
	getStakingUpdates := func() (ret []abci.ValidatorUpdate) {
		// Get a random set of validators to update. It is important to test subsets of all validators.
		validators := rng.Perm(len(providerIDS))[0:rng.Intn(len(providerIDS)+1)]
		for _, i := range validators {
			// Power 0, 1, or 2 represents
			// deletion, update (from 0 or 2), update (from 0 or 1)
			power := rng.Intn(3)
			ret = append(ret, abci.ValidatorUpdate{
				PubKey: providerIDS[i].TMProtoCryptoPublicKey(),
				Power:  int64(power),
			})
		}
		return
	}

	// Helper: simulates creation of assignment tx's to be done.
	getAssignments := func() (ret []Assignment) {
		for i, numAssignments := 0, rng.Intn(NUM_ASSIGNMENTS_PER_BLOCK_MAX); i < numAssignments; i++ {
			randomIxP := rng.Intn(len(providerIDS))
			randomIxC := rng.Intn(len(assignableIDS))
			ret = append(ret, Assignment{
				val: providerIDS[randomIxP].SDKStakingValidator(),
				ck:  assignableIDS[randomIxC].TMProtoCryptoPublicKey(),
			})
		}
		return
	}

	// Run a randomly simulated execution and test that desired properties hold
	// Helper: run a randomly simulated scenario where a consumer chain is added
	// (after key assignment actions are done), followed by a series of validator power updates
	// and key assignments tx's. For each simulated 'block', the validator set replication
	// properties and the pruning property are checked.
	runRandomExecution := func() {
		k, ctx, ctrl, mocks := testkeeper.GetProviderKeeperAndCtx(t, testkeeper.NewInMemKeeperParams(t))

		// Create validator sets for the provider and consumer. These are used to check the validator set
		// replication property.
		providerValset := CreateValSet(providerIDS)
		// NOTE: consumer must have space for provider identities because default key assignments are to provider keys
		consumerValset := CreateValSet(assignableIDS)
		// For each validator on the consumer, record the corresponding provider
		// address as looked up on the provider using GetProviderAddrFromConsumerAddr
		// at a given vscid.
		// consumer consAddr -> vscid -> provider consAddr
		historicSlashQueries := map[string]map[uint64]string{}

		// Sanity check that the validator set update is initialised to 0, for clarity.
		require.Equal(t, k.GetValidatorSetUpdateId(ctx), uint64(0))

		// Mock calls to GetLastValidatorPower to return directly from the providerValset
		mocks.MockStakingKeeper.EXPECT().GetLastValidatorPower(
			gomock.Any(),
			gomock.Any(),
		).DoAndReturn(func(_ interface{}, valAddr sdk.ValAddress) int64 {
			// When the mocked method is called, locate the appropriate validator
			// in the provider valset and return its power.
			for i, id := range providerIDS {
				decodeValAddr, err := k.ValidatorAddressCodec().StringToBytes(id.SDKStakingValidator().GetOperator())
				require.NoError(t, err)

				if string(decodeValAddr) == valAddr.String() {
					return providerValset.power[i]
				}
			}
			panic("must find validator")
			// This can be called 0 or more times per block depending on the random
			// assignments that occur
		}).AnyTimes()

		// This implements the assumption that all the provider IDS are added
		// to the system at the beginning of the simulation.
		mocks.MockStakingKeeper.EXPECT().GetValidatorByConsAddr(
			gomock.Any(),
			gomock.Any(),
		).DoAndReturn(func(_ interface{}, consP sdk.ConsAddress) (stakingtypes.Validator, bool) {
			for _, id := range providerIDS {
				if id.SDKValConsAddress().Equals(consP) {
					return id.SDKStakingValidator(), true
				}
			}
			return stakingtypes.Validator{}, false
		}).AnyTimes()

		// Helper: apply some updates to both the provider and consumer valsets
		// and increment the provider vscid.
		applyUpdatesAndIncrementVSCID := func(updates []abci.ValidatorUpdate) {
			providerValset.apply(updates)

			var bondedValidators []stakingtypes.Validator
			for _, v := range providerValset.identities {
				pkAny, _ := codectypes.NewAnyWithValue(v.ConsensusSDKPubKey())

				bondedValidators = append(bondedValidators, stakingtypes.Validator{
					OperatorAddress: v.SDKValOpAddress().String(),
					ConsensusPubkey: pkAny,
				})
			}

			nextValidators := k.ComputeNextEpochConsumerValSet(ctx, CHAINID, bondedValidators)
			updates = providerkeeper.DiffValidators(k.GetConsumerValSet(ctx, CHAINID), nextValidators)
			k.SetConsumerValSet(ctx, CHAINID, nextValidators)

			consumerValset.apply(updates)
			// Simulate the VSCID update in EndBlock
			k.IncrementValidatorSetUpdateId(ctx)
		}

		// Helper: apply some key assignment transactions to the system
		applyAssignments := func(assignments []Assignment) {
			for _, a := range assignments {
				// ignore err return, it can be possible for an error to occur
				_ = k.AssignConsumerKey(ctx, CHAINID, a.val, a.ck)
			}
		}

		// The consumer chain has not yet been registered
		// Apply some randomly generated key assignments
		assignments := getAssignments()
		applyAssignments(assignments)
		// And generate a random provider valset which, in the real system, will
		// be put into the consumer genesis.
		stakingUpdates := getStakingUpdates()

		applyUpdatesAndIncrementVSCID(stakingUpdates)

		// Register the consumer chain
		k.SetConsumerClientId(ctx, CHAINID, "")

		// Analogous to the last vscid received from the consumer in a maturity
		// Used to check the correct pruning property
		greatestPrunedVSCID := -1

		// Simulate a number of 'blocks'
		// Each block consists of a number of random key assignment tx's
		// and a random set of validator power updates
		for block := 0; block < NUM_BLOCKS_PER_EXECUTION; block++ {

			stakingUpdates = getStakingUpdates()
			assignments = getAssignments()

			// Generate and apply assignments and power updates
			applyAssignments(assignments)
			applyUpdatesAndIncrementVSCID(stakingUpdates)

			// Randomly fast forward the greatest pruned VSCID. This simulates
			// delivery of maturity packets from the consumer chain.
			prunedVscid := greatestPrunedVSCID +
				// +1 and -1 because id was incremented (-1), (+1) to make upper bound inclusive
				rng.Intn(int(k.GetValidatorSetUpdateId(ctx))+1-1-greatestPrunedVSCID)
			k.PruneKeyAssignments(ctx, CHAINID, uint64(prunedVscid))
			greatestPrunedVSCID = prunedVscid

			/*

				Property: Validator Set Replication
				Each validator set on the provider must be replicated on the consumer.
				The property in the real system is somewhat weaker, because the consumer chain can
				forward updates to tendermint in batches.
				(See https://github.com/cosmos/ibc/blob/main/spec/app/ics-028-cross-chain-validation/system_model_and_properties.md#system-properties)
				We test the stronger property, because we abstract over implementation of the consumer
				chain. The stronger property implies the weaker property.

			*/

			// Check validator set replication forward direction
			for i, idP := range providerValset.identities {
				// For each active validator on the provider chain
				if 0 < providerValset.power[i] {
					// Get the assigned key
					ck, found := k.GetValidatorConsumerPubKey(ctx, CHAINID, idP.ProviderConsAddress())
					if !found {
						// Use default if unassigned
						ck = idP.TMProtoCryptoPublicKey()
					}
					consC, err := ccvtypes.TMCryptoPublicKeyToConsAddr(ck)
					require.NoError(t, err)
					// Find the corresponding consumer validator (must always be found)
					for j, idC := range consumerValset.identities {
						if consC.Equals(idC.SDKValConsAddress()) {
							// Ensure powers are the same
							require.Equal(t, providerValset.power[i], consumerValset.power[j])
						}
					}
				}
			}
			// Check validator set replication backward direction
			for i := range consumerValset.identities {
				// For each active validator on the consumer chain
				consC := consumerValset.identities[i].ConsumerConsAddress()
				if 0 < consumerValset.power[i] {
					// Get the provider who assigned the key
					consP := k.GetProviderAddrFromConsumerAddr(ctx, CHAINID, consC)
					// Find the corresponding provider validator (must always be found)
					for j, idP := range providerValset.identities {
						if idP.SDKValConsAddress().Equals(consP.ToSdkConsAddr()) {
							// Ensure powers are the same
							require.Equal(t, providerValset.power[j], consumerValset.power[i])
						}
					}
				}
			}

			/*
				Property: Pruning (bounded storage)
				Check that all keys have been or will eventually be pruned.
			*/

			require.True(t, checkCorrectPruningProperty(ctx, k, CHAINID))

			/*
				Property: Correct Consumer Initiated Slash Lookup

				Check that since the last pruning, it has never been possible to query
				two different provider addresses from the same consumer address.
				We know that the queried provider address was correct at least once,
				from checking the validator set replication property. These two facts
				together guarantee that the slash lookup is always correct.
			*/

			// Build up the historicSlashQueries data structure
			for i := range consumerValset.identities {
				// For each active validator on the consumer chain
				consC := consumerValset.identities[i].ConsumerConsAddress()
				if 0 < consumerValset.power[i] {
					// Get the provider who assigned the key
					consP := k.GetProviderAddrFromConsumerAddr(ctx, CHAINID, consC)

					if _, found := historicSlashQueries[consC.String()]; !found {
						historicSlashQueries[consC.String()] = map[uint64]string{}
					}

					vscid := k.GetValidatorSetUpdateId(ctx) - 1 // -1 since it was incremented before
					// Record the slash query result obtained at this block
					historicSlashQueries[consC.String()][vscid] = consP.String()
				}
			}

			// Check that, for each address known the consumer at some block
			// with vscid st. greatestPrunedVSCID < vscid, there were never
			// conflicting slash query results.
			for _, vscidToConsP := range historicSlashQueries {
				seen := map[string]bool{}
				for vscid, consP := range vscidToConsP {
					if uint64(greatestPrunedVSCID) < vscid {
						// The provider would have returned
						seen[consP] = true
					}
				}
				// No conflicts.
				require.True(t, len(seen) < 2)
			}

		}
		ctrl.Finish()
	}

	for i := 0; i < NUM_EXECUTIONS; i++ {
		runRandomExecution()
	}
}<|MERGE_RESOLUTION|>--- conflicted
+++ resolved
@@ -361,14 +361,12 @@
 				gomock.InOrder(
 					mocks.MockStakingKeeper.EXPECT().GetValidatorByConsAddr(sdkCtx,
 						consumerIdentities[0].SDKValConsAddress(),
-<<<<<<< HEAD
-					).Return(stakingtypes.Validator{}, stakingtypes.ErrNoValidatorFound),
-					mocks.MockStakingKeeper.EXPECT().GetLastValidatorPower(
-						sdkCtx, providerIdentities[0].SDKValOpAddress(),
-					).Return(int64(0), nil),
-=======
+					// TODO: check this code after main branch is merged
+					// ).Return(stakingtypes.Validator{}, stakingtypes.ErrNoValidatorFound),
+					// mocks.MockStakingKeeper.EXPECT().GetLastValidatorPower(
+					// 	sdkCtx, providerIdentities[0].SDKValOpAddress(),
+					// ).Return(int64(0), nil),
 					).Return(stakingtypes.Validator{}, false),
->>>>>>> f2c80975
 				)
 			},
 			doActions: func(ctx sdk.Context, k providerkeeper.Keeper) {
@@ -391,23 +389,21 @@
 				gomock.InOrder(
 					mocks.MockStakingKeeper.EXPECT().GetValidatorByConsAddr(ctx,
 						consumerIdentities[0].SDKValConsAddress(),
-<<<<<<< HEAD
-					).Return(stakingtypes.Validator{}, stakingtypes.ErrNoValidatorFound),
-					mocks.MockStakingKeeper.EXPECT().GetLastValidatorPower(
-						ctx, providerIdentities[0].SDKValOpAddress(),
-					).Return(int64(0), nil),
-					mocks.MockStakingKeeper.EXPECT().GetValidatorByConsAddr(ctx,
-						consumerIdentities[1].SDKValConsAddress(),
-					).Return(stakingtypes.Validator{}, stakingtypes.ErrNoValidatorFound),
-					mocks.MockStakingKeeper.EXPECT().GetLastValidatorPower(
-						ctx, providerIdentities[0].SDKValOpAddress(),
-					).Return(int64(0), nil),
-=======
+					// TODO: check this code after main branch is merged
+					// ).Return(stakingtypes.Validator{}, stakingtypes.ErrNoValidatorFound),
+					// mocks.MockStakingKeeper.EXPECT().GetLastValidatorPower(
+					// 	ctx, providerIdentities[0].SDKValOpAddress(),
+					// ).Return(int64(0), nil),
+					// mocks.MockStakingKeeper.EXPECT().GetValidatorByConsAddr(ctx,
+					// 	consumerIdentities[1].SDKValConsAddress(),
+					// ).Return(stakingtypes.Validator{}, stakingtypes.ErrNoValidatorFound),
+					// mocks.MockStakingKeeper.EXPECT().GetLastValidatorPower(
+					// 	ctx, providerIdentities[0].SDKValOpAddress(),
+					// ).Return(int64(0), nil),
 					).Return(stakingtypes.Validator{}, false),
 					mocks.MockStakingKeeper.EXPECT().GetValidatorByConsAddr(ctx,
 						consumerIdentities[1].SDKValConsAddress(),
 					).Return(stakingtypes.Validator{}, false),
->>>>>>> f2c80975
 				)
 			},
 			doActions: func(sdkCtx sdk.Context, k providerkeeper.Keeper) {
@@ -434,14 +430,12 @@
 				gomock.InOrder(
 					mocks.MockStakingKeeper.EXPECT().GetValidatorByConsAddr(ctx,
 						consumerIdentities[0].SDKValConsAddress(),
-<<<<<<< HEAD
-					).Return(stakingtypes.Validator{}, stakingtypes.ErrNoValidatorFound),
-					mocks.MockStakingKeeper.EXPECT().GetLastValidatorPower(
-						ctx, providerIdentities[0].SDKValOpAddress(),
-					).Return(int64(0), nil),
-=======
+					// TODO: check this code after main branch is merged
+					// ).Return(stakingtypes.Validator{}, stakingtypes.ErrNoValidatorFound),
+					// mocks.MockStakingKeeper.EXPECT().GetLastValidatorPower(
+					// 	ctx, providerIdentities[0].SDKValOpAddress(),
+					// ).Return(int64(0), nil),
 					).Return(stakingtypes.Validator{}, false),
->>>>>>> f2c80975
 					mocks.MockStakingKeeper.EXPECT().GetValidatorByConsAddr(ctx,
 						consumerIdentities[0].SDKValConsAddress(),
 					).Return(stakingtypes.Validator{}, stakingtypes.ErrNoValidatorFound),
