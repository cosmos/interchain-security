package keeper_test

import (
	"bytes"
	"math/rand"
	"sort"
	"testing"
	"time"

	sdk "github.com/cosmos/cosmos-sdk/types"
	stakingtypes "github.com/cosmos/cosmos-sdk/x/staking/types"
	cryptotestutil "github.com/cosmos/interchain-security/testutil/crypto"
	testkeeper "github.com/cosmos/interchain-security/testutil/keeper"
	"github.com/stretchr/testify/require"
	abci "github.com/tendermint/tendermint/abci/types"
	tmprotocrypto "github.com/tendermint/tendermint/proto/tendermint/crypto"

	providerkeeper "github.com/cosmos/interchain-security/x/ccv/provider/keeper"
	"github.com/cosmos/interchain-security/x/ccv/provider/types"
	"github.com/cosmos/interchain-security/x/ccv/utils"
	"github.com/golang/mock/gomock"
)

func TestValidatorConsumerPubKeyCRUD(t *testing.T) {
	chainID := consumer
	providerAddr := types.NewProviderConsAddress([]byte("providerAddr"))
	consumerKey := cryptotestutil.NewCryptoIdentityFromIntSeed(1).TMProtoCryptoPublicKey()

	keeper, ctx, ctrl, _ := testkeeper.GetProviderKeeperAndCtx(t, testkeeper.NewInMemKeeperParams(t))
	defer ctrl.Finish()

	keeper.SetValidatorConsumerPubKey(ctx, chainID, providerAddr, consumerKey)

	consumerPubKey, found := keeper.GetValidatorConsumerPubKey(ctx, chainID, providerAddr)
	require.True(t, found, "consumer pubkey not found")
	require.NotEmpty(t, consumerPubKey, "consumer pubkey is empty")
	require.Equal(t, consumerPubKey, consumerKey)

	keeper.DeleteValidatorConsumerPubKey(ctx, chainID, providerAddr)
	consumerPubKey, found = keeper.GetValidatorConsumerPubKey(ctx, chainID, providerAddr)
	require.False(t, found, "consumer pubkey was found")
	require.Empty(t, consumerPubKey, "consumer pubkey was returned")
	require.NotEqual(t, consumerPubKey, consumerKey)
}

func TestGetAllValidatorConsumerPubKey(t *testing.T) {
	pk, ctx, ctrl, _ := testkeeper.GetProviderKeeperAndCtx(t, testkeeper.NewInMemKeeperParams(t))
	defer ctrl.Finish()

	rand.Seed(time.Now().Unix())
	chainIDs := []string{"consumer-1", "consumer-2", "consumer-3"}
	numAssignments := 10
	testAssignments := []types.ValidatorConsumerPubKey{}
	for i := 0; i < numAssignments; i++ {
		consumerKey := cryptotestutil.NewCryptoIdentityFromIntSeed(i).TMProtoCryptoPublicKey()
		providerAddr := cryptotestutil.NewCryptoIdentityFromIntSeed(numAssignments + i).ProviderConsAddress()
		testAssignments = append(testAssignments,
			types.ValidatorConsumerPubKey{
				ChainId:      chainIDs[rand.Intn(len(chainIDs))], //nolint:gosec // not used for security purposes
				ProviderAddr: &providerAddr,
				ConsumerKey:  &consumerKey,
			},
		)
	}
	// select a chainID with more than two assignments
	var chainID string
	for i := range chainIDs {
		chainID = chainIDs[i]
		count := 0
		for _, assignment := range testAssignments {
			if assignment.ChainId == chainID {
				count++
			}
		}
		if count > 2 {
			break
		}
	}
	expectedGetAllOneConsumerOrder := []types.ValidatorConsumerPubKey{}
	for _, assignment := range testAssignments {
		if assignment.ChainId == chainID {
			expectedGetAllOneConsumerOrder = append(expectedGetAllOneConsumerOrder, assignment)
		}
	}
	// sorting by ValidatorConsumerPubKey.ProviderAddr
	sort.Slice(expectedGetAllOneConsumerOrder, func(i, j int) bool {
		return bytes.Compare(expectedGetAllOneConsumerOrder[i].ProviderAddr.ToSdkConsAddr(), expectedGetAllOneConsumerOrder[j].ProviderAddr.ToSdkConsAddr()) == -1
	})

	for _, assignment := range testAssignments {
		pk.SetValidatorConsumerPubKey(ctx, assignment.ChainId, *assignment.ProviderAddr, *assignment.ConsumerKey)
	}

	result := pk.GetAllValidatorConsumerPubKeys(ctx, &chainID)
	require.Equal(t, expectedGetAllOneConsumerOrder, result)

	result = pk.GetAllValidatorConsumerPubKeys(ctx, nil)
	require.Len(t, result, len(testAssignments))
}

func TestValidatorByConsumerAddrCRUD(t *testing.T) {
	chainID := consumer
	providerAddr := types.NewProviderConsAddress([]byte("providerAddr"))
	consumerAddr := types.NewConsumerConsAddress([]byte("consumerAddr"))

	keeper, ctx, ctrl, _ := testkeeper.GetProviderKeeperAndCtx(t, testkeeper.NewInMemKeeperParams(t))
	defer ctrl.Finish()

	keeper.SetValidatorByConsumerAddr(ctx, chainID, consumerAddr, providerAddr)

	providerAddrResult, found := keeper.GetValidatorByConsumerAddr(ctx, chainID, consumerAddr)
	require.True(t, found, "provider address not found")
	require.NotEmpty(t, providerAddrResult, "provider address is empty")
	require.Equal(t, providerAddr, providerAddrResult)

	keeper.DeleteValidatorByConsumerAddr(ctx, chainID, consumerAddr)
	providerAddrResult, found = keeper.GetValidatorByConsumerAddr(ctx, chainID, consumerAddr)
	require.False(t, found, "provider address was found")
	require.Empty(t, providerAddrResult, "provider address not empty")
	require.NotEqual(t, providerAddr, providerAddrResult)
}

func TestGetAllValidatorsByConsumerAddr(t *testing.T) {
	pk, ctx, ctrl, _ := testkeeper.GetProviderKeeperAndCtx(t, testkeeper.NewInMemKeeperParams(t))
	defer ctrl.Finish()

	rand.Seed(time.Now().Unix())
	chainIDs := []string{"consumer-1", "consumer-2", "consumer-3"}
	numAssignments := 10
	testAssignments := []types.ValidatorByConsumerAddr{}
	for i := 0; i < numAssignments; i++ {
		consumerAddr := cryptotestutil.NewCryptoIdentityFromIntSeed(i).ConsumerConsAddress()
		providerAddr := cryptotestutil.NewCryptoIdentityFromIntSeed(numAssignments + i).ProviderConsAddress()
		testAssignments = append(testAssignments,
			types.ValidatorByConsumerAddr{
				ChainId:      chainIDs[rand.Intn(len(chainIDs))], //nolint:gosec // not used for security purposes
				ConsumerAddr: &consumerAddr,
				ProviderAddr: &providerAddr,
			},
		)
	}
	// select a chainID with more than two assignments
	var chainID string
	for i := range chainIDs {
		chainID = chainIDs[i]
		count := 0
		for _, assignment := range testAssignments {
			if assignment.ChainId == chainID {
				count++
			}
		}
		if count > 2 {
			break
		}
	}
	expectedGetAllOneConsumerOrder := []types.ValidatorByConsumerAddr{}
	for _, assignment := range testAssignments {
		if assignment.ChainId == chainID {
			expectedGetAllOneConsumerOrder = append(expectedGetAllOneConsumerOrder, assignment)
		}
	}
	// sorting by ValidatorByConsumerAddr.ConsumerAddr
	sort.Slice(expectedGetAllOneConsumerOrder, func(i, j int) bool {
		return bytes.Compare(expectedGetAllOneConsumerOrder[i].ConsumerAddr.ToSdkConsAddr(), expectedGetAllOneConsumerOrder[j].ConsumerAddr.ToSdkConsAddr()) == -1
	})

	for _, assignment := range testAssignments {
		pk.SetValidatorByConsumerAddr(ctx, assignment.ChainId, *assignment.ConsumerAddr, *assignment.ProviderAddr)
	}

	result := pk.GetAllValidatorsByConsumerAddr(ctx, &chainID)
	require.Equal(t, expectedGetAllOneConsumerOrder, result)

	result = pk.GetAllValidatorsByConsumerAddr(ctx, nil)
	require.Len(t, result, len(testAssignments))
}

func TestKeyAssignmentReplacementCRUD(t *testing.T) {
	chainID := consumer
	providerAddr := types.NewProviderConsAddress([]byte("providerAddr"))
	expCPubKey := cryptotestutil.NewCryptoIdentityFromIntSeed(1).TMProtoCryptoPublicKey()
	var expPower int64 = 100

	keeper, ctx, ctrl, _ := testkeeper.GetProviderKeeperAndCtx(t, testkeeper.NewInMemKeeperParams(t))
	defer ctrl.Finish()

	keeper.SetKeyAssignmentReplacement(ctx, chainID, providerAddr, expCPubKey, expPower)

	cPubKey, power, found := keeper.GetKeyAssignmentReplacement(ctx, chainID, providerAddr)
	require.True(t, found, "key assignment replacement not found")
	require.Equal(t, expCPubKey, cPubKey, "previous consumer key not matching")
	require.Equal(t, expPower, power, "power not matching")

	keeper.DeleteKeyAssignmentReplacement(ctx, chainID, providerAddr)
	_, _, found = keeper.GetKeyAssignmentReplacement(ctx, chainID, providerAddr)
	require.False(t, found, "key assignment replacement found")
}

func TestGetAllKeyAssignmentReplacements(t *testing.T) {
	pk, ctx, ctrl, _ := testkeeper.GetProviderKeeperAndCtx(t, testkeeper.NewInMemKeeperParams(t))
	defer ctrl.Finish()

	chainID := "consumer-1"

	rand.Seed(time.Now().Unix())
	numAssignments := 10
	testAssignments := []types.KeyAssignmentReplacement{}
	for i := 0; i < numAssignments; i++ {
		consumerKey := cryptotestutil.NewCryptoIdentityFromIntSeed(i).TMProtoCryptoPublicKey()
		providerAddr := cryptotestutil.NewCryptoIdentityFromIntSeed(numAssignments + i).ProviderConsAddress()
		testAssignments = append(testAssignments,
			types.KeyAssignmentReplacement{
				ProviderAddr: &providerAddr,
				PrevCKey:     &consumerKey,
				Power:        rand.Int63(), //nolint:gosec // not used for security purposes
			},
		)
	}
	expectedGetAllOrder := testAssignments
	// sorting by KeyAssignmentReplacement.ProviderAddr
	sort.Slice(expectedGetAllOrder, func(i, j int) bool {
		return bytes.Compare(expectedGetAllOrder[i].ProviderAddr.ToSdkConsAddr(), expectedGetAllOrder[j].ProviderAddr.ToSdkConsAddr()) == -1
	})

	pk.SetKeyAssignmentReplacement(ctx, "consumer-2", *testAssignments[0].ProviderAddr, *testAssignments[0].PrevCKey, testAssignments[0].Power)
	for _, assignment := range testAssignments {
		pk.SetKeyAssignmentReplacement(ctx, chainID, *assignment.ProviderAddr, *assignment.PrevCKey, assignment.Power)
	}

	result := pk.GetAllKeyAssignmentReplacements(ctx, chainID)
	require.Len(t, result, len(testAssignments))
	require.Equal(t, expectedGetAllOrder, result)
}

func TestConsumerAddrsToPruneCRUD(t *testing.T) {
	chainID := consumer
	consumerAddr := types.NewConsumerConsAddress([]byte("consumerAddr1"))
	vscID := uint64(1)

	keeper, ctx, ctrl, _ := testkeeper.GetProviderKeeperAndCtx(t, testkeeper.NewInMemKeeperParams(t))
	defer ctrl.Finish()

	addrsToPrune := keeper.GetConsumerAddrsToPrune(ctx, chainID, vscID).Addresses
	require.Empty(t, addrsToPrune)

	keeper.AppendConsumerAddrsToPrune(ctx, chainID, vscID, consumerAddr)

	addrsToPrune = keeper.GetConsumerAddrsToPrune(ctx, chainID, vscID).Addresses
	require.NotEmpty(t, addrsToPrune, "addresses to prune is empty")
	require.Len(t, addrsToPrune, 1, "addresses to prune is not len 1")
	require.Equal(t, *addrsToPrune[0], consumerAddr)

	keeper.DeleteConsumerAddrsToPrune(ctx, chainID, vscID)
	addrsToPrune = keeper.GetConsumerAddrsToPrune(ctx, chainID, vscID).Addresses
	require.Empty(t, addrsToPrune, "addresses to prune was returned")
}

func TestGetAllConsumerAddrsToPrune(t *testing.T) {
	pk, ctx, ctrl, _ := testkeeper.GetProviderKeeperAndCtx(t, testkeeper.NewInMemKeeperParams(t))
	defer ctrl.Finish()

	rand.Seed(time.Now().Unix())
	chainIDs := []string{"consumer-1", "consumer-2", "consumer-3"}
	numAssignments := 10
	testAssignments := []types.ConsumerAddrsToPrune{}
	for i := 0; i < numAssignments; i++ {
		consumerAddresses := types.ConsumerAddressList{}
		for j := 0; j < 2*(i+1); j++ {
			addr := cryptotestutil.NewCryptoIdentityFromIntSeed(i * j).ConsumerConsAddress()
			consumerAddresses.Addresses = append(consumerAddresses.Addresses, &addr)
		}
		testAssignments = append(testAssignments,
			types.ConsumerAddrsToPrune{
				ChainId:       chainIDs[rand.Intn(len(chainIDs))], //nolint:gosec // not used for security purposes
				VscId:         rand.Uint64(),                      //nolint:gosec // not used for security purposes
				ConsumerAddrs: &consumerAddresses,
			},
		)
	}
	// select a chainID with more than two assignments
	var chainID string
	for i := range chainIDs {
		chainID = chainIDs[i]
		count := 0
		for _, assignment := range testAssignments {
			if assignment.ChainId == chainID {
				count++
			}
		}
		if count > 2 {
			break
		}
	}
	expectedGetAllOrder := []types.ConsumerAddrsToPrune{}
	for _, assignment := range testAssignments {
		if assignment.ChainId == chainID {
			expectedGetAllOrder = append(expectedGetAllOrder, assignment)
		}
	}
	// sorting by ConsumerAddrsToPrune.VscId
	sort.Slice(expectedGetAllOrder, func(i, j int) bool {
		return expectedGetAllOrder[i].VscId < expectedGetAllOrder[j].VscId
	})

	for _, assignment := range testAssignments {
		for _, addr := range assignment.ConsumerAddrs.Addresses {
			pk.AppendConsumerAddrsToPrune(ctx, assignment.ChainId, assignment.VscId, *addr)
		}
	}

	result := pk.GetAllConsumerAddrsToPrune(ctx, chainID)
	require.Equal(t, expectedGetAllOrder, result)
}

// checkCorrectPruningProperty checks that the pruning property is correct for a given
// consumer chain. See AppendConsumerAddrsToPrune for a formulation of the property.
func checkCorrectPruningProperty(ctx sdk.Context, k providerkeeper.Keeper, chainID string) bool {
	/*
		For each consumer address cAddr in ValidatorByConsumerAddr,
		  - either there exists a provider address pAddr in ValidatorConsumerPubKey,
		    s.t. hash(ValidatorConsumerPubKey(pAddr)) = cAddr
		  - or there exists a vscID in ConsumerAddrsToPrune s.t. cAddr in ConsumerAddrsToPrune(vscID)
	*/
	willBePruned := map[string]bool{}
	for _, consAddrToPrune := range k.GetAllConsumerAddrsToPrune(ctx, chainID) {
		for _, cAddr := range consAddrToPrune.ConsumerAddrs.Addresses {
			willBePruned[cAddr.String()] = true
		}
	}

	good := true
	for _, valByConsAddr := range k.GetAllValidatorsByConsumerAddr(ctx, nil) {
		if _, ok := willBePruned[valByConsAddr.ConsumerAddr.String()]; ok {
			// Address will be pruned, everything is fine.
			continue
		}
		// Try to find a validator who has this consumer address currently assigned
		isCurrentlyAssigned := false
		for _, valconsPubKey := range k.GetAllValidatorConsumerPubKeys(ctx, &valByConsAddr.ChainId) {
			consumerAddr, _ := utils.TMCryptoPublicKeyToConsAddr(*valconsPubKey.ConsumerKey)
			if consumerAddr.Equals(valByConsAddr.ConsumerAddr.ToSdkConsAddr()) {
				isCurrentlyAssigned = true
				break
			}
		}

		if !isCurrentlyAssigned {
			// Will not be pruned, and is not currently assigned: violation
			good = false
			break
		}
	}

	return good
}

func TestAssignConsensusKeyForConsumerChain(t *testing.T) {
	chainID := "chainID"
	providerIdentities := []*cryptotestutil.Identity{
		cryptotestutil.NewCryptoIdentityFromIntSeed(0),
		cryptotestutil.NewCryptoIdentityFromIntSeed(1),
	}
	consumerIdentities := []*cryptotestutil.Identity{
		cryptotestutil.NewCryptoIdentityFromIntSeed(2),
		cryptotestutil.NewCryptoIdentityFromIntSeed(3),
	}

	testCases := []struct {
		name string
		// State-mutating mockSetup specific to this test case
		mockSetup func(sdk.Context, providerkeeper.Keeper, testkeeper.MockedKeepers)
		doActions func(sdk.Context, providerkeeper.Keeper)
	}{
		/*
			0. Consumer     registered: Assign PK0->CK0 and retrieve PK0->CK0
			1. Consumer     registered: Assign PK0->CK0, PK0->CK1 and retrieve PK0->CK1
			2. Consumer     registered: Assign PK0->CK0, PK1->CK0 and error
			3. Consumer     registered: Assign PK1->PK0 and error
			4. Consumer not registered: Assign PK0->CK0 and retrieve PK0->CK0
			5. Consumer not registered: Assign PK0->CK0, PK0->CK1 and retrieve PK0->CK1
			6. Consumer not registered: Assign PK0->CK0, PK1->CK0 and error
			7. Consumer not registered: Assign PK1->PK0 and error
		*/
		{
			name: "0",
			mockSetup: func(ctx sdk.Context, k providerkeeper.Keeper, mocks testkeeper.MockedKeepers) {
				gomock.InOrder(
					mocks.MockStakingKeeper.EXPECT().GetValidatorByConsAddr(ctx,
						consumerIdentities[0].SDKValConsAddress(),
					).Return(stakingtypes.Validator{}, false),
					mocks.MockStakingKeeper.EXPECT().GetLastValidatorPower(
						ctx, providerIdentities[0].SDKValOpAddress(),
					).Return(int64(0)),
				)
			},
			doActions: func(ctx sdk.Context, k providerkeeper.Keeper) {
				k.SetConsumerClientID(ctx, chainID, "")
				err := k.AssignConsumerKey(ctx, chainID,
					providerIdentities[0].SDKStakingValidator(),
					consumerIdentities[0].TMProtoCryptoPublicKey(),
				)
				require.NoError(t, err)
				providerAddr, found := k.GetValidatorByConsumerAddr(ctx, chainID,
					consumerIdentities[0].ConsumerConsAddress())
				require.True(t, found)
				require.Equal(t, providerIdentities[0].ProviderConsAddress(), providerAddr)
			},
		},
		{
			name: "1",
			mockSetup: func(ctx sdk.Context, k providerkeeper.Keeper, mocks testkeeper.MockedKeepers) {
				gomock.InOrder(
					mocks.MockStakingKeeper.EXPECT().GetValidatorByConsAddr(ctx,
						consumerIdentities[0].SDKValConsAddress(),
					).Return(stakingtypes.Validator{}, false),
					mocks.MockStakingKeeper.EXPECT().GetLastValidatorPower(
						ctx, providerIdentities[0].SDKValOpAddress(),
					).Return(int64(0)),
					mocks.MockStakingKeeper.EXPECT().GetValidatorByConsAddr(ctx,
						consumerIdentities[1].SDKValConsAddress(),
					).Return(stakingtypes.Validator{}, false),
					mocks.MockStakingKeeper.EXPECT().GetLastValidatorPower(
						ctx, providerIdentities[0].SDKValOpAddress(),
					).Return(int64(0)),
				)
			},
			doActions: func(ctx sdk.Context, k providerkeeper.Keeper) {
				k.SetConsumerClientID(ctx, chainID, "")
				err := k.AssignConsumerKey(ctx, chainID,
					providerIdentities[0].SDKStakingValidator(),
					consumerIdentities[0].TMProtoCryptoPublicKey(),
				)
				require.NoError(t, err)
				err = k.AssignConsumerKey(ctx, chainID,
					providerIdentities[0].SDKStakingValidator(),
					consumerIdentities[1].TMProtoCryptoPublicKey(),
				)
				require.NoError(t, err)
				providerAddr, found := k.GetValidatorByConsumerAddr(ctx, chainID,
					consumerIdentities[1].ConsumerConsAddress())
				require.True(t, found)
				require.Equal(t, providerIdentities[0].ProviderConsAddress(), providerAddr)
			},
		},
		{
			name: "2",
			mockSetup: func(ctx sdk.Context, k providerkeeper.Keeper, mocks testkeeper.MockedKeepers) {
				gomock.InOrder(
					mocks.MockStakingKeeper.EXPECT().GetValidatorByConsAddr(ctx,
						consumerIdentities[0].SDKValConsAddress(),
					).Return(stakingtypes.Validator{}, false),
					mocks.MockStakingKeeper.EXPECT().GetLastValidatorPower(
						ctx, providerIdentities[0].SDKValOpAddress(),
					).Return(int64(0)),
					mocks.MockStakingKeeper.EXPECT().GetValidatorByConsAddr(ctx,
						consumerIdentities[0].SDKValConsAddress(),
					).Return(stakingtypes.Validator{}, false),
				)
			},
			doActions: func(ctx sdk.Context, k providerkeeper.Keeper) {
				k.SetConsumerClientID(ctx, chainID, "")
				err := k.AssignConsumerKey(ctx, chainID,
					providerIdentities[0].SDKStakingValidator(),
					consumerIdentities[0].TMProtoCryptoPublicKey(),
				)
				require.NoError(t, err)
				err = k.AssignConsumerKey(ctx, chainID,
					providerIdentities[1].SDKStakingValidator(),
					consumerIdentities[0].TMProtoCryptoPublicKey(),
				)
				require.Error(t, err)
				providerAddr, found := k.GetValidatorByConsumerAddr(ctx, chainID,
					consumerIdentities[0].ConsumerConsAddress())
				require.True(t, found)
				require.Equal(t, providerIdentities[0].ProviderConsAddress(), providerAddr)
			},
		},
		{
			name: "3",
			mockSetup: func(ctx sdk.Context, k providerkeeper.Keeper, mocks testkeeper.MockedKeepers) {
				gomock.InOrder(
					mocks.MockStakingKeeper.EXPECT().GetValidatorByConsAddr(ctx,
						providerIdentities[0].SDKValConsAddress(),
					).Return(providerIdentities[0].SDKStakingValidator(), true),
				)
			},
			doActions: func(ctx sdk.Context, k providerkeeper.Keeper) {
				k.SetConsumerClientID(ctx, chainID, "")
				err := k.AssignConsumerKey(ctx, chainID,
					providerIdentities[1].SDKStakingValidator(),
					providerIdentities[0].TMProtoCryptoPublicKey(),
				)
				require.Error(t, err)
			},
		},
		{
			name: "4",
			mockSetup: func(ctx sdk.Context, k providerkeeper.Keeper, mocks testkeeper.MockedKeepers) {
				gomock.InOrder(
					mocks.MockStakingKeeper.EXPECT().GetValidatorByConsAddr(ctx,
						consumerIdentities[0].SDKValConsAddress(),
					).Return(stakingtypes.Validator{}, false),
				)
			},
			doActions: func(ctx sdk.Context, k providerkeeper.Keeper) {
				err := k.AssignConsumerKey(ctx, chainID,
					providerIdentities[0].SDKStakingValidator(),
					consumerIdentities[0].TMProtoCryptoPublicKey(),
				)
				require.NoError(t, err)
				providerAddr, found := k.GetValidatorByConsumerAddr(ctx, chainID,
					consumerIdentities[0].ConsumerConsAddress())
				require.True(t, found)
				require.Equal(t, providerIdentities[0].ProviderConsAddress(), providerAddr)
			},
		},
		{
			name: "5",
			mockSetup: func(ctx sdk.Context, k providerkeeper.Keeper, mocks testkeeper.MockedKeepers) {
				gomock.InOrder(
					mocks.MockStakingKeeper.EXPECT().GetValidatorByConsAddr(ctx,
						consumerIdentities[0].SDKValConsAddress(),
					).Return(stakingtypes.Validator{}, false),
					mocks.MockStakingKeeper.EXPECT().GetValidatorByConsAddr(ctx,
						consumerIdentities[1].SDKValConsAddress(),
					).Return(stakingtypes.Validator{}, false),
				)
			},
			doActions: func(ctx sdk.Context, k providerkeeper.Keeper) {
				err := k.AssignConsumerKey(ctx, chainID,
					providerIdentities[0].SDKStakingValidator(),
					consumerIdentities[0].TMProtoCryptoPublicKey(),
				)
				require.NoError(t, err)
				err = k.AssignConsumerKey(ctx, chainID,
					providerIdentities[0].SDKStakingValidator(),
					consumerIdentities[1].TMProtoCryptoPublicKey(),
				)
				require.NoError(t, err)
				providerAddr, found := k.GetValidatorByConsumerAddr(ctx, chainID,
					consumerIdentities[1].ConsumerConsAddress())
				require.True(t, found)
				require.Equal(t, providerIdentities[0].ProviderConsAddress(), providerAddr)
			},
		},
		{
			name: "6",
			mockSetup: func(ctx sdk.Context, k providerkeeper.Keeper, mocks testkeeper.MockedKeepers) {
				gomock.InOrder(
					mocks.MockStakingKeeper.EXPECT().GetValidatorByConsAddr(ctx,
						consumerIdentities[0].SDKValConsAddress(),
					).Return(stakingtypes.Validator{}, false),
					mocks.MockStakingKeeper.EXPECT().GetValidatorByConsAddr(ctx,
						consumerIdentities[0].SDKValConsAddress(),
					).Return(stakingtypes.Validator{}, false),
				)
			},
			doActions: func(ctx sdk.Context, k providerkeeper.Keeper) {
				err := k.AssignConsumerKey(ctx, chainID,
					providerIdentities[0].SDKStakingValidator(),
					consumerIdentities[0].TMProtoCryptoPublicKey(),
				)
				require.NoError(t, err)
				err = k.AssignConsumerKey(ctx, chainID,
					providerIdentities[1].SDKStakingValidator(),
					consumerIdentities[0].TMProtoCryptoPublicKey(),
				)
				require.Error(t, err)
				providerAddr, found := k.GetValidatorByConsumerAddr(ctx, chainID,
					consumerIdentities[0].ConsumerConsAddress())
				require.True(t, found)
				require.Equal(t, providerIdentities[0].ProviderConsAddress(), providerAddr)
			},
		},
		{
			name: "7",
			mockSetup: func(ctx sdk.Context, k providerkeeper.Keeper, mocks testkeeper.MockedKeepers) {
				gomock.InOrder(
					mocks.MockStakingKeeper.EXPECT().GetValidatorByConsAddr(ctx,
						providerIdentities[0].SDKValConsAddress(),
					).Return(providerIdentities[0].SDKStakingValidator(), true),
				)
			},
			doActions: func(ctx sdk.Context, k providerkeeper.Keeper) {
				err := k.AssignConsumerKey(ctx, chainID,
					providerIdentities[1].SDKStakingValidator(),
					providerIdentities[0].TMProtoCryptoPublicKey(),
				)
				require.Error(t, err)
			},
		},
	}

	for _, tc := range testCases {
		t.Run(tc.name, func(t *testing.T) {
			k, ctx, ctrl, mocks := testkeeper.GetProviderKeeperAndCtx(t, testkeeper.NewInMemKeeperParams(t))

			tc.mockSetup(ctx, k, mocks)
			tc.doActions(ctx, k)
			require.True(t, checkCorrectPruningProperty(ctx, k, chainID))

			ctrl.Finish()
		})
	}
}

// Represents the validator set of a chain
type ValSet struct {
	identities []*cryptotestutil.Identity
	// indexed by same index as identities
	power []int64
}

func CreateValSet(identities []*cryptotestutil.Identity) ValSet {
	return ValSet{
		identities: identities,
		power:      make([]int64, len(identities)),
	}
}

// Apply a list of validator power updates
func (vs *ValSet) apply(updates []abci.ValidatorUpdate) {
	// precondition: updates must all have unique keys
	// note: an insertion index should always be found
	for _, u := range updates {
		for i, id := range vs.identities { // n2 looping but n is tiny
			// cons := sdk.ConsAddress(utils.GetChangePubKeyAddress(u))
			cons, _ := utils.TMCryptoPublicKeyToConsAddr(u.PubKey)
			if id.SDKValConsAddress().Equals(cons) {
				vs.power[i] = u.Power
			}
		}
	}
}

// A key assignment action to be done
type Assignment struct {
	val stakingtypes.Validator
	ck  tmprotocrypto.PublicKey
}

// TestSimulatedAssignmentsAndUpdateApplication tests a series
// of simulated scenarios where random key assignments and validator
// set updates are generated.
func TestSimulatedAssignmentsAndUpdateApplication(t *testing.T) {
<<<<<<< HEAD
	CHAINID := "chainID"
=======
	chainID := "chainID"
>>>>>>> 39fa788e
	// The number of full test executions to run
	numExecutions := 100
	// Each test execution mimics the adding of a consumer chain and the
	// assignments and power updates of several blocks
	blocksPerExecution := 40
	// The number of validators to be simulated
	numValidators := 4
	// The number of keys that can be used. Keeping this number small is
	// good because it increases the chance that different assignments will
	// use the same keys, which is something we want to test.
	numAssignableKeys := 12
	// The maximum number of key assignment actions to simulate in each
	// simulated block, and before the consumer chain is registered.
	numAssignmentsPerBlock := 8

	// Create some identities for the simulated provider validators to use
	providerIDS := []*cryptotestutil.Identity{}
	// Create some identities which the provider validators can assign to the consumer chain
	assignableIDS := []*cryptotestutil.Identity{}
	for i := 0; i < numValidators; i++ {
		providerIDS = append(providerIDS, cryptotestutil.NewCryptoIdentityFromIntSeed(i))
	}
	// Notice that the assignable identities include the provider identities
	for i := 0; i < numValidators+numAssignableKeys; i++ {
		assignableIDS = append(assignableIDS, cryptotestutil.NewCryptoIdentityFromIntSeed(i))
	}

	// Helper: simulates creation of staking module EndBlock updates.
	getStakingUpdates := func() (ret []abci.ValidatorUpdate) {
		// Get a random set of validators to update. It is important to test subsets of all validators.
		validators := rand.Perm(len(providerIDS))[0:rand.Intn(len(providerIDS)+1)] //nolint:gosec // not used for security purposes
		for _, i := range validators {
			// Power 0, 1, or 2 represents
			// deletion, update (from 0 or 2), update (from 0 or 1)
			power := rand.Intn(3) //nolint:gosec // not used for security purposes
			ret = append(ret, abci.ValidatorUpdate{
				PubKey: providerIDS[i].TMProtoCryptoPublicKey(),
				Power:  int64(power),
			})
		}
		return ret
	}

	// Helper: simulates creation of assignment tx's to be done.
	getAssignments := func() (ret []Assignment) {
		for i, numAssignments := 0, rand.Intn(numAssignmentsPerBlock); i < numAssignments; i++ { //nolint:gosec // not used for security purposes
			randomIxP := rand.Intn(len(providerIDS))   //nolint:gosec // not used for security purposes
			randomIxC := rand.Intn(len(assignableIDS)) //nolint:gosec // not used for security purposes
			ret = append(ret, Assignment{
				val: providerIDS[randomIxP].SDKStakingValidator(),
				ck:  assignableIDS[randomIxC].TMProtoCryptoPublicKey(),
			})
		}
		return ret
	}

	// Run a randomly simulated execution and test that desired properties hold
	// Helper: run a randomly simulated scenario where a consumer chain is added
	// (after key assignment actions are done), followed by a series of validator power updates
	// and key assignments tx's. For each simulated 'block', the validator set replication
	// properties and the pruning property are checked.
	runRandomExecution := func() {
		k, ctx, ctrl, mocks := testkeeper.GetProviderKeeperAndCtx(t, testkeeper.NewInMemKeeperParams(t))

		// Create validator sets for the provider and consumer. These are used to check the validator set
		// replication property.
		providerValset := CreateValSet(providerIDS)
		// NOTE: consumer must have space for provider identities because default key assignments are to provider keys
		consumerValset := CreateValSet(assignableIDS)
		// For each validator on the consumer, record the corresponding provider
		// address as looked up on the provider using GetProviderAddrFromConsumerAddr
		// at a given vscid.
		// consumer consAddr -> vscid -> provider consAddr
		historicSlashQueries := map[string]map[uint64]string{}

		// Sanity check that the validator set update is initialised to 0, for clarity.
		require.Equal(t, k.GetValidatorSetUpdateID(ctx), uint64(0))

		// Mock calls to GetLastValidatorPower to return directly from the providerValset
		mocks.MockStakingKeeper.EXPECT().GetLastValidatorPower(
			gomock.Any(),
			gomock.Any(),
		).DoAndReturn(func(_ any, valAddr sdk.ValAddress) int64 {
			// When the mocked method is called, locate the appropriate validator
			// in the provider valset and return its power.
			for i, id := range providerIDS {
				if id.SDKStakingValidator().GetOperator().Equals(valAddr) {
					return providerValset.power[i]
				}
			}
			panic("must find validator")
			// This can be called 0 or more times per block depending on the random
			// assignments that occur
		}).AnyTimes()

		// This implements the assumption that all the provider IDS are added
		// to the system at the beginning of the simulation.
		mocks.MockStakingKeeper.EXPECT().GetValidatorByConsAddr(
			gomock.Any(),
			gomock.Any(),
		).DoAndReturn(func(_ any, consP sdk.ConsAddress) (stakingtypes.Validator, bool) {
			for _, id := range providerIDS {
				if id.SDKValConsAddress().Equals(consP) {
					return id.SDKStakingValidator(), true
				}
			}
			return stakingtypes.Validator{}, false
		}).AnyTimes()

		// Helper: apply some updates to both the provider and consumer valsets
		// and increment the provider vscid.
		applyUpdatesAndIncrementVSCID := func(updates []abci.ValidatorUpdate) {
			providerValset.apply(updates)
			updates = k.MustApplyKeyAssignmentToValUpdates(ctx, chainID, updates)
			consumerValset.apply(updates)
			// Simulate the VSCID update in EndBlock
			k.IncrementValidatorSetUpdateID(ctx)
		}

		// Helper: apply some key assignment transactions to the system
		applyAssignments := func(assignments []Assignment) {
			for _, a := range assignments {
				// ignore err return, it can be possible for an error to occur
				_ = k.AssignConsumerKey(ctx, chainID, a.val, a.ck)
			}
		}

		// The consumer chain has not yet been registered
		// Apply some randomly generated key assignments
		applyAssignments(getAssignments())
		// And generate a random provider valset which, in the real system, will
		// be put into the consumer genesis.
		applyUpdatesAndIncrementVSCID(getStakingUpdates())

		// Register the consumer chain
		k.SetConsumerClientID(ctx, chainID, "")

		// Analogous to the last vscid received from the consumer in a maturity
		// Used to check the correct pruning property
		greatestPrunedVSCID := -1

		// Simulate a number of 'blocks'
		// Each block consists of a number of random key assignment tx's
		// and a random set of validator power updates
		for block := 0; block < blocksPerExecution; block++ {
			// Generate and apply assignments and power updates
			applyAssignments(getAssignments())
			applyUpdatesAndIncrementVSCID(getStakingUpdates())

			// Randomly fast forward the greatest pruned VSCID. This simulates
			// delivery of maturity packets from the consumer chain.
			prunedVscid := greatestPrunedVSCID +
				// +1 and -1 because id was incremented (-1), (+1) to make upper bound inclusive
				rand.Intn(int(k.GetValidatorSetUpdateID(ctx))+1-1-greatestPrunedVSCID) //nolint:gosec // not used for security
			k.PruneKeyAssignments(ctx, chainID, uint64(prunedVscid))
			greatestPrunedVSCID = prunedVscid

			/*

				Property: Validator Set Replication
				Each validator set on the provider must be replicated on the consumer.
				The property in the real system is somewhat weaker, because the consumer chain can
				forward updates to tendermint in batches.
				(See https://github.com/cosmos/ibc/blob/main/spec/app/ics-028-cross-chain-validation/system_model_and_properties.md#system-properties)
				We test the stronger property, because we abstract over implementation of the consumer
				chain. The stronger property implies the weaker property.

			*/

			// Check validator set replication forward direction
			for i, idP := range providerValset.identities {
				// For each active validator on the provider chain
				if 0 < providerValset.power[i] {
					// Get the assigned key
					ck, found := k.GetValidatorConsumerPubKey(ctx, chainID, idP.ProviderConsAddress())
					if !found {
						// Use default if unassigned
						ck = idP.TMProtoCryptoPublicKey()
					}
					consC, err := utils.TMCryptoPublicKeyToConsAddr(ck)
					require.NoError(t, err)
					// Find the corresponding consumer validator (must always be found)
					for j, idC := range consumerValset.identities {
						if consC.Equals(idC.SDKValConsAddress()) {
							// Ensure powers are the same
							require.Equal(t, providerValset.power[i], consumerValset.power[j])
						}
					}
				}
			}
			// Check validator set replication backward direction
			for i := range consumerValset.identities {
				// For each active validator on the consumer chain
				consC := consumerValset.identities[i].ConsumerConsAddress()
				if 0 < consumerValset.power[i] {
					// Get the provider who assigned the key
					consP := k.GetProviderAddrFromConsumerAddr(ctx, chainID, consC)
					// Find the corresponding provider validator (must always be found)
					for j, idP := range providerValset.identities {
						if idP.SDKValConsAddress().Equals(consP.ToSdkConsAddr()) {
							// Ensure powers are the same
							require.Equal(t, providerValset.power[j], consumerValset.power[i])
						}
					}
				}
			}

			/*
				Property: Pruning (bounded storage)
				Check that all keys have been or will eventually be pruned.
			*/

			require.True(t, checkCorrectPruningProperty(ctx, k, chainID))

			/*
				Property: Correct Consumer Initiated Slash Lookup

				Check that since the last pruning, it has never been possible to query
				two different provider addresses from the same consumer address.
				We know that the queried provider address was correct at least once,
				from checking the validator set replication property. These two facts
				together guarantee that the slash lookup is always correct.
			*/

			// Build up the historicSlashQueries data structure
			for i := range consumerValset.identities {
				// For each active validator on the consumer chain
				consC := consumerValset.identities[i].ConsumerConsAddress()
				if 0 < consumerValset.power[i] {
					// Get the provider who assigned the key
					consP := k.GetProviderAddrFromConsumerAddr(ctx, chainID, consC)

					if _, found := historicSlashQueries[consC.String()]; !found {
						historicSlashQueries[consC.String()] = map[uint64]string{}
					}

					vscid := k.GetValidatorSetUpdateID(ctx) - 1 // -1 since it was incremented before
					// Record the slash query result obtained at this block
					historicSlashQueries[consC.String()][vscid] = consP.String()
				}
			}

			// Check that, for each address known the consumer at some block
			// with vscid st. greatestPrunedVSCID < vscid, there were never
			// conflicting slash query results.
			for _, vscidToConsP := range historicSlashQueries {
				seen := map[string]bool{}
				for vscid, consP := range vscidToConsP {
					if uint64(greatestPrunedVSCID) < vscid {
						// The provider would have returned
						seen[consP] = true
					}
				}
				// No conflicts.
				require.True(t, len(seen) < 2)
			}
		}
		ctrl.Finish()
	}

	// Run the random execution a number of times
	for i := 0; i < numExecutions; i++ {
		runRandomExecution()
	}
}<|MERGE_RESOLUTION|>--- conflicted
+++ resolved
@@ -643,11 +643,7 @@
 // of simulated scenarios where random key assignments and validator
 // set updates are generated.
 func TestSimulatedAssignmentsAndUpdateApplication(t *testing.T) {
-<<<<<<< HEAD
-	CHAINID := "chainID"
-=======
 	chainID := "chainID"
->>>>>>> 39fa788e
 	// The number of full test executions to run
 	numExecutions := 100
 	// Each test execution mimics the adding of a consumer chain and the
