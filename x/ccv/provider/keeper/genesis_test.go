package keeper_test

import (
	"testing"
	"time"

	"github.com/cosmos/cosmos-sdk/crypto/keys/ed25519"
	sdk "github.com/cosmos/cosmos-sdk/types"
	host "github.com/cosmos/ibc-go/v3/modules/core/24-host"
	testkeeper "github.com/cosmos/interchain-security/testutil/keeper"

	cryptocodec "github.com/cosmos/cosmos-sdk/crypto/codec"
	consumertypes "github.com/cosmos/interchain-security/x/ccv/consumer/types"
	"github.com/cosmos/interchain-security/x/ccv/provider/keeper"
	providertypes "github.com/cosmos/interchain-security/x/ccv/provider/types"
	ccv "github.com/cosmos/interchain-security/x/ccv/types"
	"github.com/golang/mock/gomock"
	"github.com/stretchr/testify/require"
)

// TestInitAndExportGenesis tests the export and the initialisation of a provider chain genesis
func TestInitAndExportGenesis(t *testing.T) {
	// create a provider chain genesis populated with two consumer chains
	cChainIDs := []string{"c0", "c1"}
	expClientID := "client"
	oneHourFromNow := time.Now().UTC().Add(time.Hour)
	initHeight, vscID := uint64(5), uint64(1)
	ubdIndex := []uint64{0, 1, 2}
	params := providertypes.DefaultParams()

	// create validator keys and addresses for key assignement
	provAddr := sdk.ConsAddress(ed25519.GenPrivKey().PubKey().Address().Bytes())
	consPubKey := ed25519.GenPrivKey().PubKey()
	consTmPubKey, err := cryptocodec.ToTmProtoPublicKey(consPubKey)
	require.NoError(t, err)
	consAddr := sdk.ConsAddress(consPubKey.Address().Bytes())

	// create genesis struct
	provGenesis := providertypes.NewGenesisState(vscID,
		[]providertypes.ValsetUpdateIdToHeight{{ValsetUpdateId: vscID, Height: initHeight}},
		[]providertypes.ConsumerState{
			providertypes.NewConsumerStates(
				cChainIDs[0],
				expClientID,
				"channel",
				initHeight,
				*consumertypes.DefaultGenesisState(),
				[]providertypes.UnbondingOpIndex{
					{ValsetUpdateId: vscID, UnbondingOpIndex: ubdIndex},
				},
				[]ccv.ValidatorSetChangePacketData{},
				[]string{"slashedValidatorConsAddress"},
			),
			providertypes.NewConsumerStates(
				cChainIDs[1],
				expClientID,
				"",
				0,
				*consumertypes.DefaultGenesisState(),
				nil,
				[]ccv.ValidatorSetChangePacketData{{ValsetUpdateId: vscID}},
				nil,
			),
		},
		[]ccv.UnbondingOp{{
			Id:                      vscID,
			UnbondingConsumerChains: []string{cChainIDs[0]},
		}},
		&ccv.MaturedUnbondingOps{Ids: ubdIndex},
		[]providertypes.ConsumerAdditionProposal{{
			ChainId:   cChainIDs[0],
			SpawnTime: oneHourFromNow,
		}},
		[]providertypes.ConsumerRemovalProposal{{
			ChainId:  cChainIDs[0],
			StopTime: oneHourFromNow,
		}},
		params,
		[]providertypes.ValidatorConsumerPubKey{
			{
				ChainId:      cChainIDs[0],
				ProviderAddr: provAddr,
				ConsumerKey:  &consTmPubKey,
			},
		},
		[]providertypes.ValidatorByConsumerAddr{
			{
				ChainId:      cChainIDs[0],
				ProviderAddr: provAddr,
				ConsumerAddr: consAddr,
			},
		},
		[]providertypes.ConsumerAddrsToPrune{
			{
				ChainId:       cChainIDs[0],
				VscId:         vscID,
<<<<<<< HEAD
				ConsumerAddrs: [][]byte{consAddr},
=======
				ConsumerAddrs: &providertypes.AddressList{Addresses: [][]byte{consAddr}},
>>>>>>> 5cf43f66
			},
		},
	)

	// Instantiate in-mem provider keeper with mocks
	pk, ctx, ctrl, mocks := testkeeper.GetProviderKeeperAndCtx(t, testkeeper.NewInMemKeeperParams(t))
	defer ctrl.Finish()

	gomock.InOrder(
		mocks.MockScopedKeeper.EXPECT().GetCapability(
			ctx, host.PortPath(ccv.ProviderPortID),
		).Return(nil, true).Times(1),
		mocks.MockStakingKeeper.EXPECT().GetLastTotalPower(
			ctx).Return(sdk.NewInt(100)).Times(1), // Return total voting power as 100
	)

	// init provider chain
	pk.InitGenesis(ctx, provGenesis)

	// Expect slash meter to be initialized to it's allowance value
	// (replenish fraction * mocked value defined above)
	slashMeter := pk.GetSlashMeter(ctx)
	replenishFraction, err := sdk.NewDecFromStr(pk.GetParams(ctx).SlashMeterReplenishFraction)
	require.NoError(t, err)
	expectedSlashMeterValue := sdk.NewInt(replenishFraction.MulInt(sdk.NewInt(100)).RoundInt64())
	require.Equal(t, expectedSlashMeterValue, slashMeter)

	// Expect last slash meter full time to be current block time
	lastFullTime := pk.GetLastSlashMeterFullTime(ctx)
	require.Equal(t, lastFullTime, ctx.BlockTime())

	// check local provider chain states
	ubdOps, found := pk.GetUnbondingOp(ctx, vscID)
	require.True(t, found)
	require.Equal(t, provGenesis.UnbondingOps[0], ubdOps)
	matureUbdOps, err := pk.GetMaturedUnbondingOps(ctx)
	require.NoError(t, err)
	require.Equal(t, ubdIndex, matureUbdOps)
	chainID, found := pk.GetChannelToChain(ctx, provGenesis.ConsumerStates[0].ChannelId)
	require.True(t, found)
	require.Equal(t, cChainIDs[0], chainID)
	require.Equal(t, vscID, pk.GetValidatorSetUpdateId(ctx))
	height, found := pk.GetValsetUpdateBlockHeight(ctx, vscID)
	require.True(t, found)
	require.Equal(t, initHeight, height)
	addProp, found := pk.GetPendingConsumerAdditionProp(ctx, oneHourFromNow, cChainIDs[0])
	require.True(t, found)
	require.Equal(t, provGenesis.ConsumerAdditionProposals[0], addProp)
	require.True(t, pk.GetPendingConsumerRemovalProp(ctx, cChainIDs[0], oneHourFromNow))
	require.Equal(t, provGenesis.Params, pk.GetParams(ctx))

	gotConsTmPubKey, found := pk.GetValidatorConsumerPubKey(ctx, cChainIDs[0], provAddr)
	require.True(t, found)
	require.True(t, consTmPubKey.Equal(gotConsTmPubKey))

	providerAddr, found := pk.GetValidatorByConsumerAddr(ctx, cChainIDs[0], consAddr)
	require.True(t, found)
	require.Equal(t, provAddr, providerAddr)

	addrs := pk.GetConsumerAddrsToPrune(ctx, cChainIDs[0], vscID)
<<<<<<< HEAD
	require.Equal(t, [][]byte{consAddr}, addrs)
=======
	require.Equal(t, [][]byte{consAddr}, addrs.Addresses)
>>>>>>> 5cf43f66

	// check provider chain's consumer chain states
	assertConsumerChainStates(ctx, t, pk, provGenesis.ConsumerStates...)

	// check the exported genesis
	require.Equal(t, provGenesis, pk.ExportGenesis(ctx))

}

func assertConsumerChainStates(ctx sdk.Context, t *testing.T, pk keeper.Keeper, consumerStates ...providertypes.ConsumerState) {
	for _, cs := range consumerStates {
		chainID := cs.ChainId
		gen, found := pk.GetConsumerGenesis(ctx, chainID)
		require.True(t, found)
		require.Equal(t, *consumertypes.DefaultGenesisState(), gen)

		clientID, found := pk.GetConsumerClientId(ctx, chainID)
		require.True(t, found)
		require.Equal(t, cs.ClientId, clientID)

		if expChan := cs.ChannelId; expChan != "" {
			gotChan, found := pk.GetChainToChannel(ctx, chainID)
			require.True(t, found)
			require.Equal(t, expChan, gotChan)
		}

		if cs.InitialHeight != 0 {
			_, found = pk.GetInitChainHeight(ctx, chainID)
			require.True(t, found)
		}

		if expVSC := cs.GetPendingValsetChanges(); expVSC != nil {
			gotVSC := pk.GetPendingPackets(ctx, chainID)
			require.Equal(t, expVSC, gotVSC)
		}

		for _, ubdOpIdx := range cs.UnbondingOpsIndex {
			ubdIndex, found := pk.GetUnbondingOpIndex(ctx, chainID, ubdOpIdx.ValsetUpdateId)
			require.True(t, found)
			require.Equal(t, ubdOpIdx.UnbondingOpIndex, ubdIndex)
		}

		require.Equal(t, cs.SlashDowntimeAck, pk.GetSlashAcks(ctx, chainID))
	}
}<|MERGE_RESOLUTION|>--- conflicted
+++ resolved
@@ -94,11 +94,7 @@
 			{
 				ChainId:       cChainIDs[0],
 				VscId:         vscID,
-<<<<<<< HEAD
-				ConsumerAddrs: [][]byte{consAddr},
-=======
 				ConsumerAddrs: &providertypes.AddressList{Addresses: [][]byte{consAddr}},
->>>>>>> 5cf43f66
 			},
 		},
 	)
@@ -159,11 +155,7 @@
 	require.Equal(t, provAddr, providerAddr)
 
 	addrs := pk.GetConsumerAddrsToPrune(ctx, cChainIDs[0], vscID)
-<<<<<<< HEAD
-	require.Equal(t, [][]byte{consAddr}, addrs)
-=======
 	require.Equal(t, [][]byte{consAddr}, addrs.Addresses)
->>>>>>> 5cf43f66
 
 	// check provider chain's consumer chain states
 	assertConsumerChainStates(ctx, t, pk, provGenesis.ConsumerStates...)
