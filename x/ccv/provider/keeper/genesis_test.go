package keeper_test

import (
	"testing"
	"time"

	"cosmossdk.io/math"
	host "github.com/cosmos/ibc-go/v8/modules/core/24-host"
	"github.com/golang/mock/gomock"
	"github.com/stretchr/testify/require"

	sdk "github.com/cosmos/cosmos-sdk/types"
	stakingtypes "github.com/cosmos/cosmos-sdk/x/staking/types"

	"github.com/cosmos/interchain-security/v5/testutil/crypto"
	testkeeper "github.com/cosmos/interchain-security/v5/testutil/keeper"
	"github.com/cosmos/interchain-security/v5/x/ccv/provider/keeper"
	providertypes "github.com/cosmos/interchain-security/v5/x/ccv/provider/types"
	ccv "github.com/cosmos/interchain-security/v5/x/ccv/types"
)

// TestInitAndExportGenesis tests the export and the initialisation of a provider chain genesis
func TestInitAndExportGenesis(t *testing.T) {
	// create a provider chain genesis populated with two consumer chains
	cChainIDs := []string{"c0", "c1"}
	expClientID := "client"
	oneHourFromNow := time.Now().UTC().Add(time.Hour)
	initHeight, vscID := uint64(5), uint64(1)
	params := providertypes.DefaultParams()

	// create validator keys and addresses for key assignment
	providerCryptoId := crypto.NewCryptoIdentityFromIntSeed(7896)
	provAddr := providerCryptoId.ProviderConsAddress()
	provVal := providerCryptoId.SDKStakingValidator()
	provPubKey, err := provVal.TmConsPublicKey()
	require.NoError(t, err)

	consumerCryptoId := crypto.NewCryptoIdentityFromIntSeed(7897)
	consumerTmPubKey := consumerCryptoId.TMProtoCryptoPublicKey()
	consumerConsAddr := consumerCryptoId.ConsumerConsAddress()

<<<<<<< HEAD
	initTimeoutTimeStamps := []providertypes.InitTimeoutTimestamp{
		{ChainId: cChainIDs[0], Timestamp: uint64(time.Now().UTC().UnixNano()) + 10},
		{ChainId: cChainIDs[1], Timestamp: uint64(time.Now().UTC().UnixNano()) + 15},
	}

	now := time.Now().UTC()
	exportedVscSendTimeStampsC0 := providertypes.ExportedVscSendTimestamp{
		ChainId: "c0",
		VscSendTimestamps: []providertypes.VscSendTimestamp{
			{VscId: 1, Timestamp: now.Add(time.Hour)},
			{VscId: 2, Timestamp: now.Add(2 * time.Hour)},
		},
	}

	exportedVscSendTimeStampsC1 := providertypes.ExportedVscSendTimestamp{
		ChainId: "c1",
		VscSendTimestamps: []providertypes.VscSendTimestamp{
			{VscId: 1, Timestamp: now.Add(-time.Hour)},
			{VscId: 2, Timestamp: now.Add(time.Hour)},
		},
	}

	var exportedVscSendTimeStampsAll []providertypes.ExportedVscSendTimestamp
	exportedVscSendTimeStampsAll = append(exportedVscSendTimeStampsAll, exportedVscSendTimeStampsC0)
	exportedVscSendTimeStampsAll = append(exportedVscSendTimeStampsAll, exportedVscSendTimeStampsC1)

	// at genesis, the validator has 100 power
	lastProviderConsensusValidators := []providertypes.ConsensusValidator{{
		ProviderConsAddr: provAddr.Address,
		Power:            100,
		PublicKey:        &provPubKey,
	}}

=======
>>>>>>> 50d602fb
	// create genesis struct
	provGenesis := providertypes.NewGenesisState(vscID,
		[]providertypes.ValsetUpdateIdToHeight{{ValsetUpdateId: vscID, Height: initHeight}},
		[]providertypes.ConsumerState{
			providertypes.NewConsumerStates(
				cChainIDs[0],
				expClientID,
				"channel",
				initHeight,
				*ccv.DefaultConsumerGenesisState(),
				[]ccv.ValidatorSetChangePacketData{},
				[]string{"slashedValidatorConsAddress"},
			),
			providertypes.NewConsumerStates(
				cChainIDs[1],
				expClientID,
				"",
				0,
				*ccv.DefaultConsumerGenesisState(),
				[]ccv.ValidatorSetChangePacketData{{ValsetUpdateId: vscID}},
				nil,
			),
		},
		[]providertypes.ConsumerAdditionProposal{{
			ChainId:   cChainIDs[0],
			SpawnTime: oneHourFromNow,
		}},
		[]providertypes.ConsumerRemovalProposal{{
			ChainId:  cChainIDs[0],
			StopTime: oneHourFromNow,
		}},
		params,
		[]providertypes.ValidatorConsumerPubKey{
			{
				ChainId:      cChainIDs[0],
				ProviderAddr: provAddr.ToSdkConsAddr(),
				ConsumerKey:  &consumerTmPubKey,
			},
		},
		[]providertypes.ValidatorByConsumerAddr{
			{
				ChainId:      cChainIDs[0],
				ProviderAddr: provAddr.ToSdkConsAddr(),
				ConsumerAddr: consumerConsAddr.ToSdkConsAddr(),
			},
		},
		[]providertypes.ConsumerAddrsToPruneV2{
			{
				ChainId:       cChainIDs[0],
				PruneTs:       oneHourFromNow,
				ConsumerAddrs: &providertypes.AddressList{Addresses: [][]byte{consumerConsAddr.ToSdkConsAddr()}},
			},
		},
<<<<<<< HEAD
		initTimeoutTimeStamps,
		exportedVscSendTimeStampsAll,
		lastProviderConsensusValidators,
=======
>>>>>>> 50d602fb
	)

	// Instantiate in-mem provider keeper with mocks
	pk, ctx, ctrl, mocks := testkeeper.GetProviderKeeperAndCtx(t, testkeeper.NewInMemKeeperParams(t))
	defer ctrl.Finish()

	gomock.InOrder(
		mocks.MockScopedKeeper.EXPECT().GetCapability(
			ctx, host.PortPath(ccv.ProviderPortID),
		).Return(nil, true).Times(1),
		mocks.MockStakingKeeper.EXPECT().GetLastTotalPower(
			ctx).Return(math.NewInt(100), nil).Times(1), // Return total voting power as 100
	)

	mocks.MockStakingKeeper.EXPECT().GetBondedValidatorsByPower(gomock.Any()).Return(
		[]stakingtypes.Validator{
			provVal,
		}, nil).AnyTimes()

	valAddr, err := sdk.ValAddressFromBech32(provVal.GetOperator())
	require.NoError(t, err)
	mocks.MockStakingKeeper.EXPECT().GetLastValidatorPower(gomock.Any(), valAddr).
		Return(int64(100), nil).AnyTimes()

	// init provider chain
	pk.InitGenesis(ctx, provGenesis)

	// Expect slash meter to be initialized to it's allowance value
	// (replenish fraction * mocked value defined above)
	slashMeter := pk.GetSlashMeter(ctx)
	replenishFraction, err := math.LegacyNewDecFromStr(pk.GetParams(ctx).SlashMeterReplenishFraction)
	require.NoError(t, err)
	expectedSlashMeterValue := math.NewInt(replenishFraction.MulInt(math.NewInt(100)).RoundInt64())
	require.Equal(t, expectedSlashMeterValue, slashMeter)

	// Expect slash meter replenishment time candidate to be set to the current block time + replenish period
	expectedCandidate := ctx.BlockTime().Add(pk.GetSlashMeterReplenishPeriod(ctx))
	require.Equal(t, expectedCandidate, pk.GetSlashMeterReplenishTimeCandidate(ctx))

	// check local provider chain states
	chainID, found := pk.GetChannelToChain(ctx, provGenesis.ConsumerStates[0].ChannelId)
	require.True(t, found)
	require.Equal(t, cChainIDs[0], chainID)
	require.Equal(t, vscID, pk.GetValidatorSetUpdateId(ctx))
	height, found := pk.GetValsetUpdateBlockHeight(ctx, vscID)
	require.True(t, found)
	require.Equal(t, initHeight, height)
	addProp, found := pk.GetPendingConsumerAdditionProp(ctx, oneHourFromNow, cChainIDs[0])
	require.True(t, found)
	require.Equal(t, provGenesis.ConsumerAdditionProposals[0], addProp)
	require.True(t, pk.PendingConsumerRemovalPropExists(ctx, cChainIDs[0], oneHourFromNow))
	require.Equal(t, provGenesis.Params, pk.GetParams(ctx))

	providerConsensusValSet, err := pk.GetLastProviderConsensusValSet(ctx)
	require.NoError(t, err)
	require.Equal(t,
		[]providertypes.ConsensusValidator{{
			ProviderConsAddr: provAddr.Address,
			Power:            100,
			PublicKey:        &provPubKey,
		}},
		providerConsensusValSet,
	)

	gotConsTmPubKey, found := pk.GetValidatorConsumerPubKey(ctx, cChainIDs[0], provAddr)
	require.True(t, found)
	require.Equal(t, consumerTmPubKey, gotConsTmPubKey)

	providerAddr, found := pk.GetValidatorByConsumerAddr(ctx, cChainIDs[0], consumerConsAddr)
	require.True(t, found)
	require.Equal(t, provAddr, providerAddr)

	addrs := pk.GetConsumerAddrsToPrune(ctx, cChainIDs[0], oneHourFromNow)
	// Expect same list as what was provided in provGenesis
	expectedAddrList := providertypes.AddressList{Addresses: [][]byte{consumerConsAddr.ToSdkConsAddr()}}
	require.Equal(t, expectedAddrList, addrs)

	// check provider chain's consumer chain states
	assertConsumerChainStates(t, ctx, pk, provGenesis.ConsumerStates...)

	// check the exported genesis
	require.Equal(t, provGenesis, pk.ExportGenesis(ctx))
}

func assertConsumerChainStates(t *testing.T, ctx sdk.Context, pk keeper.Keeper, consumerStates ...providertypes.ConsumerState) {
	t.Helper()
	for _, cs := range consumerStates {
		chainID := cs.ChainId
		gen, found := pk.GetConsumerGenesis(ctx, chainID)
		require.True(t, found)
		require.Equal(t, *ccv.DefaultConsumerGenesisState(), gen)

		clientID, found := pk.GetConsumerClientId(ctx, chainID)
		require.True(t, found)
		require.Equal(t, cs.ClientId, clientID)

		if expChan := cs.ChannelId; expChan != "" {
			gotChan, found := pk.GetChainToChannel(ctx, chainID)
			require.True(t, found)
			require.Equal(t, expChan, gotChan)
		}

		if cs.InitialHeight != 0 {
			_, found = pk.GetInitChainHeight(ctx, chainID)
			require.True(t, found)
		}

		if expVSC := cs.GetPendingValsetChanges(); expVSC != nil {
			gotVSC := pk.GetPendingVSCPackets(ctx, chainID)
			require.Equal(t, expVSC, gotVSC)
		}

		require.Equal(t, cs.SlashDowntimeAck, pk.GetSlashAcks(ctx, chainID))
	}
}<|MERGE_RESOLUTION|>--- conflicted
+++ resolved
@@ -39,33 +39,6 @@
 	consumerTmPubKey := consumerCryptoId.TMProtoCryptoPublicKey()
 	consumerConsAddr := consumerCryptoId.ConsumerConsAddress()
 
-<<<<<<< HEAD
-	initTimeoutTimeStamps := []providertypes.InitTimeoutTimestamp{
-		{ChainId: cChainIDs[0], Timestamp: uint64(time.Now().UTC().UnixNano()) + 10},
-		{ChainId: cChainIDs[1], Timestamp: uint64(time.Now().UTC().UnixNano()) + 15},
-	}
-
-	now := time.Now().UTC()
-	exportedVscSendTimeStampsC0 := providertypes.ExportedVscSendTimestamp{
-		ChainId: "c0",
-		VscSendTimestamps: []providertypes.VscSendTimestamp{
-			{VscId: 1, Timestamp: now.Add(time.Hour)},
-			{VscId: 2, Timestamp: now.Add(2 * time.Hour)},
-		},
-	}
-
-	exportedVscSendTimeStampsC1 := providertypes.ExportedVscSendTimestamp{
-		ChainId: "c1",
-		VscSendTimestamps: []providertypes.VscSendTimestamp{
-			{VscId: 1, Timestamp: now.Add(-time.Hour)},
-			{VscId: 2, Timestamp: now.Add(time.Hour)},
-		},
-	}
-
-	var exportedVscSendTimeStampsAll []providertypes.ExportedVscSendTimestamp
-	exportedVscSendTimeStampsAll = append(exportedVscSendTimeStampsAll, exportedVscSendTimeStampsC0)
-	exportedVscSendTimeStampsAll = append(exportedVscSendTimeStampsAll, exportedVscSendTimeStampsC1)
-
 	// at genesis, the validator has 100 power
 	lastProviderConsensusValidators := []providertypes.ConsensusValidator{{
 		ProviderConsAddr: provAddr.Address,
@@ -73,8 +46,6 @@
 		PublicKey:        &provPubKey,
 	}}
 
-=======
->>>>>>> 50d602fb
 	// create genesis struct
 	provGenesis := providertypes.NewGenesisState(vscID,
 		[]providertypes.ValsetUpdateIdToHeight{{ValsetUpdateId: vscID, Height: initHeight}},
@@ -128,12 +99,7 @@
 				ConsumerAddrs: &providertypes.AddressList{Addresses: [][]byte{consumerConsAddr.ToSdkConsAddr()}},
 			},
 		},
-<<<<<<< HEAD
-		initTimeoutTimeStamps,
-		exportedVscSendTimeStampsAll,
 		lastProviderConsensusValidators,
-=======
->>>>>>> 50d602fb
 	)
 
 	// Instantiate in-mem provider keeper with mocks
