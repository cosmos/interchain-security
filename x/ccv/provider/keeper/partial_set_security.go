--- conflicted
+++ resolved
@@ -137,10 +137,6 @@
 
 			// if validator already exists it gets overwritten
 			k.SetOptedIn(ctx, consumerId, types.NewProviderConsAddress(consAddr))
-<<<<<<< HEAD
-=======
-			k.SetOptedIn(ctx, consumerId, types.NewProviderConsAddress(consAddr))
->>>>>>> 05fd5f37
 		} // else validators that do not belong to the top N validators but were opted in, remain opted in
 	}
 }
