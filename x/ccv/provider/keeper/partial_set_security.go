package keeper

import (
	"fmt"
	"sort"

	errorsmod "cosmossdk.io/errors"
	"cosmossdk.io/math"

	sdk "github.com/cosmos/cosmos-sdk/types"
	stakingtypes "github.com/cosmos/cosmos-sdk/x/staking/types"

	"github.com/cosmos/interchain-security/v5/x/ccv/provider/types"
)

// HandleOptIn prepares validator `providerAddr` to opt in to `consumerId` with an optional `consumerKey` consumer public key.
// Note that the validator only opts in at the end of an epoch.
func (k Keeper) HandleOptIn(ctx sdk.Context, consumerId string, providerAddr types.ProviderConsAddress, consumerKey string) error {
<<<<<<< HEAD
	phase, found := k.GetConsumerPhase(ctx, consumerId)
	if !found || phase == Stopped {
		return errorsmod.Wrapf(
			types.ErrInvalidPhase,
			"opting in to an unknown (or stopped) consumer chain, with id: %s", consumerId)
=======
	phase := k.GetConsumerPhase(ctx, consumerId)
	if phase != types.ConsumerPhase_CONSUMER_PHASE_REGISTERED &&
		phase != types.ConsumerPhase_CONSUMER_PHASE_INITIALIZED &&
		phase != types.ConsumerPhase_CONSUMER_PHASE_LAUNCHED {
		return errorsmod.Wrapf(
			types.ErrInvalidPhase,
			"cannot opt in to a consumer chain that is not in the registered, initialized, or launched phase: %s", consumerId)
>>>>>>> 50475e6a
	}

	chainId, err := k.GetConsumerChainId(ctx, consumerId)
	if err != nil {
		// TODO (PERMISSIONLESS): fix error types
		return errorsmod.Wrapf(
			types.ErrUnknownConsumerId,
			"opting in to an unknown consumer chain, with id (%s): %s", consumerId, err.Error())
	}
	optedInToConsumerId, found := k.IsValidatorOptedInToChainId(ctx, providerAddr, chainId)
	if found {
		return errorsmod.Wrapf(types.ErrAlreadyOptedIn,
			"validator is already opted in to a chain (%s) with this chain id (%s)",
			optedInToConsumerId, chainId)
	}

	k.SetOptedIn(ctx, consumerId, providerAddr)
	err = k.AppendOptedInConsumerId(ctx, providerAddr, consumerId)
	if err != nil {
		return err
	}

	if consumerKey != "" {
		consumerTMPublicKey, err := k.ParseConsumerKey(consumerKey)
		if err != nil {
			return err
		}

		validator, err := k.stakingKeeper.GetValidatorByConsAddr(ctx, providerAddr.Address)
		if err != nil {
			return err
		}

		err = k.AssignConsumerKey(ctx, consumerId, validator, consumerTMPublicKey)
		if err != nil {
			return err
		}
	}

	return nil
}

// HandleOptOut prepares validator `providerAddr` to opt out from running `consumerId`.
// Note that the validator only opts out at the end of an epoch.
func (k Keeper) HandleOptOut(ctx sdk.Context, consumerId string, providerAddr types.ProviderConsAddress) error {
	if _, found := k.GetConsumerClientId(ctx, consumerId); !found {
		// A validator can only opt out from a running chain. We check this by checking the consumer client id, because
		// `SetConsumerClientId` is set when the chain starts in `CreateConsumerClientInCachedCtx` of `BeginBlockInit`.
		return errorsmod.Wrapf(
			types.ErrUnknownConsumerId,
			"opting out of an unknown or not running consumer chain, with id: %s", consumerId)
	}

	if topN := k.GetTopN(ctx, consumerId); topN > 0 {
		// a validator cannot opt out from a Top N chain if the validator is in the Top N validators
		validator, err := k.stakingKeeper.GetValidatorByConsAddr(ctx, providerAddr.ToSdkConsAddr())
		if err != nil {
			return err
		}
		valAddr, err := sdk.ValAddressFromBech32(validator.GetOperator())
		if err != nil {
			return err
		}
		power, err := k.stakingKeeper.GetLastValidatorPower(ctx, valAddr)
		if err != nil {
			return err
		}
		minPowerInTopN, found := k.GetMinimumPowerInTopN(ctx, consumerId)
		if !found {
			return errorsmod.Wrapf(
				types.ErrUnknownConsumerId,
				"Could not find minimum power in top N for chain with consumer id: %s", consumerId)
		}

		if power >= minPowerInTopN {
			return errorsmod.Wrapf(
				types.ErrCannotOptOutFromTopN,
				"validator with power (%d) cannot opt out from Top N chain with consumer id (%s) because all validators"+
					" with at least %d power have to validate", power, consumerId, minPowerInTopN)
		}
	}

	k.DeleteOptedIn(ctx, consumerId, providerAddr)
	return k.RemoveOptedInConsumerId(ctx, providerAddr, consumerId)
}

// OptInTopNValidators opts in to `consumerId` all the `bondedValidators` that have at least `minPowerToOptIn` power
func (k Keeper) OptInTopNValidators(ctx sdk.Context, consumerId string, bondedValidators []stakingtypes.Validator, minPowerToOptIn int64) {
	for _, val := range bondedValidators {
		// log the validator
		k.Logger(ctx).Debug("Checking whether to opt in validator because of top N", "validator", val.GetOperator())

		valAddr, err := sdk.ValAddressFromBech32(val.GetOperator())
		if err != nil {
			k.Logger(ctx).Error("could not retrieve validator address: %s: %s",
				val.GetOperator(), err)
			continue
		}
		power, err := k.stakingKeeper.GetLastValidatorPower(ctx, valAddr)
		if err != nil {
			k.Logger(ctx).Error("could not retrieve last power of validator address: %s: %s",
				val.GetOperator(), err)
			continue
		}
		if power >= minPowerToOptIn {
			consAddr, err := val.GetConsAddr()
			if err != nil {
				k.Logger(ctx).Error("could not retrieve validators consensus address: %s: %s",
					val, err)
				continue
			}

			k.Logger(ctx).Debug("Opting in validator", "validator", val.GetOperator())

			// if validator already exists it gets overwritten
			k.SetOptedIn(ctx, consumerId, types.NewProviderConsAddress(consAddr))
<<<<<<< HEAD
			k.SetOptedIn(ctx, consumerId, types.NewProviderConsAddress(consAddr))
=======
>>>>>>> 50475e6a
		} // else validators that do not belong to the top N validators but were opted in, remain opted in
	}
}

// ComputeMinPowerInTopN returns the minimum power needed for a validator (from the bonded validators)
// to belong to the `topN`% of validators for a Top N chain.
func (k Keeper) ComputeMinPowerInTopN(ctx sdk.Context, bondedValidators []stakingtypes.Validator, topN uint32) (int64, error) {
	if topN == 0 || topN > 100 {
		// Note that Top N chains have a lower limit on `topN`, namely that topN cannot be less than 50.
		// However, we can envision that this method could be used for other (future) reasons where this might not
		// be the case. For this, this method operates for `topN`s in (0, 100].
		return 0, fmt.Errorf("trying to compute minimum power with an incorrect"+
			" topN value (%d). topN has to be in (0, 100]", topN)
	}

	totalPower := math.LegacyZeroDec()
	var powers []int64

	for _, val := range bondedValidators {
		valAddr, err := sdk.ValAddressFromBech32(val.GetOperator())
		if err != nil {
			return 0, err
		}
		power, err := k.stakingKeeper.GetLastValidatorPower(ctx, valAddr)
		if err != nil {
			return 0, err
		}
		powers = append(powers, power)
		totalPower = totalPower.Add(math.LegacyNewDec(power))
	}

	// sort by powers descending
	sort.Slice(powers, func(i, j int) bool {
		return powers[i] > powers[j]
	})

	topNThreshold := math.LegacyNewDec(int64(topN)).QuoInt64(int64(100))
	powerSum := math.LegacyZeroDec()
	for _, power := range powers {
		powerSum = powerSum.Add(math.LegacyNewDec(power))
		if powerSum.Quo(totalPower).GTE(topNThreshold) {
			return power, nil
		}
	}

	// We should never reach this point because the topN can be up to 1.0 (100%) and in the above `for` loop we
	// perform an equal comparison as well (`GTE`).
	return 0, fmt.Errorf("should never reach this point with topN (%d), totalPower (%d), and powerSum (%d)", topN, totalPower, powerSum)
}

// CapValidatorSet caps the provided `validators` if chain with `consumerId` is an Opt In chain with a validator-set cap.
// If cap is `k`, `CapValidatorSet` returns the first `k` validators from `validators` with the highest power.
func (k Keeper) CapValidatorSet(ctx sdk.Context, consumerId string, validators []types.ConsensusValidator) []types.ConsensusValidator {
	if k.GetTopN(ctx, consumerId) > 0 {
		// is a no-op if the chain is a Top N chain
		return validators
	}

	if validatorSetCap := k.GetValidatorSetCap(ctx, consumerId); validatorSetCap != 0 && int(validatorSetCap) < len(validators) {
		sort.Slice(validators, func(i, j int) bool {
			return validators[i].Power > validators[j].Power
		})

		return validators[:int(validatorSetCap)]
	} else {
		return validators
	}
}

// CapValidatorsPower caps the power of the validators on chain with `consumerId` and returns an updated slice of validators
// with their new powers. Works on a best-basis effort because there are cases where we cannot guarantee that all validators
// on the consumer chain have less power than the set validators-power cap. For example, if we have 10 validators and
// the power cap is set to 5%, we need at least one validator to have more than 10% of the voting power on the consumer chain.
func (k Keeper) CapValidatorsPower(ctx sdk.Context, consumerId string, validators []types.ConsensusValidator) []types.ConsensusValidator {
	if p := k.GetValidatorsPowerCap(ctx, consumerId); p > 0 {
		return NoMoreThanPercentOfTheSum(validators, p)
	} else {
		// is a no-op if power cap is not set for `consumerId`
		return validators
	}
}

// sum is a helper function to sum all the validators' power
func sum(validators []types.ConsensusValidator) int64 {
	s := int64(0)
	for _, v := range validators {
		s = s + v.Power
	}
	return s
}

// NoMoreThanPercentOfTheSum returns a set of validators with updated powers such that no validator has more than the
// provided `percent` of the sum of all validators' powers. Operates on a best-effort basis.
func NoMoreThanPercentOfTheSum(validators []types.ConsensusValidator, percent uint32) []types.ConsensusValidator {
	// Algorithm's idea
	// ----------------
	// Consider the validators' powers to be `a_1, a_2, ... a_n` and `p` to be the percent in [1, 100]. Now, consider
	// the sum `s = a_1 + a_2 + ... + a_n`. Then `maxPower = s * p / 100 <=> 100 * maxPower = s * p`.
	// The problem of capping the validators' powers to be no more than `p` has no solution if `(100 / n) > p`. For example,
	// for n = 10 and p = 5 we do not have a solution. We would need at least one validator with power greater than 10%
	// for a solution to exist.
	// So, if `(100 / n) > p` there's no solution. We know that `100 * maxPower = s * p` and so `(100 / n) > (100 * maxPower) / s`
	// `100 * s > 100 * maxPower * n <=> s > maxPower * n`. Thus, we do not have a solution if `s > n * maxPower`.

	// If `s <= n * maxPower` the idea of the algorithm is rather simple.
	// - Compute the `maxPower` a validator must have so that it does not have more than `percent` of the voting power.
	// - If a validator `v` has power `p`, then:
	//     - if `p > maxPower` we set `v`'s power to `maxPower` and distribute the `p - maxPower` to validators that
	//       have less than `maxPower` power. This way, the total sum remains the same and no validator has more than
	//       `maxPower` and so the power capping is satisfied.
	// - Note that in order to avoid setting multiple validators to `maxPower`, we first compute all the `remainingPower`
	// we have to distribute and then attempt to add `remainingPower / validatorsWithPowerLessThanMaxPower` to each validator.
	// To guarantee that the sum remains the same after the distribution of powers, we sort the powers in descending
	// order. This way, we first attempt to add `remainingPower / validatorsWithPowerLessThanMaxPower` to validators
	// with greater power and if we cannot add the `remainingPower / validatorsWithPowerLessThanMaxPower` without
	// exceeding `maxPower`, we just add enough to reach `maxPower` and add the remaining power to validators with smaller
	// power.

	// If `s > n * maxPower` there's no solution and the algorithm would set everything to `maxPower`.
	// ----------------

	// Computes `floor((sum(validators) * percent) / 100)`
	maxPower := math.LegacyNewDec(sum(validators)).Mul(math.LegacyNewDec(int64(percent))).QuoInt64(100).TruncateInt64()

	if maxPower == 0 {
		// edge case: set `maxPower` to 1 to avoid setting the power of a validator to 0
		maxPower = 1
	}

	// Sort by `.Power` in decreasing order. Sorting in descending order is needed because otherwise we would have cases
	// like this `powers =[60, 138, 559]` and `p = 35%` where sum is `757` and `maxValue = 264`.
	// Because `559 - 264 = 295` we have to distribute 295 to the first 2 numbers (`295/2 = 147` to each number). However,
	// note that `138 + 147 > 264`. If we were to add 147 to 60 first, then we cannot give the remaining 147 to 138.
	// So, the idea is to first give `126 (= 264 - 138)` to 138, so it becomes 264, and then add `21 (=147 - 26) + 147` to 60.
	sort.Slice(validators, func(i, j int) bool {
		return validators[i].Power > validators[j].Power
	})

	// `remainingPower` is to be distributed to validators that have power less than `maxPower`
	remainingPower := int64(0)
	validatorsWithPowerLessThanMaxPower := 0
	for _, v := range validators {
		if v.Power >= maxPower {
			remainingPower = remainingPower + (v.Power - maxPower)
		} else {
			validatorsWithPowerLessThanMaxPower++
		}
	}

	updatedValidators := make([]types.ConsensusValidator, len(validators))

	powerPerValidator := int64(0)
	remainingValidators := int64(validatorsWithPowerLessThanMaxPower)
	if remainingValidators != 0 {
		// power to give to each validator in order to distribute the `remainingPower`
		powerPerValidator = remainingPower / remainingValidators
	}

	for i, v := range validators {
		if v.Power >= maxPower {
			updatedValidators[i] = validators[i]
			updatedValidators[i].Power = maxPower
		} else if v.Power+powerPerValidator >= maxPower {
			updatedValidators[i] = validators[i]
			updatedValidators[i].Power = maxPower
			remainingPower = remainingPower - (maxPower - v.Power)
			remainingValidators--
		} else {
			updatedValidators[i] = validators[i]
			updatedValidators[i].Power = v.Power + powerPerValidator
			remainingPower = remainingPower - (updatedValidators[i].Power - validators[i].Power)
			remainingValidators--
		}
		if remainingValidators == 0 {
			continue
		}
		powerPerValidator = remainingPower / remainingValidators
	}

	return updatedValidators
}

// CanValidateChain returns true if the validator `providerAddr` is opted-in to chain with `consumerId` and the allowlist
// and denylist do not prevent the validator from validating the chain.
<<<<<<< HEAD
func (k Keeper) CanValidateChain(ctx sdk.Context, consumerId string, providerAddr types.ProviderConsAddress) bool {
	// only consider opted-in validators
	return k.IsOptedIn(ctx, consumerId, providerAddr) &&
=======
func (k Keeper) CanValidateChain(ctx sdk.Context, consumerId string, providerAddr types.ProviderConsAddress, minPowerToOptIn int64) bool {
	// check if the validator is already opted-in
	optedIn := k.IsOptedIn(ctx, consumerId, providerAddr)

	// check if the validator is automatically opted-in for a topN chain
	if !optedIn && k.GetTopN(ctx, consumerId) > 0 {
		optedIn = k.HasMinPower(ctx, providerAddr, minPowerToOptIn)
	}

	// only consider opted-in validators
	return optedIn &&
>>>>>>> 50475e6a
		// if an allowlist is declared, only consider allowlisted validators
		(k.IsAllowlistEmpty(ctx, consumerId) ||
			k.IsAllowlisted(ctx, consumerId, providerAddr)) &&
		// if a denylist is declared, only consider denylisted validators
		(k.IsDenylistEmpty(ctx, consumerId) ||
			!k.IsDenylisted(ctx, consumerId, providerAddr))
}

// FulfillsMinStake returns true if the validator `providerAddr` has enough stake to validate chain with `consumerId`
// by checking its staked tokens against the minimum stake required to validate the chain.
func (k Keeper) FulfillsMinStake(ctx sdk.Context, consumerId string, providerAddr types.ProviderConsAddress) bool {
	minStake := k.GetMinStake(ctx, consumerId)
	if minStake == 0 {
		return true
	}

	validator, err := k.stakingKeeper.GetValidatorByConsAddr(ctx, providerAddr.Address)
	if err != nil {
		k.Logger(ctx).Error("could not retrieve validator by consensus address", "consensus address", providerAddr, "error", err)
		return false
	}

	// validator has enough stake to validate the chain
	return validator.GetBondedTokens().GTE(math.NewIntFromUint64(minStake))
}

// ComputeNextValidators computes the validators for the upcoming epoch based on the currently `bondedValidators`.
<<<<<<< HEAD
func (k Keeper) ComputeNextValidators(ctx sdk.Context, consumerId string, bondedValidators []stakingtypes.Validator) []types.ConsensusValidator {
=======
func (k Keeper) ComputeNextValidators(ctx sdk.Context, consumerId string, bondedValidators []stakingtypes.Validator, minPowerToOptIn int64) []types.ConsensusValidator {
>>>>>>> 50475e6a
	// sort the bonded validators by number of staked tokens in descending order
	sort.Slice(bondedValidators, func(i, j int) bool {
		return bondedValidators[i].GetBondedTokens().GT(bondedValidators[j].GetBondedTokens())
	})

	// if inactive validators are not allowed, only consider the first `MaxProviderConsensusValidators` validators
	// since those are the ones that participate in consensus
	allowInactiveVals := k.AllowsInactiveValidators(ctx, consumerId)
	if !allowInactiveVals {
		// only leave the first MaxProviderConsensusValidators bonded validators
		maxProviderConsensusVals := k.GetMaxProviderConsensusValidators(ctx)
		if len(bondedValidators) > int(maxProviderConsensusVals) {
			bondedValidators = bondedValidators[:maxProviderConsensusVals]
		}
	}

	nextValidators := k.FilterValidators(ctx, consumerId, bondedValidators,
		func(providerAddr types.ProviderConsAddress) bool {
<<<<<<< HEAD
			return k.CanValidateChain(ctx, consumerId, providerAddr) && k.FulfillsMinStake(ctx, consumerId, providerAddr)
=======
			return k.CanValidateChain(ctx, consumerId, providerAddr, minPowerToOptIn) && k.FulfillsMinStake(ctx, consumerId, providerAddr)
>>>>>>> 50475e6a
		})

	nextValidators = k.CapValidatorSet(ctx, consumerId, nextValidators)
	return k.CapValidatorsPower(ctx, consumerId, nextValidators)
<<<<<<< HEAD
=======
}

// HasMinPower returns true if the `providerAddr` voting power is GTE than the given minimum power
func (k Keeper) HasMinPower(ctx sdk.Context, providerAddr types.ProviderConsAddress, minPower int64) bool {
	val, err := k.stakingKeeper.GetValidatorByConsAddr(ctx, providerAddr.Address)
	if err != nil {
		k.Logger(ctx).Error(
			"cannot get last validator power",
			"provider address",
			providerAddr,
			"error",
			err,
		)
		return false
	}

	valAddr, err := sdk.ValAddressFromBech32(val.GetOperator())
	if err != nil {
		k.Logger(ctx).Error(
			"could not retrieve validator address",
			"operator address",
			val.GetOperator(),
			"error",
			err,
		)
		return false
	}

	power, err := k.stakingKeeper.GetLastValidatorPower(ctx, valAddr)
	if err != nil {
		k.Logger(ctx).Error("could not retrieve last power of validator address",
			"operator address",
			val.GetOperator(),
			"error",
			err,
		)
		return false
	}

	return power >= minPower
>>>>>>> 50475e6a
}<|MERGE_RESOLUTION|>--- conflicted
+++ resolved
@@ -16,13 +16,6 @@
 // HandleOptIn prepares validator `providerAddr` to opt in to `consumerId` with an optional `consumerKey` consumer public key.
 // Note that the validator only opts in at the end of an epoch.
 func (k Keeper) HandleOptIn(ctx sdk.Context, consumerId string, providerAddr types.ProviderConsAddress, consumerKey string) error {
-<<<<<<< HEAD
-	phase, found := k.GetConsumerPhase(ctx, consumerId)
-	if !found || phase == Stopped {
-		return errorsmod.Wrapf(
-			types.ErrInvalidPhase,
-			"opting in to an unknown (or stopped) consumer chain, with id: %s", consumerId)
-=======
 	phase := k.GetConsumerPhase(ctx, consumerId)
 	if phase != types.ConsumerPhase_CONSUMER_PHASE_REGISTERED &&
 		phase != types.ConsumerPhase_CONSUMER_PHASE_INITIALIZED &&
@@ -30,7 +23,6 @@
 		return errorsmod.Wrapf(
 			types.ErrInvalidPhase,
 			"cannot opt in to a consumer chain that is not in the registered, initialized, or launched phase: %s", consumerId)
->>>>>>> 50475e6a
 	}
 
 	chainId, err := k.GetConsumerChainId(ctx, consumerId)
@@ -147,10 +139,6 @@
 
 			// if validator already exists it gets overwritten
 			k.SetOptedIn(ctx, consumerId, types.NewProviderConsAddress(consAddr))
-<<<<<<< HEAD
-			k.SetOptedIn(ctx, consumerId, types.NewProviderConsAddress(consAddr))
-=======
->>>>>>> 50475e6a
 		} // else validators that do not belong to the top N validators but were opted in, remain opted in
 	}
 }
@@ -335,11 +323,6 @@
 
 // CanValidateChain returns true if the validator `providerAddr` is opted-in to chain with `consumerId` and the allowlist
 // and denylist do not prevent the validator from validating the chain.
-<<<<<<< HEAD
-func (k Keeper) CanValidateChain(ctx sdk.Context, consumerId string, providerAddr types.ProviderConsAddress) bool {
-	// only consider opted-in validators
-	return k.IsOptedIn(ctx, consumerId, providerAddr) &&
-=======
 func (k Keeper) CanValidateChain(ctx sdk.Context, consumerId string, providerAddr types.ProviderConsAddress, minPowerToOptIn int64) bool {
 	// check if the validator is already opted-in
 	optedIn := k.IsOptedIn(ctx, consumerId, providerAddr)
@@ -351,7 +334,6 @@
 
 	// only consider opted-in validators
 	return optedIn &&
->>>>>>> 50475e6a
 		// if an allowlist is declared, only consider allowlisted validators
 		(k.IsAllowlistEmpty(ctx, consumerId) ||
 			k.IsAllowlisted(ctx, consumerId, providerAddr)) &&
@@ -379,11 +361,7 @@
 }
 
 // ComputeNextValidators computes the validators for the upcoming epoch based on the currently `bondedValidators`.
-<<<<<<< HEAD
-func (k Keeper) ComputeNextValidators(ctx sdk.Context, consumerId string, bondedValidators []stakingtypes.Validator) []types.ConsensusValidator {
-=======
 func (k Keeper) ComputeNextValidators(ctx sdk.Context, consumerId string, bondedValidators []stakingtypes.Validator, minPowerToOptIn int64) []types.ConsensusValidator {
->>>>>>> 50475e6a
 	// sort the bonded validators by number of staked tokens in descending order
 	sort.Slice(bondedValidators, func(i, j int) bool {
 		return bondedValidators[i].GetBondedTokens().GT(bondedValidators[j].GetBondedTokens())
@@ -402,17 +380,11 @@
 
 	nextValidators := k.FilterValidators(ctx, consumerId, bondedValidators,
 		func(providerAddr types.ProviderConsAddress) bool {
-<<<<<<< HEAD
-			return k.CanValidateChain(ctx, consumerId, providerAddr) && k.FulfillsMinStake(ctx, consumerId, providerAddr)
-=======
 			return k.CanValidateChain(ctx, consumerId, providerAddr, minPowerToOptIn) && k.FulfillsMinStake(ctx, consumerId, providerAddr)
->>>>>>> 50475e6a
 		})
 
 	nextValidators = k.CapValidatorSet(ctx, consumerId, nextValidators)
 	return k.CapValidatorsPower(ctx, consumerId, nextValidators)
-<<<<<<< HEAD
-=======
 }
 
 // HasMinPower returns true if the `providerAddr` voting power is GTE than the given minimum power
@@ -453,5 +425,4 @@
 	}
 
 	return power >= minPower
->>>>>>> 50475e6a
 }