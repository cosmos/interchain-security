package keeper

import (
	"fmt"
	"sort"

	errorsmod "cosmossdk.io/errors"
	"cosmossdk.io/math"

	sdk "github.com/cosmos/cosmos-sdk/types"
	stakingtypes "github.com/cosmos/cosmos-sdk/x/staking/types"

	"github.com/cosmos/interchain-security/v5/x/ccv/provider/types"
)

// HandleOptIn prepares validator `providerAddr` to opt in to `chainID` with an optional `consumerKey` consumer public key.
// Note that the validator only opts in at the end of an epoch.
func (k Keeper) HandleOptIn(ctx sdk.Context, chainID string, providerAddr types.ProviderConsAddress, consumerKey string) error {
	if !k.IsConsumerProposedOrRegistered(ctx, chainID) {
		return errorsmod.Wrapf(
			types.ErrUnknownConsumerChainId,
			"opting in to an unknown consumer chain, with id: %s", chainID)
	}

	k.SetOptedIn(ctx, chainID, providerAddr)

	if consumerKey != "" {
		consumerTMPublicKey, err := k.ParseConsumerKey(consumerKey)
		if err != nil {
			return err
		}

		validator, err := k.stakingKeeper.GetValidatorByConsAddr(ctx, providerAddr.Address)
		if err != nil {
			return err
		}

		err = k.AssignConsumerKey(ctx, chainID, validator, consumerTMPublicKey)
		if err != nil {
			return err
		}
	}

	return nil
}

// HandleOptOut prepares validator `providerAddr` to opt out from running `chainID`.
// Note that the validator only opts out at the end of an epoch.
func (k Keeper) HandleOptOut(ctx sdk.Context, chainID string, providerAddr types.ProviderConsAddress) error {
	if _, found := k.GetConsumerClientId(ctx, chainID); !found {
		// A validator can only opt out from a running chain. We check this by checking the consumer client id, because
		// `SetConsumerClientId` is set when the chain starts in `CreateConsumerClientInCachedCtx` of `BeginBlockInit`.
		return errorsmod.Wrapf(
			types.ErrUnknownConsumerChainId,
			"opting out of an unknown or not running consumer chain, with id: %s", chainID)
	}

	if topN, found := k.GetTopN(ctx, chainID); found && topN > 0 {
		// a validator cannot opt out from a Top N chain if the validator is in the Top N validators
		validator, err := k.stakingKeeper.GetValidatorByConsAddr(ctx, providerAddr.ToSdkConsAddr())
		if err != nil {
			return err
		}
		valAddr, err := sdk.ValAddressFromBech32(validator.GetOperator())
		if err != nil {
			return err
		}
		power, err := k.stakingKeeper.GetLastValidatorPower(ctx, valAddr)
		if err != nil {
			return err
		}
		lastVals, err := k.stakingKeeper.GetLastValidators(ctx)
		if err != nil {
			return err
		}
<<<<<<< HEAD
		minPowerToOptIn, err := k.ComputeMinPowerToOptIn(ctx, chainID, lastVals, topN)
=======
		power := k.stakingKeeper.GetLastValidatorPower(ctx, validator.GetOperator())
		minPowerToOptIn, err := k.ComputeMinPowerToOptIn(ctx, k.stakingKeeper.GetLastValidators(ctx), topN)
>>>>>>> bbe1c548

		if err != nil {
			k.Logger(ctx).Error("failed to compute min power to opt in for chain", "chain", chainID, "error", err)
			return errorsmod.Wrapf(
				types.ErrCannotOptOutFromTopN,
				"validator with power (%d) cannot opt out from Top N chain (%s) because the min power"+
					" could not be computed: %s", power, chainID, err.Error())

		}

		if power >= minPowerToOptIn {
			return errorsmod.Wrapf(
				types.ErrCannotOptOutFromTopN,
				"validator with power (%d) cannot opt out from Top N chain (%s) because all validators"+
					" with at least %d power have to validate", power, chainID, minPowerToOptIn)
		}
	}

	k.DeleteOptedIn(ctx, chainID, providerAddr)
	return nil
}

// OptInTopNValidators opts in to `chainID` all the `bondedValidators` that have at least `minPowerToOptIn` power
func (k Keeper) OptInTopNValidators(ctx sdk.Context, chainID string, bondedValidators []stakingtypes.Validator, minPowerToOptIn int64) {
	for _, val := range bondedValidators {
		valAddr, err := sdk.ValAddressFromBech32(val.GetOperator())
		if err != nil {
			k.Logger(ctx).Error("could not retrieve validator address: %s: %s",
				val.GetOperator(), err)
			continue
		}
		power, err := k.stakingKeeper.GetLastValidatorPower(ctx, valAddr)
		if err != nil {
			k.Logger(ctx).Error("could not retrieve last power of validator address: %s: %s",
				val.GetOperator(), err)
			continue
		}
		if power >= minPowerToOptIn {
			consAddr, err := val.GetConsAddr()
			if err != nil {
				k.Logger(ctx).Error("could not retrieve validators consensus address: %s: %s",
					val, err)
				continue
			}

			// if validator already exists it gets overwritten
			k.SetOptedIn(ctx, chainID, types.NewProviderConsAddress(consAddr))
		} // else validators that do not belong to the top N validators but were opted in, remain opted in
	}
}

// ComputeMinPowerToOptIn returns the minimum power needed for a validator (from the bonded validators)
// to belong to the `topN` validators for a Top N chain.
func (k Keeper) ComputeMinPowerToOptIn(ctx sdk.Context, bondedValidators []stakingtypes.Validator, topN uint32) (int64, error) {
	if topN == 0 || topN > 100 {
		// Note that Top N chains have a lower limit on `topN`, namely that topN cannot be less than 50.
		// However, we can envision that this method could be used for other (future) reasons where this might not
		// be the case. For this, this method operates for `topN`s in (0, 100].
		return 0, fmt.Errorf("trying to compute minimum power with an incorrect"+
			" topN value (%d). topN has to be in (0, 100]", topN)
	}

	totalPower := math.LegacyZeroDec()
	var powers []int64

	for _, val := range bondedValidators {
		valAddr, err := sdk.ValAddressFromBech32(val.GetOperator())
		if err != nil {
			return 0, err
		}
		power, err := k.stakingKeeper.GetLastValidatorPower(ctx, valAddr)
		if err != nil {
			return 0, err
		}
		powers = append(powers, power)
<<<<<<< HEAD
		totalPower = totalPower.Add(math.LegacyNewDec(power))
=======
		totalPower = totalPower.Add(sdk.NewDec(power))
>>>>>>> bbe1c548
	}

	// sort by powers descending
	sort.Slice(powers, func(i, j int) bool {
		return powers[i] > powers[j]
	})

<<<<<<< HEAD
	topNThreshold := math.LegacyNewDec(int64(topN)).QuoInt64(int64(100))
	powerSum := math.LegacyZeroDec()
	for _, power := range powers {
		powerSum = powerSum.Add(math.LegacyNewDec(power))
=======
	topNThreshold := sdk.NewDec(int64(topN)).QuoInt64(int64(100))
	powerSum := sdk.ZeroDec()
	for _, power := range powers {
		powerSum = powerSum.Add(sdk.NewDec(power))
>>>>>>> bbe1c548
		if powerSum.Quo(totalPower).GTE(topNThreshold) {
			return power, nil
		}
	}

	// We should never reach this point because the topN can be up to 1.0 (100%) and in the above `for` loop we
	// perform an equal comparison as well (`GTE`).
	return 0, fmt.Errorf("should never reach this point with topN (%d), totalPower (%d), and powerSum (%d)", topN, totalPower, powerSum)
}

// CapValidatorSet caps the provided `validators` if chain `chainID` is an Opt In chain with a validator-set cap. If cap
// is `k`, `CapValidatorSet` returns the first `k` validators from `validators` with the highest power.
func (k Keeper) CapValidatorSet(ctx sdk.Context, chainID string, validators []types.ConsumerValidator) []types.ConsumerValidator {
	if topN, found := k.GetTopN(ctx, chainID); found && topN > 0 {
		// is a no-op if the chain is a Top N chain
		return validators
	}

	if validatorSetCap, found := k.GetValidatorSetCap(ctx, chainID); found && validatorSetCap != 0 && int(validatorSetCap) < len(validators) {
		sort.Slice(validators, func(i, j int) bool {
			return validators[i].Power > validators[j].Power
		})

		return validators[:int(validatorSetCap)]
	} else {
		return validators
	}
}

// CapValidatorsPower caps the power of the validators on chain `chainID` and returns an updated slice of validators
// with their new powers. Works on a best-basis effort because there are cases where we cannot guarantee that all validators
// on the consumer chain have less power than the set validators-power cap. For example, if we have 10 validators and
// the power cap is set to 5%, we need at least one validator to have more than 10% of the voting power on the consumer chain.
func (k Keeper) CapValidatorsPower(ctx sdk.Context, chainID string, validators []types.ConsumerValidator) []types.ConsumerValidator {
	if p, found := k.GetValidatorsPowerCap(ctx, chainID); found && p > 0 {
		return NoMoreThanPercentOfTheSum(validators, p)
	} else {
		// is a no-op if power cap is not set for `chainID`
		return validators
	}
}

// sum is a helper function to sum all the validators' power
func sum(validators []types.ConsumerValidator) int64 {
	s := int64(0)
	for _, v := range validators {
		s = s + v.Power
	}
	return s
}

// NoMoreThanPercentOfTheSum returns a set of validators with updated powers such that no validator has more than the
// provided `percent` of the sum of all validators' powers. Operates on a best-effort basis.
func NoMoreThanPercentOfTheSum(validators []types.ConsumerValidator, percent uint32) []types.ConsumerValidator {
	// Algorithm's idea
	// ----------------
	// Consider the validators' powers to be `a_1, a_2, ... a_n` and `p` to be the percent in [1, 100]. Now, consider
	// the sum `s = a_1 + a_2 + ... + a_n`. Then `maxPower = s * p / 100 <=> 100 * maxPower = s * p`.
	// The problem of capping the validators' powers to be no more than `p` has no solution if `(100 / n) > p`. For example,
	// for n = 10 and p = 5 we do not have a solution. We would need at least one validator with power greater than 10%
	// for a solution to exist.
	// So, if `(100 / n) > p` there's no solution. We know that `100 * maxPower = s * p` and so `(100 / n) > (100 * maxPower) / s`
	// `100 * s > 100 * maxPower * n <=> s > maxPower * n`. Thus, we do not have a solution if `s > n * maxPower`.

	// If `s <= n * maxPower` the idea of the algorithm is rather simple.
	// - Compute the `maxPower` a validator must have so that it does not have more than `percent` of the voting power.
	// - If a validator `v` has power `p`, then:
	//     - if `p > maxPower` we set `v`'s power to `maxPower` and distribute the `p - maxPower` to validators that
	//       have less than `maxPower` power. This way, the total sum remains the same and no validator has more than
	//       `maxPower` and so the power capping is satisfied.
	// - Note that in order to avoid setting multiple validators to `maxPower`, we first compute all the `remainingPower`
	// we have to distribute and then attempt to add `remainingPower / validatorsWithPowerLessThanMaxPower` to each validator.
	// To guarantee that the sum remains the same after the distribution of powers, we sort the powers in descending
	// order. This way, we first attempt to add `remainingPower / validatorsWithPowerLessThanMaxPower` to validators
	// with greater power and if we cannot add the `remainingPower / validatorsWithPowerLessThanMaxPower` without
	// exceeding `maxPower`, we just add enough to reach `maxPower` and add the remaining power to validators with smaller
	// power.

	// If `s > n * maxPower` there's no solution and the algorithm would set everything to `maxPower`.
	// ----------------

<<<<<<< HEAD
	// Computes `(sum(validators) * percent) / 100`. Because `sdk.Dec` does not provide a `Floor` function, but only
	// a `Ceil` one, we use `Ceil` and subtract one.
	maxPower := math.LegacyNewDec(sum(validators)).Mul(math.LegacyNewDec(int64(percent))).QuoInt64(100).Ceil().RoundInt64() - 1
=======
	// Computes `floor((sum(validators) * percent) / 100)`
	maxPower := sdk.NewDec(sum(validators)).Mul(sdk.NewDec(int64(percent))).QuoInt64(100).TruncateInt64()
>>>>>>> bbe1c548

	if maxPower == 0 {
		// edge case: set `maxPower` to 1 to avoid setting the power of a validator to 0
		maxPower = 1
	}

	// Sort by `.Power` in decreasing order. Sorting in descending order is needed because otherwise we would have cases
	// like this `powers =[60, 138, 559]` and `p = 35%` where sum is `757` and `maxValue = 264`.
	// Because `559 - 264 = 295` we have to distribute 295 to the first 2 numbers (`295/2 = 147` to each number). However,
	// note that `138 + 147 > 264`. If we were to add 147 to 60 first, then we cannot give the remaining 147 to 138.
	// So, the idea is to first give `126 (= 264 - 138)` to 138, so it becomes 264, and then add `21 (=147 - 26) + 147` to 60.
	sort.Slice(validators, func(i, j int) bool {
		return validators[i].Power > validators[j].Power
	})

	// `remainingPower` is to be distributed to validators that have power less than `maxPower`
	remainingPower := int64(0)
	validatorsWithPowerLessThanMaxPower := 0
	for _, v := range validators {
		if v.Power >= maxPower {
			remainingPower = remainingPower + (v.Power - maxPower)
		} else {
			validatorsWithPowerLessThanMaxPower++
		}
	}

	updatedValidators := make([]types.ConsumerValidator, len(validators))

	powerPerValidator := int64(0)
	remainingValidators := int64(validatorsWithPowerLessThanMaxPower)
	if remainingValidators != 0 {
		// power to give to each validator in order to distribute the `remainingPower`
		powerPerValidator = remainingPower / remainingValidators
	}

	for i, v := range validators {
		if v.Power >= maxPower {
			updatedValidators[i] = validators[i]
			updatedValidators[i].Power = maxPower
		} else if v.Power+powerPerValidator >= maxPower {
			updatedValidators[i] = validators[i]
			updatedValidators[i].Power = maxPower
			remainingPower = remainingPower - (maxPower - v.Power)
			remainingValidators--
		} else {
			updatedValidators[i] = validators[i]
			updatedValidators[i].Power = v.Power + powerPerValidator
			remainingPower = remainingPower - (updatedValidators[i].Power - validators[i].Power)
			remainingValidators--
		}
		if remainingValidators == 0 {
			continue
		}
		powerPerValidator = remainingPower / remainingValidators
	}

	return updatedValidators
}

// CanValidateChain returns true if the validator `providerAddr` is opted-in to chain `chainID` and the allowlist and
// denylist do not prevent the validator from validating the chain.
func (k Keeper) CanValidateChain(ctx sdk.Context, chainID string, providerAddr types.ProviderConsAddress) bool {
	// only consider opted-in validators
	return k.IsOptedIn(ctx, chainID, providerAddr) &&
		// if an allowlist is declared, only consider allowlisted validators
		(k.IsAllowlistEmpty(ctx, chainID) ||
			k.IsAllowlisted(ctx, chainID, providerAddr)) &&
		// if a denylist is declared, only consider denylisted validators
		(k.IsDenylistEmpty(ctx, chainID) ||
			!k.IsDenylisted(ctx, chainID, providerAddr))
}

// ComputeNextValidators computes the validators for the upcoming epoch based on the currently `bondedValidators`.
func (k Keeper) ComputeNextValidators(ctx sdk.Context, chainID string, bondedValidators []stakingtypes.Validator) []types.ConsumerValidator {
	nextValidators := k.FilterValidators(ctx, chainID, bondedValidators,
		func(providerAddr types.ProviderConsAddress) bool {
			return k.CanValidateChain(ctx, chainID, providerAddr)
		})

	nextValidators = k.CapValidatorSet(ctx, chainID, nextValidators)
	return k.CapValidatorsPower(ctx, chainID, nextValidators)
}<|MERGE_RESOLUTION|>--- conflicted
+++ resolved
@@ -73,13 +73,7 @@
 		if err != nil {
 			return err
 		}
-<<<<<<< HEAD
-		minPowerToOptIn, err := k.ComputeMinPowerToOptIn(ctx, chainID, lastVals, topN)
-=======
-		power := k.stakingKeeper.GetLastValidatorPower(ctx, validator.GetOperator())
-		minPowerToOptIn, err := k.ComputeMinPowerToOptIn(ctx, k.stakingKeeper.GetLastValidators(ctx), topN)
->>>>>>> bbe1c548
-
+		minPowerToOptIn, err := k.ComputeMinPowerToOptIn(ctx, lastVals, topN)
 		if err != nil {
 			k.Logger(ctx).Error("failed to compute min power to opt in for chain", "chain", chainID, "error", err)
 			return errorsmod.Wrapf(
@@ -154,11 +148,7 @@
 			return 0, err
 		}
 		powers = append(powers, power)
-<<<<<<< HEAD
 		totalPower = totalPower.Add(math.LegacyNewDec(power))
-=======
-		totalPower = totalPower.Add(sdk.NewDec(power))
->>>>>>> bbe1c548
 	}
 
 	// sort by powers descending
@@ -166,17 +156,10 @@
 		return powers[i] > powers[j]
 	})
 
-<<<<<<< HEAD
 	topNThreshold := math.LegacyNewDec(int64(topN)).QuoInt64(int64(100))
 	powerSum := math.LegacyZeroDec()
 	for _, power := range powers {
 		powerSum = powerSum.Add(math.LegacyNewDec(power))
-=======
-	topNThreshold := sdk.NewDec(int64(topN)).QuoInt64(int64(100))
-	powerSum := sdk.ZeroDec()
-	for _, power := range powers {
-		powerSum = powerSum.Add(sdk.NewDec(power))
->>>>>>> bbe1c548
 		if powerSum.Quo(totalPower).GTE(topNThreshold) {
 			return power, nil
 		}
@@ -258,14 +241,8 @@
 	// If `s > n * maxPower` there's no solution and the algorithm would set everything to `maxPower`.
 	// ----------------
 
-<<<<<<< HEAD
-	// Computes `(sum(validators) * percent) / 100`. Because `sdk.Dec` does not provide a `Floor` function, but only
-	// a `Ceil` one, we use `Ceil` and subtract one.
-	maxPower := math.LegacyNewDec(sum(validators)).Mul(math.LegacyNewDec(int64(percent))).QuoInt64(100).Ceil().RoundInt64() - 1
-=======
 	// Computes `floor((sum(validators) * percent) / 100)`
-	maxPower := sdk.NewDec(sum(validators)).Mul(sdk.NewDec(int64(percent))).QuoInt64(100).TruncateInt64()
->>>>>>> bbe1c548
+	maxPower := math.LegacyNewDec(sum(validators)).Mul(math.LegacyNewDec(int64(percent))).QuoInt64(100).TruncateInt64()
 
 	if maxPower == 0 {
 		// edge case: set `maxPower` to 1 to avoid setting the power of a validator to 0
