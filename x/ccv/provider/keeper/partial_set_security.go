--- conflicted
+++ resolved
@@ -1,15 +1,13 @@
 package keeper
 
 import (
+	"math"
+	"sort"
+
 	errorsmod "cosmossdk.io/errors"
 	sdk "github.com/cosmos/cosmos-sdk/types"
 	stakingtypes "github.com/cosmos/cosmos-sdk/x/staking/types"
 	"github.com/cosmos/interchain-security/v4/x/ccv/provider/types"
-<<<<<<< HEAD
-=======
-	"math"
->>>>>>> 8ed60ee8
-	"sort"
 )
 
 // HandleOptIn prepares validator `providerAddr` to opt in to `chainID` with an optional `consumerKey` consumer public key.
@@ -54,11 +52,7 @@
 			"opting out of an unknown or not running consumer chain, with id: %s", chainID)
 	}
 
-<<<<<<< HEAD
-	if topN, found := k.GetTopN(ctx, chainID); found {
-=======
 	if topN, found := k.GetTopN(ctx, chainID); found && topN > 0 {
->>>>>>> 8ed60ee8
 		// a validator cannot opt out from a Top N chain if the validator is in the Top N validators
 		validator, validatorFound := k.stakingKeeper.GetValidatorByConsAddr(ctx, providerAddr.ToSdkConsAddr())
 		if !validatorFound {
@@ -67,11 +61,7 @@
 				"validator with consensus address %s could not be found", providerAddr.ToSdkConsAddr())
 		}
 		power := k.stakingKeeper.GetLastValidatorPower(ctx, validator.GetOperator())
-<<<<<<< HEAD
-		minPowerToOptIn := k.ComputeMinPowerToOptIn(ctx, k.stakingKeeper.GetLastValidators(ctx), topN)
-=======
 		minPowerToOptIn := k.ComputeMinPowerToOptIn(ctx, chainID, k.stakingKeeper.GetLastValidators(ctx), topN)
->>>>>>> 8ed60ee8
 
 		if power >= minPowerToOptIn {
 			return errorsmod.Wrapf(
@@ -105,10 +95,6 @@
 }
 
 // ComputeMinPowerToOptIn returns the minimum power needed for a validator (from the bonded validators)
-<<<<<<< HEAD
-// to belong to the `topN` validators
-func (k Keeper) ComputeMinPowerToOptIn(ctx sdk.Context, bondedValidators []stakingtypes.Validator, topN uint32) int64 {
-=======
 // to belong to the `topN` validators. `chainID` is only used for logging purposes.
 func (k Keeper) ComputeMinPowerToOptIn(ctx sdk.Context, chainID string, bondedValidators []stakingtypes.Validator, topN uint32) int64 {
 	if topN == 0 {
@@ -119,7 +105,6 @@
 		return math.MaxInt64
 	}
 
->>>>>>> 8ed60ee8
 	totalPower := sdk.ZeroDec()
 	var powers []int64
 
