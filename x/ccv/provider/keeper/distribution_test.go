--- conflicted
+++ resolved
@@ -44,7 +44,6 @@
 		keeper.SetConsumerValidator(
 			ctx,
 			chainID,
-<<<<<<< HEAD
 			types.NewProviderConsAddress(val.Address.Bytes()),
 		)
 
@@ -55,11 +54,6 @@
 					Address: val.Address,
 					Power:   val.VotingPower,
 				},
-=======
-			types.ConsumerValidator{
-				ProviderConsAddr: val.Address,
-				Power:            val.VotingPower,
->>>>>>> 31a9ee30
 			},
 		)
 
