--- conflicted
+++ resolved
@@ -3,7 +3,6 @@
 import (
 	"testing"
 
-	"cosmossdk.io/math"
 	abci "github.com/cometbft/cometbft/abci/types"
 	tmtypes "github.com/cometbft/cometbft/types"
 	sdk "github.com/cosmos/cosmos-sdk/types"
@@ -39,18 +38,12 @@
 		keeper.SetOptedIn(
 			ctx,
 			chainID,
-<<<<<<< HEAD
-			types.NewProviderConsAddress(sdk.ConsAddress(val.Address)),
-			0,
-			math.LegacyZeroDec(),
-=======
 			types.OptedInValidator{
 				ProviderAddr: val.Address,
 				BlockHeight:  ctx.BlockHeight(),
 				Power:        val.VotingPower,
 				PublicKey:    val.PubKey.Bytes(),
 			},
->>>>>>> ad7a8525
 		)
 
 		validatorsVotes = append(
