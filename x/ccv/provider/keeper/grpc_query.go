package keeper

import (
	"context"
	"fmt"

	"google.golang.org/grpc/codes"
	"google.golang.org/grpc/status"

	errorsmod "cosmossdk.io/errors"

	sdk "github.com/cosmos/cosmos-sdk/types"

	"github.com/cosmos/interchain-security/v5/x/ccv/provider/types"
	ccvtypes "github.com/cosmos/interchain-security/v5/x/ccv/types"
)

var _ types.QueryServer = Keeper{}

func (k Keeper) QueryConsumerGenesis(c context.Context, req *types.QueryConsumerGenesisRequest) (*types.QueryConsumerGenesisResponse, error) {
	ctx := sdk.UnwrapSDKContext(c)

	if req == nil {
		return nil, status.Errorf(codes.InvalidArgument, "empty request")
	}

	if req.ChainId == "" {
		return nil, status.Errorf(codes.InvalidArgument, "invalid request: chain id cannot be empty")
	}

	gen, ok := k.GetConsumerGenesis(ctx, req.ChainId)
	if !ok {
		return nil, status.Error(
			codes.NotFound,
			errorsmod.Wrap(types.ErrUnknownConsumerChainId, req.ChainId).Error(),
		)
	}

	return &types.QueryConsumerGenesisResponse{GenesisState: gen}, nil
}

func (k Keeper) QueryConsumerChains(goCtx context.Context, req *types.QueryConsumerChainsRequest) (*types.QueryConsumerChainsResponse, error) {
	if req == nil {
		return nil, status.Error(codes.InvalidArgument, "empty request")
	}

	ctx := sdk.UnwrapSDKContext(goCtx)

	chains := []*types.Chain{}
	for _, chainID := range k.GetAllRegisteredConsumerChainIDs(ctx) {
		c, err := k.GetConsumerChain(ctx, chainID)
		if err != nil {
			return nil, status.Error(codes.Internal, err.Error())
		}
		chains = append(chains, &c)
	}

	return &types.QueryConsumerChainsResponse{Chains: chains}, nil
}

// GetConsumerChain returns a Chain data structure with all the necessary fields
func (k Keeper) GetConsumerChain(ctx sdk.Context, chainID string) (types.Chain, error) {
	clientID, found := k.GetConsumerClientId(ctx, chainID)
	if !found {
		return types.Chain{}, fmt.Errorf("cannot find clientID for consumer (%s)", chainID)
	}

	topN, found := k.GetTopN(ctx, chainID)
	if !found {
		k.Logger(ctx).Error("failed to get top N, treating as 0", "chain", chainID)
		topN = 0
	}

	// Get the minimal power in the top N for the consumer chain
	minPowerInTopN, found := k.GetMinimumPowerInTopN(ctx, chainID)
	if !found {
		k.Logger(ctx).Error("failed to get minimum power in top N, treating as -1", "chain", chainID)
		minPowerInTopN = -1
	}

	validatorSetCap, _ := k.GetValidatorSetCap(ctx, chainID)

	validatorsPowerCap, _ := k.GetValidatorsPowerCap(ctx, chainID)

	allowlist := k.GetAllowList(ctx, chainID)
	strAllowlist := make([]string, len(allowlist))
	for i, addr := range allowlist {
		strAllowlist[i] = addr.String()
	}

	denylist := k.GetDenyList(ctx, chainID)
	strDenylist := make([]string, len(denylist))
	for i, addr := range denylist {
		strDenylist[i] = addr.String()
	}

	return types.Chain{
		ChainId:            chainID,
		ClientId:           clientID,
		Top_N:              topN,
		MinPowerInTop_N:    minPowerInTopN,
		ValidatorSetCap:    validatorSetCap,
		ValidatorsPowerCap: validatorsPowerCap,
		Allowlist:          strAllowlist,
		Denylist:           strDenylist,
	}, nil
}

func (k Keeper) QueryConsumerChainStarts(goCtx context.Context, req *types.QueryConsumerChainStartProposalsRequest) (*types.QueryConsumerChainStartProposalsResponse, error) {
	if req == nil {
		return nil, status.Error(codes.InvalidArgument, "empty request")
	}

	ctx := sdk.UnwrapSDKContext(goCtx)
	var props []*types.ConsumerAdditionProposal

	for _, prop := range k.GetAllPendingConsumerAdditionProps(ctx) {
		// prevent implicit memory aliasing
		p := prop
		props = append(props, &p)
	}

	return &types.QueryConsumerChainStartProposalsResponse{Proposals: &types.ConsumerAdditionProposals{Pending: props}}, nil
}

func (k Keeper) QueryConsumerChainStops(goCtx context.Context, req *types.QueryConsumerChainStopProposalsRequest) (*types.QueryConsumerChainStopProposalsResponse, error) {
	if req == nil {
		return nil, status.Error(codes.InvalidArgument, "empty request")
	}

	ctx := sdk.UnwrapSDKContext(goCtx)
	var props []*types.ConsumerRemovalProposal
	for _, prop := range k.GetAllPendingConsumerRemovalProps(ctx) {
		// prevent implicit memory aliasing
		p := prop
		props = append(props, &p)
	}

	return &types.QueryConsumerChainStopProposalsResponse{Proposals: &types.ConsumerRemovalProposals{Pending: props}}, nil
}

func (k Keeper) QueryValidatorConsumerAddr(goCtx context.Context, req *types.QueryValidatorConsumerAddrRequest) (*types.QueryValidatorConsumerAddrResponse, error) {
	if req == nil {
		return nil, status.Error(codes.InvalidArgument, "empty request")
	}

	ctx := sdk.UnwrapSDKContext(goCtx)

	providerAddrTmp, err := sdk.ConsAddressFromBech32(req.ProviderAddress)
	if err != nil {
		return nil, err
	}
	providerAddr := types.NewProviderConsAddress(providerAddrTmp)

	consumerKey, found := k.GetValidatorConsumerPubKey(ctx, req.ChainId, providerAddr)
	if !found {
		return &types.QueryValidatorConsumerAddrResponse{}, nil
	}

	consumerAddr, err := ccvtypes.TMCryptoPublicKeyToConsAddr(consumerKey)
	if err != nil {
		return nil, err
	}

	return &types.QueryValidatorConsumerAddrResponse{
		ConsumerAddress: consumerAddr.String(),
	}, nil
}

func (k Keeper) QueryValidatorProviderAddr(goCtx context.Context, req *types.QueryValidatorProviderAddrRequest) (*types.QueryValidatorProviderAddrResponse, error) {
	if req == nil {
		return nil, status.Error(codes.InvalidArgument, "empty request")
	}

	ctx := sdk.UnwrapSDKContext(goCtx)

	consumerAddrTmp, err := sdk.ConsAddressFromBech32(req.ConsumerAddress)
	if err != nil {
		return nil, err
	}
	consumerAddr := types.NewConsumerConsAddress(consumerAddrTmp)

	providerAddr, found := k.GetValidatorByConsumerAddr(ctx, req.ChainId, consumerAddr)
	if !found {
		return &types.QueryValidatorProviderAddrResponse{}, nil
	}

	return &types.QueryValidatorProviderAddrResponse{
		ProviderAddress: providerAddr.String(),
	}, nil
}

func (k Keeper) QueryThrottleState(goCtx context.Context, req *types.QueryThrottleStateRequest) (*types.QueryThrottleStateResponse, error) {
	if req == nil {
		return nil, status.Error(codes.InvalidArgument, "empty request")
	}

	ctx := sdk.UnwrapSDKContext(goCtx)

	meter := k.GetSlashMeter(ctx)
	allowance := k.GetSlashMeterAllowance(ctx)
	candidate := k.GetSlashMeterReplenishTimeCandidate(ctx) // always UTC

	return &types.QueryThrottleStateResponse{
		SlashMeter:             meter.Int64(),
		SlashMeterAllowance:    allowance.Int64(),
		NextReplenishCandidate: candidate,
	}, nil
}

func (k Keeper) QueryRegisteredConsumerRewardDenoms(goCtx context.Context, req *types.QueryRegisteredConsumerRewardDenomsRequest) (*types.QueryRegisteredConsumerRewardDenomsResponse, error) {
	if req == nil {
		return nil, status.Error(codes.InvalidArgument, "empty request")
	}

	ctx := sdk.UnwrapSDKContext(goCtx)

	denoms := k.GetAllConsumerRewardDenoms(ctx)

	return &types.QueryRegisteredConsumerRewardDenomsResponse{
		Denoms: denoms,
	}, nil
}

func (k Keeper) QueryProposedConsumerChainIDs(goCtx context.Context, req *types.QueryProposedChainIDsRequest) (*types.QueryProposedChainIDsResponse, error) {
	if req == nil {
		return nil, status.Error(codes.InvalidArgument, "empty request")
	}

	ctx := sdk.UnwrapSDKContext(goCtx)

	chains := k.GetAllProposedConsumerChainIDs(ctx)

	return &types.QueryProposedChainIDsResponse{
		ProposedChains: chains,
	}, nil
}

func (k Keeper) QueryAllPairsValConAddrByConsumerChainID(goCtx context.Context, req *types.QueryAllPairsValConAddrByConsumerChainIDRequest) (*types.QueryAllPairsValConAddrByConsumerChainIDResponse, error) {
	if req == nil {
		return nil, status.Error(codes.InvalidArgument, "empty request")
	}

	if req.ChainId == "" {
		return nil, status.Error(codes.InvalidArgument, "empty chainId")
	}

	// list of pairs valconsensus addr <providerValConAddrs : consumerValConAddrs>
	pairValConAddrs := []*types.PairValConAddrProviderAndConsumer{}

	ctx := sdk.UnwrapSDKContext(goCtx)
	validatorConsumerPubKeys := k.GetAllValidatorConsumerPubKeys(ctx, &req.ChainId)
	for _, data := range validatorConsumerPubKeys {
		consumerAddr, err := ccvtypes.TMCryptoPublicKeyToConsAddr(*data.ConsumerKey)
		if err != nil {
			return nil, err
		}
		pairValConAddrs = append(pairValConAddrs, &types.PairValConAddrProviderAndConsumer{
			ProviderAddress: sdk.ConsAddress(data.ProviderAddr).String(),
			ConsumerAddress: consumerAddr.String(),
			ConsumerKey:     data.ConsumerKey,
		})
	}

	return &types.QueryAllPairsValConAddrByConsumerChainIDResponse{
		PairValConAddr: pairValConAddrs,
	}, nil
}

// QueryParams returns all parameters and current values of provider
func (k Keeper) QueryParams(goCtx context.Context, req *types.QueryParamsRequest) (*types.QueryParamsResponse, error) {
	if req == nil {
		return nil, status.Error(codes.InvalidArgument, "empty request")
	}

	ctx := sdk.UnwrapSDKContext(goCtx)
	params := k.GetParams(ctx)

	return &types.QueryParamsResponse{Params: params}, nil
}

// QueryConsumerChainOptedInValidators returns all validators that opted-in to a given consumer chain
func (k Keeper) QueryConsumerChainOptedInValidators(goCtx context.Context, req *types.QueryConsumerChainOptedInValidatorsRequest) (*types.QueryConsumerChainOptedInValidatorsResponse, error) {
	if req == nil {
		return nil, status.Error(codes.InvalidArgument, "empty request")
	}

	consumerChainID := req.ChainId
	if consumerChainID == "" {
		return nil, status.Error(codes.InvalidArgument, "empty chainId")
	}

	optedInVals := []string{}
	ctx := sdk.UnwrapSDKContext(goCtx)

	if !k.IsConsumerProposedOrRegistered(ctx, consumerChainID) {
		return nil, status.Error(codes.InvalidArgument, fmt.Sprintf("unknown consumer chain: %s", consumerChainID))
	}

	for _, v := range k.GetAllOptedIn(ctx, consumerChainID) {
		optedInVals = append(optedInVals, v.ToSdkConsAddr().String())
	}

	return &types.QueryConsumerChainOptedInValidatorsResponse{
		ValidatorsProviderAddresses: optedInVals,
	}, nil
}

// QueryConsumerValidators returns all validators that are consumer validators in a given consumer chain
func (k Keeper) QueryConsumerValidators(goCtx context.Context, req *types.QueryConsumerValidatorsRequest) (*types.QueryConsumerValidatorsResponse, error) {
	if req == nil {
		return nil, status.Error(codes.InvalidArgument, "empty request")
	}

	consumerChainID := req.ChainId
	if consumerChainID == "" {
		return nil, status.Error(codes.InvalidArgument, "empty chainId")
	}

	ctx := sdk.UnwrapSDKContext(goCtx)

	if _, found := k.GetConsumerClientId(ctx, consumerChainID); !found {
		// chain has to have started; consumer client id is set for a chain during the chain's spawn time
		return nil, status.Error(codes.InvalidArgument, fmt.Sprintf("no started consumer chain: %s", consumerChainID))
	}

	var validators []*types.QueryConsumerValidatorsValidator
	for _, v := range k.GetConsumerValSet(ctx, consumerChainID) {
		validators = append(validators, &types.QueryConsumerValidatorsValidator{
			ProviderAddress: sdk.ConsAddress(v.ProviderConsAddr).String(),
			ConsumerKey:     v.ConsumerPublicKey,
			Power:           v.Power,
		})
	}

	return &types.QueryConsumerValidatorsResponse{
		Validators: validators,
	}, nil
}

// QueryConsumerChainsValidatorHasToValidate returns all consumer chains that the given validator has to validate now
// or in the next epoch if nothing changes.
func (k Keeper) QueryConsumerChainsValidatorHasToValidate(goCtx context.Context, req *types.QueryConsumerChainsValidatorHasToValidateRequest) (*types.QueryConsumerChainsValidatorHasToValidateResponse, error) {
	if req == nil {
		return nil, status.Error(codes.InvalidArgument, "empty request")
	}

	if req.ProviderAddress == "" {
		return nil, status.Error(codes.InvalidArgument, "empty provider address")
	}

	consAddr, err := sdk.ConsAddressFromBech32(req.ProviderAddress)
	if err != nil {
		return nil, status.Error(codes.InvalidArgument, "invalid provider address")
	}

	ctx := sdk.UnwrapSDKContext(goCtx)

	provAddr := types.NewProviderConsAddress(consAddr)

	// get all the consumer chains for which the validator is either already
	// opted-in, currently a consumer validator or if its voting power is within the TopN validators
	consumersToValidate := []string{}
	for _, consumerChainID := range k.GetAllRegisteredConsumerChainIDs(ctx) {
		if hasToValidate, err := k.hasToValidate(ctx, provAddr, consumerChainID); err == nil && hasToValidate {
			consumersToValidate = append(consumersToValidate, consumerChainID)
		}
	}

	return &types.QueryConsumerChainsValidatorHasToValidateResponse{
		ConsumerChainIds: consumersToValidate,
	}, nil
}

// hasToValidate checks if a validator needs to validate on a consumer chain
func (k Keeper) hasToValidate(
	ctx sdk.Context,
	provAddr types.ProviderConsAddress,
	chainID string,
) (bool, error) {
	// if the validator was sent as part of the packet in the last epoch, it has to validate
	if k.IsConsumerValidator(ctx, chainID, provAddr) {
		return true, nil
	}

	// if the validator was not part of the last epoch, check if the validator is going to be part of te next epoch
<<<<<<< HEAD
	bondedValidators := k.GetLastBondedValidators(ctx)
=======
	bondedValidators, err := k.GetLastBondedValidators(ctx)
	if err != nil {
		return false, nil
	}
>>>>>>> 135c4d9f
	if topN, found := k.GetTopN(ctx, chainID); found && topN > 0 {
		// in a Top-N chain, we automatically opt in all validators that belong to the top N
		minPower, found := k.GetMinimumPowerInTopN(ctx, chainID)
		if found {
			k.OptInTopNValidators(ctx, chainID, bondedValidators, minPower)
		} else {
			k.Logger(ctx).Error("did not find min power in top N for chain", "chain", chainID)
		}
	}

	// if the validator is opted in and belongs to the validators of the next epoch, then if nothing changes
	// the validator would have to validate in the next epoch
	if k.IsOptedIn(ctx, chainID, provAddr) {
<<<<<<< HEAD
		nextValidators := k.ComputeNextValidators(ctx, chainID, bondedValidators)
=======
		lastVals, err := k.GetLastBondedValidators(ctx)
		if err != nil {
			return false, err
		}
		nextValidators := k.ComputeNextValidators(ctx, chainID, lastVals)
>>>>>>> 135c4d9f
		for _, v := range nextValidators {
			consAddr := sdk.ConsAddress(v.ProviderConsAddr)
			if provAddr.ToSdkConsAddr().Equals(consAddr) {
				return true, nil
			}
		}
	}

	return false, nil
}

// QueryValidatorConsumerCommissionRate returns the commission rate a given
// validator charges on a given consumer chain
func (k Keeper) QueryValidatorConsumerCommissionRate(goCtx context.Context, req *types.QueryValidatorConsumerCommissionRateRequest) (*types.QueryValidatorConsumerCommissionRateResponse, error) {
	if req == nil {
		return nil, status.Error(codes.InvalidArgument, "empty request")
	}

	consumerChainID := req.ChainId
	if consumerChainID == "" {
		return nil, status.Error(codes.InvalidArgument, "empty chainId")
	}

	consAddr, err := sdk.ConsAddressFromBech32(req.ProviderAddress)
	if err != nil {
		return nil, status.Error(codes.InvalidArgument, "invalid provider address")
	}

	ctx := sdk.UnwrapSDKContext(goCtx)

	if !k.IsConsumerProposedOrRegistered(ctx, consumerChainID) {
		return nil, status.Error(codes.InvalidArgument, fmt.Sprintf("unknown consumer chain: %s", consumerChainID))
	}

	res := &types.QueryValidatorConsumerCommissionRateResponse{}

	// Check if the validator has a commission rate set for the consumer chain,
	// otherwise use the commission rate from the validator staking module struct
	consumerRate, found := k.GetConsumerCommissionRate(ctx, consumerChainID, types.NewProviderConsAddress(consAddr))
	if found {
		res.Rate = consumerRate
	} else {
<<<<<<< HEAD
		v, ok := k.stakingKeeper.GetValidatorByConsAddr(ctx, consAddr)
		if !ok {
=======
		v, err := k.stakingKeeper.GetValidatorByConsAddr(ctx, consAddr)
		if err != nil {
>>>>>>> 135c4d9f
			return nil, status.Error(codes.InvalidArgument, fmt.Sprintf("unknown validator: %s", consAddr.String()))
		}
		res.Rate = v.Commission.Rate
	}

	return res, nil
}

func (k Keeper) QueryOldestUnconfirmedVsc(goCtx context.Context, req *types.QueryOldestUnconfirmedVscRequest) (*types.QueryOldestUnconfirmedVscResponse, error) {
	ctx := sdk.UnwrapSDKContext(goCtx)

	if req == nil {
		return nil, status.Errorf(codes.InvalidArgument, "empty request")
	}

	if req.ChainId == "" {
		return nil, status.Errorf(codes.InvalidArgument, "invalid request: chain id cannot be empty")
	}

	if _, consumerRegistered := k.GetConsumerClientId(ctx, req.ChainId); !consumerRegistered {
		return nil, status.Error(
			codes.NotFound,
			errorsmod.Wrap(types.ErrUnknownConsumerChainId, req.ChainId).Error(),
		)
	}

	// Note that GetFirstVscSendTimestamp returns the send timestamp of the oldest
	// unconfirmed VSCPacket as these timestamps are deleted when handling VSCMaturedPackets
	ts, found := k.GetFirstVscSendTimestamp(ctx, req.ChainId)
	if !found {
		return nil, status.Error(
			codes.NotFound,
			errorsmod.Wrap(types.ErrNoUnconfirmedVSCPacket, req.ChainId).Error(),
		)
	}

	return &types.QueryOldestUnconfirmedVscResponse{VscSendTimestamp: ts}, nil
}<|MERGE_RESOLUTION|>--- conflicted
+++ resolved
@@ -384,14 +384,10 @@
 	}
 
 	// if the validator was not part of the last epoch, check if the validator is going to be part of te next epoch
-<<<<<<< HEAD
-	bondedValidators := k.GetLastBondedValidators(ctx)
-=======
 	bondedValidators, err := k.GetLastBondedValidators(ctx)
 	if err != nil {
 		return false, nil
 	}
->>>>>>> 135c4d9f
 	if topN, found := k.GetTopN(ctx, chainID); found && topN > 0 {
 		// in a Top-N chain, we automatically opt in all validators that belong to the top N
 		minPower, found := k.GetMinimumPowerInTopN(ctx, chainID)
@@ -405,15 +401,11 @@
 	// if the validator is opted in and belongs to the validators of the next epoch, then if nothing changes
 	// the validator would have to validate in the next epoch
 	if k.IsOptedIn(ctx, chainID, provAddr) {
-<<<<<<< HEAD
-		nextValidators := k.ComputeNextValidators(ctx, chainID, bondedValidators)
-=======
 		lastVals, err := k.GetLastBondedValidators(ctx)
 		if err != nil {
 			return false, err
 		}
 		nextValidators := k.ComputeNextValidators(ctx, chainID, lastVals)
->>>>>>> 135c4d9f
 		for _, v := range nextValidators {
 			consAddr := sdk.ConsAddress(v.ProviderConsAddr)
 			if provAddr.ToSdkConsAddr().Equals(consAddr) {
@@ -456,13 +448,8 @@
 	if found {
 		res.Rate = consumerRate
 	} else {
-<<<<<<< HEAD
-		v, ok := k.stakingKeeper.GetValidatorByConsAddr(ctx, consAddr)
-		if !ok {
-=======
 		v, err := k.stakingKeeper.GetValidatorByConsAddr(ctx, consAddr)
 		if err != nil {
->>>>>>> 135c4d9f
 			return nil, status.Error(codes.InvalidArgument, fmt.Sprintf("unknown validator: %s", consAddr.String()))
 		}
 		res.Rate = v.Commission.Rate
