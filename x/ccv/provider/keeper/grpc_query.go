package keeper

import (
	"context"
	"fmt"
	"strconv"

	"google.golang.org/grpc/codes"
	"google.golang.org/grpc/status"

	errorsmod "cosmossdk.io/errors"

	"cosmossdk.io/math"
	sdk "github.com/cosmos/cosmos-sdk/types"
	"github.com/cosmos/interchain-security/v5/x/ccv/provider/types"
	ccvtypes "github.com/cosmos/interchain-security/v5/x/ccv/types"
)

var _ types.QueryServer = Keeper{}

func (k Keeper) QueryConsumerGenesis(c context.Context, req *types.QueryConsumerGenesisRequest) (*types.QueryConsumerGenesisResponse, error) {
	ctx := sdk.UnwrapSDKContext(c)

	if req == nil {
		return nil, status.Errorf(codes.InvalidArgument, "empty request")
	} else if req.ChainId != "" {
		return nil, status.Errorf(codes.InvalidArgument, "ChainId has been deprecated. Use ConsumerId instead.")
	}

	consumerId := req.ConsumerId
	if err := types.ValidateConsumerId(consumerId); err != nil {
		return nil, status.Error(codes.InvalidArgument, errorsmod.Wrap(types.ErrInvalidConsumerId, consumerId).Error())
	}

	gen, ok := k.GetConsumerGenesis(ctx, consumerId)
	if !ok {
		return nil, status.Error(
			codes.NotFound,
			errorsmod.Wrap(types.ErrUnknownConsumerId, consumerId).Error(),
		)
	}

	return &types.QueryConsumerGenesisResponse{GenesisState: gen}, nil
}

func (k Keeper) QueryConsumerChains(goCtx context.Context, req *types.QueryConsumerChainsRequest) (*types.QueryConsumerChainsResponse, error) {
	if req == nil {
		return nil, status.Error(codes.InvalidArgument, "empty request")
	}

	ctx := sdk.UnwrapSDKContext(goCtx)

<<<<<<< HEAD
	consumerIds := []string{}

	phase := ConsumerPhase(byte(req.Phase))

	// if phase filter is set Launched get consumer from the state directly
	if req.FilterByPhase && phase == Launched {
		consumerIds = append(consumerIds, k.GetAllRegisteredConsumerIds(ctx)...)
		// otherwise iterate over all the consumer using the last unused consumer Id
	} else {
		firstUnusedConsumerId, ok := k.GetConsumerId(ctx)
		if !ok {
			return &types.QueryConsumerChainsResponse{}, nil
		}
		for i := uint64(0); i < firstUnusedConsumerId; i++ {
			// if the filter is set, verify that the consumer has the same phase
			if req.FilterByPhase {
				p, ok := k.GetConsumerPhase(ctx, strconv.FormatInt(int64(i), 10))
				if !ok {
					return nil, status.Error(codes.Internal, fmt.Sprintf("cannot retrieve phase for consumer id: %d", i))
				}
				if p != phase {
					continue
				}
			}

			consumerIds = append(consumerIds, strconv.FormatInt(int64(i), 10))
		}
	}

	// set limit to default value
	limit := 100
	if req.Limit != 0 {
		// update limit if specified
		limit = int(req.Limit)
	}

	chains := make([]*types.Chain, math.Min(len(consumerIds), limit))
	for i, cID := range consumerIds {
		if i == limit {
			break
		}
		c, err := k.GetConsumerChain(ctx, cID)
=======
	chains := []*types.Chain{}
	for _, chainID := range k.GetAllRegisteredConsumerIds(ctx) {
		c, err := k.GetConsumerChain(ctx, chainID)
>>>>>>> 50475e6a
		if err != nil {
			return nil, status.Error(codes.Internal, err.Error())
		}
		chains[i] = &c
	}

	return &types.QueryConsumerChainsResponse{Chains: chains}, nil
}

// GetConsumerChain returns a Chain data structure with all the necessary fields
func (k Keeper) GetConsumerChain(ctx sdk.Context, consumerId string) (types.Chain, error) {
<<<<<<< HEAD
=======
	clientID, found := k.GetConsumerClientId(ctx, consumerId)
	if !found {
		return types.Chain{}, fmt.Errorf("cannot find clientID for consumer (%s)", consumerId)
	}

	topN := k.GetTopN(ctx, consumerId)

>>>>>>> 50475e6a
	// Get the minimal power in the top N for the consumer chain
	minPowerInTopN, found := k.GetMinimumPowerInTopN(ctx, consumerId)
	if !found {
		k.Logger(ctx).Error("failed to get minimum power in top N, treating as -1", "chain", consumerId)
		minPowerInTopN = -1
	}

<<<<<<< HEAD
	chainID, err := k.GetConsumerChainId(ctx, consumerId)
	if err != nil {
		return types.Chain{}, fmt.Errorf("cannot find chain ID for consumer (%s):%s", consumerId, err)
	}

	clientId, _ := k.GetConsumerClientId(ctx, consumerId)

	phase, ok := k.GetConsumerPhase(ctx, consumerId)
	if !ok {
		return types.Chain{}, fmt.Errorf("cannot find phase for consumer (%s)", consumerId)
	}
=======
	validatorSetCap := k.GetValidatorSetCap(ctx, consumerId)

	validatorsPowerCap := k.GetValidatorsPowerCap(ctx, consumerId)
>>>>>>> 50475e6a

	allowlist := k.GetAllowList(ctx, consumerId)
	strAllowlist := make([]string, len(allowlist))
	for i, addr := range allowlist {
		strAllowlist[i] = addr.String()
	}

	denylist := k.GetDenyList(ctx, consumerId)
	strDenylist := make([]string, len(denylist))
	for i, addr := range denylist {
		strDenylist[i] = addr.String()
	}

	metadata, err := k.GetConsumerMetadata(ctx, consumerId)
	if err != nil {
		return types.Chain{}, fmt.Errorf("cannot get metadata for consumer (%s): %w", consumerId, err)
	}

	return types.Chain{
<<<<<<< HEAD
		ChainId:            chainID,
		ClientId:           clientId,
		Top_N:              k.GetTopN(ctx, consumerId),
=======
		ChainId:            consumerId,
		ClientId:           clientID,
		Top_N:              topN,
>>>>>>> 50475e6a
		MinPowerInTop_N:    minPowerInTopN,
		ValidatorSetCap:    k.GetValidatorSetCap(ctx, consumerId),
		ValidatorsPowerCap: k.GetValidatorsPowerCap(ctx, consumerId),
		Allowlist:          strAllowlist,
		Denylist:           strDenylist,
		Phase:              uint32(phase),
		Metadata:           metadata,
	}, nil
}

func (k Keeper) QueryConsumerChainStarts(goCtx context.Context, req *types.QueryConsumerChainStartProposalsRequest) (*types.QueryConsumerChainStartProposalsResponse, error) {
	if req == nil {
		return nil, status.Error(codes.InvalidArgument, "empty request")
	}

	ctx := sdk.UnwrapSDKContext(goCtx)
	var props []*types.ConsumerAdditionProposal

	for _, prop := range k.GetAllPendingConsumerAdditionProps(ctx) {
		// prevent implicit memory aliasing
		p := prop
		props = append(props, &p)
	}

	return &types.QueryConsumerChainStartProposalsResponse{Proposals: &types.ConsumerAdditionProposals{Pending: props}}, nil
}

func (k Keeper) QueryConsumerChainStops(goCtx context.Context, req *types.QueryConsumerChainStopProposalsRequest) (*types.QueryConsumerChainStopProposalsResponse, error) {
	if req == nil {
		return nil, status.Error(codes.InvalidArgument, "empty request")
	}

	ctx := sdk.UnwrapSDKContext(goCtx)
	var props []*types.ConsumerRemovalProposal
	for _, prop := range k.GetAllPendingConsumerRemovalProps(ctx) {
		// prevent implicit memory aliasing
		p := prop
		props = append(props, &p)
	}

	return &types.QueryConsumerChainStopProposalsResponse{Proposals: &types.ConsumerRemovalProposals{Pending: props}}, nil
}

func (k Keeper) QueryValidatorConsumerAddr(goCtx context.Context, req *types.QueryValidatorConsumerAddrRequest) (*types.QueryValidatorConsumerAddrResponse, error) {
	if req == nil {
		return nil, status.Errorf(codes.InvalidArgument, "empty request")
	} else if req.ChainId != "" {
		return nil, status.Errorf(codes.InvalidArgument, "ChainId has been deprecated. Use ConsumerId instead.")
	}

	ctx := sdk.UnwrapSDKContext(goCtx)

	consumerId := req.ConsumerId
	if err := types.ValidateConsumerId(consumerId); err != nil {
		return nil, status.Error(codes.InvalidArgument, errorsmod.Wrap(types.ErrInvalidConsumerId, consumerId).Error())
	}

	providerAddrTmp, err := sdk.ConsAddressFromBech32(req.ProviderAddress)
	if err != nil {
		return nil, err
	}
	providerAddr := types.NewProviderConsAddress(providerAddrTmp)

	consumerKey, found := k.GetValidatorConsumerPubKey(ctx, consumerId, providerAddr)
	if !found {
		return &types.QueryValidatorConsumerAddrResponse{}, nil
	}

	consumerAddr, err := ccvtypes.TMCryptoPublicKeyToConsAddr(consumerKey)
	if err != nil {
		return nil, err
	}

	return &types.QueryValidatorConsumerAddrResponse{
		ConsumerAddress: consumerAddr.String(),
	}, nil
}

func (k Keeper) QueryValidatorProviderAddr(goCtx context.Context, req *types.QueryValidatorProviderAddrRequest) (*types.QueryValidatorProviderAddrResponse, error) {
	if req == nil {
		return nil, status.Errorf(codes.InvalidArgument, "empty request")
	} else if req.ChainId != "" {
		return nil, status.Errorf(codes.InvalidArgument, "ChainId has been deprecated. Use ConsumerId instead.")
	}

	ctx := sdk.UnwrapSDKContext(goCtx)

	consumerAddrTmp, err := sdk.ConsAddressFromBech32(req.ConsumerAddress)
	if err != nil {
		return nil, err
	}
	consumerAddr := types.NewConsumerConsAddress(consumerAddrTmp)

	providerAddr, found := k.GetValidatorByConsumerAddr(ctx, req.ChainId, consumerAddr)
	if !found {
		return &types.QueryValidatorProviderAddrResponse{}, nil
	}

	return &types.QueryValidatorProviderAddrResponse{
		ProviderAddress: providerAddr.String(),
	}, nil
}

func (k Keeper) QueryThrottleState(goCtx context.Context, req *types.QueryThrottleStateRequest) (*types.QueryThrottleStateResponse, error) {
	if req == nil {
		return nil, status.Error(codes.InvalidArgument, "empty request")
	}

	ctx := sdk.UnwrapSDKContext(goCtx)

	meter := k.GetSlashMeter(ctx)
	allowance := k.GetSlashMeterAllowance(ctx)
	candidate := k.GetSlashMeterReplenishTimeCandidate(ctx) // always UTC

	return &types.QueryThrottleStateResponse{
		SlashMeter:             meter.Int64(),
		SlashMeterAllowance:    allowance.Int64(),
		NextReplenishCandidate: candidate,
	}, nil
}

func (k Keeper) QueryRegisteredConsumerRewardDenoms(goCtx context.Context, req *types.QueryRegisteredConsumerRewardDenomsRequest) (*types.QueryRegisteredConsumerRewardDenomsResponse, error) {
	if req == nil {
		return nil, status.Error(codes.InvalidArgument, "empty request")
	}

	ctx := sdk.UnwrapSDKContext(goCtx)

	denoms := k.GetAllConsumerRewardDenoms(ctx)

	return &types.QueryRegisteredConsumerRewardDenomsResponse{
		Denoms: denoms,
	}, nil
}

func (k Keeper) QueryProposedConsumerChainIDs(goCtx context.Context, req *types.QueryProposedChainIDsRequest) (*types.QueryProposedChainIDsResponse, error) {
	if req == nil {
		return nil, status.Error(codes.InvalidArgument, "empty request")
	}

	ctx := sdk.UnwrapSDKContext(goCtx)

	chains := k.GetAllProposedConsumerChainIDs(ctx)

	return &types.QueryProposedChainIDsResponse{
		ProposedChains: chains,
	}, nil
}

func (k Keeper) QueryAllPairsValConAddrByConsumerChainID(goCtx context.Context, req *types.QueryAllPairsValConAddrByConsumerChainIDRequest) (*types.QueryAllPairsValConAddrByConsumerChainIDResponse, error) {
	if req == nil {
		return nil, status.Errorf(codes.InvalidArgument, "empty request")
	} else if req.ChainId != "" {
		return nil, status.Errorf(codes.InvalidArgument, "ChainId has been deprecated. Use ConsumerId instead.")
	}

	consumerId := req.ConsumerId
	if err := types.ValidateConsumerId(consumerId); err != nil {
		return nil, status.Error(codes.InvalidArgument, errorsmod.Wrap(types.ErrInvalidConsumerId, consumerId).Error())
	}

	// list of pairs valconsensus addr <providerValConAddrs : consumerValConAddrs>
	pairValConAddrs := []*types.PairValConAddrProviderAndConsumer{}

	ctx := sdk.UnwrapSDKContext(goCtx)
	validatorConsumerPubKeys := k.GetAllValidatorConsumerPubKeys(ctx, &consumerId)
	for _, data := range validatorConsumerPubKeys {
		consumerAddr, err := ccvtypes.TMCryptoPublicKeyToConsAddr(*data.ConsumerKey)
		if err != nil {
			return nil, err
		}
		pairValConAddrs = append(pairValConAddrs, &types.PairValConAddrProviderAndConsumer{
			ProviderAddress: sdk.ConsAddress(data.ProviderAddr).String(),
			ConsumerAddress: consumerAddr.String(),
			ConsumerKey:     data.ConsumerKey,
		})
	}

	return &types.QueryAllPairsValConAddrByConsumerChainIDResponse{
		PairValConAddr: pairValConAddrs,
	}, nil
}

// QueryParams returns all parameters and current values of provider
func (k Keeper) QueryParams(goCtx context.Context, req *types.QueryParamsRequest) (*types.QueryParamsResponse, error) {
	if req == nil {
		return nil, status.Error(codes.InvalidArgument, "empty request")
	}

	ctx := sdk.UnwrapSDKContext(goCtx)
	params := k.GetParams(ctx)

	return &types.QueryParamsResponse{Params: params}, nil
}

// QueryConsumerChainOptedInValidators returns all validators that opted-in to a given consumer chain
func (k Keeper) QueryConsumerChainOptedInValidators(goCtx context.Context, req *types.QueryConsumerChainOptedInValidatorsRequest) (*types.QueryConsumerChainOptedInValidatorsResponse, error) {
	if req == nil {
		return nil, status.Errorf(codes.InvalidArgument, "empty request")
	} else if req.ChainId != "" {
		return nil, status.Errorf(codes.InvalidArgument, "ChainId has been deprecated. Use ConsumerId instead.")
	}

	consumerId := req.ConsumerId
	if err := types.ValidateConsumerId(consumerId); err != nil {
		return nil, status.Error(codes.InvalidArgument, errorsmod.Wrap(types.ErrInvalidConsumerId, consumerId).Error())
	}

	optedInVals := []string{}
	ctx := sdk.UnwrapSDKContext(goCtx)

	if !k.IsConsumerProposedOrRegistered(ctx, consumerId) {
		return nil, status.Error(codes.InvalidArgument, fmt.Sprintf("unknown consumer chain: %s", consumerId))
	}

	for _, v := range k.GetAllOptedIn(ctx, consumerId) {
		optedInVals = append(optedInVals, v.ToSdkConsAddr().String())
	}

	return &types.QueryConsumerChainOptedInValidatorsResponse{
		ValidatorsProviderAddresses: optedInVals,
	}, nil
}

// QueryConsumerValidators returns all validators that are consumer validators in a given consumer chain
func (k Keeper) QueryConsumerValidators(goCtx context.Context, req *types.QueryConsumerValidatorsRequest) (*types.QueryConsumerValidatorsResponse, error) {
	if req == nil {
		return nil, status.Errorf(codes.InvalidArgument, "empty request")
	} else if req.ChainId != "" {
		return nil, status.Errorf(codes.InvalidArgument, "ChainId has been deprecated. Use ConsumerId instead.")
	}
	consumerId := req.ConsumerId
	if err := types.ValidateConsumerId(consumerId); err != nil {
		return nil, status.Error(codes.InvalidArgument, errorsmod.Wrap(types.ErrInvalidConsumerId, consumerId).Error())
	}

	ctx := sdk.UnwrapSDKContext(goCtx)

	if _, found := k.GetConsumerClientId(ctx, consumerId); !found {
		// chain has to have started; consumer client id is set for a chain during the chain's spawn time
		return nil, status.Error(codes.InvalidArgument, fmt.Sprintf("no started consumer chain: %s", consumerId))
	}

	var validators []*types.QueryConsumerValidatorsValidator

	consumerValSet, err := k.GetConsumerValSet(ctx, consumerId)
	if err != nil {
		return nil, status.Error(codes.Internal, err.Error())
	}

	for _, consumerVal := range consumerValSet {
		provAddr := types.ProviderConsAddress{Address: consumerVal.ProviderConsAddr}
		consAddr := provAddr.ToSdkConsAddr()
<<<<<<< HEAD

		providerVal, err := k.stakingKeeper.GetValidatorByConsAddr(ctx, consAddr)
		if err != nil {
			k.Logger(ctx).Error("cannot find consensus address for provider address:%s", provAddr.String())
			continue
		}

		hasToValidate, err := k.hasToValidate(ctx, provAddr, consumerId)
		if err != nil {
			k.Logger(ctx).Error("cannot define if validator %s has to validate for consumer %s for current epoch",
				provAddr.String(), consumerId)
			continue
		}

=======

		providerVal, err := k.stakingKeeper.GetValidatorByConsAddr(ctx, consAddr)
		if err != nil {
			k.Logger(ctx).Error("cannot find consensus address for provider address:%s", provAddr.String())
			continue
		}

		hasToValidate, err := k.hasToValidate(ctx, provAddr, consumerId)
		if err != nil {
			k.Logger(ctx).Error("cannot define if validator %s has to validate for consumer %s for current epoch",
				provAddr.String(), consumerId)
			continue
		}

>>>>>>> 50475e6a
		consumerRate, found := k.GetConsumerCommissionRate(ctx, consumerId, types.NewProviderConsAddress(consAddr))
		if !found {
			consumerRate = providerVal.Commission.Rate
		}

		validators = append(validators, &types.QueryConsumerValidatorsValidator{
			ProviderAddress:         sdk.ConsAddress(consumerVal.ProviderConsAddr).String(),
			ConsumerKey:             consumerVal.PublicKey,
			ConsumerPower:           consumerVal.Power,
			ConsumerCommissionRate:  consumerRate,
			Description:             providerVal.Description,
			ProviderOperatorAddress: providerVal.OperatorAddress,
			Jailed:                  providerVal.Jailed,
			Status:                  providerVal.Status,
			ProviderTokens:          providerVal.Tokens,
			ProviderCommissionRate:  providerVal.Commission.Rate,
			ProviderPower:           providerVal.GetConsensusPower(k.stakingKeeper.PowerReduction(ctx)),
			ValidatesCurrentEpoch:   hasToValidate,
		})
	}
	return &types.QueryConsumerValidatorsResponse{
		Validators: validators,
	}, nil
}

// QueryConsumerChainsValidatorHasToValidate returns all consumer chains that the given validator has to validate now
// or in the next epoch if nothing changes.
func (k Keeper) QueryConsumerChainsValidatorHasToValidate(goCtx context.Context, req *types.QueryConsumerChainsValidatorHasToValidateRequest) (*types.QueryConsumerChainsValidatorHasToValidateResponse, error) {
	if req == nil {
		return nil, status.Error(codes.InvalidArgument, "empty request")
	}

	if req.ProviderAddress == "" {
		return nil, status.Error(codes.InvalidArgument, "empty provider address")
	}

	consAddr, err := sdk.ConsAddressFromBech32(req.ProviderAddress)
	if err != nil {
		return nil, status.Error(codes.InvalidArgument, "invalid provider address")
	}

	ctx := sdk.UnwrapSDKContext(goCtx)

	provAddr := types.NewProviderConsAddress(consAddr)

	// get all the consumer chains for which the validator is either already
	// opted-in, currently a consumer validator or if its voting power is within the TopN validators
	consumersToValidate := []string{}
	for _, consumerChainID := range k.GetAllRegisteredConsumerIds(ctx) {
		if hasToValidate, err := k.hasToValidate(ctx, provAddr, consumerChainID); err == nil && hasToValidate {
			consumersToValidate = append(consumersToValidate, consumerChainID)
		}
	}

	return &types.QueryConsumerChainsValidatorHasToValidateResponse{
		ConsumerChainIds: consumersToValidate,
	}, nil
}

// hasToValidate checks if a validator needs to validate on a consumer chain
func (k Keeper) hasToValidate(
	ctx sdk.Context,
	provAddr types.ProviderConsAddress,
	consumerId string,
) (bool, error) {
	// if the validator was sent as part of the packet in the last epoch, it has to validate
	if k.IsConsumerValidator(ctx, consumerId, provAddr) {
		return true, nil
	}

	// if the validator was not part of the last epoch, check if the validator is going to be part of te next epoch
	activeValidators, err := k.GetLastProviderConsensusActiveValidators(ctx)
	if err != nil {
		return false, nil
	}
<<<<<<< HEAD
	if topN := k.GetTopN(ctx, consumerId); topN > 0 {
		// in a Top-N chain, we automatically opt in all validators that belong to the top N
		minPower, found := k.GetMinimumPowerInTopN(ctx, consumerId)
		if found {
			k.OptInTopNValidators(ctx, consumerId, activeValidators, minPower)
		} else {
			k.Logger(ctx).Error("did not find min power in top N for chain", "chain", consumerId)
		}
	}

	// if the validator is opted in and belongs to the validators of the next epoch, then if nothing changes
	// the validator would have to validate in the next epoch
	if k.IsOptedIn(ctx, consumerId, provAddr) {
		lastVals, err := k.GetLastBondedValidators(ctx)
		if err != nil {
			return false, err
		}
		nextValidators := k.ComputeNextValidators(ctx, consumerId, lastVals)
		for _, v := range nextValidators {
			consAddr := sdk.ConsAddress(v.ProviderConsAddr)
			if provAddr.ToSdkConsAddr().Equals(consAddr) {
				return true, nil
			}
=======

	minPowerToOptIn := int64(0)
	// If the consumer is TopN compute the minimum power
	if topN := k.GetTopN(ctx, consumerId); topN > 0 {
		// compute the minimum power to opt-in since the one in the state is stale
		// Note that the effective min power will be computed at the end of the epoch
		minPowerToOptIn, err = k.ComputeMinPowerInTopN(ctx, activeValidators, topN)
		if err != nil {
			return false, err
		}
	}

	// if the validator belongs to the validators of the next epoch, then if nothing changes
	// the validator would have to validate in the next epoch
	lastVals, err := k.GetLastBondedValidators(ctx)
	if err != nil {
		return false, err
	}
	nextValidators := k.ComputeNextValidators(ctx, consumerId, lastVals, minPowerToOptIn)
	for _, v := range nextValidators {
		consAddr := sdk.ConsAddress(v.ProviderConsAddr)
		if provAddr.ToSdkConsAddr().Equals(consAddr) {
			return true, nil
>>>>>>> 50475e6a
		}
	}

	return false, nil
}

// QueryValidatorConsumerCommissionRate returns the commission rate a given
// validator charges on a given consumer chain
func (k Keeper) QueryValidatorConsumerCommissionRate(goCtx context.Context, req *types.QueryValidatorConsumerCommissionRateRequest) (*types.QueryValidatorConsumerCommissionRateResponse, error) {
	if req == nil {
		return nil, status.Errorf(codes.InvalidArgument, "empty request")
	} else if req.ChainId != "" {
		return nil, status.Errorf(codes.InvalidArgument, "ChainId has been deprecated. Use ConsumerId instead.")
	}

	consumerId := req.ConsumerId
	if err := types.ValidateConsumerId(consumerId); err != nil {
		return nil, status.Error(codes.InvalidArgument, errorsmod.Wrap(types.ErrInvalidConsumerId, consumerId).Error())
	}

	consAddr, err := sdk.ConsAddressFromBech32(req.ProviderAddress)
	if err != nil {
		return nil, status.Error(codes.InvalidArgument, "invalid provider address")
	}

	ctx := sdk.UnwrapSDKContext(goCtx)

	if !k.IsConsumerProposedOrRegistered(ctx, consumerId) {
		return nil, status.Error(codes.InvalidArgument, fmt.Sprintf("unknown consumer chain: %s", consumerId))
	}

	res := &types.QueryValidatorConsumerCommissionRateResponse{}

	// Check if the validator has a commission rate set for the consumer chain,
	// otherwise use the commission rate from the validator staking module struct
	consumerRate, found := k.GetConsumerCommissionRate(ctx, consumerId, types.NewProviderConsAddress(consAddr))
	if found {
		res.Rate = consumerRate
	} else {
		v, err := k.stakingKeeper.GetValidatorByConsAddr(ctx, consAddr)
		if err != nil {
			return nil, status.Error(codes.InvalidArgument, fmt.Sprintf("unknown validator: %s", consAddr.String()))
		}
		res.Rate = v.Commission.Rate
	}

	return res, nil
}

// QueryBlocksUntilNextEpoch returns the number of blocks until the next epoch
func (k Keeper) QueryBlocksUntilNextEpoch(goCtx context.Context, req *types.QueryBlocksUntilNextEpochRequest) (*types.QueryBlocksUntilNextEpochResponse, error) {
	ctx := sdk.UnwrapSDKContext(goCtx)

	// Calculate the blocks until the next epoch
	blocksUntilNextEpoch := k.BlocksUntilNextEpoch(ctx)

	return &types.QueryBlocksUntilNextEpochResponse{BlocksUntilNextEpoch: uint64(blocksUntilNextEpoch)}, nil
}

// QueryConsumerIdFromClientId returns the consumer id of the chain associated with this client id
func (k Keeper) QueryConsumerIdFromClientId(goCtx context.Context, req *types.QueryConsumerIdFromClientIdRequest) (*types.QueryConsumerIdFromClientIdResponse, error) {
	ctx := sdk.UnwrapSDKContext(goCtx)

	consumerId, found := k.GetClientIdToConsumerId(ctx, req.ClientId)
	if !found {
		return nil, status.Error(codes.InvalidArgument, fmt.Sprintf("no known consumer chain for this client id: %s", req.ClientId))
	}

	return &types.QueryConsumerIdFromClientIdResponse{ConsumerId: consumerId}, nil
}<|MERGE_RESOLUTION|>--- conflicted
+++ resolved
@@ -50,13 +50,12 @@
 
 	ctx := sdk.UnwrapSDKContext(goCtx)
 
-<<<<<<< HEAD
 	consumerIds := []string{}
 
-	phase := ConsumerPhase(byte(req.Phase))
+	phase := types.ConsumerPhase(req.Phase)
 
 	// if phase filter is set Launched get consumer from the state directly
-	if req.FilterByPhase && phase == Launched {
+	if req.FilterByPhase && phase == types.ConsumerPhase_CONSUMER_PHASE_LAUNCHED {
 		consumerIds = append(consumerIds, k.GetAllRegisteredConsumerIds(ctx)...)
 		// otherwise iterate over all the consumer using the last unused consumer Id
 	} else {
@@ -67,8 +66,8 @@
 		for i := uint64(0); i < firstUnusedConsumerId; i++ {
 			// if the filter is set, verify that the consumer has the same phase
 			if req.FilterByPhase {
-				p, ok := k.GetConsumerPhase(ctx, strconv.FormatInt(int64(i), 10))
-				if !ok {
+				p := k.GetConsumerPhase(ctx, strconv.FormatInt(int64(i), 10))
+				if p == types.ConsumerPhase_CONSUMER_PHASE_UNSPECIFIED {
 					return nil, status.Error(codes.Internal, fmt.Sprintf("cannot retrieve phase for consumer id: %d", i))
 				}
 				if p != phase {
@@ -93,11 +92,6 @@
 			break
 		}
 		c, err := k.GetConsumerChain(ctx, cID)
-=======
-	chains := []*types.Chain{}
-	for _, chainID := range k.GetAllRegisteredConsumerIds(ctx) {
-		c, err := k.GetConsumerChain(ctx, chainID)
->>>>>>> 50475e6a
 		if err != nil {
 			return nil, status.Error(codes.Internal, err.Error())
 		}
@@ -109,16 +103,6 @@
 
 // GetConsumerChain returns a Chain data structure with all the necessary fields
 func (k Keeper) GetConsumerChain(ctx sdk.Context, consumerId string) (types.Chain, error) {
-<<<<<<< HEAD
-=======
-	clientID, found := k.GetConsumerClientId(ctx, consumerId)
-	if !found {
-		return types.Chain{}, fmt.Errorf("cannot find clientID for consumer (%s)", consumerId)
-	}
-
-	topN := k.GetTopN(ctx, consumerId)
-
->>>>>>> 50475e6a
 	// Get the minimal power in the top N for the consumer chain
 	minPowerInTopN, found := k.GetMinimumPowerInTopN(ctx, consumerId)
 	if !found {
@@ -126,7 +110,6 @@
 		minPowerInTopN = -1
 	}
 
-<<<<<<< HEAD
 	chainID, err := k.GetConsumerChainId(ctx, consumerId)
 	if err != nil {
 		return types.Chain{}, fmt.Errorf("cannot find chain ID for consumer (%s):%s", consumerId, err)
@@ -134,15 +117,10 @@
 
 	clientId, _ := k.GetConsumerClientId(ctx, consumerId)
 
-	phase, ok := k.GetConsumerPhase(ctx, consumerId)
-	if !ok {
+	phase := k.GetConsumerPhase(ctx, consumerId)
+	if phase == types.ConsumerPhase_CONSUMER_PHASE_UNSPECIFIED {
 		return types.Chain{}, fmt.Errorf("cannot find phase for consumer (%s)", consumerId)
 	}
-=======
-	validatorSetCap := k.GetValidatorSetCap(ctx, consumerId)
-
-	validatorsPowerCap := k.GetValidatorsPowerCap(ctx, consumerId)
->>>>>>> 50475e6a
 
 	allowlist := k.GetAllowList(ctx, consumerId)
 	strAllowlist := make([]string, len(allowlist))
@@ -162,21 +140,15 @@
 	}
 
 	return types.Chain{
-<<<<<<< HEAD
 		ChainId:            chainID,
 		ClientId:           clientId,
 		Top_N:              k.GetTopN(ctx, consumerId),
-=======
-		ChainId:            consumerId,
-		ClientId:           clientID,
-		Top_N:              topN,
->>>>>>> 50475e6a
 		MinPowerInTop_N:    minPowerInTopN,
 		ValidatorSetCap:    k.GetValidatorSetCap(ctx, consumerId),
 		ValidatorsPowerCap: k.GetValidatorsPowerCap(ctx, consumerId),
 		Allowlist:          strAllowlist,
 		Denylist:           strDenylist,
-		Phase:              uint32(phase),
+		Phase:              phase,
 		Metadata:           metadata,
 	}, nil
 }
@@ -424,7 +396,6 @@
 	for _, consumerVal := range consumerValSet {
 		provAddr := types.ProviderConsAddress{Address: consumerVal.ProviderConsAddr}
 		consAddr := provAddr.ToSdkConsAddr()
-<<<<<<< HEAD
 
 		providerVal, err := k.stakingKeeper.GetValidatorByConsAddr(ctx, consAddr)
 		if err != nil {
@@ -439,22 +410,6 @@
 			continue
 		}
 
-=======
-
-		providerVal, err := k.stakingKeeper.GetValidatorByConsAddr(ctx, consAddr)
-		if err != nil {
-			k.Logger(ctx).Error("cannot find consensus address for provider address:%s", provAddr.String())
-			continue
-		}
-
-		hasToValidate, err := k.hasToValidate(ctx, provAddr, consumerId)
-		if err != nil {
-			k.Logger(ctx).Error("cannot define if validator %s has to validate for consumer %s for current epoch",
-				provAddr.String(), consumerId)
-			continue
-		}
-
->>>>>>> 50475e6a
 		consumerRate, found := k.GetConsumerCommissionRate(ctx, consumerId, types.NewProviderConsAddress(consAddr))
 		if !found {
 			consumerRate = providerVal.Commission.Rate
@@ -530,31 +485,6 @@
 	if err != nil {
 		return false, nil
 	}
-<<<<<<< HEAD
-	if topN := k.GetTopN(ctx, consumerId); topN > 0 {
-		// in a Top-N chain, we automatically opt in all validators that belong to the top N
-		minPower, found := k.GetMinimumPowerInTopN(ctx, consumerId)
-		if found {
-			k.OptInTopNValidators(ctx, consumerId, activeValidators, minPower)
-		} else {
-			k.Logger(ctx).Error("did not find min power in top N for chain", "chain", consumerId)
-		}
-	}
-
-	// if the validator is opted in and belongs to the validators of the next epoch, then if nothing changes
-	// the validator would have to validate in the next epoch
-	if k.IsOptedIn(ctx, consumerId, provAddr) {
-		lastVals, err := k.GetLastBondedValidators(ctx)
-		if err != nil {
-			return false, err
-		}
-		nextValidators := k.ComputeNextValidators(ctx, consumerId, lastVals)
-		for _, v := range nextValidators {
-			consAddr := sdk.ConsAddress(v.ProviderConsAddr)
-			if provAddr.ToSdkConsAddr().Equals(consAddr) {
-				return true, nil
-			}
-=======
 
 	minPowerToOptIn := int64(0)
 	// If the consumer is TopN compute the minimum power
@@ -578,7 +508,6 @@
 		consAddr := sdk.ConsAddress(v.ProviderConsAddr)
 		if provAddr.ToSdkConsAddr().Equals(consAddr) {
 			return true, nil
->>>>>>> 50475e6a
 		}
 	}
 
