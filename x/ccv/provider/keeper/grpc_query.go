--- conflicted
+++ resolved
@@ -8,7 +8,6 @@
 	"google.golang.org/grpc/status"
 
 	errorsmod "cosmossdk.io/errors"
-	"cosmossdk.io/math"
 
 	sdk "github.com/cosmos/cosmos-sdk/types"
 
@@ -346,11 +345,11 @@
 		return nil, status.Error(codes.Internal, err.Error())
 	}
 
-<<<<<<< HEAD
 	for _, consVal := range consumerValSet {
 		provAddr := types.ProviderConsAddress{Address: consVal.ProviderConsAddr}
-
-		provVal, err := k.stakingKeeper.GetValidatorByConsAddr(ctx, provAddr.ToSdkConsAddr())
+		consAddr := provAddr.ToSdkConsAddr()
+
+		provVal, err := k.stakingKeeper.GetValidatorByConsAddr(ctx, consAddr)
 		if err != nil {
 			k.Logger(ctx).Error("cannot find consensus address for provider address:%s", provAddr.String())
 			continue
@@ -363,43 +362,24 @@
 			continue
 		}
 
+		consumerRate, found := k.GetConsumerCommissionRate(ctx, consumerId, types.NewProviderConsAddress(consAddr))
+		if !found {
+			consumerRate = provVal.Commission.Rate
+		}
+
 		validators = append(validators, &types.QueryConsumerValidatorsValidator{
-			ProviderAddress:       sdk.ConsAddress(consVal.ProviderConsAddr).String(),
-			ConsumerKey:           consVal.PublicKey,
-			Power:                 consVal.Power,
-			Description:           provVal.Description,
-			OperatorAddress:       provVal.OperatorAddress,
-			Jailed:                provVal.Jailed,
-			Status:                provVal.Status,
-			ProviderTokens:        provVal.Tokens,
-			ProviderPower:         provVal.GetConsensusPower(k.stakingKeeper.PowerReduction(ctx)),
-			ValidatesCurrentEpoch: hasToValidate,
-=======
-	for _, v := range consumerValSet {
-
-		consAddr, err := sdk.ConsAddressFromBech32(sdk.ConsAddress(v.ProviderConsAddr).String())
-		if err != nil {
-			return nil, status.Error(codes.InvalidArgument, "invalid provider address")
-		}
-
-		var rate math.LegacyDec
-		consumerRate, found := k.GetConsumerCommissionRate(ctx, consumerId, types.NewProviderConsAddress(consAddr))
-		if found {
-			rate = consumerRate
-		} else {
-			v, err := k.stakingKeeper.GetValidatorByConsAddr(ctx, consAddr)
-			if err != nil {
-				return nil, status.Error(codes.InvalidArgument, fmt.Sprintf("unknown validator: %s", consAddr.String()))
-			}
-			rate = v.Commission.Rate
-		}
-
-		validators = append(validators, &types.QueryConsumerValidatorsValidator{
-			ProviderAddress: sdk.ConsAddress(v.ProviderConsAddr).String(),
-			ConsumerKey:     v.PublicKey,
-			Power:           v.Power,
-			Rate:            rate,
->>>>>>> da3cbb27
+			ProviderAddress:        sdk.ConsAddress(consVal.ProviderConsAddr).String(),
+			ConsumerKey:            consVal.PublicKey,
+			Power:                  consVal.Power,
+			ConsumerCommissionRate: consumerRate,
+			Description:            provVal.Description,
+			OperatorAddress:        provVal.OperatorAddress,
+			Jailed:                 provVal.Jailed,
+			Status:                 provVal.Status,
+			ProviderTokens:         provVal.Tokens,
+			ProviderCommissionRate: provVal.Commission.Rate,
+			ProviderPower:          provVal.GetConsensusPower(k.stakingKeeper.PowerReduction(ctx)),
+			ValidatesCurrentEpoch:  hasToValidate,
 		})
 	}
 	return &types.QueryConsumerValidatorsResponse{
