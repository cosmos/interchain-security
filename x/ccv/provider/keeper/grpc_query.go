--- conflicted
+++ resolved
@@ -49,38 +49,11 @@
 	ctx := sdk.UnwrapSDKContext(goCtx)
 
 	consumerIds := []string{}
-<<<<<<< HEAD
-	phaseFilter := req.Phase
-
-	// if the phase filter is set Launched get consumer from the state directly
-	if phaseFilter == types.ConsumerPhase_CONSUMER_PHASE_LAUNCHED {
-		consumerIds = append(consumerIds, k.GetAllLaunchedConsumerIds(ctx)...)
-		// otherwise iterate over all the consumer using the last unused consumer id
-	} else {
-		firstUnusedConsumerId, ok := k.GetConsumerId(ctx)
-		if !ok {
-			return &types.QueryConsumerChainsResponse{}, nil
-		}
-		for i := uint64(0); i < firstUnusedConsumerId; i++ {
-			// if the phase filter is set, verify that the consumer has the same phase
-			if phaseFilter != types.ConsumerPhase_CONSUMER_PHASE_UNSPECIFIED {
-				p := k.GetConsumerPhase(ctx, strconv.FormatUint(i, 10))
-				if p == types.ConsumerPhase_CONSUMER_PHASE_UNSPECIFIED {
-					return nil, status.Error(codes.Internal, fmt.Sprintf("cannot retrieve phase for consumer id: %d", i))
-				}
-				if p != phaseFilter {
-					continue
-				}
-			}
-
-			consumerIds = append(consumerIds, strconv.FormatUint(i, 10))
-=======
 	for _, consumerID := range k.GetAllConsumerIds(ctx) {
 		phase := k.GetConsumerPhase(ctx, consumerID)
 		if req.Phase != types.ConsumerPhase_CONSUMER_PHASE_UNSPECIFIED && req.Phase != phase {
 			// ignore consumer chain
 			continue
->>>>>>> 7301916e
 		}
 		consumerIds = append(consumerIds, consumerID)
 	}
