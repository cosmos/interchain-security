--- conflicted
+++ resolved
@@ -4,11 +4,8 @@
 	"bytes"
 	"context"
 	"fmt"
-<<<<<<< HEAD
-=======
 	"sort"
 
->>>>>>> 3ea29237
 	"google.golang.org/grpc/codes"
 	"google.golang.org/grpc/status"
 
