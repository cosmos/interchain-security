--- conflicted
+++ resolved
@@ -1,8 +1,10 @@
 package keeper
 
 import (
+	"bytes"
 	"context"
 	"fmt"
+	"sort"
 
 	"google.golang.org/grpc/codes"
 	"google.golang.org/grpc/status"
@@ -350,6 +352,7 @@
 		if err != nil {
 			return nil, status.Error(codes.Internal, err.Error())
 		}
+
 		//  if the consumer hasn't launched yet, compute the consumer validator set
 	} else {
 		bondedValidators, err := k.GetLastBondedValidators(ctx)
@@ -378,16 +381,20 @@
 		}
 
 		consumerValSet = k.ComputeNextValidators(ctx, consumerId, bondedValidators)
-	}
-
-<<<<<<< HEAD
+
+		// sort the address of the validators by ascending lexical order as they were persisted to the store
+		sort.Slice(consumerValSet, func(i, j int) bool {
+			return bytes.Compare(
+				consumerValSet[i].ProviderConsAddr,
+				consumerValSet[j].ProviderConsAddr,
+			) == -1
+		})
+	}
+
 	var validators []*types.QueryConsumerValidatorsValidator
-	for _, v := range consumerValSet {
-=======
 	for _, consumerVal := range consumerValSet {
 		provAddr := types.ProviderConsAddress{Address: consumerVal.ProviderConsAddr}
 		consAddr := provAddr.ToSdkConsAddr()
->>>>>>> 563774bd
 
 		providerVal, err := k.stakingKeeper.GetValidatorByConsAddr(ctx, consAddr)
 		if err != nil {
