--- conflicted
+++ resolved
@@ -624,11 +624,14 @@
 	initParams, _ := k.GetConsumerInitializationParameters(ctx, consumerId)
 	powerParams, _ := k.GetConsumerPowerShapingParameters(ctx, consumerId)
 
-<<<<<<< HEAD
 	infractionParams, err := k.GetInfractionParameters(ctx, consumerId)
 	if err != nil {
 		return nil, status.Errorf(codes.InvalidArgument, "cannot retrieve infraction parameters for consumer id: %s", consumerId)
 	}
+
+	// The client id might not exist in case the consumer chain has not yet launched or in case the chain has been deleted.
+	// That's why we do not check if the client id is found.
+	clientId, _ := k.GetConsumerClientId(ctx, consumerId)
 
 	return &types.QueryConsumerChainResponse{
 		ChainId:              chainId,
@@ -639,30 +642,12 @@
 		InitParams:           &initParams,
 		PowerShapingParams:   &powerParams,
 		InfractionParameters: &infractionParams,
+		ClientId:             clientId,
 	}, nil
 }
 
 //	QueryConsumerGenesisTime returns the genesis time
 //
-=======
-	// The client id might not exist in case the consumer chain has not yet launched or in case the chain has been deleted.
-	// That's why we do not check if the client id is found.
-	clientId, _ := k.GetConsumerClientId(ctx, consumerId)
-
-	return &types.QueryConsumerChainResponse{
-		ChainId:            chainId,
-		ConsumerId:         consumerId,
-		OwnerAddress:       ownerAddress,
-		Phase:              phase.String(),
-		Metadata:           metadata,
-		InitParams:         &initParams,
-		PowerShapingParams: &powerParams,
-		ClientId:           clientId,
-	}, nil
-}
-
-// QueryConsumerGenesisTime returns the genesis time
->>>>>>> deea6fb8
 // of the consumer chain associated with the provided consumer id
 func (k Keeper) QueryConsumerGenesisTime(goCtx context.Context, req *types.QueryConsumerGenesisTimeRequest) (*types.QueryConsumerGenesisTimeResponse, error) {
 	if req == nil {
