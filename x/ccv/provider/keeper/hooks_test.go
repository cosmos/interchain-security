--- conflicted
+++ resolved
@@ -83,12 +83,8 @@
 		tt.setup(ctx, k)
 
 		t.Run(tt.name, func(t *testing.T) {
-<<<<<<< HEAD
 			// NOTE: @MSalopek -> this line has issues resulting in mock expectations not being met
 			if actual := providerkeeper.ValidatorConsensusKeyInUse(&k, ctx, newValidator.SDKValOpAddress()); actual != tt.expect {
-=======
-			if actual := k.ValidatorConsensusKeyInUse(ctx, newValidator.SDKStakingValidator().GetOperator()); actual != tt.expect {
->>>>>>> 48164aac
 				t.Errorf("validatorConsensusKeyInUse() = %v, want %v", actual, tt.expect)
 			}
 		})
