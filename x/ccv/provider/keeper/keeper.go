package keeper

import (
	"bytes"
	"encoding/binary"
	"encoding/json"
	"fmt"

	"github.com/cosmos/cosmos-sdk/codec"
	sdk "github.com/cosmos/cosmos-sdk/types"
	sdkerrors "github.com/cosmos/cosmos-sdk/types/errors"
	capabilitytypes "github.com/cosmos/cosmos-sdk/x/capability/types"
	paramtypes "github.com/cosmos/cosmos-sdk/x/params/types"

	clienttypes "github.com/cosmos/ibc-go/v3/modules/core/02-client/types"
	conntypes "github.com/cosmos/ibc-go/v3/modules/core/03-connection/types"
	channeltypes "github.com/cosmos/ibc-go/v3/modules/core/04-channel/types"
	host "github.com/cosmos/ibc-go/v3/modules/core/24-host"
	ibcexported "github.com/cosmos/ibc-go/v3/modules/core/exported"
	ibctmtypes "github.com/cosmos/ibc-go/v3/modules/light-clients/07-tendermint/types"

	consumertypes "github.com/cosmos/interchain-security/x/ccv/consumer/types"
	"github.com/cosmos/interchain-security/x/ccv/provider/types"
	ccv "github.com/cosmos/interchain-security/x/ccv/types"

	"github.com/tendermint/tendermint/libs/log"
)

// Keeper defines the Cross-Chain Validation Provider Keeper
type Keeper struct {
	storeKey         sdk.StoreKey
	cdc              codec.BinaryCodec
	paramSpace       paramtypes.Subspace
	scopedKeeper     ccv.ScopedKeeper
	channelKeeper    ccv.ChannelKeeper
	portKeeper       ccv.PortKeeper
	connectionKeeper ccv.ConnectionKeeper
	accountKeeper    ccv.AccountKeeper
	clientKeeper     ccv.ClientKeeper
	stakingKeeper    ccv.StakingKeeper
	slashingKeeper   ccv.SlashingKeeper
	feeCollectorName string
}

// NewKeeper creates a new provider Keeper instance
func NewKeeper(
	cdc codec.BinaryCodec, key sdk.StoreKey, paramSpace paramtypes.Subspace, scopedKeeper ccv.ScopedKeeper,
	channelKeeper ccv.ChannelKeeper, portKeeper ccv.PortKeeper,
	connectionKeeper ccv.ConnectionKeeper, clientKeeper ccv.ClientKeeper,
	stakingKeeper ccv.StakingKeeper, slashingKeeper ccv.SlashingKeeper,
	accountKeeper ccv.AccountKeeper, feeCollectorName string,
) Keeper {
	// set KeyTable if it has not already been set
	if !paramSpace.HasKeyTable() {
		paramSpace = paramSpace.WithKeyTable(types.ParamKeyTable())
	}

	return Keeper{
		cdc:              cdc,
		storeKey:         key,
		paramSpace:       paramSpace,
		scopedKeeper:     scopedKeeper,
		channelKeeper:    channelKeeper,
		portKeeper:       portKeeper,
		connectionKeeper: connectionKeeper,
		accountKeeper:    accountKeeper,
		clientKeeper:     clientKeeper,
		stakingKeeper:    stakingKeeper,
		slashingKeeper:   slashingKeeper,
		feeCollectorName: feeCollectorName,
	}
}

// Logger returns a module-specific logger.
func (k Keeper) Logger(ctx sdk.Context) log.Logger {
	return ctx.Logger().With("module", "x/"+host.ModuleName+"-"+types.ModuleName)
}

// IsBound checks if the CCV module is already bound to the desired port
func (k Keeper) IsBound(ctx sdk.Context, portID string) bool {
	_, ok := k.scopedKeeper.GetCapability(ctx, host.PortPath(portID))
	return ok
}

// BindPort defines a wrapper function for the port Keeper's function in
// order to expose it to module's InitGenesis function
func (k Keeper) BindPort(ctx sdk.Context, portID string) error {
	cap := k.portKeeper.BindPort(ctx, portID)
	return k.ClaimCapability(ctx, cap, host.PortPath(portID))
}

// GetPort returns the portID for the CCV module. Used in ExportGenesis
func (k Keeper) GetPort(ctx sdk.Context) string {
	store := ctx.KVStore(k.storeKey)
	return string(store.Get(types.PortKey()))
}

// SetPort sets the portID for the CCV module. Used in InitGenesis
func (k Keeper) SetPort(ctx sdk.Context, portID string) {
	store := ctx.KVStore(k.storeKey)
	store.Set(types.PortKey(), []byte(portID))
}

// AuthenticateCapability wraps the scopedKeeper's AuthenticateCapability function
func (k Keeper) AuthenticateCapability(ctx sdk.Context, cap *capabilitytypes.Capability, name string) bool {
	return k.scopedKeeper.AuthenticateCapability(ctx, cap, name)
}

// ClaimCapability allows the transfer module that can claim a capability that IBC module
// passes to it
func (k Keeper) ClaimCapability(ctx sdk.Context, cap *capabilitytypes.Capability, name string) error {
	return k.scopedKeeper.ClaimCapability(ctx, cap, name)
}

// SetChainToChannel sets the mapping from a consumer chainID to the CCV channel ID for that consumer chain.
func (k Keeper) SetChainToChannel(ctx sdk.Context, chainID, channelID string) {
	store := ctx.KVStore(k.storeKey)
	store.Set(types.ChainToChannelKey(chainID), []byte(channelID))
}

// GetChainToChannel gets the CCV channelID for the given consumer chainID
func (k Keeper) GetChainToChannel(ctx sdk.Context, chainID string) (string, bool) {
	store := ctx.KVStore(k.storeKey)
	bz := store.Get(types.ChainToChannelKey(chainID))
	if bz == nil {
		return "", false
	}
	return string(bz), true
}

// DeleteChainToChannel deletes the CCV channel ID for the given consumer chain ID
func (k Keeper) DeleteChainToChannel(ctx sdk.Context, chainID string) {
	store := ctx.KVStore(k.storeKey)
	store.Delete(types.ChainToChannelKey(chainID))
}

// IterateConsumerChains iterates over all of the consumer chains that the provider module controls
// It calls the provided callback function which takes in a chainID and client ID to return
// a stop boolean which will stop the iteration.
func (k Keeper) IterateConsumerChains(ctx sdk.Context, cb func(ctx sdk.Context, chainID, clientID string) (stop bool)) {
	store := ctx.KVStore(k.storeKey)
	iterator := sdk.KVStorePrefixIterator(store, []byte{types.ChainToClientBytePrefix})
	defer iterator.Close()

	if !iterator.Valid() {
		return
	}

	for ; iterator.Valid(); iterator.Next() {
		// remove 1 byte prefix from key to retrieve chainID
		chainID := string(iterator.Key()[1:])
		clientID := string(iterator.Value())

		if !cb(ctx, chainID, clientID) {
			return
		}
	}
}

// SetChannelToChain sets the mapping from the CCV channel ID to the consumer chainID.
func (k Keeper) SetChannelToChain(ctx sdk.Context, channelID, chainID string) {
	store := ctx.KVStore(k.storeKey)
	store.Set(types.ChannelToChainKey(channelID), []byte(chainID))
}

// GetChannelToChain gets the consumer chainID for a given CCV channelID
func (k Keeper) GetChannelToChain(ctx sdk.Context, channelID string) (string, bool) {
	store := ctx.KVStore(k.storeKey)
	bz := store.Get(types.ChannelToChainKey(channelID))
	if bz == nil {
		return "", false
	}
	return string(bz), true
}

// DeleteChannelToChain deletes the consumer chain ID for a given CCV channe lID
func (k Keeper) DeleteChannelToChain(ctx sdk.Context, channelID string) {
	store := ctx.KVStore(k.storeKey)
	store.Delete(types.ChannelToChainKey(channelID))
}

// IterateChannelToChain iterates over the channel to chain mappings and calls the provided callback until the iteration ends
// or the callback returns stop=true
func (k Keeper) IterateChannelToChain(ctx sdk.Context, cb func(ctx sdk.Context, channelID, chainID string) (stop bool)) {
	store := ctx.KVStore(k.storeKey)
	iterator := sdk.KVStorePrefixIterator(store, []byte{types.ChannelToChainBytePrefix})
	defer iterator.Close()

	if !iterator.Valid() {
		return
	}

	for ; iterator.Valid(); iterator.Next() {
		// remove prefix from key to retrieve channelID
		channelID := string(iterator.Key()[1:])

		chainID := string(iterator.Value())

		if cb(ctx, channelID, chainID) {
			break
		}
	}
}

func (k Keeper) SetConsumerGenesis(ctx sdk.Context, chainID string, gen consumertypes.GenesisState) error {
	store := ctx.KVStore(k.storeKey)
	bz, err := gen.Marshal()
	if err != nil {
		return err
	}
	store.Set(types.ConsumerGenesisKey(chainID), bz)

	return nil
}

func (k Keeper) GetConsumerGenesis(ctx sdk.Context, chainID string) (consumertypes.GenesisState, bool) {
	store := ctx.KVStore(k.storeKey)
	bz := store.Get(types.ConsumerGenesisKey(chainID))
	if bz == nil {
		return consumertypes.GenesisState{}, false
	}

	var data consumertypes.GenesisState
	if err := data.Unmarshal(bz); err != nil {
		panic(fmt.Errorf("consumer genesis could not be unmarshaled: %w", err))
	}
	return data, true
}

func (k Keeper) DeleteConsumerGenesis(ctx sdk.Context, chainID string) {
	store := ctx.KVStore(k.storeKey)
	store.Delete(types.ConsumerGenesisKey(chainID))
}

// VerifyConsumerChain verifies that the chain trying to connect on the channel handshake
// is the expected consumer chain.
func (k Keeper) VerifyConsumerChain(ctx sdk.Context, channelID string, connectionHops []string) error {
	if len(connectionHops) != 1 {
		return sdkerrors.Wrap(channeltypes.ErrTooManyConnectionHops, "must have direct connection to provider chain")
	}
	connectionID := connectionHops[0]
	clientID, tmClient, err := k.getUnderlyingClient(ctx, connectionID)
	if err != nil {
		return err
	}
	ccvClientId, found := k.GetConsumerClientId(ctx, tmClient.ChainId)
	if !found {
		return sdkerrors.Wrapf(ccv.ErrClientNotFound, "cannot find client for consumer chain %s", tmClient.ChainId)
	}
	if ccvClientId != clientID {
		return sdkerrors.Wrapf(ccv.ErrInvalidConsumerClient, "CCV channel must be built on top of CCV client. expected %s, got %s", ccvClientId, clientID)
	}

	// Verify that there isn't already a CCV channel for the consumer chain
	if prevChannel, ok := k.GetChainToChannel(ctx, tmClient.ChainId); ok {
		return sdkerrors.Wrapf(ccv.ErrDuplicateChannel, "CCV channel with ID: %s already created for consumer chain %s", prevChannel, tmClient.ChainId)
	}
	return nil
}

// SetConsumerChain ensures that the consumer chain has not already been
// set by a different channel, and then sets the consumer chain mappings
// in keeper, and set the channel status to validating.
// If there is already a CCV channel between the provider and consumer
// chain then close the channel, so that another channel can be made.
//
// SetConsumerChain is called by OnChanOpenConfirm.
func (k Keeper) SetConsumerChain(ctx sdk.Context, channelID string) error {
	channel, ok := k.channelKeeper.GetChannel(ctx, ccv.ProviderPortID, channelID)
	if !ok {
		return sdkerrors.Wrapf(channeltypes.ErrChannelNotFound, "channel not found for channel ID: %s", channelID)
	}
	if len(channel.ConnectionHops) != 1 {
		return sdkerrors.Wrap(channeltypes.ErrTooManyConnectionHops, "must have direct connection to consumer chain")
	}
	connectionID := channel.ConnectionHops[0]
	_, tmClient, err := k.getUnderlyingClient(ctx, connectionID)
	if err != nil {
		return err
	}
	// Verify that there isn't already a CCV channel for the consumer chain
	chainID := tmClient.ChainId
	if prevChannelID, ok := k.GetChainToChannel(ctx, chainID); ok {
		return sdkerrors.Wrapf(ccv.ErrDuplicateChannel, "CCV channel with ID: %s already created for consumer chain %s", prevChannelID, chainID)
	}

	// the CCV channel is established:
	// - set channel mappings
	k.SetChainToChannel(ctx, chainID, channelID)
	k.SetChannelToChain(ctx, channelID, chainID)
	// - set current block height for the consumer chain initialization
	k.SetInitChainHeight(ctx, chainID, uint64(ctx.BlockHeight()))
	// - remove init timeout timestamp
	k.DeleteInitTimeoutTimestamp(ctx, chainID)
	return nil
}

// Save UnbondingOp by unique ID
func (k Keeper) SetUnbondingOp(ctx sdk.Context, unbondingOp ccv.UnbondingOp) error {
	store := ctx.KVStore(k.storeKey)
	bz, err := unbondingOp.Marshal()
	if err != nil {
		return err
	}
	store.Set(types.UnbondingOpKey(unbondingOp.Id), bz)
	return nil
}

// Get UnbondingOp by unique ID
func (k Keeper) GetUnbondingOp(ctx sdk.Context, id uint64) (ccv.UnbondingOp, bool) {
	store := ctx.KVStore(k.storeKey)
	bz := store.Get(types.UnbondingOpKey(id))
	if bz == nil {
		return ccv.UnbondingOp{}, false
	}

	return types.MustUnmarshalUnbondingOp(k.cdc, bz), true
}

func (k Keeper) DeleteUnbondingOp(ctx sdk.Context, id uint64) {
	store := ctx.KVStore(k.storeKey)
	store.Delete(types.UnbondingOpKey(id))
}

func (k Keeper) IterateOverUnbondingOps(ctx sdk.Context, cb func(id uint64, ubdOp ccv.UnbondingOp) bool) {
	store := ctx.KVStore(k.storeKey)
	iterator := sdk.KVStorePrefixIterator(store, []byte{types.UnbondingOpBytePrefix})

	defer iterator.Close()
	for ; iterator.Valid(); iterator.Next() {
		id := binary.BigEndian.Uint64(iterator.Key()[1:])
		bz := iterator.Value()
		if bz == nil {
			panic(fmt.Errorf("unbonding operation is nil for id %d", id))
		}
		ubdOp := types.MustUnmarshalUnbondingOp(k.cdc, bz)

		if !cb(id, ubdOp) {
			break
		}
	}
}

// This index allows retreiving UnbondingDelegationEntries by chainID and valsetUpdateID
func (k Keeper) SetUnbondingOpIndex(ctx sdk.Context, chainID string, valsetUpdateID uint64, IDs []uint64) {
	store := ctx.KVStore(k.storeKey)

	index := ccv.UnbondingOpsIndex{
		Ids: IDs,
	}
	bz, err := index.Marshal()
	if err != nil {
		panic("Failed to marshal UnbondingOpsIndex")
	}

	store.Set(types.UnbondingOpIndexKey(chainID, valsetUpdateID), bz)
}

// IterateOverUnbondingOpIndex iterates over the unbonding indexes for a given chain id.
func (k Keeper) IterateOverUnbondingOpIndex(ctx sdk.Context, chainID string, cb func(vscID uint64, ubdIndex []uint64) bool) {
	store := ctx.KVStore(k.storeKey)
	iterationPrefix := append([]byte{types.UnbondingOpIndexBytePrefix}, types.HashString(chainID)...)
	iterator := sdk.KVStorePrefixIterator(store, iterationPrefix)

	defer iterator.Close()
	for ; iterator.Valid(); iterator.Next() {
		// parse key to get the current VSC ID
		var vscID uint64
		vscBytes, err := types.ParseUnbondingOpIndexKey(iterator.Key())
		if err != nil {
			panic(err)
		}
		vscID = binary.BigEndian.Uint64(vscBytes)

		var index ccv.UnbondingOpsIndex
		if err = index.Unmarshal(iterator.Value()); err != nil {
			panic("Failed to unmarshal JSON")
		}

		if !cb(vscID, index.GetIds()) {
			return
		}
	}
}

// This index allows retrieving UnbondingDelegationEntries by chainID and valsetUpdateID
func (k Keeper) GetUnbondingOpIndex(ctx sdk.Context, chainID string, valsetUpdateID uint64) ([]uint64, bool) {
	store := ctx.KVStore(k.storeKey)

	bz := store.Get(types.UnbondingOpIndexKey(chainID, valsetUpdateID))
	if bz == nil {
		return []uint64{}, false
	}

	var idx ccv.UnbondingOpsIndex
	if err := idx.Unmarshal(bz); err != nil {
		panic("Failed to unmarshal UnbondingOpsIndex")
	}

	return idx.GetIds(), true
}

// This index allows retreiving UnbondingDelegationEntries by chainID and valsetUpdateID
func (k Keeper) DeleteUnbondingOpIndex(ctx sdk.Context, chainID string, valsetUpdateID uint64) {
	store := ctx.KVStore(k.storeKey)
	store.Delete(types.UnbondingOpIndexKey(chainID, valsetUpdateID))
}

// Retrieve UnbondingDelegationEntries by chainID and valsetUpdateID
func (k Keeper) GetUnbondingOpsFromIndex(ctx sdk.Context, chainID string, valsetUpdateID uint64) (entries []ccv.UnbondingOp, found bool) {
	ids, found := k.GetUnbondingOpIndex(ctx, chainID, valsetUpdateID)
	if !found {
		return entries, false
	}
	for _, id := range ids {
		entry, found := k.GetUnbondingOp(ctx, id)
		if !found {
			// TODO JEHAN: is this the correct way to deal with this?
			panic("did not find UnbondingOp according to index- index was probably not correctly updated")
		}
		entries = append(entries, entry)
	}

	return entries, true
}

// GetMaturedUnbondingOps returns the list of matured unbonding operation ids
func (k Keeper) GetMaturedUnbondingOps(ctx sdk.Context) (ids []uint64, err error) {
	store := ctx.KVStore(k.storeKey)
	bz := store.Get(types.MaturedUnbondingOpsKey())
	if bz == nil {
		return nil, nil
	}

	var ops ccv.MaturedUnbondingOps
	if err := ops.Unmarshal(bz); err != nil {
		return nil, err
	}
	return ops.GetIds(), nil
}

// AppendMaturedUnbondingOps adds a list of ids to the list of matured unbonding operation ids
func (k Keeper) AppendMaturedUnbondingOps(ctx sdk.Context, ids []uint64) error {
	if len(ids) == 0 {
		return nil
	}
	existingIds, err := k.GetMaturedUnbondingOps(ctx)
	if err != nil {
		return err
	}

	maturedOps := ccv.MaturedUnbondingOps{
		Ids: append(existingIds, ids...),
	}

	store := ctx.KVStore(k.storeKey)
	bz, err := maturedOps.Marshal()
	if err != nil {
		return err
	}
	store.Set(types.MaturedUnbondingOpsKey(), bz)
	return nil
}

// ConsumeMaturedUnbondingOps empties and returns list of matured unbonding operation ids (if it exists)
func (k Keeper) ConsumeMaturedUnbondingOps(ctx sdk.Context) ([]uint64, error) {
	ids, err := k.GetMaturedUnbondingOps(ctx)
	if err != nil {
		return nil, err
	}
	store := ctx.KVStore(k.storeKey)
	store.Delete(types.MaturedUnbondingOpsKey())
	return ids, nil
}

// Retrieves the underlying client state corresponding to a connection ID.
func (k Keeper) getUnderlyingClient(ctx sdk.Context, connectionID string) (
	clientID string, tmClient *ibctmtypes.ClientState, err error) {

	conn, ok := k.connectionKeeper.GetConnection(ctx, connectionID)
	if !ok {
		return "", nil, sdkerrors.Wrapf(conntypes.ErrConnectionNotFound,
			"connection not found for connection ID: %s", connectionID)
	}
	clientID = conn.ClientId
	clientState, ok := k.clientKeeper.GetClientState(ctx, clientID)
	if !ok {
		return "", nil, sdkerrors.Wrapf(clienttypes.ErrClientNotFound,
			"client not found for client ID: %s", conn.ClientId)
	}
	tmClient, ok = clientState.(*ibctmtypes.ClientState)
	if !ok {
		return "", nil, sdkerrors.Wrapf(clienttypes.ErrInvalidClientType,
			"invalid client type. expected %s, got %s", ibcexported.Tendermint, clientState.ClientType())
	}
	return clientID, tmClient, nil
}

// chanCloseInit defines a wrapper function for the channel Keeper's function
func (k Keeper) chanCloseInit(ctx sdk.Context, channelID string) error {
	capName := host.ChannelCapabilityPath(ccv.ProviderPortID, channelID)
	chanCap, ok := k.scopedKeeper.GetCapability(ctx, capName)
	if !ok {
		return sdkerrors.Wrapf(channeltypes.ErrChannelCapabilityNotFound, "could not retrieve channel capability at: %s", capName)
	}
	return k.channelKeeper.ChanCloseInit(ctx, ccv.ProviderPortID, channelID, chanCap)
}

func (k Keeper) IncrementValidatorSetUpdateId(ctx sdk.Context) {
	store := ctx.KVStore(k.storeKey)

	// Unmarshal and increment
	validatorSetUpdateId := k.GetValidatorSetUpdateId(ctx)
	validatorSetUpdateId = validatorSetUpdateId + 1

	// Convert back into bytes for storage
	bz := make([]byte, 8)
	binary.BigEndian.PutUint64(bz, validatorSetUpdateId)

	store.Set(types.ValidatorSetUpdateIdKey(), bz)
}

func (k Keeper) SetValidatorSetUpdateId(ctx sdk.Context, valUpdateID uint64) {
	store := ctx.KVStore(k.storeKey)

	// Convert back into bytes for storage
	bz := make([]byte, 8)
	binary.BigEndian.PutUint64(bz, valUpdateID)

	store.Set(types.ValidatorSetUpdateIdKey(), bz)
}

func (k Keeper) GetValidatorSetUpdateId(ctx sdk.Context) (validatorSetUpdateId uint64) {
	store := ctx.KVStore(k.storeKey)
	bz := store.Get(types.ValidatorSetUpdateIdKey())

	if bz == nil {
		validatorSetUpdateId = 0
	} else {
		// Unmarshal
		validatorSetUpdateId = binary.BigEndian.Uint64(bz)
	}

	return validatorSetUpdateId
}

// SetValsetUpdateBlockHeight sets the block height for a given valset update id
func (k Keeper) SetValsetUpdateBlockHeight(ctx sdk.Context, valsetUpdateId, blockHeight uint64) {
	store := ctx.KVStore(k.storeKey)
	heightBytes := make([]byte, 8)
	binary.BigEndian.PutUint64(heightBytes, blockHeight)
	store.Set(types.ValsetUpdateBlockHeightKey(valsetUpdateId), heightBytes)
}

// GetValsetUpdateBlockHeight gets the block height for a given valset update id
func (k Keeper) GetValsetUpdateBlockHeight(ctx sdk.Context, valsetUpdateId uint64) (uint64, bool) {
	store := ctx.KVStore(k.storeKey)
	bz := store.Get(types.ValsetUpdateBlockHeightKey(valsetUpdateId))
	if bz == nil {
		return 0, false
	}
	return binary.BigEndian.Uint64(bz), true
}

// IterateSlashAcks iterates through the slash acks set in the store
func (k Keeper) IterateValsetUpdateBlockHeight(ctx sdk.Context, cb func(valsetUpdateId, height uint64) bool) {
	store := ctx.KVStore(k.storeKey)
	iterator := sdk.KVStorePrefixIterator(store, []byte{types.ValsetUpdateBlockHeightBytePrefix})

	defer iterator.Close()
	for ; iterator.Valid(); iterator.Next() {

		valsetUpdateId := binary.BigEndian.Uint64(iterator.Key()[1:])
		height := binary.BigEndian.Uint64(iterator.Value())

		if !cb(valsetUpdateId, height) {
			return
		}
	}
}

// DeleteValsetUpdateBlockHeight deletes the block height value for a given vaset update id
func (k Keeper) DeleteValsetUpdateBlockHeight(ctx sdk.Context, valsetUpdateId uint64) {
	store := ctx.KVStore(k.storeKey)
	store.Delete(types.ValsetUpdateBlockHeightKey(valsetUpdateId))
}

// SetSlashAcks sets the slash acks under the given chain ID
func (k Keeper) SetSlashAcks(ctx sdk.Context, chainID string, acks []string) {
	store := ctx.KVStore(k.storeKey)

	sa := types.SlashAcks{
		Addresses: acks,
	}
	bz, err := sa.Marshal()
	if err != nil {
		panic("failed to marshal SlashAcks")
	}
	store.Set(types.SlashAcksKey(chainID), bz)
}

// GetSlashAcks returns the slash acks stored under the given chain ID
func (k Keeper) GetSlashAcks(ctx sdk.Context, chainID string) []string {
	store := ctx.KVStore(k.storeKey)
	bz := store.Get(types.SlashAcksKey(chainID))
	if bz == nil {
		return nil
	}
	var acks types.SlashAcks
	if err := acks.Unmarshal(bz); err != nil {
		panic(fmt.Errorf("failed to decode json: %w", err))
	}

	return acks.GetAddresses()
}

// ConsumeSlashAcks empties and returns the slash acks for a given chain ID
func (k Keeper) ConsumeSlashAcks(ctx sdk.Context, chainID string) (acks []string) {
	acks = k.GetSlashAcks(ctx, chainID)
	if len(acks) < 1 {
		return
	}
	store := ctx.KVStore(k.storeKey)
	store.Delete(types.SlashAcksKey(chainID))
	return
}

// IterateSlashAcks iterates through the slash acks set in the store
func (k Keeper) IterateSlashAcks(ctx sdk.Context, cb func(chainID string, acks []string) bool) {
	store := ctx.KVStore(k.storeKey)
	iterator := sdk.KVStorePrefixIterator(store, []byte{types.SlashAcksBytePrefix})

	defer iterator.Close()
	for ; iterator.Valid(); iterator.Next() {

		chainID := string(iterator.Key()[1:])

		var sa types.SlashAcks
		err := sa.Unmarshal(iterator.Value())
		if err != nil {
			panic(fmt.Errorf("failed to unmarshal SlashAcks: %w", err))
		}

		if !cb(chainID, sa.GetAddresses()) {
			return
		}
	}
}

// AppendSlashAck appends the given slash ack to the given chain ID slash acks in store
func (k Keeper) AppendSlashAck(ctx sdk.Context, chainID, ack string) {
	acks := k.GetSlashAcks(ctx, chainID)
	acks = append(acks, ack)
	k.SetSlashAcks(ctx, chainID, acks)
}

// SetInitChainHeight sets the provider block height when the given consumer chain was initiated
func (k Keeper) SetInitChainHeight(ctx sdk.Context, chainID string, height uint64) {
	store := ctx.KVStore(k.storeKey)
	heightBytes := make([]byte, 8)
	binary.BigEndian.PutUint64(heightBytes, height)

	store.Set(types.InitChainHeightKey(chainID), heightBytes)
}

// GetInitChainHeight returns the provider block height when the given consumer chain was initiated
func (k Keeper) GetInitChainHeight(ctx sdk.Context, chainID string) (uint64, bool) {
	store := ctx.KVStore(k.storeKey)
	bz := store.Get(types.InitChainHeightKey(chainID))
	if bz == nil {
		return 0, false
	}

	return binary.BigEndian.Uint64(bz), true
}

// DeleteInitChainHeight deletes the block height value for which the given consumer chain's channel was established
func (k Keeper) DeleteInitChainHeight(ctx sdk.Context, chainID string) {
	store := ctx.KVStore(k.storeKey)
	store.Delete(types.InitChainHeightKey(chainID))
}

// GetPendingVSCs returns the list of pending ValidatorSetChange packets stored under chain ID
func (k Keeper) GetPendingVSCs(ctx sdk.Context, chainID string) (packets []ccv.ValidatorSetChangePacketData, found bool) {
	store := ctx.KVStore(k.storeKey)
	bz := store.Get(types.PendingVSCsKey(chainID))
	if bz == nil {
		return nil, false
	}
	buf := bytes.NewBuffer(bz)

	var data [][]byte
	if err := json.NewDecoder(buf).Decode(&data); err != nil {
		panic(fmt.Errorf("pending validator set changes could not be decoded: %w", err))
	}

	for _, pdata := range data {
		var p ccv.ValidatorSetChangePacketData
		err := p.Unmarshal(pdata)
		if err != nil {
			panic("failed to unmarshal ValidatorSetChange packet data")
		}
		packets = append(packets, p)
	}

	return packets, true
}

// AppendPendingVSC adds the given ValidatorSetChange packet to the list
// of pending ValidatorSetChange packets stored under chain ID
func (k Keeper) AppendPendingVSC(ctx sdk.Context, chainID string, packet ccv.ValidatorSetChangePacketData) {
	packets, _ := k.GetPendingVSCs(ctx, chainID)
	// append works also on a nil list
	packets = append(packets, packet)

	store := ctx.KVStore(k.storeKey)
	var data [][]byte
	for _, p := range packets {
		pdata, err := p.Marshal()
		if err != nil {
			panic("failed to marshal ValidatorSetChange packet data")
		}
		data = append(data, pdata)
	}
	buf := &bytes.Buffer{}
	err := json.NewEncoder(buf).Encode(data)
	if err != nil {
		panic("failed to encode json")
	}
	store.Set(types.PendingVSCsKey(chainID), buf.Bytes())
}

// ConsumePendingVSCs empties and returns the list of pending ValidatorSetChange packets for chain ID (if it exists)
func (k Keeper) ConsumePendingVSCs(ctx sdk.Context, chainID string) (packets []ccv.ValidatorSetChangePacketData) {
	packets, found := k.GetPendingVSCs(ctx, chainID)
	if !found {
		// there is no list of pending ValidatorSetChange packets
		return nil
	}
	store := ctx.KVStore(k.storeKey)
	store.Delete(types.PendingVSCsKey(chainID))
	return packets
}

// GetLockUnbondingOnTimeout returns the mapping from the given consumer chain ID to a boolean value indicating whether
// the unbonding operation funds should be locked on CCV channel timeout
func (k Keeper) GetLockUnbondingOnTimeout(ctx sdk.Context, chainID string) bool {
	store := ctx.KVStore(k.storeKey)
	bz := store.Get(types.LockUnbondingOnTimeoutKey(chainID))
	return bz != nil
}

// SetLockUnbondingOnTimeout locks the unbonding operation funds in case of a CCV channel timeouts for the given consumer chain ID
func (k Keeper) SetLockUnbondingOnTimeout(ctx sdk.Context, chainID string) {
	store := ctx.KVStore(k.storeKey)
	store.Set(types.LockUnbondingOnTimeoutKey(chainID), []byte{})
}

// DeleteLockUnbondingOnTimeout deletes the unbonding operation lock in case of a CCV channel timeouts for the given consumer chain ID
func (k Keeper) DeleteLockUnbondingOnTimeout(ctx sdk.Context, chainID string) {
	store := ctx.KVStore(k.storeKey)
	store.Delete(types.LockUnbondingOnTimeoutKey(chainID))
}

// SetConsumerClientId sets the client ID for the given chain ID
func (k Keeper) SetConsumerClientId(ctx sdk.Context, chainID, clientID string) {
	store := ctx.KVStore(k.storeKey)
	store.Set(types.ChainToClientKey(chainID), []byte(clientID))
}

// GetConsumerClientId returns the client ID for the given chain ID.
func (k Keeper) GetConsumerClientId(ctx sdk.Context, chainID string) (string, bool) {
	store := ctx.KVStore(k.storeKey)
	clientIdBytes := store.Get(types.ChainToClientKey(chainID))
	if clientIdBytes == nil {
		return "", false
	}
	return string(clientIdBytes), true
}

// DeleteConsumerClientId removes from the store the clientID for the given chainID.
func (k Keeper) DeleteConsumerClientId(ctx sdk.Context, chainID string) {
	store := ctx.KVStore(k.storeKey)
	store.Delete(types.ChainToClientKey(chainID))
}

<<<<<<< HEAD
// TODO: increment stuff should be on the per chain queue

// TODO: decrement stuff too

// Decrement the stored number of pending slash packets
// numDeleted := uint64(len(packets))
// k.setNumPendingSlashPackets(ctx, k.GetNumPendingSlashPackets(ctx)-numDeleted)

// // GetNumPendingSlashPackets returns the number of pending slash packets in the queue
// func (k Keeper) GetNumPendingSlashPackets(ctx sdk.Context) uint64 {
// 	store := ctx.KVStore(k.storeKey)
// 	bz := store.Get(types.NumPendingSlashPacketsKey())
// 	if bz == nil {
// 		// Queue starts with zero length by default
// 		return 0
// 	}
// 	return binary.BigEndian.Uint64(bz)
// }

// // setNumPendingSlashPackets sets the number of pending slash packets in the queue
// // Note: this should only be called by the increment and delete functions
// func (k Keeper) setNumPendingSlashPackets(ctx sdk.Context, num uint64) {
// 	store := ctx.KVStore(k.storeKey)
// 	bz := make([]byte, 8)
// 	binary.BigEndian.PutUint64(bz, num)
// 	store.Set(types.NumPendingSlashPacketsKey(), bz)
// }

// // IncrementNumPendingSlashPackets increments the number of pending slash packets in the queue
// func (k Keeper) IncrementNumPendingSlashPackets(ctx sdk.Context) {
// 	num := k.GetNumPendingSlashPackets(ctx)
// 	k.setNumPendingSlashPackets(ctx, num+1)
// }
=======
// ------

// SetInitTimeoutTimestamp sets the init timeout timestamp for the given chain ID
func (k Keeper) SetInitTimeoutTimestamp(ctx sdk.Context, chainID string, ts uint64) {
	store := ctx.KVStore(k.storeKey)
	tsBytes := make([]byte, 8)
	binary.BigEndian.PutUint64(tsBytes, ts)
	store.Set(types.InitTimeoutTimestampKey(chainID), tsBytes)
}

// GetInitTimeoutTimestamp returns the init timeout timestamp for the given chain ID.
// This method is used only in testing.
func (k Keeper) GetInitTimeoutTimestamp(ctx sdk.Context, chainID string) (uint64, bool) {
	store := ctx.KVStore(k.storeKey)
	bz := store.Get(types.InitTimeoutTimestampKey(chainID))
	if bz == nil {
		return 0, false
	}
	return binary.BigEndian.Uint64(bz), true
}

// DeleteInitTimeoutTimestamp removes from the store the init timeout timestamp for the given chainID.
func (k Keeper) DeleteInitTimeoutTimestamp(ctx sdk.Context, chainID string) {
	store := ctx.KVStore(k.storeKey)
	store.Delete(types.InitTimeoutTimestampKey(chainID))
}

// IterateInitTimeoutTimestamp iterates through the init timeout timestamps in the store
func (k Keeper) IterateInitTimeoutTimestamp(ctx sdk.Context, cb func(chainID string, ts uint64) bool) {
	store := ctx.KVStore(k.storeKey)
	iterator := sdk.KVStorePrefixIterator(store, []byte{types.InitTimeoutTimestampBytePrefix})

	defer iterator.Close()
	for ; iterator.Valid(); iterator.Next() {
		chainID := string(iterator.Key()[1:])
		ts := binary.BigEndian.Uint64(iterator.Value())
		if !cb(chainID, ts) {
			return
		}
	}
}
>>>>>>> 80b751c1
<|MERGE_RESOLUTION|>--- conflicted
+++ resolved
@@ -784,7 +784,6 @@
 	store.Delete(types.ChainToClientKey(chainID))
 }
 
-<<<<<<< HEAD
 // TODO: increment stuff should be on the per chain queue
 
 // TODO: decrement stuff too
@@ -818,7 +817,6 @@
 // 	num := k.GetNumPendingSlashPackets(ctx)
 // 	k.setNumPendingSlashPackets(ctx, num+1)
 // }
-=======
 // ------
 
 // SetInitTimeoutTimestamp sets the init timeout timestamp for the given chain ID
@@ -859,5 +857,4 @@
 			return
 		}
 	}
-}
->>>>>>> 80b751c1
+}