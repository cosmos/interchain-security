package keeper

import (
	"context"
	"encoding/binary"
	"fmt"
	"reflect"
	"time"

	addresscodec "cosmossdk.io/core/address"
	"cosmossdk.io/math"

	clienttypes "github.com/cosmos/ibc-go/v8/modules/core/02-client/types"
	conntypes "github.com/cosmos/ibc-go/v8/modules/core/03-connection/types"
	channeltypes "github.com/cosmos/ibc-go/v8/modules/core/04-channel/types"
	host "github.com/cosmos/ibc-go/v8/modules/core/24-host"
	ibchost "github.com/cosmos/ibc-go/v8/modules/core/exported"
	ibctmtypes "github.com/cosmos/ibc-go/v8/modules/light-clients/07-tendermint"

	errorsmod "cosmossdk.io/errors"

	storetypes "cosmossdk.io/store/types"
	"github.com/cosmos/cosmos-sdk/codec"
	sdk "github.com/cosmos/cosmos-sdk/types"
	paramtypes "github.com/cosmos/cosmos-sdk/x/params/types"
	capabilitytypes "github.com/cosmos/ibc-go/modules/capability/types"

	"cosmossdk.io/log"
	govkeeper "github.com/cosmos/cosmos-sdk/x/gov/keeper"

	consumertypes "github.com/cosmos/interchain-security/v5/x/ccv/consumer/types"
	"github.com/cosmos/interchain-security/v5/x/ccv/provider/types"
	ccv "github.com/cosmos/interchain-security/v5/x/ccv/types"
)

// Keeper defines the Cross-Chain Validation Provider Keeper
type Keeper struct {
	// address capable of executing gov messages (gov module account)
	authority string

	storeKey storetypes.StoreKey

	cdc                codec.BinaryCodec
	scopedKeeper       ccv.ScopedKeeper
	channelKeeper      ccv.ChannelKeeper
	portKeeper         ccv.PortKeeper
	connectionKeeper   ccv.ConnectionKeeper
	accountKeeper      ccv.AccountKeeper
	clientKeeper       ccv.ClientKeeper
	stakingKeeper      ccv.StakingKeeper
	slashingKeeper     ccv.SlashingKeeper
	distributionKeeper ccv.DistributionKeeper
	bankKeeper         ccv.BankKeeper
	govKeeper          govkeeper.Keeper
	feeCollectorName   string

	validatorAddressCodec addresscodec.Codec
	consensusAddressCodec addresscodec.Codec
}

// NewKeeper creates a new provider Keeper instance
func NewKeeper(
	cdc codec.BinaryCodec, key storetypes.StoreKey, paramSpace paramtypes.Subspace, scopedKeeper ccv.ScopedKeeper,
	channelKeeper ccv.ChannelKeeper, portKeeper ccv.PortKeeper,
	connectionKeeper ccv.ConnectionKeeper, clientKeeper ccv.ClientKeeper,
	stakingKeeper ccv.StakingKeeper, slashingKeeper ccv.SlashingKeeper,
	accountKeeper ccv.AccountKeeper,
	distributionKeeper ccv.DistributionKeeper, bankKeeper ccv.BankKeeper,
	govKeeper govkeeper.Keeper,
	authority string,
	validatorAddressCodec, consensusAddressCodec addresscodec.Codec,
	feeCollectorName string,
) Keeper {
	k := Keeper{
		cdc:                   cdc,
		storeKey:              key,
		authority:             authority,
		scopedKeeper:          scopedKeeper,
		channelKeeper:         channelKeeper,
		portKeeper:            portKeeper,
		connectionKeeper:      connectionKeeper,
		clientKeeper:          clientKeeper,
		stakingKeeper:         stakingKeeper,
		slashingKeeper:        slashingKeeper,
		accountKeeper:         accountKeeper,
		distributionKeeper:    distributionKeeper,
		bankKeeper:            bankKeeper,
		feeCollectorName:      feeCollectorName,
		validatorAddressCodec: validatorAddressCodec,
		consensusAddressCodec: consensusAddressCodec,
		govKeeper:             govKeeper,
	}

	k.mustValidateFields()
	return k
}

// GetAuthority returns the x/ccv/provider module's authority.
func (k Keeper) GetAuthority() string {
	return k.authority
}

// ValidatorAddressCodec returns the app validator address codec.
func (k Keeper) ValidatorAddressCodec() addresscodec.Codec {
	return k.validatorAddressCodec
}

// ConsensusAddressCodec returns the app consensus address codec.
func (k Keeper) ConsensusAddressCodec() addresscodec.Codec {
	return k.consensusAddressCodec
}

// Validates that the provider keeper is initialized with non-zero and
// non-nil values for all its fields. Otherwise this method will panic.
func (k Keeper) mustValidateFields() {
	// Ensures no fields are missed in this validation
	if reflect.ValueOf(k).NumField() != 17 {
		panic(fmt.Sprintf("number of fields in provider keeper is not 18 - have %d", reflect.ValueOf(k).NumField()))
	}

	if k.validatorAddressCodec == nil || k.consensusAddressCodec == nil {
		panic("validator and/or consensus address codec are nil")
	}

	ccv.PanicIfZeroOrNil(k.cdc, "cdc")                                     // 1
	ccv.PanicIfZeroOrNil(k.storeKey, "storeKey")                           // 2
	ccv.PanicIfZeroOrNil(k.scopedKeeper, "scopedKeeper")                   // 3
	ccv.PanicIfZeroOrNil(k.channelKeeper, "channelKeeper")                 // 4
	ccv.PanicIfZeroOrNil(k.portKeeper, "portKeeper")                       // 5
	ccv.PanicIfZeroOrNil(k.connectionKeeper, "connectionKeeper")           // 6
	ccv.PanicIfZeroOrNil(k.accountKeeper, "accountKeeper")                 // 7
	ccv.PanicIfZeroOrNil(k.clientKeeper, "clientKeeper")                   // 8
	ccv.PanicIfZeroOrNil(k.stakingKeeper, "stakingKeeper")                 // 9
	ccv.PanicIfZeroOrNil(k.slashingKeeper, "slashingKeeper")               // 10
	ccv.PanicIfZeroOrNil(k.distributionKeeper, "distributionKeeper")       // 11
	ccv.PanicIfZeroOrNil(k.bankKeeper, "bankKeeper")                       // 12
	ccv.PanicIfZeroOrNil(k.feeCollectorName, "feeCollectorName")           // 13
	ccv.PanicIfZeroOrNil(k.authority, "authority")                         // 14
	ccv.PanicIfZeroOrNil(k.validatorAddressCodec, "validatorAddressCodec") // 15
	ccv.PanicIfZeroOrNil(k.consensusAddressCodec, "consensusAddressCodec") // 16

	// this can be nil in tests
	// ccv.PanicIfZeroOrNil(k.govKeeper, "govKeeper")                         // 17
}

func (k *Keeper) SetGovKeeper(govKeeper govkeeper.Keeper) {
	k.govKeeper = govKeeper
}

// Logger returns a module-specific logger.
func (k Keeper) Logger(ctx context.Context) log.Logger {
	sdkCtx := sdk.UnwrapSDKContext(ctx)
	return sdkCtx.Logger().With("module", "x/"+ibchost.ModuleName+"-"+types.ModuleName)
}

// IsBound checks if the CCV module is already bound to the desired port
func (k Keeper) IsBound(ctx sdk.Context, portID string) bool {
	_, ok := k.scopedKeeper.GetCapability(ctx, host.PortPath(portID))
	return ok
}

// BindPort defines a wrapper function for the port Keeper's function in
// order to expose it to module's InitGenesis function
func (k Keeper) BindPort(ctx sdk.Context, portID string) error {
	cap := k.portKeeper.BindPort(ctx, portID)
	return k.ClaimCapability(ctx, cap, host.PortPath(portID))
}

// GetPort returns the portID for the CCV module. Used in ExportGenesis
func (k Keeper) GetPort(ctx sdk.Context) string {
	store := ctx.KVStore(k.storeKey)
	return string(store.Get(types.PortKey()))
}

// SetPort sets the portID for the CCV module. Used in InitGenesis
func (k Keeper) SetPort(ctx sdk.Context, portID string) {
	store := ctx.KVStore(k.storeKey)
	store.Set(types.PortKey(), []byte(portID))
}

// AuthenticateCapability wraps the scopedKeeper's AuthenticateCapability function
func (k Keeper) AuthenticateCapability(ctx sdk.Context, cap *capabilitytypes.Capability, name string) bool {
	return k.scopedKeeper.AuthenticateCapability(ctx, cap, name)
}

// ClaimCapability allows the transfer module that can claim a capability that IBC module
// passes to it
func (k Keeper) ClaimCapability(ctx sdk.Context, cap *capabilitytypes.Capability, name string) error {
	return k.scopedKeeper.ClaimCapability(ctx, cap, name)
}

// SetConsumerIdToChannelId sets the mapping from a consumer id to the CCV channel id for that consumer chain.
func (k Keeper) SetConsumerIdToChannelId(ctx sdk.Context, consumerId, channelId string) {
	store := ctx.KVStore(k.storeKey)
	store.Set(types.ConsumerIdToChannelIdKey(consumerId), []byte(channelId))
}

// GetConsumerIdToChannelId gets the CCV channelId for the given consumer id
func (k Keeper) GetConsumerIdToChannelId(ctx sdk.Context, consumerId string) (string, bool) {
	store := ctx.KVStore(k.storeKey)
	bz := store.Get(types.ConsumerIdToChannelIdKey(consumerId))
	if bz == nil {
		return "", false
	}
	return string(bz), true
}

// DeleteConsumerIdToChannelId deletes the CCV channel id for the given consumer id
func (k Keeper) DeleteConsumerIdToChannelId(ctx sdk.Context, consumerId string) {
	store := ctx.KVStore(k.storeKey)
	store.Delete(types.ConsumerIdToChannelIdKey(consumerId))
}

// SetProposalIdToConsumerId stores a consumer id corresponding to a proposal that contains a `MsgUpdateConsumer` mesage.
// This consumer id is deleted once the voting period for the proposal ends.
func (k Keeper) SetProposalIdToConsumerId(ctx sdk.Context, proposalId uint64, consumerId string) {
	store := ctx.KVStore(k.storeKey)
	store.Set(types.ProposedConsumerChainKey(proposalId), []byte(consumerId))
}

// GetProposalIdToConsumerId returns the proposed consumer id for the given proposal id.
// This method is only used for testing.
func (k Keeper) GetProposalIdToConsumerId(ctx sdk.Context, proposalId uint64) (string, bool) {
	store := ctx.KVStore(k.storeKey)
	consumerChain := store.Get(types.ProposedConsumerChainKey(proposalId))
	if consumerChain != nil {
		return string(consumerChain), true
	}
	return "", false
}

// DeleteProposalIdToConsumerId deletes the proposal to consumer id record from store
func (k Keeper) DeleteProposalIdToConsumerId(ctx sdk.Context, proposalId uint64) {
	store := ctx.KVStore(k.storeKey)
	store.Delete(types.ProposedConsumerChainKey(proposalId))
}

// GetAllProposedConsumerChainIDs returns the proposed consumer ids of all gov proposals that are still in the voting period
func (k Keeper) GetAllProposedConsumerChainIDs(ctx sdk.Context) []types.ProposedChain {
	store := ctx.KVStore(k.storeKey)
	iterator := storetypes.KVStorePrefixIterator(store, types.ProposedConsumerChainKeyPrefix())
	defer iterator.Close()

	proposedChains := []types.ProposedChain{}
	for ; iterator.Valid(); iterator.Next() {
		proposalID, err := types.ParseProposedConsumerChainKey(iterator.Key())
		if err != nil {
			panic(fmt.Errorf("proposed chains cannot be parsed: %w", err))
		}

		proposedChains = append(proposedChains, types.ProposedChain{
			ConsumerId: string(iterator.Value()),
			ProposalID: proposalID,
		})

	}

	return proposedChains
}

// GetAllPendingConsumerChainIDs gets pending consumer chains have not reach spawn time
func (k Keeper) GetAllPendingConsumerChainIDs(ctx sdk.Context) []string {
	chainIDs := []string{}
	props := k.GetAllPendingConsumerAdditionProps(ctx)
	for _, prop := range props {
		chainIDs = append(chainIDs, prop.ChainId)
	}

	return chainIDs
}

// GetAllRegisteredConsumerIds gets all of the consumer chain IDs, for which the provider module
// created IBC clients. Consumer chains with created clients are also referred to as registered.
//
// Note that the registered consumer chains are stored under keys with the following format:
// ConsumerIdToClientIdKeyPrefix | consumerId
// Thus, the returned array is in ascending order of chainIDs.
func (k Keeper) GetAllRegisteredConsumerIds(ctx sdk.Context) []string {
	consumerIds := []string{}

	store := ctx.KVStore(k.storeKey)
	iterator := storetypes.KVStorePrefixIterator(store, types.ConsumerIdToClientIdKeyPrefix())
	defer iterator.Close()

	for ; iterator.Valid(); iterator.Next() {
		// remove 1 byte prefix from key to retrieve consumerId
		consumerId := string(iterator.Key()[1:])
		consumerIds = append(consumerIds, consumerId)
	}

	return consumerIds
}

// SetChannelToConsumerId sets the mapping from the CCV channel id to the consumer id.
func (k Keeper) SetChannelToConsumerId(ctx sdk.Context, channelId, consumerId string) {
	store := ctx.KVStore(k.storeKey)
	store.Set(types.ChannelToConsumerIdKey(channelId), []byte(consumerId))
}

// GetChannelIdToConsumerId gets the consumer id for a given CCV channel id
func (k Keeper) GetChannelIdToConsumerId(ctx sdk.Context, channelID string) (string, bool) {
	store := ctx.KVStore(k.storeKey)
	bz := store.Get(types.ChannelToConsumerIdKey(channelID))
	if bz == nil {
		return "", false
	}
	return string(bz), true
}

// DeleteChannelIdToConsumerId deletes the consumer id for a given CCV channel id
func (k Keeper) DeleteChannelIdToConsumerId(ctx sdk.Context, channelId string) {
	store := ctx.KVStore(k.storeKey)
	store.Delete(types.ChannelToConsumerIdKey(channelId))
}

// GetAllChannelToConsumers gets all channel to chain mappings. If a mapping exists,
// then the CCV channel to that consumer chain is established.
//
// Note that mapping from CCV channel IDs to consumer IDs
// is stored under keys with the following format:
// ChannelIdToConsumerIdKeyPrefix | channelID
// Thus, the returned array is in ascending order of channelIDs.
func (k Keeper) GetAllChannelToConsumers(ctx sdk.Context) (channelsToConsumers []struct {
	ChannelId  string
	ConsumerId string
}) {
	store := ctx.KVStore(k.storeKey)
	iterator := storetypes.KVStorePrefixIterator(store, types.ChannelIdToConsumerIdKeyPrefix())
	defer iterator.Close()

	for ; iterator.Valid(); iterator.Next() {
		// remove prefix from key to retrieve channelID
		channelID := string(iterator.Key()[1:])
		consumerId := string(iterator.Value())

		channelsToConsumers = append(channelsToConsumers, struct {
			ChannelId  string
			ConsumerId string
		}{
			ChannelId:  channelID,
			ConsumerId: consumerId,
		})
	}

	return channelsToConsumers
}

func (k Keeper) SetConsumerGenesis(ctx sdk.Context, consumerId string, gen ccv.ConsumerGenesisState) error {
	store := ctx.KVStore(k.storeKey)
	bz, err := gen.Marshal()
	if err != nil {
		return err
	}
	store.Set(types.ConsumerGenesisKey(consumerId), bz)

	return nil
}

func (k Keeper) GetConsumerGenesis(ctx sdk.Context, consumerId string) (ccv.ConsumerGenesisState, bool) {
	store := ctx.KVStore(k.storeKey)
	bz := store.Get(types.ConsumerGenesisKey(consumerId))
	if bz == nil {
		return ccv.ConsumerGenesisState{}, false
	}

	var data ccv.ConsumerGenesisState
	if err := data.Unmarshal(bz); err != nil {
		// An error here would indicate something is very wrong,
		// the ConsumerGenesis is assumed to be correctly serialized in SetConsumerGenesis.
		panic(fmt.Errorf("consumer genesis could not be unmarshaled: %w", err))
	}
	return data, true
}

func (k Keeper) DeleteConsumerGenesis(ctx sdk.Context, consumerId string) {
	store := ctx.KVStore(k.storeKey)
	store.Delete(types.ConsumerGenesisKey(consumerId))
}

// VerifyConsumerChain verifies that the chain trying to connect on the channel handshake
// is the expected consumer chain.
func (k Keeper) VerifyConsumerChain(ctx sdk.Context, channelID string, connectionHops []string) error {
	if len(connectionHops) != 1 {
		return errorsmod.Wrap(channeltypes.ErrTooManyConnectionHops, "must have direct connection to provider chain")
	}
	connectionID := connectionHops[0]
	clientId, _, err := k.getUnderlyingClient(ctx, connectionID)
	if err != nil {
		return err
	}

	consumerId, found := k.GetClientIdToConsumerId(ctx, clientId)
	if !found {
		return errorsmod.Wrapf(ccv.ErrConsumerChainNotFound, "cannot find consumer id associated with client id: %s", clientId)
	}
	ccvClientId, found := k.GetConsumerClientId(ctx, consumerId)
	if !found {
		return errorsmod.Wrapf(ccv.ErrClientNotFound, "cannot find client for consumer chain %s", consumerId)
	}
	if ccvClientId != clientId {
		return errorsmod.Wrapf(types.ErrInvalidConsumerClient, "CCV channel must be built on top of CCV client. expected %s, got %s", ccvClientId, clientId)
	}

	// Verify that there isn't already a CCV channel for the consumer chain
	if prevChannel, ok := k.GetConsumerIdToChannelId(ctx, consumerId); ok {
		return errorsmod.Wrapf(ccv.ErrDuplicateChannel, "CCV channel with ID: %s already created for consumer chain %s", prevChannel, consumerId)
	}
	return nil
}

// SetConsumerChain ensures that the consumer chain has not already been
// set by a different channel, and then sets the consumer chain mappings
// in keeper, and set the channel status to validating.
// If there is already a CCV channel between the provider and consumer
// chain then close the channel, so that another channel can be made.
//
// SetConsumerChain is called by OnChanOpenConfirm.
func (k Keeper) SetConsumerChain(ctx sdk.Context, channelID string) error {
	channel, ok := k.channelKeeper.GetChannel(ctx, ccv.ProviderPortID, channelID)
	if !ok {
		return errorsmod.Wrapf(channeltypes.ErrChannelNotFound, "channel not found for channel ID: %s", channelID)
	}
	if len(channel.ConnectionHops) != 1 {
		return errorsmod.Wrap(channeltypes.ErrTooManyConnectionHops, "must have direct connection to consumer chain")
	}
	connectionID := channel.ConnectionHops[0]
	clientID, tmClient, err := k.getUnderlyingClient(ctx, connectionID)
	if err != nil {
		return err
	}
	consumerId, found := k.GetClientIdToConsumerId(ctx, clientID)
	if !found {
		return errorsmod.Wrapf(types.ErrNoConsumerId, "cannot find a consumer chain associated for this client: %s", clientID)
	}
	// Verify that there isn't already a CCV channel for the consumer chain
	chainID := tmClient.ChainId
	if prevChannelID, ok := k.GetConsumerIdToChannelId(ctx, consumerId); ok {
		return errorsmod.Wrapf(ccv.ErrDuplicateChannel, "CCV channel with ID: %s already created for consumer chain with id %s", prevChannelID, consumerId)
	}

	// the CCV channel is established:
	// - set channel mappings
	k.SetConsumerIdToChannelId(ctx, consumerId, channelID)
	k.SetChannelToConsumerId(ctx, channelID, consumerId)
	// - set current block height for the consumer chain initialization
	k.SetInitChainHeight(ctx, consumerId, uint64(ctx.BlockHeight()))

	// emit event on successful addition
	ctx.EventManager().EmitEvent(
		sdk.NewEvent(
			ccv.EventTypeChannelEstablished,
			sdk.NewAttribute(sdk.AttributeKeyModule, consumertypes.ModuleName),
			sdk.NewAttribute(ccv.AttributeChainID, chainID),
			sdk.NewAttribute(conntypes.AttributeKeyClientID, clientID),
			sdk.NewAttribute(channeltypes.AttributeKeyChannelID, channelID),
			sdk.NewAttribute(conntypes.AttributeKeyConnectionID, connectionID),
		),
	)
	return nil
}

// Retrieves the underlying client state corresponding to a connection ID.
func (k Keeper) getUnderlyingClient(ctx sdk.Context, connectionID string) (
	clientID string, tmClient *ibctmtypes.ClientState, err error,
) {
	conn, ok := k.connectionKeeper.GetConnection(ctx, connectionID)
	if !ok {
		return "", nil, errorsmod.Wrapf(conntypes.ErrConnectionNotFound,
			"connection not found for connection ID: %s", connectionID)
	}
	clientID = conn.ClientId
	clientState, ok := k.clientKeeper.GetClientState(ctx, clientID)
	if !ok {
		return "", nil, errorsmod.Wrapf(clienttypes.ErrClientNotFound,
			"client not found for client ID: %s", conn.ClientId)
	}
	tmClient, ok = clientState.(*ibctmtypes.ClientState)
	if !ok {
		return "", nil, errorsmod.Wrapf(clienttypes.ErrInvalidClientType,
			"invalid client type. expected %s, got %s", ibchost.Tendermint, clientState.ClientType())
	}
	return clientID, tmClient, nil
}

// chanCloseInit defines a wrapper function for the channel Keeper's function
func (k Keeper) chanCloseInit(ctx sdk.Context, channelID string) error {
	capName := host.ChannelCapabilityPath(ccv.ProviderPortID, channelID)
	chanCap, ok := k.scopedKeeper.GetCapability(ctx, capName)
	if !ok {
		return errorsmod.Wrapf(channeltypes.ErrChannelCapabilityNotFound, "could not retrieve channel capability at: %s", capName)
	}
	return k.channelKeeper.ChanCloseInit(ctx, ccv.ProviderPortID, channelID, chanCap)
}

func (k Keeper) IncrementValidatorSetUpdateId(ctx sdk.Context) {
	validatorSetUpdateId := k.GetValidatorSetUpdateId(ctx)
	k.SetValidatorSetUpdateId(ctx, validatorSetUpdateId+1)
}

func (k Keeper) SetValidatorSetUpdateId(ctx sdk.Context, valUpdateID uint64) {
	store := ctx.KVStore(k.storeKey)

	// Convert back into bytes for storage
	bz := make([]byte, 8)
	binary.BigEndian.PutUint64(bz, valUpdateID)

	store.Set(types.ValidatorSetUpdateIdKey(), bz)
}

func (k Keeper) GetValidatorSetUpdateId(ctx sdk.Context) (validatorSetUpdateId uint64) {
	store := ctx.KVStore(k.storeKey)
	bz := store.Get(types.ValidatorSetUpdateIdKey())

	if bz == nil {
		return 0
	}
	return binary.BigEndian.Uint64(bz)
}

// SetValsetUpdateBlockHeight sets the block height for a given valset update id
func (k Keeper) SetValsetUpdateBlockHeight(ctx sdk.Context, valsetUpdateId, blockHeight uint64) {
	store := ctx.KVStore(k.storeKey)
	heightBytes := make([]byte, 8)
	binary.BigEndian.PutUint64(heightBytes, blockHeight)
	store.Set(types.ValsetUpdateBlockHeightKey(valsetUpdateId), heightBytes)
}

// GetValsetUpdateBlockHeight gets the block height for a given valset update id
func (k Keeper) GetValsetUpdateBlockHeight(ctx sdk.Context, valsetUpdateId uint64) (uint64, bool) {
	store := ctx.KVStore(k.storeKey)
	bz := store.Get(types.ValsetUpdateBlockHeightKey(valsetUpdateId))
	if bz == nil {
		return 0, false
	}
	return binary.BigEndian.Uint64(bz), true
}

// GetAllValsetUpdateBlockHeights gets all the block heights for all valset updates
//
// Note that the mapping from vscIDs to block heights is stored under keys with the following format:
// ValsetUpdateBlockHeightKeyPrefix | vscID
// Thus, the returned array is in ascending order of vscIDs.
func (k Keeper) GetAllValsetUpdateBlockHeights(ctx sdk.Context) (valsetUpdateBlockHeights []types.ValsetUpdateIdToHeight) {
	store := ctx.KVStore(k.storeKey)
	iterator := storetypes.KVStorePrefixIterator(store, types.ValsetUpdateBlockHeightKeyPrefix())

	defer iterator.Close()
	for ; iterator.Valid(); iterator.Next() {
		valsetUpdateId := binary.BigEndian.Uint64(iterator.Key()[1:])
		height := binary.BigEndian.Uint64(iterator.Value())

		valsetUpdateBlockHeights = append(valsetUpdateBlockHeights, types.ValsetUpdateIdToHeight{
			ValsetUpdateId: valsetUpdateId,
			Height:         height,
		})
	}

	return valsetUpdateBlockHeights
}

// DeleteValsetUpdateBlockHeight deletes the block height value for a given vaset update id
func (k Keeper) DeleteValsetUpdateBlockHeight(ctx sdk.Context, valsetUpdateId uint64) {
	store := ctx.KVStore(k.storeKey)
	store.Delete(types.ValsetUpdateBlockHeightKey(valsetUpdateId))
}

// SetSlashAcks sets the slash acks under the given chain ID
//
// TODO: SlashAcks should be persisted as a list of ConsumerConsAddr types, not strings.
// See https://github.com/cosmos/interchain-security/issues/728
func (k Keeper) SetSlashAcks(ctx sdk.Context, consumerId string, acks []string) {
	store := ctx.KVStore(k.storeKey)

	sa := types.SlashAcks{
		Addresses: acks,
	}
	bz, err := sa.Marshal()
	if err != nil {
		// An error here would indicate something is very wrong,
		// sa is instantiated in this method and should be able to be marshaled.
		panic(fmt.Errorf("failed to marshal SlashAcks: %w", err))
	}
	store.Set(types.SlashAcksKey(consumerId), bz)
}

// GetSlashAcks returns the slash acks stored under the given consumer id
//
// TODO: SlashAcks should be persisted as a list of ConsumerConsAddr types, not strings.
// See https://github.com/cosmos/interchain-security/issues/728
func (k Keeper) GetSlashAcks(ctx sdk.Context, consumerId string) []string {
	store := ctx.KVStore(k.storeKey)
	bz := store.Get(types.SlashAcksKey(consumerId))
	if bz == nil {
		return nil
	}
	var acks types.SlashAcks
	if err := acks.Unmarshal(bz); err != nil {
		// An error here would indicate something is very wrong,
		// the SlashAcks are assumed to be correctly serialized in SetSlashAcks.
		panic(fmt.Errorf("failed to unmarshal SlashAcks: %w", err))
	}

	return acks.GetAddresses()
}

// ConsumeSlashAcks empties and returns the slash acks for a given consumer id
func (k Keeper) ConsumeSlashAcks(ctx sdk.Context, consumerId string) (acks []string) {
	acks = k.GetSlashAcks(ctx, consumerId)
	if len(acks) < 1 {
		return
	}
	store := ctx.KVStore(k.storeKey)
	store.Delete(types.SlashAcksKey(consumerId))
	return
}

// DeleteSlashAcks deletes the slash acks for a given consumer id
func (k Keeper) DeleteSlashAcks(ctx sdk.Context, consumerId string) {
	store := ctx.KVStore(k.storeKey)
	store.Delete(types.SlashAcksKey(consumerId))
}

// AppendSlashAck appends the given slash ack to the given consumer id slash acks in store
func (k Keeper) AppendSlashAck(ctx sdk.Context, consumerId,
	ack string, // TODO: consumer cons addr should be accepted here, see https://github.com/cosmos/interchain-security/issues/728
) {
	acks := k.GetSlashAcks(ctx, consumerId)
	acks = append(acks, ack)
	k.SetSlashAcks(ctx, consumerId, acks)
}

// SetInitChainHeight sets the provider block height when the given consumer chain was initiated
func (k Keeper) SetInitChainHeight(ctx sdk.Context, consumerId string, height uint64) {
	store := ctx.KVStore(k.storeKey)
	heightBytes := make([]byte, 8)
	binary.BigEndian.PutUint64(heightBytes, height)

	store.Set(types.InitChainHeightKey(consumerId), heightBytes)
}

// GetInitChainHeight returns the provider block height when the given consumer chain was initiated
func (k Keeper) GetInitChainHeight(ctx sdk.Context, consumerId string) (uint64, bool) {
	store := ctx.KVStore(k.storeKey)
	bz := store.Get(types.InitChainHeightKey(consumerId))
	if bz == nil {
		return 0, false
	}

	return binary.BigEndian.Uint64(bz), true
}

// DeleteInitChainHeight deletes the block height value for which the given consumer chain's channel was established
func (k Keeper) DeleteInitChainHeight(ctx sdk.Context, consumerId string) {
	store := ctx.KVStore(k.storeKey)
	store.Delete(types.InitChainHeightKey(consumerId))
}

// GetPendingVSCPackets returns the list of pending ValidatorSetChange packets stored under consumer id
func (k Keeper) GetPendingVSCPackets(ctx sdk.Context, consumerId string) []ccv.ValidatorSetChangePacketData {
	var packets types.ValidatorSetChangePackets

	store := ctx.KVStore(k.storeKey)
	bz := store.Get(types.PendingVSCsKey(consumerId))
	if bz == nil {
		return []ccv.ValidatorSetChangePacketData{}
	}
	if err := packets.Unmarshal(bz); err != nil {
		// An error here would indicate something is very wrong,
		// the PendingVSCPackets are assumed to be correctly serialized in AppendPendingVSCPackets.
		panic(fmt.Errorf("cannot unmarshal pending validator set changes: %w", err))
	}
	return packets.GetList()
}

// AppendPendingVSCPackets adds the given ValidatorSetChange packet to the list
// of pending ValidatorSetChange packets stored under consumer id
func (k Keeper) AppendPendingVSCPackets(ctx sdk.Context, consumerId string, newPackets ...ccv.ValidatorSetChangePacketData) {
	pds := append(k.GetPendingVSCPackets(ctx, consumerId), newPackets...)

	store := ctx.KVStore(k.storeKey)
	packets := types.ValidatorSetChangePackets{List: pds}
	buf, err := packets.Marshal()
	if err != nil {
		// An error here would indicate something is very wrong,
		// packets is instantiated in this method and should be able to be marshaled.
		panic(fmt.Errorf("cannot marshal pending validator set changes: %w", err))
	}
	store.Set(types.PendingVSCsKey(consumerId), buf)
}

// DeletePendingVSCPackets deletes the list of pending ValidatorSetChange packets for chain ID
func (k Keeper) DeletePendingVSCPackets(ctx sdk.Context, consumerId string) {
	store := ctx.KVStore(k.storeKey)
	store.Delete(types.PendingVSCsKey(consumerId))
}

// SetConsumerClientId sets the client id for the given consumer id
func (k Keeper) SetConsumerClientId(ctx sdk.Context, consumerId, clientID string) {
	store := ctx.KVStore(k.storeKey)
	store.Set(types.ConsumerIdToClientIdKey(consumerId), []byte(clientID))
}

// GetConsumerClientId returns the client id for the given consumer id.
func (k Keeper) GetConsumerClientId(ctx sdk.Context, consumerId string) (string, bool) {
	store := ctx.KVStore(k.storeKey)
	clientIdBytes := store.Get(types.ConsumerIdToClientIdKey(consumerId))
	if clientIdBytes == nil {
		return "", false
	}
	return string(clientIdBytes), true
}

// DeleteConsumerClientId removes from the store the client id for the given consumer id.
func (k Keeper) DeleteConsumerClientId(ctx sdk.Context, consumerId string) {
	store := ctx.KVStore(k.storeKey)
	store.Delete(types.ConsumerIdToClientIdKey(consumerId))
}

// SetSlashLog updates validator's slash log for a consumer chain
// If an entry exists for a given validator address, at least one
// double signing slash packet was received by the provider from at least one consumer chain
func (k Keeper) SetSlashLog(
	ctx sdk.Context,
	providerAddr types.ProviderConsAddress,
) {
	store := ctx.KVStore(k.storeKey)
	store.Set(types.SlashLogKey(providerAddr), []byte{})
}

// GetSlashLog returns a validator's slash log status
// True will be returned if an entry exists for a given validator address
func (k Keeper) GetSlashLog(
	ctx sdk.Context,
	providerAddr types.ProviderConsAddress,
) (found bool) {
	store := ctx.KVStore(k.storeKey)
	bz := store.Get(types.SlashLogKey(providerAddr))
	return bz != nil
}

func (k Keeper) BondDenom(ctx sdk.Context) (string, error) {
	return k.stakingKeeper.BondDenom(ctx)
}

// GetAllActiveConsumerIds returns all the consumer ids of chains that are registered, initialized, or launched
func (k Keeper) GetAllActiveConsumerIds(ctx sdk.Context) []string {
	latestConsumerId, found := k.GetConsumerId(ctx)
	if !found {
		return []string{}
	}

	consumerIds := []string{}
	for i := uint64(0); i < latestConsumerId; i++ {
		consumerId := fmt.Sprintf("%d", i)
<<<<<<< HEAD
		phase, foundPhase := k.GetConsumerPhase(ctx, consumerId)
		if !foundPhase || (phase != Registered && phase != Initialized && phase != Launched) {
=======
		phase := k.GetConsumerPhase(ctx, consumerId)
		if phase != types.ConsumerPhase_CONSUMER_PHASE_REGISTERED &&
			phase != types.ConsumerPhase_CONSUMER_PHASE_INITIALIZED &&
			phase != types.ConsumerPhase_CONSUMER_PHASE_LAUNCHED {
>>>>>>> 50475e6a
			continue
		}
		consumerIds = append(consumerIds, consumerId)
	}

	return consumerIds
}

// GetTopN returns N if chain `consumerId` has a top N associated, and 0 otherwise.
func (k Keeper) GetTopN(
	ctx sdk.Context,
	consumerId string,
) uint32 {
	powerShapingParameters, err := k.GetConsumerPowerShapingParameters(ctx, consumerId)
	if err != nil {
		k.Logger(ctx).Error("could not retrieve power shaping parameters", "error", err)
	}

	return powerShapingParameters.Top_N
}

// IsTopN returns true if chain with `consumerId` is a Top-N chain (i.e., enforces at least one validator to validate chain `consumerId`)
func (k Keeper) IsTopN(ctx sdk.Context, consumerId string) bool {
	return k.GetTopN(ctx, consumerId) > 0
}

// IsOptIn returns true if chain with `consumerId` is an Opt-In chain (i.e., no validator is forced to validate chain `consumerId`)
func (k Keeper) IsOptIn(ctx sdk.Context, consumerId string) bool {
	return k.GetTopN(ctx, consumerId) == 0
}

func (k Keeper) SetOptedIn(
	ctx sdk.Context,
	consumerId string,
	providerConsAddress types.ProviderConsAddress,
) {
	store := ctx.KVStore(k.storeKey)
	store.Set(types.OptedInKey(consumerId, providerConsAddress), []byte{})
}

func (k Keeper) DeleteOptedIn(
	ctx sdk.Context,
	consumerId string,
	providerAddr types.ProviderConsAddress,
) {
	store := ctx.KVStore(k.storeKey)
	store.Delete(types.OptedInKey(consumerId, providerAddr))
}

func (k Keeper) IsOptedIn(
	ctx sdk.Context,
	consumerId string,
	providerAddr types.ProviderConsAddress,
) bool {
	store := ctx.KVStore(k.storeKey)
	return store.Get(types.OptedInKey(consumerId, providerAddr)) != nil
}

// GetAllOptedIn returns all the opted-in validators on chain `consumerId`
func (k Keeper) GetAllOptedIn(
	ctx sdk.Context,
	consumerId string,
) (providerConsAddresses []types.ProviderConsAddress) {
	store := ctx.KVStore(k.storeKey)
	key := types.ConsumerIdWithLenKey(types.OptedInKeyPrefix(), consumerId)
	iterator := storetypes.KVStorePrefixIterator(store, key)
	defer iterator.Close()

	for ; iterator.Valid(); iterator.Next() {
		providerConsAddresses = append(providerConsAddresses, types.NewProviderConsAddress(iterator.Key()[len(key):]))
	}

	return providerConsAddresses
}

// DeleteAllOptedIn deletes all the opted-in validators for chain with `consumerId`
func (k Keeper) DeleteAllOptedIn(
	ctx sdk.Context,
	consumerId string,
) {
	store := ctx.KVStore(k.storeKey)
	key := types.ConsumerIdWithLenKey(types.OptedInKeyPrefix(), consumerId)
	iterator := storetypes.KVStorePrefixIterator(store, key)

	var keysToDel [][]byte
	defer iterator.Close()
	for ; iterator.Valid(); iterator.Next() {
		keysToDel = append(keysToDel, iterator.Key())
	}
	for _, delKey := range keysToDel {
		store.Delete(delKey)
	}
}

// SetConsumerCommissionRate sets a per-consumer chain commission rate
// for the given validator address
func (k Keeper) SetConsumerCommissionRate(
	ctx sdk.Context,
	consumerId string,
	providerAddr types.ProviderConsAddress,
	commissionRate math.LegacyDec,
) error {
	store := ctx.KVStore(k.storeKey)
	bz, err := commissionRate.Marshal()
	if err != nil {
		err = fmt.Errorf("consumer commission rate marshalling failed: %s", err)
		k.Logger(ctx).Error(err.Error())
		return err
	}

	store.Set(types.ConsumerCommissionRateKey(consumerId, providerAddr), bz)
	return nil
}

// GetConsumerCommissionRate returns the per-consumer commission rate set
// for the given validator address
func (k Keeper) GetConsumerCommissionRate(
	ctx sdk.Context,
	consumerId string,
	providerAddr types.ProviderConsAddress,
) (math.LegacyDec, bool) {
	store := ctx.KVStore(k.storeKey)
	bz := store.Get(types.ConsumerCommissionRateKey(consumerId, providerAddr))
	if bz == nil {
		return math.LegacyZeroDec(), false
	}

	cr := math.LegacyZeroDec()
	// handle error gracefully since it's called in BeginBlockRD
	if err := cr.Unmarshal(bz); err != nil {
		k.Logger(ctx).Error("consumer commission rate unmarshalling failed: %s", err)
		return cr, false
	}

	return cr, true
}

// GetAllCommissionRateValidators returns all the validator address
// that set a commission rate for the given consumer id
func (k Keeper) GetAllCommissionRateValidators(
	ctx sdk.Context,
	consumerId string,
) (addresses []types.ProviderConsAddress) {
	store := ctx.KVStore(k.storeKey)
	key := types.ConsumerIdWithLenKey(types.ConsumerCommissionRateKeyPrefix(), consumerId)
	iterator := storetypes.KVStorePrefixIterator(store, key)
	defer iterator.Close()

	for ; iterator.Valid(); iterator.Next() {
		providerAddr := types.NewProviderConsAddress(iterator.Key()[len(key):])
		addresses = append(addresses, providerAddr)
	}

	return addresses
}

// DeleteConsumerCommissionRate the per-consumer chain commission rate
// associated to the given validator address
func (k Keeper) DeleteConsumerCommissionRate(
	ctx sdk.Context,
	consumerId string,
	providerAddr types.ProviderConsAddress,
) {
	store := ctx.KVStore(k.storeKey)
	store.Delete(types.ConsumerCommissionRateKey(consumerId, providerAddr))
}

// GetValidatorsPowerCap returns the associated power cap of chain with `consumerId` and 0 if no power cap association is found
func (k Keeper) GetValidatorsPowerCap(
	ctx sdk.Context,
	consumerId string,
) uint32 {
	powerShapingParameters, err := k.GetConsumerPowerShapingParameters(ctx, consumerId)
	if err != nil {
		k.Logger(ctx).Error("could not retrieve power shaping parameters", "error", err)
	}
	return powerShapingParameters.ValidatorsPowerCap
}

// GetValidatorSetCap returns the associated validator set cap of chain with `consumerId` and 0 if no set cap association is found
func (k Keeper) GetValidatorSetCap(
	ctx sdk.Context,
	consumerId string,
) uint32 {
	powerShapingParameters, err := k.GetConsumerPowerShapingParameters(ctx, consumerId)
	if err != nil {
		k.Logger(ctx).Error("could not retrieve power shaping parameters", "error", err)
	}
	return powerShapingParameters.ValidatorSetCap
}

// SetAllowlist allowlists validator with `providerAddr` address on chain `consumerId`
func (k Keeper) SetAllowlist(
	ctx sdk.Context,
	consumerId string,
	providerAddr types.ProviderConsAddress,
) {
	store := ctx.KVStore(k.storeKey)
	store.Set(types.AllowlistKey(consumerId, providerAddr), []byte{})
}

// GetAllowList returns all allowlisted validators
func (k Keeper) GetAllowList(
	ctx sdk.Context,
	consumerId string,
) (providerConsAddresses []types.ProviderConsAddress) {
	store := ctx.KVStore(k.storeKey)
	key := types.ConsumerIdWithLenKey(types.AllowlistKeyPrefix(), consumerId)
	iterator := storetypes.KVStorePrefixIterator(store, key)
	defer iterator.Close()

	for ; iterator.Valid(); iterator.Next() {
		providerConsAddresses = append(providerConsAddresses, types.NewProviderConsAddress(iterator.Key()[len(key):]))
	}

	return providerConsAddresses
}

// IsAllowlisted returns `true` if validator with `providerAddr` has been allowlisted on chain `consumerId`
func (k Keeper) IsAllowlisted(
	ctx sdk.Context,
	consumerId string,
	providerAddr types.ProviderConsAddress,
) bool {
	store := ctx.KVStore(k.storeKey)
	bz := store.Get(types.AllowlistKey(consumerId, providerAddr))
	return bz != nil
}

// DeleteAllowlist deletes all allowlisted validators
func (k Keeper) DeleteAllowlist(ctx sdk.Context, consumerId string) {
	store := ctx.KVStore(k.storeKey)
	iterator := storetypes.KVStorePrefixIterator(store, types.ConsumerIdWithLenKey(types.AllowlistKeyPrefix(), consumerId))
	defer iterator.Close()

	keysToDel := [][]byte{}
	for ; iterator.Valid(); iterator.Next() {
		keysToDel = append(keysToDel, iterator.Key())
	}

	for _, key := range keysToDel {
		store.Delete(key)
	}
}

// IsAllowlistEmpty returns `true` if no validator is allowlisted on chain `consumerId`
func (k Keeper) IsAllowlistEmpty(ctx sdk.Context, consumerId string) bool {
	store := ctx.KVStore(k.storeKey)
	iterator := storetypes.KVStorePrefixIterator(store, types.ConsumerIdWithLenKey(types.AllowlistKeyPrefix(), consumerId))
	defer iterator.Close()

	return !iterator.Valid()
}

// SetDenylist denylists validator with `providerAddr` address on chain `consumerId`
func (k Keeper) SetDenylist(
	ctx sdk.Context,
	consumerId string,
	providerAddr types.ProviderConsAddress,
) {
	store := ctx.KVStore(k.storeKey)
	store.Set(types.DenylistKey(consumerId, providerAddr), []byte{})
}

// GetDenyList returns all denylisted validators
func (k Keeper) GetDenyList(
	ctx sdk.Context,
	consumerId string,
) (providerConsAddresses []types.ProviderConsAddress) {
	store := ctx.KVStore(k.storeKey)
	key := types.ConsumerIdWithLenKey(types.DenylistKeyPrefix(), consumerId)
	iterator := storetypes.KVStorePrefixIterator(store, key)
	defer iterator.Close()

	for ; iterator.Valid(); iterator.Next() {
		providerConsAddresses = append(providerConsAddresses, types.NewProviderConsAddress(iterator.Key()[len(key):]))
	}

	return providerConsAddresses
}

// IsDenylisted returns `true` if validator with `providerAddr` has been denylisted on chain `consumerId`
func (k Keeper) IsDenylisted(
	ctx sdk.Context,
	consumerId string,
	providerAddr types.ProviderConsAddress,
) bool {
	store := ctx.KVStore(k.storeKey)
	bz := store.Get(types.DenylistKey(consumerId, providerAddr))
	return bz != nil
}

// DeleteDenylist deletes all denylisted validators
func (k Keeper) DeleteDenylist(ctx sdk.Context, consumerId string) {
	store := ctx.KVStore(k.storeKey)
	iterator := storetypes.KVStorePrefixIterator(store, types.ConsumerIdWithLenKey(types.DenylistKeyPrefix(), consumerId))
	defer iterator.Close()

	keysToDel := [][]byte{}
	for ; iterator.Valid(); iterator.Next() {
		keysToDel = append(keysToDel, iterator.Key())
	}

	for _, key := range keysToDel {
		store.Delete(key)
	}
}

// IsDenylistEmpty returns `true` if no validator is denylisted on chain `consumerId`
func (k Keeper) IsDenylistEmpty(ctx sdk.Context, consumerId string) bool {
	store := ctx.KVStore(k.storeKey)
	iterator := storetypes.KVStorePrefixIterator(store, types.ConsumerIdWithLenKey(types.DenylistKeyPrefix(), consumerId))
	defer iterator.Close()

	return !iterator.Valid()
}

// SetMinimumPowerInTopN sets the minimum power required for a validator to be in the top N
// for a given consumer chain.
func (k Keeper) SetMinimumPowerInTopN(
	ctx sdk.Context,
	consumerId string,
	power int64,
) {
	store := ctx.KVStore(k.storeKey)

	buf := make([]byte, 8)
	binary.BigEndian.PutUint64(buf, uint64(power))

	store.Set(types.MinimumPowerInTopNKey(consumerId), buf)
}

// GetMinimumPowerInTopN returns the minimum power required for a validator to be in the top N
// for a given consumer chain.
func (k Keeper) GetMinimumPowerInTopN(
	ctx sdk.Context,
	consumerId string,
) (int64, bool) {
	store := ctx.KVStore(k.storeKey)
	buf := store.Get(types.MinimumPowerInTopNKey(consumerId))
	if buf == nil {
		return 0, false
	}
	return int64(binary.BigEndian.Uint64(buf)), true
}

// DeleteMinimumPowerInTopN removes the minimum power required for a validator to be in the top N
// for a given consumer chain.
func (k Keeper) DeleteMinimumPowerInTopN(
	ctx sdk.Context,
	consumerId string,
) {
	store := ctx.KVStore(k.storeKey)
	store.Delete(types.MinimumPowerInTopNKey(consumerId))
}

// GetMinStake returns the minimum stake required for a validator to validate
// a given consumer chain. Returns 0 if min stake is not found for this consumer id.
func (k Keeper) GetMinStake(
	ctx sdk.Context,
	consumerId string,
) uint64 {
	powerShapingParameters, err := k.GetConsumerPowerShapingParameters(ctx, consumerId)
	if err != nil {
		k.Logger(ctx).Error("could not retrieve power shaping parameters", "error", err)
	}
	return powerShapingParameters.MinStake
}

// AllowsInactiveValidators returns whether inactive validators are allowed to validate
// a given consumer chain. Returns false if flag on inactive validators is not found for this consumer id.
func (k Keeper) AllowsInactiveValidators(
	ctx sdk.Context,
	consumerId string,
) bool {
	powerShapingParameters, err := k.GetConsumerPowerShapingParameters(ctx, consumerId)
	if err != nil {
		k.Logger(ctx).Error("could not retrieve power shaping parameters", "error", err)
	}
	return powerShapingParameters.AllowInactiveVals
}

func (k Keeper) UnbondingCanComplete(ctx sdk.Context, id uint64) error {
	return k.stakingKeeper.UnbondingCanComplete(ctx, id)
}

func (k Keeper) UnbondingTime(ctx sdk.Context) (time.Duration, error) {
	return k.stakingKeeper.UnbondingTime(ctx)
}<|MERGE_RESOLUTION|>--- conflicted
+++ resolved
@@ -752,15 +752,10 @@
 	consumerIds := []string{}
 	for i := uint64(0); i < latestConsumerId; i++ {
 		consumerId := fmt.Sprintf("%d", i)
-<<<<<<< HEAD
-		phase, foundPhase := k.GetConsumerPhase(ctx, consumerId)
-		if !foundPhase || (phase != Registered && phase != Initialized && phase != Launched) {
-=======
 		phase := k.GetConsumerPhase(ctx, consumerId)
 		if phase != types.ConsumerPhase_CONSUMER_PHASE_REGISTERED &&
 			phase != types.ConsumerPhase_CONSUMER_PHASE_INITIALIZED &&
 			phase != types.ConsumerPhase_CONSUMER_PHASE_LAUNCHED {
->>>>>>> 50475e6a
 			continue
 		}
 		consumerIds = append(consumerIds, consumerId)
