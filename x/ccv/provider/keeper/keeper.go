--- conflicted
+++ resolved
@@ -1216,12 +1216,7 @@
 // GetAllOptedIn returns all the opted-in validators on chain `chainID`
 func (k Keeper) GetAllOptedIn(
 	ctx sdk.Context,
-<<<<<<< HEAD
 	chainID string) (providerConsAddresses []types.ProviderConsAddress) {
-=======
-	chainID string,
-) (optedInValidators []types.OptedInValidator) {
->>>>>>> 31a9ee30
 	store := ctx.KVStore(k.storeKey)
 	key := types.ChainIdWithLenKey(types.OptedInBytePrefix, chainID)
 	iterator := sdk.KVStorePrefixIterator(store, key)
@@ -1301,88 +1296,4 @@
 ) {
 	store := ctx.KVStore(k.storeKey)
 	store.Delete(types.ConsumerCommissionRateKey(chainID, providerAddr))
-<<<<<<< HEAD
-=======
-}
-
-func (k Keeper) DeleteToBeOptedIn(
-	ctx sdk.Context,
-	chainID string,
-	providerAddr types.ProviderConsAddress,
-) {
-	store := ctx.KVStore(k.storeKey)
-	store.Delete(types.ToBeOptedInKey(chainID, providerAddr))
-}
-
-func (k Keeper) IsToBeOptedIn(
-	ctx sdk.Context,
-	chainID string,
-	providerAddr types.ProviderConsAddress,
-) bool {
-	store := ctx.KVStore(k.storeKey)
-	return store.Get(types.ToBeOptedInKey(chainID, providerAddr)) != nil
-}
-
-// GetAllToBeOptedIn returns all the to-be-opted-in validators on chain `chainID`
-func (k Keeper) GetAllToBeOptedIn(
-	ctx sdk.Context,
-	chainID string,
-) (addresses []types.ProviderConsAddress) {
-	store := ctx.KVStore(k.storeKey)
-	key := types.ChainIdWithLenKey(types.ToBeOptedInBytePrefix, chainID)
-	iterator := sdk.KVStorePrefixIterator(store, key)
-	defer iterator.Close()
-
-	for ; iterator.Valid(); iterator.Next() {
-		providerAddr := types.NewProviderConsAddress(iterator.Key()[len(key):])
-		addresses = append(addresses, providerAddr)
-	}
-
-	return addresses
-}
-
-func (k Keeper) SetToBeOptedOut(
-	ctx sdk.Context,
-	chainID string,
-	providerAddr types.ProviderConsAddress,
-) {
-	store := ctx.KVStore(k.storeKey)
-	store.Set(types.ToBeOptedOutKey(chainID, providerAddr), []byte{})
-}
-
-func (k Keeper) DeleteToBeOptedOut(
-	ctx sdk.Context,
-	chainID string,
-	providerAddr types.ProviderConsAddress,
-) {
-	store := ctx.KVStore(k.storeKey)
-	store.Delete(types.ToBeOptedOutKey(chainID, providerAddr))
-}
-
-func (k Keeper) IsToBeOptedOut(
-	ctx sdk.Context,
-	chainID string,
-	providerAddr types.ProviderConsAddress,
-) bool {
-	store := ctx.KVStore(k.storeKey)
-	return store.Get(types.ToBeOptedOutKey(chainID, providerAddr)) != nil
-}
-
-// GetAllToBeOptedOut returns all the to-be-opted-out validators on chain `chainID`
-func (k Keeper) GetAllToBeOptedOut(
-	ctx sdk.Context,
-	chainID string,
-) (addresses []types.ProviderConsAddress) {
-	store := ctx.KVStore(k.storeKey)
-	key := types.ChainIdWithLenKey(types.ToBeOptedOutBytePrefix, chainID)
-	iterator := sdk.KVStorePrefixIterator(store, key)
-	defer iterator.Close()
-
-	for ; iterator.Valid(); iterator.Next() {
-		providerAddr := types.NewProviderConsAddress(iterator.Key()[len(key):])
-		addresses = append(addresses, providerAddr)
-	}
-
-	return addresses
->>>>>>> 31a9ee30
 }