package keeper

import (
	"bytes"
	"encoding/binary"
	"encoding/json"

	"github.com/cosmos/cosmos-sdk/codec"
	sdk "github.com/cosmos/cosmos-sdk/types"
	sdkerrors "github.com/cosmos/cosmos-sdk/types/errors"
	capabilitykeeper "github.com/cosmos/cosmos-sdk/x/capability/keeper"
	capabilitytypes "github.com/cosmos/cosmos-sdk/x/capability/types"
	paramtypes "github.com/cosmos/cosmos-sdk/x/params/types"

	stakingtypes "github.com/cosmos/cosmos-sdk/x/staking/types"
	clienttypes "github.com/cosmos/ibc-go/v3/modules/core/02-client/types"
	conntypes "github.com/cosmos/ibc-go/v3/modules/core/03-connection/types"
	channeltypes "github.com/cosmos/ibc-go/v3/modules/core/04-channel/types"
	host "github.com/cosmos/ibc-go/v3/modules/core/24-host"
	ibcexported "github.com/cosmos/ibc-go/v3/modules/core/exported"
	ibctmtypes "github.com/cosmos/ibc-go/v3/modules/light-clients/07-tendermint/types"

	consumertypes "github.com/cosmos/interchain-security/x/ccv/consumer/types"
	"github.com/cosmos/interchain-security/x/ccv/provider/types"
	ccv "github.com/cosmos/interchain-security/x/ccv/types"

	"github.com/tendermint/tendermint/libs/log"
)

// Keeper defines the Cross-Chain Validation Provider Keeper
type Keeper struct {
	storeKey         sdk.StoreKey
	cdc              codec.BinaryCodec
	paramSpace       paramtypes.Subspace
	scopedKeeper     capabilitykeeper.ScopedKeeper
	channelKeeper    ccv.ChannelKeeper
	portKeeper       ccv.PortKeeper
	connectionKeeper ccv.ConnectionKeeper
	accountKeeper    ccv.AccountKeeper
	clientKeeper     ccv.ClientKeeper
	stakingKeeper    ccv.StakingKeeper
	slashingKeeper   ccv.SlashingKeeper
	feeCollectorName string
}

// NewKeeper creates a new provider Keeper instance
func NewKeeper(
	cdc codec.BinaryCodec, key sdk.StoreKey, paramSpace paramtypes.Subspace, scopedKeeper capabilitykeeper.ScopedKeeper,
	channelKeeper ccv.ChannelKeeper, portKeeper ccv.PortKeeper,
	connectionKeeper ccv.ConnectionKeeper, clientKeeper ccv.ClientKeeper,
	stakingKeeper ccv.StakingKeeper, slashingKeeper ccv.SlashingKeeper,
	accountKeeper ccv.AccountKeeper, feeCollectorName string,
) Keeper {
	// set KeyTable if it has not already been set
	if !paramSpace.HasKeyTable() {
		paramSpace = paramSpace.WithKeyTable(types.ParamKeyTable())
	}

	return Keeper{
		cdc:              cdc,
		storeKey:         key,
		paramSpace:       paramSpace,
		scopedKeeper:     scopedKeeper,
		channelKeeper:    channelKeeper,
		portKeeper:       portKeeper,
		connectionKeeper: connectionKeeper,
		accountKeeper:    accountKeeper,
		clientKeeper:     clientKeeper,
		stakingKeeper:    stakingKeeper,
		slashingKeeper:   slashingKeeper,
		feeCollectorName: feeCollectorName,
	}
}

// Logger returns a module-specific logger.
func (k Keeper) Logger(ctx sdk.Context) log.Logger {
	return ctx.Logger().With("module", "x/"+host.ModuleName+"-"+types.ModuleName)
}

// IsBound checks if the transfer module is already bound to the desired port
func (k Keeper) IsBound(ctx sdk.Context, portID string) bool {
	_, ok := k.scopedKeeper.GetCapability(ctx, host.PortPath(portID))
	return ok
}

// BindPort defines a wrapper function for the ort Keeper's function in
// order to expose it to module's InitGenesis function
func (k Keeper) BindPort(ctx sdk.Context, portID string) error {
	cap := k.portKeeper.BindPort(ctx, portID)
	return k.ClaimCapability(ctx, cap, host.PortPath(portID))
}

// GetPort returns the portID for the transfer module. Used in ExportGenesis
func (k Keeper) GetPort(ctx sdk.Context) string {
	store := ctx.KVStore(k.storeKey)
	return string(store.Get(types.PortKey))
}

// SetPort sets the portID for the transfer module. Used in InitGenesis
func (k Keeper) SetPort(ctx sdk.Context, portID string) {
	store := ctx.KVStore(k.storeKey)
	store.Set(types.PortKey, []byte(portID))
}

// AuthenticateCapability wraps the scopedKeeper's AuthenticateCapability function
func (k Keeper) AuthenticateCapability(ctx sdk.Context, cap *capabilitytypes.Capability, name string) bool {
	return k.scopedKeeper.AuthenticateCapability(ctx, cap, name)
}

// ClaimCapability allows the transfer module that can claim a capability that IBC module
// passes to it
func (k Keeper) ClaimCapability(ctx sdk.Context, cap *capabilitytypes.Capability, name string) error {
	return k.scopedKeeper.ClaimCapability(ctx, cap, name)
}

// SetChainToChannel sets the mapping from a consumer chainID to the CCV channel ID for that consumer chain.
func (k Keeper) SetChainToChannel(ctx sdk.Context, chainID, channelID string) {
	store := ctx.KVStore(k.storeKey)
	store.Set(types.ChainToChannelKey(chainID), []byte(channelID))
}

// GetChainToChannel gets the CCV channelID for the given consumer chainID
func (k Keeper) GetChainToChannel(ctx sdk.Context, chainID string) (string, bool) {
	store := ctx.KVStore(k.storeKey)
	bz := store.Get(types.ChainToChannelKey(chainID))
	if bz == nil {
		return "", false
	}
	return string(bz), true
}

// IterateConsumerChains iterates over all of the consumer chains that the provider module controls.
// It calls the provided callback function which takes in a chainID and returns
// a stop boolean which will stop the iteration.
func (k Keeper) IterateConsumerChains(ctx sdk.Context, cb func(ctx sdk.Context, chainID string) (stop bool)) {
	store := ctx.KVStore(k.storeKey)
	iterator := sdk.KVStorePrefixIterator(store, []byte(types.ChainToClientKeyPrefix+"/"))
	defer iterator.Close()

	if !iterator.Valid() {
		return
	}

	for ; iterator.Valid(); iterator.Next() {
		// remove prefix + "/" from key to retrieve chainID
		chainID := string(iterator.Key()[len(types.ChainToClientKeyPrefix)+1:])

		stop := cb(ctx, chainID)
		if stop {
			return
		}
	}
}

// SetChannelToChain sets the mapping from the CCV channel ID to the consumer chainID.
func (k Keeper) SetChannelToChain(ctx sdk.Context, channelID, chainID string) {
	store := ctx.KVStore(k.storeKey)
	store.Set(types.ChannelToChainKey(channelID), []byte(chainID))
}

// GetChannelToChain gets the consumer chainID for a given CCV channelID
func (k Keeper) GetChannelToChain(ctx sdk.Context, channelID string) (string, bool) {
	store := ctx.KVStore(k.storeKey)
	bz := store.Get(types.ChannelToChainKey(channelID))
	if bz == nil {
		return "", false
	}
	return string(bz), true
}

// IterateChannelToChain iterates over the channel to chain mappings and calls the provided callback until the iteration ends
// or the callback returns stop=true
func (k Keeper) IterateChannelToChain(ctx sdk.Context, cb func(ctx sdk.Context, channelID, chainID string) (stop bool)) {
	store := ctx.KVStore(k.storeKey)
	iterator := sdk.KVStorePrefixIterator(store, []byte(types.ChannelToChainKeyPrefix+"/"))
	defer iterator.Close()

	if !iterator.Valid() {
		return
	}

	for ; iterator.Valid(); iterator.Next() {
		channelID := string(iterator.Key())
		chainID := string(iterator.Value())

		if cb(ctx, channelID, chainID) {
			break
		}
	}
}

func (k Keeper) SetConsumerGenesis(ctx sdk.Context, chainID string, gen consumertypes.GenesisState) error {
	store := ctx.KVStore(k.storeKey)
	bz, err := gen.Marshal()
	if err != nil {
		return err
	}
	store.Set(types.ConsumerGenesisKey(chainID), bz)

	return nil
}

func (k Keeper) GetConsumerGenesis(ctx sdk.Context, chainID string) (consumertypes.GenesisState, bool) {
	store := ctx.KVStore(k.storeKey)
	bz := store.Get(types.ConsumerGenesisKey(chainID))
	if bz == nil {
		return consumertypes.GenesisState{}, false
	}

	var data consumertypes.GenesisState
	data.Unmarshal(bz)
	return data, true
}

// VerifyConsumerChain verifies that the chain trying to connect on the channel handshake
// is the expected consumer chain.
func (k Keeper) VerifyConsumerChain(ctx sdk.Context, channelID string, connectionHops []string) error {
	if len(connectionHops) != 1 {
		return sdkerrors.Wrap(channeltypes.ErrTooManyConnectionHops, "must have direct connection to provider chain")
	}
	connectionID := connectionHops[0]
	clientID, tmClient, err := k.getUnderlyingClient(ctx, connectionID)
	if err != nil {
		return err
	}
<<<<<<< HEAD
	ccvClientId, found := k.GetConsumerClient(ctx, tmClient.ChainId)
=======
	ccvClientId, found := k.GetConsumerClientId(ctx, tmClient.ChainId)
>>>>>>> e0b012a4
	if !found {
		return sdkerrors.Wrapf(ccv.ErrClientNotFound, "cannot find client for consumer chain %s", tmClient.ChainId)
	}
	if ccvClientId != clientID {
		return sdkerrors.Wrapf(ccv.ErrInvalidConsumerClient, "CCV channel must be built on top of CCV client. expected %s, got %s", ccvClientId, clientID)
	}

	// Verify that there isn't already a CCV channel for the consumer chain
	if prevChannel, ok := k.GetChainToChannel(ctx, tmClient.ChainId); ok {
		return sdkerrors.Wrapf(ccv.ErrDuplicateChannel, "CCV channel with ID: %s already created for consumer chain %s", prevChannel, tmClient.ChainId)
	}
	return nil
}

// SetConsumerChain ensures that the consumer chain has not already been set by a different channel, and then sets the consumer chain mappings in keeper,
// and set the channel status to validating.
// If there is already a ccv channel between the provider and consumer chain then close the channel, so that another channel can be made.
func (k Keeper) SetConsumerChain(ctx sdk.Context, channelID string) error {
	channel, ok := k.channelKeeper.GetChannel(ctx, types.PortID, channelID)
	if !ok {
		return sdkerrors.Wrapf(channeltypes.ErrChannelNotFound, "channel not found for channel ID: %s", channelID)
	}
	if len(channel.ConnectionHops) != 1 {
		return sdkerrors.Wrap(channeltypes.ErrTooManyConnectionHops, "must have direct connection to consumer chain")
	}
	connectionID := channel.ConnectionHops[0]
	chainID, tmClient, err := k.getUnderlyingClient(ctx, connectionID)
	if err != nil {
		return err
	}
	// Verify that there isn't already a CCV channel for the consumer chain
	// If there is, then close the channel.
	if prevChannel, ok := k.GetChannelToChain(ctx, chainID); ok {
		k.chanCloseInit(ctx, channelID)
		return sdkerrors.Wrapf(ccv.ErrDuplicateChannel, "CCV channel with ID: %s already created for consumer chain %s", prevChannel, chainID)
	}

	// the CCV channel is established:
	// - set channel mappings
	k.SetChainToChannel(ctx, tmClient.ChainId, channelID)
	k.SetChannelToChain(ctx, channelID, tmClient.ChainId)
	// - set current block height for the consumer chain initialization
	k.SetInitChainHeight(ctx, tmClient.ChainId, uint64(ctx.BlockHeight()))
	return nil
}

// Save UnbondingOp by unique ID
func (k Keeper) SetUnbondingOp(ctx sdk.Context, unbondingOp ccv.UnbondingOp) error {
	store := ctx.KVStore(k.storeKey)
	bz, err := unbondingOp.Marshal()
	if err != nil {
		return err
	}
	store.Set(types.UnbondingOpKey(unbondingOp.Id), bz)
	return nil
}

// Get UnbondingOp by unique ID
func (k Keeper) GetUnbondingOp(ctx sdk.Context, id uint64) (ccv.UnbondingOp, bool) {
	store := ctx.KVStore(k.storeKey)
	bz := store.Get(types.UnbondingOpKey(id))
	if bz == nil {
		return ccv.UnbondingOp{}, false
	}

	return types.MustUnmarshalUnbondingOp(k.cdc, bz), true
}

func (k Keeper) DeleteUnbondingOp(ctx sdk.Context, id uint64) {
	store := ctx.KVStore(k.storeKey)
	store.Delete(types.UnbondingOpKey(id))
}

// This index allows retreiving UnbondingDelegationEntries by chainID and valsetUpdateID
func (k Keeper) SetUnbondingOpIndex(ctx sdk.Context, chainID string, valsetUpdateID uint64, IDs []uint64) {
	store := ctx.KVStore(k.storeKey)

	bz, err := json.Marshal(IDs)
	if err != nil {
		panic("Failed to JSON marshal")
	}

	store.Set(types.UnbondingOpIndexKey(chainID, valsetUpdateID), bz)
}

// This index allows retreiving UnbondingDelegationEntries by chainID and valsetUpdateID
func (k Keeper) GetUnbodingOpIndex(ctx sdk.Context, chainID string, valsetUpdateID uint64) ([]uint64, bool) {
	store := ctx.KVStore(k.storeKey)

	bz := store.Get(types.UnbondingOpIndexKey(chainID, valsetUpdateID))
	if bz == nil {
		return []uint64{}, false
	}

	var ids []uint64
	err := json.Unmarshal(bz, &ids)
	if err != nil {
		panic("Failed to JSON unmarshal")
	}

	return ids, true
}

// This index allows retreiving UnbondingDelegationEntries by chainID and valsetUpdateID
func (k Keeper) DeleteUnbondingOpIndex(ctx sdk.Context, chainID string, valsetUpdateID uint64) {
	store := ctx.KVStore(k.storeKey)
	store.Delete(types.UnbondingOpIndexKey(chainID, valsetUpdateID))
}

// Retrieve UnbondingDelegationEntries by chainID and valsetUpdateID
func (k Keeper) GetUnbondingOpsFromIndex(ctx sdk.Context, chainID string, valsetUpdateID uint64) (entries []ccv.UnbondingOp, found bool) {
	ids, found := k.GetUnbodingOpIndex(ctx, chainID, valsetUpdateID)
	if !found {
		return entries, false
	}
	for _, id := range ids {
		entry, found := k.GetUnbondingOp(ctx, id)
		if !found {
			// TODO JEHAN: is this the correct way to deal with this?
			panic("did not find UnbondingOp according to index- index was probably not correctly updated")
		}
		entries = append(entries, entry)
	}

	return entries, true
}

func (k Keeper) getUnderlyingClient(ctx sdk.Context, connectionID string) (string, *ibctmtypes.ClientState, error) {
	// Retrieve the underlying client state.
	conn, ok := k.connectionKeeper.GetConnection(ctx, connectionID)
	if !ok {
		return "", nil, sdkerrors.Wrapf(conntypes.ErrConnectionNotFound, "connection not found for connection ID: %s", connectionID)
	}
	client, ok := k.clientKeeper.GetClientState(ctx, conn.ClientId)
	if !ok {
		return "", nil, sdkerrors.Wrapf(clienttypes.ErrClientNotFound, "client not found for client ID: %s", conn.ClientId)
	}
	tmClient, ok := client.(*ibctmtypes.ClientState)
	if !ok {
		return "", nil, sdkerrors.Wrapf(clienttypes.ErrInvalidClientType, "invalid client type. expected %s, got %s", ibcexported.Tendermint, client.ClientType())
	}
	return conn.ClientId, tmClient, nil
}

// chanCloseInit defines a wrapper function for the channel Keeper's function
func (k Keeper) chanCloseInit(ctx sdk.Context, channelID string) error {
	capName := host.ChannelCapabilityPath(types.PortID, channelID)
	chanCap, ok := k.scopedKeeper.GetCapability(ctx, capName)
	if !ok {
		return sdkerrors.Wrapf(channeltypes.ErrChannelCapabilityNotFound, "could not retrieve channel capability at: %s", capName)
	}
	return k.channelKeeper.ChanCloseInit(ctx, types.PortID, channelID, chanCap)
}

func (k Keeper) IncrementValidatorSetUpdateId(ctx sdk.Context) {
	store := ctx.KVStore(k.storeKey)

	// Unmarshal and increment
	validatorSetUpdateId := k.GetValidatorSetUpdateId(ctx)
	validatorSetUpdateId = validatorSetUpdateId + 1

	// Convert back into bytes for storage
	bz := make([]byte, 8)
	binary.BigEndian.PutUint64(bz, validatorSetUpdateId)

	store.Set([]byte(types.ValidatorSetUpdateIdPrefix), bz)
}

func (k Keeper) SetValidatorSetUpdateId(ctx sdk.Context, valUpdateID uint64) {
	store := ctx.KVStore(k.storeKey)

	// Convert back into bytes for storage
	bz := make([]byte, 8)
	binary.BigEndian.PutUint64(bz, valUpdateID)

	store.Set([]byte(types.ValidatorSetUpdateIdPrefix), bz)
}

func (k Keeper) GetValidatorSetUpdateId(ctx sdk.Context) (validatorSetUpdateId uint64) {
	store := ctx.KVStore(k.storeKey)
	bz := store.Get([]byte(types.ValidatorSetUpdateIdPrefix))

	if bz == nil {
		validatorSetUpdateId = 0
	} else {
		// Unmarshal
		validatorSetUpdateId = binary.BigEndian.Uint64(bz)
	}

	return validatorSetUpdateId
}

type StakingHooks struct {
	stakingtypes.StakingHooksTemplate
	k *Keeper
}

var _ stakingtypes.StakingHooks = StakingHooks{}

// Return the wrapper struct
func (k *Keeper) Hooks() StakingHooks {
	return StakingHooks{stakingtypes.StakingHooksTemplate{}, k}
}

// This stores a record of each unbonding op from staking, allowing us to track which consumer chains have unbonded
func (h StakingHooks) AfterUnbondingInitiated(ctx sdk.Context, ID uint64) {
	var consumerChainIDS []string

	h.k.IterateConsumerChains(ctx, func(ctx sdk.Context, chainID string) (stop bool) {
		consumerChainIDS = append(consumerChainIDS, chainID)
		return false
	})
	if len(consumerChainIDS) == 0 {
		// Do not put the unbonding op on hold if there are no consumer chains
		return
	}
	valsetUpdateID := h.k.GetValidatorSetUpdateId(ctx)
	unbondingOp := ccv.UnbondingOp{
		Id:                      ID,
		UnbondingConsumerChains: consumerChainIDS,
	}

	// Add to indexes
	for _, consumerChainID := range consumerChainIDS {
		index, _ := h.k.GetUnbodingOpIndex(ctx, consumerChainID, valsetUpdateID)
		index = append(index, ID)
		h.k.SetUnbondingOpIndex(ctx, consumerChainID, valsetUpdateID, index)
	}

	// Set unbondingOp
	h.k.SetUnbondingOp(ctx, unbondingOp)

	// Call back into staking to tell it to stop this op from unbonding when the unbonding period is complete
	h.k.stakingKeeper.PutUnbondingOnHold(ctx, ID)
}

// SetValsetUpdateBlockHeight sets the block height for a given valset update id
func (k Keeper) SetValsetUpdateBlockHeight(ctx sdk.Context, valsetUpdateId, blockHeight uint64) {
	store := ctx.KVStore(k.storeKey)
	heightBytes := make([]byte, 8)
	binary.BigEndian.PutUint64(heightBytes, blockHeight)
	store.Set(types.ValsetUpdateBlockHeightKey(valsetUpdateId), heightBytes)
}

// GetValsetUpdateBlockHeight gets the block height for a given valset update id
func (k Keeper) GetValsetUpdateBlockHeight(ctx sdk.Context, valsetUpdateId uint64) uint64 {
	store := ctx.KVStore(k.storeKey)
	bz := store.Get(types.ValsetUpdateBlockHeightKey(valsetUpdateId))
	if bz == nil {
		return 0
	}
	return binary.BigEndian.Uint64(bz)
}

// DeleteValsetUpdateBlockHeight deletes the block height value for a given vaset update id
func (k Keeper) DeleteValsetUpdateBlockHeight(ctx sdk.Context, valsetUpdateId uint64) {
	store := ctx.KVStore(k.storeKey)
	store.Delete(types.ValsetUpdateBlockHeightKey(valsetUpdateId))
}

// SetSlashAcks sets the slash acks under the given chain ID
func (k Keeper) SetSlashAcks(ctx sdk.Context, chainID string, acks []string) {
	store := ctx.KVStore(k.storeKey)
	buf := &bytes.Buffer{}
	err := json.NewEncoder(buf).Encode(acks)
	if err != nil {
		panic("failed to encode json")
	}
	store.Set(types.SlashAcksKey(chainID), buf.Bytes())
}

// GetSlashAcks returns the slash acks stored under the given chain ID
func (k Keeper) GetSlashAcks(ctx sdk.Context, chainID string) []string {
	store := ctx.KVStore(k.storeKey)
	bz := store.Get(types.SlashAcksKey(chainID))
	if bz == nil {
		return nil
	}
	var acks []string
	buf := bytes.NewBuffer(bz)

	json.NewDecoder(buf).Decode(&acks)
	if len(acks) == 0 {
		panic("failed to decode json")
	}

	return acks
}

// EmptySlashAcks empties and returns the slash acks for a given chain ID
func (k Keeper) EmptySlashAcks(ctx sdk.Context, chainID string) (acks []string) {
	acks = k.GetSlashAcks(ctx, chainID)
	if len(acks) < 1 {
		return
	}
	store := ctx.KVStore(k.storeKey)
	store.Delete(types.SlashAcksKey(chainID))
	return
}

// IterateSlashAcks iterates through the slash acks set in the store
func (k Keeper) IterateSlashAcks(ctx sdk.Context, cb func(chainID string, acks []string) bool) {
	store := ctx.KVStore(k.storeKey)
	iterator := sdk.KVStorePrefixIterator(store, []byte(types.SlashAcksPrefix))

	defer iterator.Close()
	for ; iterator.Valid(); iterator.Next() {

		id := string(iterator.Key()[len(types.SlashAcksPrefix)+1:])

		var data []string
		buf := bytes.NewBuffer(iterator.Value())

		json.NewDecoder(buf).Decode(&data)
		if len(data) == 0 {
			panic("failed to decode json")
		}

		if !cb(id, data) {
			return
		}
	}
}

// AppendSlashAck appends the given slash ack to the given chain ID slash acks in store
func (k Keeper) AppendSlashAck(ctx sdk.Context, chainID, ack string) {
	acks := k.GetSlashAcks(ctx, chainID)
	acks = append(acks, ack)
	k.SetSlashAcks(ctx, chainID, acks)
}

// SetInitChainHeight sets the provider block height when the given consumer chain was initiated
func (k Keeper) SetInitChainHeight(ctx sdk.Context, chainID string, height uint64) {
	store := ctx.KVStore(k.storeKey)
	heightBytes := make([]byte, 8)
	binary.BigEndian.PutUint64(heightBytes, height)

	store.Set(types.InitChainHeightKey(chainID), heightBytes)
}

// GetInitChainHeight returns the provider block height when the given consumer chain was initiated
func (k Keeper) GetInitChainHeight(ctx sdk.Context, chainID string) uint64 {
	store := ctx.KVStore(k.storeKey)
	bz := store.Get(types.InitChainHeightKey(chainID))
	if bz == nil {
		return 0
	}

	return binary.BigEndian.Uint64(bz)
}

// SetPendingVSCs sets in store the list of pending ValidatorSetChange packets under chain ID
func (k Keeper) SetPendingVSCs(ctx sdk.Context, chainID string, packets []ccv.ValidatorSetChangePacketData) {
	store := ctx.KVStore(k.storeKey)
	var data [][]byte
	for _, p := range packets {
		pdata, err := p.Marshal()
		if err != nil {
			panic("failed to marshal ValidatorSetChange packet data")
		}
		data = append(data, pdata)
	}
	buf := &bytes.Buffer{}
	err := json.NewEncoder(buf).Encode(data)
	if err != nil {
		panic("failed to encode json")
	}
	store.Set(types.PendingVSCsKey(chainID), buf.Bytes())
}

// GetPendingVSCs returns the list of pending ValidatorSetChange packets stored under chain ID
func (k Keeper) GetPendingVSCs(ctx sdk.Context, chainID string) []ccv.ValidatorSetChangePacketData {
	store := ctx.KVStore(k.storeKey)
	bz := store.Get(types.PendingVSCsKey(chainID))
	if bz == nil {
		return nil
	}
	buf := bytes.NewBuffer(bz)

	var data [][]byte
	json.NewDecoder(buf).Decode(&data)

	var packets []ccv.ValidatorSetChangePacketData
	for _, pdata := range data {
		var p ccv.ValidatorSetChangePacketData
		err := p.Unmarshal(pdata)
		if err != nil {
			panic("failed to unmarshal ValidatorSetChange packet data")
		}
		packets = append(packets, p)
	}

	return packets
}

// AppendPendingVSC adds the given ValidatorSetChange packet to the list
// of pending ValidatorSetChange packets stored under chain ID
func (k Keeper) AppendPendingVSC(ctx sdk.Context, chainID string, packet ccv.ValidatorSetChangePacketData) {
	packets := k.GetPendingVSCs(ctx, chainID)
	packets = append(packets, packet)
	k.SetPendingVSCs(ctx, chainID, packets)
}

// EmptyPendingVSC empties and returns the list of pending ValidatorSetChange packets for chain ID
func (k Keeper) EmptyPendingVSC(ctx sdk.Context, chainID string) (packets []ccv.ValidatorSetChangePacketData) {
	packets = k.GetPendingVSCs(ctx, chainID)
	if len(packets) < 1 {
		return
	}
	store := ctx.KVStore(k.storeKey)
	store.Delete(types.PendingVSCsKey(chainID))
	return
}<|MERGE_RESOLUTION|>--- conflicted
+++ resolved
@@ -223,11 +223,7 @@
 	if err != nil {
 		return err
 	}
-<<<<<<< HEAD
-	ccvClientId, found := k.GetConsumerClient(ctx, tmClient.ChainId)
-=======
 	ccvClientId, found := k.GetConsumerClientId(ctx, tmClient.ChainId)
->>>>>>> e0b012a4
 	if !found {
 		return sdkerrors.Wrapf(ccv.ErrClientNotFound, "cannot find client for consumer chain %s", tmClient.ChainId)
 	}
