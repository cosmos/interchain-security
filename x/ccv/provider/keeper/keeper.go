package keeper

import (
	"bytes"
	"encoding/binary"
	"encoding/json"
	"fmt"
	"time"

	"github.com/cosmos/cosmos-sdk/codec"
	sdk "github.com/cosmos/cosmos-sdk/types"
	sdkerrors "github.com/cosmos/cosmos-sdk/types/errors"
	capabilitytypes "github.com/cosmos/cosmos-sdk/x/capability/types"
	paramtypes "github.com/cosmos/cosmos-sdk/x/params/types"

	clienttypes "github.com/cosmos/ibc-go/v3/modules/core/02-client/types"
	conntypes "github.com/cosmos/ibc-go/v3/modules/core/03-connection/types"
	channeltypes "github.com/cosmos/ibc-go/v3/modules/core/04-channel/types"
	host "github.com/cosmos/ibc-go/v3/modules/core/24-host"
	ibcexported "github.com/cosmos/ibc-go/v3/modules/core/exported"
	ibctmtypes "github.com/cosmos/ibc-go/v3/modules/light-clients/07-tendermint/types"

	consumertypes "github.com/cosmos/interchain-security/x/ccv/consumer/types"
	"github.com/cosmos/interchain-security/x/ccv/provider/types"
	ccv "github.com/cosmos/interchain-security/x/ccv/types"

	"github.com/tendermint/tendermint/libs/log"
)

// Keeper defines the Cross-Chain Validation Provider Keeper
type Keeper struct {
	storeKey         sdk.StoreKey
	cdc              codec.BinaryCodec
	paramSpace       paramtypes.Subspace
	scopedKeeper     ccv.ScopedKeeper
	channelKeeper    ccv.ChannelKeeper
	portKeeper       ccv.PortKeeper
	connectionKeeper ccv.ConnectionKeeper
	accountKeeper    ccv.AccountKeeper
	clientKeeper     ccv.ClientKeeper
	stakingKeeper    ccv.StakingKeeper
	slashingKeeper   ccv.SlashingKeeper
	feeCollectorName string
}

// NewKeeper creates a new provider Keeper instance
func NewKeeper(
	cdc codec.BinaryCodec, key sdk.StoreKey, paramSpace paramtypes.Subspace, scopedKeeper ccv.ScopedKeeper,
	channelKeeper ccv.ChannelKeeper, portKeeper ccv.PortKeeper,
	connectionKeeper ccv.ConnectionKeeper, clientKeeper ccv.ClientKeeper,
	stakingKeeper ccv.StakingKeeper, slashingKeeper ccv.SlashingKeeper,
	accountKeeper ccv.AccountKeeper, feeCollectorName string,
) Keeper {
	// set KeyTable if it has not already been set
	if !paramSpace.HasKeyTable() {
		paramSpace = paramSpace.WithKeyTable(types.ParamKeyTable())
	}

	return Keeper{
		cdc:              cdc,
		storeKey:         key,
		paramSpace:       paramSpace,
		scopedKeeper:     scopedKeeper,
		channelKeeper:    channelKeeper,
		portKeeper:       portKeeper,
		connectionKeeper: connectionKeeper,
		accountKeeper:    accountKeeper,
		clientKeeper:     clientKeeper,
		stakingKeeper:    stakingKeeper,
		slashingKeeper:   slashingKeeper,
		feeCollectorName: feeCollectorName,
	}
}

// Logger returns a module-specific logger.
func (k Keeper) Logger(ctx sdk.Context) log.Logger {
	return ctx.Logger().With("module", "x/"+host.ModuleName+"-"+types.ModuleName)
}

// IsBound checks if the CCV module is already bound to the desired port
func (k Keeper) IsBound(ctx sdk.Context, portID string) bool {
	_, ok := k.scopedKeeper.GetCapability(ctx, host.PortPath(portID))
	return ok
}

// BindPort defines a wrapper function for the port Keeper's function in
// order to expose it to module's InitGenesis function
func (k Keeper) BindPort(ctx sdk.Context, portID string) error {
	cap := k.portKeeper.BindPort(ctx, portID)
	return k.ClaimCapability(ctx, cap, host.PortPath(portID))
}

// GetPort returns the portID for the CCV module. Used in ExportGenesis
func (k Keeper) GetPort(ctx sdk.Context) string {
	store := ctx.KVStore(k.storeKey)
	return string(store.Get(types.PortKey()))
}

// SetPort sets the portID for the CCV module. Used in InitGenesis
func (k Keeper) SetPort(ctx sdk.Context, portID string) {
	store := ctx.KVStore(k.storeKey)
	store.Set(types.PortKey(), []byte(portID))
}

// AuthenticateCapability wraps the scopedKeeper's AuthenticateCapability function
func (k Keeper) AuthenticateCapability(ctx sdk.Context, cap *capabilitytypes.Capability, name string) bool {
	return k.scopedKeeper.AuthenticateCapability(ctx, cap, name)
}

// ClaimCapability allows the transfer module that can claim a capability that IBC module
// passes to it
func (k Keeper) ClaimCapability(ctx sdk.Context, cap *capabilitytypes.Capability, name string) error {
	return k.scopedKeeper.ClaimCapability(ctx, cap, name)
}

// SetChainToChannel sets the mapping from a consumer chainID to the CCV channel ID for that consumer chain.
func (k Keeper) SetChainToChannel(ctx sdk.Context, chainID, channelID string) {
	store := ctx.KVStore(k.storeKey)
	store.Set(types.ChainToChannelKey(chainID), []byte(channelID))
}

// GetChainToChannel gets the CCV channelID for the given consumer chainID
func (k Keeper) GetChainToChannel(ctx sdk.Context, chainID string) (string, bool) {
	store := ctx.KVStore(k.storeKey)
	bz := store.Get(types.ChainToChannelKey(chainID))
	if bz == nil {
		return "", false
	}
	return string(bz), true
}

// DeleteChainToChannel deletes the CCV channel ID for the given consumer chain ID
func (k Keeper) DeleteChainToChannel(ctx sdk.Context, chainID string) {
	store := ctx.KVStore(k.storeKey)
	store.Delete(types.ChainToChannelKey(chainID))
}

// IterateConsumerChains iterates over all of the consumer chains that the provider module controls
// It calls the provided callback function which takes in a chainID and client ID to return
// a stop boolean which will stop the iteration.
func (k Keeper) IterateConsumerChains(ctx sdk.Context, cb func(ctx sdk.Context, chainID, clientID string) (stop bool)) {
	store := ctx.KVStore(k.storeKey)
	iterator := sdk.KVStorePrefixIterator(store, []byte{types.ChainToClientBytePrefix})
	defer iterator.Close()

	for ; iterator.Valid(); iterator.Next() {
		// remove 1 byte prefix from key to retrieve chainID
		chainID := string(iterator.Key()[1:])
		clientID := string(iterator.Value())

		stop := cb(ctx, chainID, clientID)
		if stop {
			return
		}
	}
}

// SetChannelToChain sets the mapping from the CCV channel ID to the consumer chainID.
func (k Keeper) SetChannelToChain(ctx sdk.Context, channelID, chainID string) {
	store := ctx.KVStore(k.storeKey)
	store.Set(types.ChannelToChainKey(channelID), []byte(chainID))
}

// GetChannelToChain gets the consumer chainID for a given CCV channelID
func (k Keeper) GetChannelToChain(ctx sdk.Context, channelID string) (string, bool) {
	store := ctx.KVStore(k.storeKey)
	bz := store.Get(types.ChannelToChainKey(channelID))
	if bz == nil {
		return "", false
	}
	return string(bz), true
}

// DeleteChannelToChain deletes the consumer chain ID for a given CCV channe lID
func (k Keeper) DeleteChannelToChain(ctx sdk.Context, channelID string) {
	store := ctx.KVStore(k.storeKey)
	store.Delete(types.ChannelToChainKey(channelID))
}

// IterateChannelToChain iterates over the channel to chain mappings and calls the provided callback until the iteration ends
// or the callback returns stop=true
func (k Keeper) IterateChannelToChain(ctx sdk.Context, cb func(ctx sdk.Context, channelID, chainID string) (stop bool)) {
	store := ctx.KVStore(k.storeKey)
	iterator := sdk.KVStorePrefixIterator(store, []byte{types.ChannelToChainBytePrefix})
	defer iterator.Close()

	for ; iterator.Valid(); iterator.Next() {
		// remove prefix from key to retrieve channelID
		channelID := string(iterator.Key()[1:])

		chainID := string(iterator.Value())

		stop := cb(ctx, channelID, chainID)
		if stop {
			break
		}
	}
}

func (k Keeper) SetConsumerGenesis(ctx sdk.Context, chainID string, gen consumertypes.GenesisState) error {
	store := ctx.KVStore(k.storeKey)
	bz, err := gen.Marshal()
	if err != nil {
		return err
	}
	store.Set(types.ConsumerGenesisKey(chainID), bz)

	return nil
}

func (k Keeper) GetConsumerGenesis(ctx sdk.Context, chainID string) (consumertypes.GenesisState, bool) {
	store := ctx.KVStore(k.storeKey)
	bz := store.Get(types.ConsumerGenesisKey(chainID))
	if bz == nil {
		return consumertypes.GenesisState{}, false
	}

	var data consumertypes.GenesisState
	if err := data.Unmarshal(bz); err != nil {
		panic(fmt.Errorf("consumer genesis could not be unmarshaled: %w", err))
	}
	return data, true
}

func (k Keeper) DeleteConsumerGenesis(ctx sdk.Context, chainID string) {
	store := ctx.KVStore(k.storeKey)
	store.Delete(types.ConsumerGenesisKey(chainID))
}

// VerifyConsumerChain verifies that the chain trying to connect on the channel handshake
// is the expected consumer chain.
func (k Keeper) VerifyConsumerChain(ctx sdk.Context, channelID string, connectionHops []string) error {
	if len(connectionHops) != 1 {
		return sdkerrors.Wrap(channeltypes.ErrTooManyConnectionHops, "must have direct connection to provider chain")
	}
	connectionID := connectionHops[0]
	clientID, tmClient, err := k.getUnderlyingClient(ctx, connectionID)
	if err != nil {
		return err
	}
	ccvClientId, found := k.GetConsumerClientId(ctx, tmClient.ChainId)
	if !found {
		return sdkerrors.Wrapf(ccv.ErrClientNotFound, "cannot find client for consumer chain %s", tmClient.ChainId)
	}
	if ccvClientId != clientID {
		return sdkerrors.Wrapf(ccv.ErrInvalidConsumerClient, "CCV channel must be built on top of CCV client. expected %s, got %s", ccvClientId, clientID)
	}

	// Verify that there isn't already a CCV channel for the consumer chain
	if prevChannel, ok := k.GetChainToChannel(ctx, tmClient.ChainId); ok {
		return sdkerrors.Wrapf(ccv.ErrDuplicateChannel, "CCV channel with ID: %s already created for consumer chain %s", prevChannel, tmClient.ChainId)
	}
	return nil
}

// SetConsumerChain ensures that the consumer chain has not already been
// set by a different channel, and then sets the consumer chain mappings
// in keeper, and set the channel status to validating.
// If there is already a CCV channel between the provider and consumer
// chain then close the channel, so that another channel can be made.
//
// SetConsumerChain is called by OnChanOpenConfirm.
func (k Keeper) SetConsumerChain(ctx sdk.Context, channelID string) error {
	channel, ok := k.channelKeeper.GetChannel(ctx, ccv.ProviderPortID, channelID)
	if !ok {
		return sdkerrors.Wrapf(channeltypes.ErrChannelNotFound, "channel not found for channel ID: %s", channelID)
	}
	if len(channel.ConnectionHops) != 1 {
		return sdkerrors.Wrap(channeltypes.ErrTooManyConnectionHops, "must have direct connection to consumer chain")
	}
	connectionID := channel.ConnectionHops[0]
	clientID, tmClient, err := k.getUnderlyingClient(ctx, connectionID)
	if err != nil {
		return err
	}
	// Verify that there isn't already a CCV channel for the consumer chain
	chainID := tmClient.ChainId
	if prevChannelID, ok := k.GetChainToChannel(ctx, chainID); ok {
		return sdkerrors.Wrapf(ccv.ErrDuplicateChannel, "CCV channel with ID: %s already created for consumer chain %s", prevChannelID, chainID)
	}

	// the CCV channel is established:
	// - set channel mappings
	k.SetChainToChannel(ctx, chainID, channelID)
	k.SetChannelToChain(ctx, channelID, chainID)
	// - set current block height for the consumer chain initialization
	k.SetInitChainHeight(ctx, chainID, uint64(ctx.BlockHeight()))
	// - remove init timeout timestamp
	k.DeleteInitTimeoutTimestamp(ctx, chainID)

	// emit event on successful addition
	ctx.EventManager().EmitEvent(
		sdk.NewEvent(
			ccv.EventTypeChannelEstablished,
			sdk.NewAttribute(sdk.AttributeKeyModule, consumertypes.ModuleName),
			sdk.NewAttribute(ccv.AttributeChainID, chainID),
			sdk.NewAttribute(conntypes.AttributeKeyClientID, clientID),
			sdk.NewAttribute(channeltypes.AttributeKeyChannelID, channelID),
			sdk.NewAttribute(conntypes.AttributeKeyConnectionID, connectionID),
		),
	)
	return nil
}

// Save UnbondingOp by unique ID
func (k Keeper) SetUnbondingOp(ctx sdk.Context, unbondingOp ccv.UnbondingOp) error {
	store := ctx.KVStore(k.storeKey)
	bz, err := unbondingOp.Marshal()
	if err != nil {
		return err
	}
	store.Set(types.UnbondingOpKey(unbondingOp.Id), bz)
	return nil
}

// Get UnbondingOp by unique ID
func (k Keeper) GetUnbondingOp(ctx sdk.Context, id uint64) (ccv.UnbondingOp, bool) {
	store := ctx.KVStore(k.storeKey)
	bz := store.Get(types.UnbondingOpKey(id))
	if bz == nil {
		return ccv.UnbondingOp{}, false
	}

	return types.MustUnmarshalUnbondingOp(k.cdc, bz), true
}

func (k Keeper) DeleteUnbondingOp(ctx sdk.Context, id uint64) {
	store := ctx.KVStore(k.storeKey)
	store.Delete(types.UnbondingOpKey(id))
}

func (k Keeper) IterateOverUnbondingOps(ctx sdk.Context, cb func(id uint64, ubdOp ccv.UnbondingOp) (stop bool)) {
	store := ctx.KVStore(k.storeKey)
	iterator := sdk.KVStorePrefixIterator(store, []byte{types.UnbondingOpBytePrefix})

	defer iterator.Close()
	for ; iterator.Valid(); iterator.Next() {
		id := binary.BigEndian.Uint64(iterator.Key()[1:])
		bz := iterator.Value()
		if bz == nil {
			panic(fmt.Errorf("unbonding operation is nil for id %d", id))
		}
		ubdOp := types.MustUnmarshalUnbondingOp(k.cdc, bz)

		stop := cb(id, ubdOp)
		if stop {
			break
		}
	}
}

// This index allows retreiving UnbondingDelegationEntries by chainID and valsetUpdateID
func (k Keeper) SetUnbondingOpIndex(ctx sdk.Context, chainID string, valsetUpdateID uint64, IDs []uint64) {
	store := ctx.KVStore(k.storeKey)

	index := ccv.UnbondingOpsIndex{
		Ids: IDs,
	}
	bz, err := index.Marshal()
	if err != nil {
		panic("Failed to marshal UnbondingOpsIndex")
	}

	store.Set(types.UnbondingOpIndexKey(chainID, valsetUpdateID), bz)
}

// IterateOverUnbondingOpIndex iterates over the unbonding indexes for a given chain id.
func (k Keeper) IterateOverUnbondingOpIndex(
	ctx sdk.Context,
	chainID string,
	cb func(vscID uint64, ubdIndex []uint64) (stop bool),
) {
	store := ctx.KVStore(k.storeKey)
	iterator := sdk.KVStorePrefixIterator(store, types.ChainIdWithLenKey(types.UnbondingOpIndexBytePrefix, chainID))
	defer iterator.Close()

	for ; iterator.Valid(); iterator.Next() {
		// parse key to get the current VSC ID
		_, vscID, err := types.ParseUnbondingOpIndexKey(iterator.Key())
		if err != nil {
			panic(fmt.Errorf("failed to parse UnbondingOpIndexKey: %w", err))
		}

		var index ccv.UnbondingOpsIndex
		if err = index.Unmarshal(iterator.Value()); err != nil {
			panic("Failed to unmarshal JSON")
		}

		stop := cb(vscID, index.GetIds())
		if stop {
			return
		}
	}
}

// This index allows retrieving UnbondingDelegationEntries by chainID and valsetUpdateID
func (k Keeper) GetUnbondingOpIndex(ctx sdk.Context, chainID string, valsetUpdateID uint64) ([]uint64, bool) {
	store := ctx.KVStore(k.storeKey)

	bz := store.Get(types.UnbondingOpIndexKey(chainID, valsetUpdateID))
	if bz == nil {
		return []uint64{}, false
	}

	var idx ccv.UnbondingOpsIndex
	if err := idx.Unmarshal(bz); err != nil {
		panic("Failed to unmarshal UnbondingOpsIndex")
	}

	return idx.GetIds(), true
}

// This index allows retreiving UnbondingDelegationEntries by chainID and valsetUpdateID
func (k Keeper) DeleteUnbondingOpIndex(ctx sdk.Context, chainID string, valsetUpdateID uint64) {
	store := ctx.KVStore(k.storeKey)
	store.Delete(types.UnbondingOpIndexKey(chainID, valsetUpdateID))
}

// Retrieve UnbondingDelegationEntries by chainID and valsetUpdateID
func (k Keeper) GetUnbondingOpsFromIndex(ctx sdk.Context, chainID string, valsetUpdateID uint64) (entries []ccv.UnbondingOp, found bool) {
	ids, found := k.GetUnbondingOpIndex(ctx, chainID, valsetUpdateID)
	if !found {
		return entries, false
	}
	for _, id := range ids {
		entry, found := k.GetUnbondingOp(ctx, id)
		if !found {
			// TODO JEHAN: is this the correct way to deal with this?
			panic("did not find UnbondingOp according to index- index was probably not correctly updated")
		}
		entries = append(entries, entry)
	}

	return entries, true
}

// GetMaturedUnbondingOps returns the list of matured unbonding operation ids
func (k Keeper) GetMaturedUnbondingOps(ctx sdk.Context) (ids []uint64, err error) {
	store := ctx.KVStore(k.storeKey)
	bz := store.Get(types.MaturedUnbondingOpsKey())
	if bz == nil {
		return nil, nil
	}

	var ops ccv.MaturedUnbondingOps
	if err := ops.Unmarshal(bz); err != nil {
		return nil, err
	}
	return ops.GetIds(), nil
}

// AppendMaturedUnbondingOps adds a list of ids to the list of matured unbonding operation ids
func (k Keeper) AppendMaturedUnbondingOps(ctx sdk.Context, ids []uint64) error {
	if len(ids) == 0 {
		return nil
	}
	existingIds, err := k.GetMaturedUnbondingOps(ctx)
	if err != nil {
		return err
	}

	maturedOps := ccv.MaturedUnbondingOps{
		Ids: append(existingIds, ids...),
	}

	store := ctx.KVStore(k.storeKey)
	bz, err := maturedOps.Marshal()
	if err != nil {
		return err
	}
	store.Set(types.MaturedUnbondingOpsKey(), bz)
	return nil
}

// ConsumeMaturedUnbondingOps empties and returns list of matured unbonding operation ids (if it exists)
func (k Keeper) ConsumeMaturedUnbondingOps(ctx sdk.Context) ([]uint64, error) {
	ids, err := k.GetMaturedUnbondingOps(ctx)
	if err != nil {
		return nil, err
	}
	store := ctx.KVStore(k.storeKey)
	store.Delete(types.MaturedUnbondingOpsKey())
	return ids, nil
}

// Retrieves the underlying client state corresponding to a connection ID.
func (k Keeper) getUnderlyingClient(ctx sdk.Context, connectionID string) (
	clientID string, tmClient *ibctmtypes.ClientState, err error) {

	conn, ok := k.connectionKeeper.GetConnection(ctx, connectionID)
	if !ok {
		return "", nil, sdkerrors.Wrapf(conntypes.ErrConnectionNotFound,
			"connection not found for connection ID: %s", connectionID)
	}
	clientID = conn.ClientId
	clientState, ok := k.clientKeeper.GetClientState(ctx, clientID)
	if !ok {
		return "", nil, sdkerrors.Wrapf(clienttypes.ErrClientNotFound,
			"client not found for client ID: %s", conn.ClientId)
	}
	tmClient, ok = clientState.(*ibctmtypes.ClientState)
	if !ok {
		return "", nil, sdkerrors.Wrapf(clienttypes.ErrInvalidClientType,
			"invalid client type. expected %s, got %s", ibcexported.Tendermint, clientState.ClientType())
	}
	return clientID, tmClient, nil
}

// chanCloseInit defines a wrapper function for the channel Keeper's function
func (k Keeper) chanCloseInit(ctx sdk.Context, channelID string) error {
	capName := host.ChannelCapabilityPath(ccv.ProviderPortID, channelID)
	chanCap, ok := k.scopedKeeper.GetCapability(ctx, capName)
	if !ok {
		return sdkerrors.Wrapf(channeltypes.ErrChannelCapabilityNotFound, "could not retrieve channel capability at: %s", capName)
	}
	return k.channelKeeper.ChanCloseInit(ctx, ccv.ProviderPortID, channelID, chanCap)
}

func (k Keeper) IncrementValidatorSetUpdateId(ctx sdk.Context) {
	store := ctx.KVStore(k.storeKey)

	// Unmarshal and increment
	validatorSetUpdateId := k.GetValidatorSetUpdateId(ctx)
	validatorSetUpdateId = validatorSetUpdateId + 1

	// Convert back into bytes for storage
	bz := make([]byte, 8)
	binary.BigEndian.PutUint64(bz, validatorSetUpdateId)

	store.Set(types.ValidatorSetUpdateIdKey(), bz)
}

func (k Keeper) SetValidatorSetUpdateId(ctx sdk.Context, valUpdateID uint64) {
	store := ctx.KVStore(k.storeKey)

	// Convert back into bytes for storage
	bz := make([]byte, 8)
	binary.BigEndian.PutUint64(bz, valUpdateID)

	store.Set(types.ValidatorSetUpdateIdKey(), bz)
}

func (k Keeper) GetValidatorSetUpdateId(ctx sdk.Context) (validatorSetUpdateId uint64) {
	store := ctx.KVStore(k.storeKey)
	bz := store.Get(types.ValidatorSetUpdateIdKey())

	if bz == nil {
		validatorSetUpdateId = 0
	} else {
		// Unmarshal
		validatorSetUpdateId = binary.BigEndian.Uint64(bz)
	}

	return validatorSetUpdateId
}

// SetValsetUpdateBlockHeight sets the block height for a given valset update id
func (k Keeper) SetValsetUpdateBlockHeight(ctx sdk.Context, valsetUpdateId, blockHeight uint64) {
	store := ctx.KVStore(k.storeKey)
	heightBytes := make([]byte, 8)
	binary.BigEndian.PutUint64(heightBytes, blockHeight)
	store.Set(types.ValsetUpdateBlockHeightKey(valsetUpdateId), heightBytes)
}

// GetValsetUpdateBlockHeight gets the block height for a given valset update id
func (k Keeper) GetValsetUpdateBlockHeight(ctx sdk.Context, valsetUpdateId uint64) (uint64, bool) {
	store := ctx.KVStore(k.storeKey)
	bz := store.Get(types.ValsetUpdateBlockHeightKey(valsetUpdateId))
	if bz == nil {
		return 0, false
	}
	return binary.BigEndian.Uint64(bz), true
}

// IterateSlashAcks iterates through the slash acks set in the store
func (k Keeper) IterateValsetUpdateBlockHeight(ctx sdk.Context, cb func(valsetUpdateId, height uint64) (stop bool)) {
	store := ctx.KVStore(k.storeKey)
	iterator := sdk.KVStorePrefixIterator(store, []byte{types.ValsetUpdateBlockHeightBytePrefix})

	defer iterator.Close()
	for ; iterator.Valid(); iterator.Next() {

		valsetUpdateId := binary.BigEndian.Uint64(iterator.Key()[1:])
		height := binary.BigEndian.Uint64(iterator.Value())

		stop := cb(valsetUpdateId, height)
		if stop {
			return
		}
	}
}

// DeleteValsetUpdateBlockHeight deletes the block height value for a given vaset update id
func (k Keeper) DeleteValsetUpdateBlockHeight(ctx sdk.Context, valsetUpdateId uint64) {
	store := ctx.KVStore(k.storeKey)
	store.Delete(types.ValsetUpdateBlockHeightKey(valsetUpdateId))
}

// SetSlashAcks sets the slash acks under the given chain ID
func (k Keeper) SetSlashAcks(ctx sdk.Context, chainID string, acks []string) {
	store := ctx.KVStore(k.storeKey)

	sa := types.SlashAcks{
		Addresses: acks,
	}
	bz, err := sa.Marshal()
	if err != nil {
		panic("failed to marshal SlashAcks")
	}
	store.Set(types.SlashAcksKey(chainID), bz)
}

// GetSlashAcks returns the slash acks stored under the given chain ID
func (k Keeper) GetSlashAcks(ctx sdk.Context, chainID string) []string {
	store := ctx.KVStore(k.storeKey)
	bz := store.Get(types.SlashAcksKey(chainID))
	if bz == nil {
		return nil
	}
	var acks types.SlashAcks
	if err := acks.Unmarshal(bz); err != nil {
		panic(fmt.Errorf("failed to decode json: %w", err))
	}

	return acks.GetAddresses()
}

// ConsumeSlashAcks empties and returns the slash acks for a given chain ID
func (k Keeper) ConsumeSlashAcks(ctx sdk.Context, chainID string) (acks []string) {
	acks = k.GetSlashAcks(ctx, chainID)
	if len(acks) < 1 {
		return
	}
	store := ctx.KVStore(k.storeKey)
	store.Delete(types.SlashAcksKey(chainID))
	return
}

// IterateSlashAcks iterates through the slash acks set in the store.
// Note: this method is only used in testing
func (k Keeper) IterateSlashAcks(ctx sdk.Context, cb func(chainID string, acks []string) (stop bool)) {
	store := ctx.KVStore(k.storeKey)
	iterator := sdk.KVStorePrefixIterator(store, []byte{types.SlashAcksBytePrefix})

	defer iterator.Close()
	for ; iterator.Valid(); iterator.Next() {

		chainID := string(iterator.Key()[1:])

		var sa types.SlashAcks
		err := sa.Unmarshal(iterator.Value())
		if err != nil {
			panic(fmt.Errorf("failed to unmarshal SlashAcks: %w", err))
		}

		stop := cb(chainID, sa.GetAddresses())
		if stop {
			return
		}
	}
}

// AppendSlashAck appends the given slash ack to the given chain ID slash acks in store
func (k Keeper) AppendSlashAck(ctx sdk.Context, chainID, ack string) {
	acks := k.GetSlashAcks(ctx, chainID)
	acks = append(acks, ack)
	k.SetSlashAcks(ctx, chainID, acks)
}

// SetInitChainHeight sets the provider block height when the given consumer chain was initiated
func (k Keeper) SetInitChainHeight(ctx sdk.Context, chainID string, height uint64) {
	store := ctx.KVStore(k.storeKey)
	heightBytes := make([]byte, 8)
	binary.BigEndian.PutUint64(heightBytes, height)

	store.Set(types.InitChainHeightKey(chainID), heightBytes)
}

// GetInitChainHeight returns the provider block height when the given consumer chain was initiated
func (k Keeper) GetInitChainHeight(ctx sdk.Context, chainID string) (uint64, bool) {
	store := ctx.KVStore(k.storeKey)
	bz := store.Get(types.InitChainHeightKey(chainID))
	if bz == nil {
		return 0, false
	}

	return binary.BigEndian.Uint64(bz), true
}

// DeleteInitChainHeight deletes the block height value for which the given consumer chain's channel was established
func (k Keeper) DeleteInitChainHeight(ctx sdk.Context, chainID string) {
	store := ctx.KVStore(k.storeKey)
	store.Delete(types.InitChainHeightKey(chainID))
}

// GetPendingPackets returns the list of pending ValidatorSetChange packets stored under chain ID
func (k Keeper) GetPendingPackets(ctx sdk.Context, chainID string) []ccv.ValidatorSetChangePacketData {
	var packets []ccv.ValidatorSetChangePacketData

	store := ctx.KVStore(k.storeKey)
	bz := store.Get(types.PendingVSCsKey(chainID))
	if bz == nil {
		return packets
	}
	buf := bytes.NewBuffer(bz)

	var data [][]byte
	if err := json.NewDecoder(buf).Decode(&data); err != nil {
		panic(fmt.Errorf("pending validator set changes could not be decoded: %w", err))
	}

	for _, pdata := range data {
		var p ccv.ValidatorSetChangePacketData
		err := p.Unmarshal(pdata)
		if err != nil {
			panic("failed to unmarshal ValidatorSetChange packet data")
		}
		packets = append(packets, p)
	}

	return packets
}

// AppendPendingPackets adds the given ValidatorSetChange packet to the list
// of pending ValidatorSetChange packets stored under chain ID
func (k Keeper) AppendPendingPackets(ctx sdk.Context, chainID string, newPackets ...ccv.ValidatorSetChangePacketData) {
	packets := append(
		k.GetPendingPackets(ctx, chainID),
		newPackets...)

	store := ctx.KVStore(k.storeKey)
	var data [][]byte
	for _, p := range packets {
		pdata, err := p.Marshal()
		if err != nil {
			panic("failed to marshal ValidatorSetChange packet data")
		}
		data = append(data, pdata)
	}
	buf := &bytes.Buffer{}
	err := json.NewEncoder(buf).Encode(data)
	if err != nil {
		panic("failed to encode json")
	}
	store.Set(types.PendingVSCsKey(chainID), buf.Bytes())
}

// DeletePendingPackets deletes the list of pending ValidatorSetChange packets for chain ID
func (k Keeper) DeletePendingPackets(ctx sdk.Context, chainID string) {
	store := ctx.KVStore(k.storeKey)
	store.Delete(types.PendingVSCsKey(chainID))
}

// GetLockUnbondingOnTimeout returns the mapping from the given consumer chain ID to a boolean value indicating whether
// the unbonding operation funds should be locked on CCV channel timeout
func (k Keeper) GetLockUnbondingOnTimeout(ctx sdk.Context, chainID string) bool {
	store := ctx.KVStore(k.storeKey)
	bz := store.Get(types.LockUnbondingOnTimeoutKey(chainID))
	return bz != nil
}

// SetLockUnbondingOnTimeout locks the unbonding operation funds in case of a CCV channel timeouts for the given consumer chain ID
func (k Keeper) SetLockUnbondingOnTimeout(ctx sdk.Context, chainID string) {
	store := ctx.KVStore(k.storeKey)
	store.Set(types.LockUnbondingOnTimeoutKey(chainID), []byte{})
}

// DeleteLockUnbondingOnTimeout deletes the unbonding operation lock in case of a CCV channel timeouts for the given consumer chain ID
func (k Keeper) DeleteLockUnbondingOnTimeout(ctx sdk.Context, chainID string) {
	store := ctx.KVStore(k.storeKey)
	store.Delete(types.LockUnbondingOnTimeoutKey(chainID))
}

// SetConsumerClientId sets the client ID for the given chain ID
func (k Keeper) SetConsumerClientId(ctx sdk.Context, chainID, clientID string) {
	store := ctx.KVStore(k.storeKey)
	store.Set(types.ChainToClientKey(chainID), []byte(clientID))
}

// GetConsumerClientId returns the client ID for the given chain ID.
func (k Keeper) GetConsumerClientId(ctx sdk.Context, chainID string) (string, bool) {
	store := ctx.KVStore(k.storeKey)
	clientIdBytes := store.Get(types.ChainToClientKey(chainID))
	if clientIdBytes == nil {
		return "", false
	}
	return string(clientIdBytes), true
}

// DeleteConsumerClientId removes from the store the clientID for the given chainID.
func (k Keeper) DeleteConsumerClientId(ctx sdk.Context, chainID string) {
	store := ctx.KVStore(k.storeKey)
	store.Delete(types.ChainToClientKey(chainID))
}

// TODO: increment stuff should be on the per chain queue

// TODO: decrement stuff too

// Decrement the stored number of pending slash packets
// numDeleted := uint64(len(packets))
// k.setNumPendingSlashPackets(ctx, k.GetNumPendingSlashPackets(ctx)-numDeleted)

// // GetNumPendingSlashPackets returns the number of pending slash packets in the queue
// func (k Keeper) GetNumPendingSlashPackets(ctx sdk.Context) uint64 {
// 	store := ctx.KVStore(k.storeKey)
// 	bz := store.Get(types.NumPendingSlashPacketsKey())
// 	if bz == nil {
// 		// Queue starts with zero length by default
// 		return 0
// 	}
// 	return binary.BigEndian.Uint64(bz)
// }

// // setNumPendingSlashPackets sets the number of pending slash packets in the queue
// // Note: this should only be called by the increment and delete functions
// func (k Keeper) setNumPendingSlashPackets(ctx sdk.Context, num uint64) {
// 	store := ctx.KVStore(k.storeKey)
// 	bz := make([]byte, 8)
// 	binary.BigEndian.PutUint64(bz, num)
// 	store.Set(types.NumPendingSlashPacketsKey(), bz)
// }

// // IncrementNumPendingSlashPackets increments the number of pending slash packets in the queue
// func (k Keeper) IncrementNumPendingSlashPackets(ctx sdk.Context) {
// 	num := k.GetNumPendingSlashPackets(ctx)
// 	k.setNumPendingSlashPackets(ctx, num+1)
// }
// ------

// SetInitTimeoutTimestamp sets the init timeout timestamp for the given chain ID
func (k Keeper) SetInitTimeoutTimestamp(ctx sdk.Context, chainID string, ts uint64) {
	store := ctx.KVStore(k.storeKey)
	tsBytes := make([]byte, 8)
	binary.BigEndian.PutUint64(tsBytes, ts)
	store.Set(types.InitTimeoutTimestampKey(chainID), tsBytes)
}

// GetInitTimeoutTimestamp returns the init timeout timestamp for the given chain ID.
// This method is used only in testing.
func (k Keeper) GetInitTimeoutTimestamp(ctx sdk.Context, chainID string) (uint64, bool) {
	store := ctx.KVStore(k.storeKey)
	bz := store.Get(types.InitTimeoutTimestampKey(chainID))
	if bz == nil {
		return 0, false
	}
	return binary.BigEndian.Uint64(bz), true
}

// DeleteInitTimeoutTimestamp removes from the store the init timeout timestamp for the given chainID.
func (k Keeper) DeleteInitTimeoutTimestamp(ctx sdk.Context, chainID string) {
	store := ctx.KVStore(k.storeKey)
	store.Delete(types.InitTimeoutTimestampKey(chainID))
}

// IterateInitTimeoutTimestamp iterates through the init timeout timestamps in the store
func (k Keeper) IterateInitTimeoutTimestamp(ctx sdk.Context, cb func(chainID string, ts uint64) (stop bool)) {
	store := ctx.KVStore(k.storeKey)
	iterator := sdk.KVStorePrefixIterator(store, []byte{types.InitTimeoutTimestampBytePrefix})

	defer iterator.Close()
	for ; iterator.Valid(); iterator.Next() {
		chainID := string(iterator.Key()[1:])
		ts := binary.BigEndian.Uint64(iterator.Value())

		stop := cb(chainID, ts)
		if stop {
			return
		}
	}
}

// SetVscSendTimestamp sets the VSC send timestamp
// for a VSCPacket with ID vscID sent to a chain with ID chainID
func (k Keeper) SetVscSendTimestamp(
	ctx sdk.Context,
	chainID string,
	vscID uint64,
	timestamp time.Time,
) {
	store := ctx.KVStore(k.storeKey)

	// Convert timestamp into bytes for storage
	timeBz := sdk.FormatTimeBytes(timestamp)

	store.Set(types.VscSendingTimestampKey(chainID, vscID), timeBz)
}

<<<<<<< HEAD
// GetVscSendTimestamp returns a VSC send timestamp.
// This method is used only in testing.
=======
// GetVscSendTimestamp returns a VSC send timestamp by chainID and vscID
//
// Note: This method is used only for testing.
>>>>>>> 25b0d011
func (k Keeper) GetVscSendTimestamp(ctx sdk.Context, chainID string, vscID uint64) (time.Time, bool) {
	store := ctx.KVStore(k.storeKey)

	timeBz := store.Get(types.VscSendingTimestampKey(chainID, vscID))
	if timeBz == nil {
		return time.Time{}, false
	}

	ts, err := sdk.ParseTimeBytes(timeBz)
	if err != nil {
		return time.Time{}, false
	}
	return ts, true
}

// DeleteVscSendTimestamp removes from the store a specific VSC send timestamp
// for the given chainID and vscID.
func (k Keeper) DeleteVscSendTimestamp(ctx sdk.Context, chainID string, vscID uint64) {
	store := ctx.KVStore(k.storeKey)
	store.Delete(types.VscSendingTimestampKey(chainID, vscID))
}

// IterateVscSendTimestamps iterates in order (lowest first)
// over the vsc send timestamps of the given chainID.
func (k Keeper) IterateVscSendTimestamps(
	ctx sdk.Context,
	chainID string,
	cb func(vscID uint64, ts time.Time) (stop bool),
) {
	store := ctx.KVStore(k.storeKey)
	iterator := sdk.KVStorePrefixIterator(store, types.ChainIdWithLenKey(types.VscSendTimestampBytePrefix, chainID))
	defer iterator.Close()

	for ; iterator.Valid(); iterator.Next() {
		key := iterator.Key()
		_, vscID, err := types.ParseVscSendingTimestampKey(key)
		if err != nil {
			panic(fmt.Errorf("failed to parse VscSendTimestampKey: %w", err))
		}
		ts, err := sdk.ParseTimeBytes(iterator.Value())
		if err != nil {
			panic(fmt.Errorf("failed to parse timestamp value: %w", err))
		}

		stop := cb(vscID, ts)
		if stop {
			return
		}
	}
}<|MERGE_RESOLUTION|>--- conflicted
+++ resolved
@@ -886,14 +886,9 @@
 	store.Set(types.VscSendingTimestampKey(chainID, vscID), timeBz)
 }
 
-<<<<<<< HEAD
-// GetVscSendTimestamp returns a VSC send timestamp.
-// This method is used only in testing.
-=======
 // GetVscSendTimestamp returns a VSC send timestamp by chainID and vscID
 //
 // Note: This method is used only for testing.
->>>>>>> 25b0d011
 func (k Keeper) GetVscSendTimestamp(ctx sdk.Context, chainID string, vscID uint64) (time.Time, bool) {
 	store := ctx.KVStore(k.storeKey)
 
