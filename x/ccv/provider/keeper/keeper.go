--- conflicted
+++ resolved
@@ -441,264 +441,6 @@
 	return nil
 }
 
-<<<<<<< HEAD
-=======
-// SetUnbondingOp sets the UnbondingOp by its unique ID
-func (k Keeper) SetUnbondingOp(ctx sdk.Context, unbondingOp types.UnbondingOp) {
-	store := ctx.KVStore(k.storeKey)
-	bz, err := unbondingOp.Marshal()
-	if err != nil {
-		// An error here would indicate something is very wrong,
-		// unbondingOp is either instantiated in AfterUnbondingInitiated,
-		// updated correctly by RemoveConsumerFromUnbondingOp,
-		// or set during InitGenesis.
-		panic(fmt.Errorf("unbonding op could not be marshaled: %w", err))
-	}
-	store.Set(types.UnbondingOpKey(unbondingOp.Id), bz)
-}
-
-// GetUnbondingOp gets a UnbondingOp by its unique ID
-func (k Keeper) GetUnbondingOp(ctx sdk.Context, id uint64) (types.UnbondingOp, bool) {
-	store := ctx.KVStore(k.storeKey)
-	bz := store.Get(types.UnbondingOpKey(id))
-	if bz == nil {
-		return types.UnbondingOp{}, false
-	}
-
-	var unbondingOp types.UnbondingOp
-	if err := unbondingOp.Unmarshal(bz); err != nil {
-		// An error here would indicate something is very wrong,
-		// the UnbondingOp is assumed to be correctly serialized in SetUnbondingOp.
-		panic(fmt.Errorf("failed to unmarshal UnbondingOp: %w", err))
-	}
-
-	return unbondingOp, true
-}
-
-// DeleteUnbondingOp deletes a UnbondingOp given its ID
-func (k Keeper) DeleteUnbondingOp(ctx sdk.Context, id uint64) {
-	store := ctx.KVStore(k.storeKey)
-	store.Delete(types.UnbondingOpKey(id))
-}
-
-// GetAllUnbondingOps gets all UnbondingOps, where each UnbondingOp consists
-// of its unique ID and a list of consumer chainIDs that the unbonding operation
-// is waiting on.
-//
-// Note that UnbondingOps are stored under keys with the following format:
-// UnbondingOpKeyPrefix | ID
-// Thus, the iteration is in ascending order of IDs.
-func (k Keeper) GetAllUnbondingOps(ctx sdk.Context) (ops []types.UnbondingOp) {
-	store := ctx.KVStore(k.storeKey)
-	iterator := storetypes.KVStorePrefixIterator(store, types.UnbondingOpKeyPrefix())
-
-	defer iterator.Close()
-	for ; iterator.Valid(); iterator.Next() {
-		id := binary.BigEndian.Uint64(iterator.Key()[1:])
-		bz := iterator.Value()
-		if bz == nil {
-			// An error here would indicate something is very wrong,
-			// the UnbondingOp is assumed to be correctly set in SetUnbondingOp.
-			panic(fmt.Errorf("unbonding operation is nil for id %d", id))
-		}
-		var unbondingOp types.UnbondingOp
-		if err := unbondingOp.Unmarshal(bz); err != nil {
-			// An error here would indicate something is very wrong,
-			// the UnbondingOp is assumed to be correctly serialized in SetUnbondingOp.
-			panic(fmt.Errorf("failed to unmarshal UnbondingOp: %w", err))
-		}
-
-		ops = append(ops, unbondingOp)
-	}
-
-	return ops
-}
-
-// RemoveConsumerFromUnbondingOp removes a consumer chain ID that the unbonding op with 'id' is waiting on.
-// The method returns true if the unbonding op can complete. In this case the record is removed from store.
-// The method panics if the unbonding op with 'id' is not found.
-func (k Keeper) RemoveConsumerFromUnbondingOp(ctx sdk.Context, id uint64, chainID string) (canComplete bool) {
-	// Get the unbonding op from store
-	unbondingOp, found := k.GetUnbondingOp(ctx, id)
-	if !found {
-		panic(fmt.Errorf("internal state corrupted; could not find UnbondingOp with ID %d", id))
-	}
-
-	// Remove consumer chain ID from unbonding op
-	var numRemoved int
-	unbondingOp.UnbondingConsumerChains, numRemoved = removeStringFromSlice(unbondingOp.UnbondingConsumerChains, chainID)
-	if numRemoved > 0 {
-		k.Logger(ctx).Debug("unbonding operation matured on consumer", "chainID", chainID, "opID", id)
-
-		if len(unbondingOp.UnbondingConsumerChains) == 0 {
-			// Delete unbonding op
-			k.DeleteUnbondingOp(ctx, id)
-			// No more consumer chains; the unbonding op can complete
-			canComplete = true
-		} else {
-			// Update unbonding op in store
-			k.SetUnbondingOp(ctx, unbondingOp)
-		}
-	}
-	return
-}
-
-func removeStringFromSlice(slice []string, x string) (newSlice []string, numRemoved int) {
-	for _, y := range slice {
-		if x != y {
-			newSlice = append(newSlice, y)
-		}
-	}
-
-	return newSlice, len(slice) - len(newSlice)
-}
-
-// SetUnbondingOpIndex sets the IDs of unbonding operations that are waiting for
-// a VSCMaturedPacket with vscID from a consumer with chainID
-func (k Keeper) SetUnbondingOpIndex(ctx sdk.Context, chainID string, vscID uint64, ids []uint64) {
-	store := ctx.KVStore(k.storeKey)
-
-	vscUnbondingOps := types.VscUnbondingOps{
-		VscId:          vscID,
-		UnbondingOpIds: ids,
-	}
-	bz, err := vscUnbondingOps.Marshal()
-	if err != nil {
-		// An error here would indicate something is very wrong,
-		// vscUnbondingOps is instantiated in this method and should be able to be marshaled.
-		panic(fmt.Errorf("failed to marshal VscUnbondingOps: %w", err))
-	}
-
-	store.Set(types.UnbondingOpIndexKey(chainID, vscID), bz)
-}
-
-// GetAllUnbondingOpIndexes gets all unbonding indexes for a given chain id,
-// i.e., all the IDs of unbonding operations that are waiting for
-// VSCMaturedPackets from a consumer with chainID.
-//
-// Note that the unbonding indexes for a given chainID are stored under keys with the following format:
-// UnbondingOpIndexKeyPrefix | len(chainID) | chainID | vscID
-// Thus, the returned array is in ascending order of vscIDs.
-func (k Keeper) GetAllUnbondingOpIndexes(ctx sdk.Context, chainID string) (indexes []types.VscUnbondingOps) {
-	store := ctx.KVStore(k.storeKey)
-	bytePrefix := types.UnbondingOpIndexKeyPrefix()
-	iterator := storetypes.KVStorePrefixIterator(store, types.ChainIdWithLenKey(bytePrefix, chainID))
-	defer iterator.Close()
-
-	for ; iterator.Valid(); iterator.Next() {
-		var vscUnbondingOps types.VscUnbondingOps
-		if err := vscUnbondingOps.Unmarshal(iterator.Value()); err != nil {
-			// An error here would indicate something is very wrong,
-			// the VscUnbondingOps are assumed to be correctly serialized in SetUnbondingOpIndex.
-			panic(fmt.Errorf("failed to unmarshal VscUnbondingOps: %w", err))
-		}
-
-		indexes = append(indexes, types.VscUnbondingOps{
-			VscId:          vscUnbondingOps.GetVscId(),
-			UnbondingOpIds: vscUnbondingOps.GetUnbondingOpIds(),
-		})
-	}
-
-	return indexes
-}
-
-// GetUnbondingOpIndex gets the IDs of unbonding operations that are waiting for
-// a VSCMaturedPacket with vscID from a consumer with chainID
-func (k Keeper) GetUnbondingOpIndex(ctx sdk.Context, chainID string, vscID uint64) ([]uint64, bool) {
-	store := ctx.KVStore(k.storeKey)
-
-	bz := store.Get(types.UnbondingOpIndexKey(chainID, vscID))
-	if bz == nil {
-		return []uint64{}, false
-	}
-
-	var vscUnbondingOps types.VscUnbondingOps
-	if err := vscUnbondingOps.Unmarshal(bz); err != nil {
-		// An error here would indicate something is very wrong,
-		// the VscUnbondingOps are assumed to be correctly serialized in SetUnbondingOpIndex.
-		panic(fmt.Errorf("failed to unmarshal VscUnbondingOps: %w", err))
-	}
-
-	return vscUnbondingOps.GetUnbondingOpIds(), true
-}
-
-// DeleteUnbondingOpIndex deletes the IDs of unbonding operations that are waiting for
-// a VSCMaturedPacket with vscID from a consumer with chainID
-func (k Keeper) DeleteUnbondingOpIndex(ctx sdk.Context, chainID string, vscID uint64) {
-	store := ctx.KVStore(k.storeKey)
-	store.Delete(types.UnbondingOpIndexKey(chainID, vscID))
-}
-
-// GetUnbondingOpsFromIndex gets the unbonding ops waiting for a given chainID and vscID
-func (k Keeper) GetUnbondingOpsFromIndex(ctx sdk.Context, chainID string, valsetUpdateID uint64) (entries []types.UnbondingOp) {
-	ids, found := k.GetUnbondingOpIndex(ctx, chainID, valsetUpdateID)
-	if !found {
-		return entries
-	}
-	for _, id := range ids {
-		entry, found := k.GetUnbondingOp(ctx, id)
-		if !found {
-			// An error here would indicate something is very wrong.
-			// Every UnbondingOpIndex is assumed to have the corresponding UnbondingOps set in store.
-			// This is done in AfterUnbondingInitiated and InitGenesis.
-			panic("did not find UnbondingOp according to index- index was probably not correctly updated")
-		}
-		entries = append(entries, entry)
-	}
-
-	return entries
-}
-
-// GetMaturedUnbondingOps returns the list of matured unbonding operation ids
-func (k Keeper) GetMaturedUnbondingOps(ctx sdk.Context) (ids []uint64) {
-	store := ctx.KVStore(k.storeKey)
-	bz := store.Get(types.MaturedUnbondingOpsKey())
-	if bz == nil {
-		// Note that every call to ConsumeMaturedUnbondingOps
-		// deletes the MaturedUnbondingOpsKey, which means that
-		// the first call to GetMaturedUnbondingOps after that
-		// will enter this branch.
-		return nil
-	}
-
-	var ops types.MaturedUnbondingOps
-	if err := ops.Unmarshal(bz); err != nil {
-		// An error here would indicate something is very wrong,
-		// the MaturedUnbondingOps are assumed to be correctly serialized in AppendMaturedUnbondingOps.
-		panic(fmt.Errorf("failed to unmarshal MaturedUnbondingOps: %w", err))
-	}
-	return ops.GetIds()
-}
-
-// AppendMaturedUnbondingOps adds a list of ids to the list of matured unbonding operation ids
-func (k Keeper) AppendMaturedUnbondingOps(ctx sdk.Context, ids []uint64) {
-	if len(ids) == 0 {
-		return
-	}
-	existingIds := k.GetMaturedUnbondingOps(ctx)
-	maturedOps := types.MaturedUnbondingOps{
-		Ids: append(existingIds, ids...),
-	}
-
-	store := ctx.KVStore(k.storeKey)
-	bz, err := maturedOps.Marshal()
-	if err != nil {
-		// An error here would indicate something is very wrong,
-		// maturedOps is instantiated in this method and should be able to be marshaled.
-		panic(fmt.Sprintf("failed to marshal matured unbonding operations: %s", err))
-	}
-	store.Set(types.MaturedUnbondingOpsKey(), bz)
-}
-
-// ConsumeMaturedUnbondingOps empties and returns list of matured unbonding operation ids (if it exists)
-func (k Keeper) ConsumeMaturedUnbondingOps(ctx sdk.Context) []uint64 {
-	ids := k.GetMaturedUnbondingOps(ctx)
-	store := ctx.KVStore(k.storeKey)
-	store.Delete(types.MaturedUnbondingOpsKey())
-	return ids
-}
-
->>>>>>> 9bde6b82
 // Retrieves the underlying client state corresponding to a connection ID.
 func (k Keeper) getUnderlyingClient(ctx sdk.Context, connectionID string) (
 	clientID string, tmClient *ibctmtypes.ClientState, err error,
@@ -956,178 +698,6 @@
 	store.Delete(types.ChainToClientKey(chainID))
 }
 
-<<<<<<< HEAD
-=======
-// SetInitTimeoutTimestamp sets the init timeout timestamp for the given chain ID
-func (k Keeper) SetInitTimeoutTimestamp(ctx sdk.Context, chainID string, ts uint64) {
-	store := ctx.KVStore(k.storeKey)
-	tsBytes := make([]byte, 8)
-	binary.BigEndian.PutUint64(tsBytes, ts)
-	store.Set(types.InitTimeoutTimestampKey(chainID), tsBytes)
-}
-
-// GetInitTimeoutTimestamp returns the init timeout timestamp for the given chain ID.
-// This method is used only in testing.
-func (k Keeper) GetInitTimeoutTimestamp(ctx sdk.Context, chainID string) (uint64, bool) {
-	store := ctx.KVStore(k.storeKey)
-	bz := store.Get(types.InitTimeoutTimestampKey(chainID))
-	if bz == nil {
-		return 0, false
-	}
-	return binary.BigEndian.Uint64(bz), true
-}
-
-// DeleteInitTimeoutTimestamp removes from the store the init timeout timestamp for the given chainID.
-func (k Keeper) DeleteInitTimeoutTimestamp(ctx sdk.Context, chainID string) {
-	store := ctx.KVStore(k.storeKey)
-	store.Delete(types.InitTimeoutTimestampKey(chainID))
-}
-
-// GetAllInitTimeoutTimestamps gets all init timeout timestamps in the store.
-//
-// Note that the init timeout timestamps are stored under keys with the following format:
-// InitTimeoutTimestampKeyPrefix | chainID
-// Thus, the returned array is in ascending order of chainIDs (NOT in timestamp order).
-func (k Keeper) GetAllInitTimeoutTimestamps(ctx sdk.Context) (initTimeoutTimestamps []types.InitTimeoutTimestamp) {
-	store := ctx.KVStore(k.storeKey)
-	iterator := storetypes.KVStorePrefixIterator(store, types.InitTimeoutTimestampKeyPrefix())
-
-	defer iterator.Close()
-	for ; iterator.Valid(); iterator.Next() {
-		chainID := string(iterator.Key()[1:])
-		ts := binary.BigEndian.Uint64(iterator.Value())
-
-		initTimeoutTimestamps = append(initTimeoutTimestamps, types.InitTimeoutTimestamp{
-			ChainId:   chainID,
-			Timestamp: ts,
-		})
-	}
-
-	return initTimeoutTimestamps
-}
-
-// SetVscSendTimestamp sets the VSC send timestamp
-// for a VSCPacket with ID vscID sent to a chain with ID chainID
-func (k Keeper) SetVscSendTimestamp(
-	ctx sdk.Context,
-	chainID string,
-	vscID uint64,
-	timestamp time.Time,
-) {
-	store := ctx.KVStore(k.storeKey)
-
-	// Convert timestamp into bytes for storage
-	timeBz := sdk.FormatTimeBytes(timestamp)
-
-	store.Set(types.VscSendingTimestampKey(chainID, vscID), timeBz)
-}
-
-// GetVscSendTimestamp returns a VSC send timestamp by chainID and vscID
-//
-// Note: This method is used only for testing.
-func (k Keeper) GetVscSendTimestamp(ctx sdk.Context, chainID string, vscID uint64) (time.Time, bool) {
-	store := ctx.KVStore(k.storeKey)
-
-	timeBz := store.Get(types.VscSendingTimestampKey(chainID, vscID))
-	if timeBz == nil {
-		return time.Time{}, false
-	}
-
-	ts, err := sdk.ParseTimeBytes(timeBz)
-	if err != nil {
-		return time.Time{}, false
-	}
-	return ts, true
-}
-
-// DeleteVscSendTimestamp removes from the store a specific VSC send timestamp
-// for the given chainID and vscID.
-func (k Keeper) DeleteVscSendTimestamp(ctx sdk.Context, chainID string, vscID uint64) {
-	store := ctx.KVStore(k.storeKey)
-	store.Delete(types.VscSendingTimestampKey(chainID, vscID))
-}
-
-// GetAllVscSendTimestamps gets an array of all the vsc send timestamps of the given chainID.
-//
-// Note that the vsc send timestamps of a given chainID are stored under keys with the following format:
-// VscSendTimestampKeyPrefix | len(chainID) | chainID | vscID
-// Thus, the iteration is in ascending order of vscIDs, and as a result in send timestamp order.
-func (k Keeper) GetAllVscSendTimestamps(ctx sdk.Context, chainID string) (vscSendTimestamps []types.VscSendTimestamp) {
-	store := ctx.KVStore(k.storeKey)
-	iterator := storetypes.KVStorePrefixIterator(store, types.ChainIdWithLenKey(types.VscSendingTimestampKeyPrefix(), chainID))
-	defer iterator.Close()
-
-	for ; iterator.Valid(); iterator.Next() {
-		_, vscID, err := types.ParseVscSendingTimestampKey(iterator.Key())
-		if err != nil {
-			// An error here would indicate something is very wrong,
-			// the store key is assumed to be correctly serialized in SetVscSendTimestamp.
-			panic(fmt.Errorf("failed to parse VscSendTimestampKey: %w", err))
-		}
-		ts, err := sdk.ParseTimeBytes(iterator.Value())
-		if err != nil {
-			// An error here would indicate something is very wrong,
-			// the timestamp is assumed to be correctly serialized in SetVscSendTimestamp.
-			panic(fmt.Errorf("failed to parse timestamp value: %w", err))
-		}
-
-		vscSendTimestamps = append(vscSendTimestamps, types.VscSendTimestamp{
-			VscId:     vscID,
-			Timestamp: ts,
-		})
-	}
-
-	return vscSendTimestamps
-}
-
-// DeleteVscSendTimestampsForConsumer deletes all VSC send timestamps for a given consumer chain
-func (k Keeper) DeleteVscSendTimestampsForConsumer(ctx sdk.Context, consumerChainID string) {
-	store := ctx.KVStore(k.storeKey)
-	iterator := storetypes.KVStorePrefixIterator(store, types.ChainIdWithLenKey(types.VscSendingTimestampKeyPrefix(), consumerChainID))
-
-	defer iterator.Close()
-
-	keysToDel := [][]byte{}
-	for ; iterator.Valid(); iterator.Next() {
-		keysToDel = append(keysToDel, iterator.Key())
-	}
-
-	// Delete data for this consumer
-	for _, key := range keysToDel {
-		store.Delete(key)
-	}
-}
-
-// GetFirstVscSendTimestamp gets the vsc send timestamp with the lowest vscID for the given chainID.
-func (k Keeper) GetFirstVscSendTimestamp(ctx sdk.Context, chainID string) (vscSendTimestamp types.VscSendTimestamp, found bool) {
-	store := ctx.KVStore(k.storeKey)
-	iterator := storetypes.KVStorePrefixIterator(store, types.ChainIdWithLenKey(types.VscSendingTimestampKeyPrefix(), chainID))
-	defer iterator.Close()
-
-	if iterator.Valid() {
-		_, vscID, err := types.ParseVscSendingTimestampKey(iterator.Key())
-		if err != nil {
-			// An error here would indicate something is very wrong,
-			// the store key is assumed to be correctly serialized in SetVscSendTimestamp.
-			panic(fmt.Errorf("failed to parse VscSendTimestampKey: %w", err))
-		}
-		ts, err := sdk.ParseTimeBytes(iterator.Value())
-		if err != nil {
-			// An error here would indicate something is very wrong,
-			// the timestamp is assumed to be correctly serialized in SetVscSendTimestamp.
-			panic(fmt.Errorf("failed to parse timestamp value: %w", err))
-		}
-
-		return types.VscSendTimestamp{
-			VscId:     vscID,
-			Timestamp: ts,
-		}, true
-	}
-
-	return types.VscSendTimestamp{}, false
-}
-
->>>>>>> 9bde6b82
 // SetSlashLog updates validator's slash log for a consumer chain
 // If an entry exists for a given validator address, at least one
 // double signing slash packet was received by the provider from at least one consumer chain
