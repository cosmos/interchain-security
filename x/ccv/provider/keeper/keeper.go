package keeper

import (
	"context"
	"encoding/binary"
	"fmt"
	"reflect"
	"time"

	addresscodec "cosmossdk.io/core/address"
	"cosmossdk.io/math"

	clienttypes "github.com/cosmos/ibc-go/v8/modules/core/02-client/types"
	conntypes "github.com/cosmos/ibc-go/v8/modules/core/03-connection/types"
	channeltypes "github.com/cosmos/ibc-go/v8/modules/core/04-channel/types"
	host "github.com/cosmos/ibc-go/v8/modules/core/24-host"
	ibchost "github.com/cosmos/ibc-go/v8/modules/core/exported"
	ibctmtypes "github.com/cosmos/ibc-go/v8/modules/light-clients/07-tendermint"

	errorsmod "cosmossdk.io/errors"

	storetypes "cosmossdk.io/store/types"
	"github.com/cosmos/cosmos-sdk/codec"
	sdk "github.com/cosmos/cosmos-sdk/types"
	paramtypes "github.com/cosmos/cosmos-sdk/x/params/types"
	capabilitytypes "github.com/cosmos/ibc-go/modules/capability/types"

	"cosmossdk.io/log"
	govkeeper "github.com/cosmos/cosmos-sdk/x/gov/keeper"

	consumertypes "github.com/cosmos/interchain-security/v5/x/ccv/consumer/types"
	"github.com/cosmos/interchain-security/v5/x/ccv/provider/types"
	ccv "github.com/cosmos/interchain-security/v5/x/ccv/types"
)

// Keeper defines the Cross-Chain Validation Provider Keeper
type Keeper struct {
	// address capable of executing gov messages (gov module account)
	authority string

	storeKey storetypes.StoreKey

	cdc                codec.BinaryCodec
	scopedKeeper       ccv.ScopedKeeper
	channelKeeper      ccv.ChannelKeeper
	portKeeper         ccv.PortKeeper
	connectionKeeper   ccv.ConnectionKeeper
	accountKeeper      ccv.AccountKeeper
	clientKeeper       ccv.ClientKeeper
	stakingKeeper      ccv.StakingKeeper
	slashingKeeper     ccv.SlashingKeeper
	distributionKeeper ccv.DistributionKeeper
	bankKeeper         ccv.BankKeeper
	govKeeper          govkeeper.Keeper
	feeCollectorName   string

	validatorAddressCodec addresscodec.Codec
	consensusAddressCodec addresscodec.Codec
}

// NewKeeper creates a new provider Keeper instance
func NewKeeper(
	cdc codec.BinaryCodec, key storetypes.StoreKey, paramSpace paramtypes.Subspace, scopedKeeper ccv.ScopedKeeper,
	channelKeeper ccv.ChannelKeeper, portKeeper ccv.PortKeeper,
	connectionKeeper ccv.ConnectionKeeper, clientKeeper ccv.ClientKeeper,
	stakingKeeper ccv.StakingKeeper, slashingKeeper ccv.SlashingKeeper,
	accountKeeper ccv.AccountKeeper,
	distributionKeeper ccv.DistributionKeeper, bankKeeper ccv.BankKeeper,
	govKeeper govkeeper.Keeper,
	authority string,
	validatorAddressCodec, consensusAddressCodec addresscodec.Codec,
	feeCollectorName string,
) Keeper {
	k := Keeper{
		cdc:                   cdc,
		storeKey:              key,
		authority:             authority,
		scopedKeeper:          scopedKeeper,
		channelKeeper:         channelKeeper,
		portKeeper:            portKeeper,
		connectionKeeper:      connectionKeeper,
		clientKeeper:          clientKeeper,
		stakingKeeper:         stakingKeeper,
		slashingKeeper:        slashingKeeper,
		accountKeeper:         accountKeeper,
		distributionKeeper:    distributionKeeper,
		bankKeeper:            bankKeeper,
		feeCollectorName:      feeCollectorName,
		validatorAddressCodec: validatorAddressCodec,
		consensusAddressCodec: consensusAddressCodec,
		govKeeper:             govKeeper,
	}

	k.mustValidateFields()
	return k
}

// GetAuthority returns the x/ccv/provider module's authority.
func (k Keeper) GetAuthority() string {
	return k.authority
}

// ValidatorAddressCodec returns the app validator address codec.
func (k Keeper) ValidatorAddressCodec() addresscodec.Codec {
	return k.validatorAddressCodec
}

// ConsensusAddressCodec returns the app consensus address codec.
func (k Keeper) ConsensusAddressCodec() addresscodec.Codec {
	return k.consensusAddressCodec
}

// Validates that the provider keeper is initialized with non-zero and
// non-nil values for all its fields. Otherwise this method will panic.
func (k Keeper) mustValidateFields() {
	// Ensures no fields are missed in this validation
	if reflect.ValueOf(k).NumField() != 17 {
		panic(fmt.Sprintf("number of fields in provider keeper is not 18 - have %d", reflect.ValueOf(k).NumField()))
	}

	if k.validatorAddressCodec == nil || k.consensusAddressCodec == nil {
		panic("validator and/or consensus address codec are nil")
	}

	ccv.PanicIfZeroOrNil(k.cdc, "cdc")                                     // 1
	ccv.PanicIfZeroOrNil(k.storeKey, "storeKey")                           // 2
	ccv.PanicIfZeroOrNil(k.scopedKeeper, "scopedKeeper")                   // 3
	ccv.PanicIfZeroOrNil(k.channelKeeper, "channelKeeper")                 // 4
	ccv.PanicIfZeroOrNil(k.portKeeper, "portKeeper")                       // 5
	ccv.PanicIfZeroOrNil(k.connectionKeeper, "connectionKeeper")           // 6
	ccv.PanicIfZeroOrNil(k.accountKeeper, "accountKeeper")                 // 7
	ccv.PanicIfZeroOrNil(k.clientKeeper, "clientKeeper")                   // 8
	ccv.PanicIfZeroOrNil(k.stakingKeeper, "stakingKeeper")                 // 9
	ccv.PanicIfZeroOrNil(k.slashingKeeper, "slashingKeeper")               // 10
	ccv.PanicIfZeroOrNil(k.distributionKeeper, "distributionKeeper")       // 11
	ccv.PanicIfZeroOrNil(k.bankKeeper, "bankKeeper")                       // 12
	ccv.PanicIfZeroOrNil(k.feeCollectorName, "feeCollectorName")           // 13
	ccv.PanicIfZeroOrNil(k.authority, "authority")                         // 14
	ccv.PanicIfZeroOrNil(k.validatorAddressCodec, "validatorAddressCodec") // 15
	ccv.PanicIfZeroOrNil(k.consensusAddressCodec, "consensusAddressCodec") // 16

	// this can be nil in tests
	// ccv.PanicIfZeroOrNil(k.govKeeper, "govKeeper")                         // 17
}

func (k *Keeper) SetGovKeeper(govKeeper govkeeper.Keeper) {
	k.govKeeper = govKeeper
}

// Logger returns a module-specific logger.
func (k Keeper) Logger(ctx context.Context) log.Logger {
	sdkCtx := sdk.UnwrapSDKContext(ctx)
	return sdkCtx.Logger().With("module", "x/"+ibchost.ModuleName+"-"+types.ModuleName)
}

// IsBound checks if the CCV module is already bound to the desired port
func (k Keeper) IsBound(ctx sdk.Context, portID string) bool {
	_, ok := k.scopedKeeper.GetCapability(ctx, host.PortPath(portID))
	return ok
}

// BindPort defines a wrapper function for the port Keeper's function in
// order to expose it to module's InitGenesis function
func (k Keeper) BindPort(ctx sdk.Context, portID string) error {
	cap := k.portKeeper.BindPort(ctx, portID)
	return k.ClaimCapability(ctx, cap, host.PortPath(portID))
}

// GetPort returns the portID for the CCV module. Used in ExportGenesis
func (k Keeper) GetPort(ctx sdk.Context) string {
	store := ctx.KVStore(k.storeKey)
	return string(store.Get(types.PortKey()))
}

// SetPort sets the portID for the CCV module. Used in InitGenesis
func (k Keeper) SetPort(ctx sdk.Context, portID string) {
	store := ctx.KVStore(k.storeKey)
	store.Set(types.PortKey(), []byte(portID))
}

// AuthenticateCapability wraps the scopedKeeper's AuthenticateCapability function
func (k Keeper) AuthenticateCapability(ctx sdk.Context, cap *capabilitytypes.Capability, name string) bool {
	return k.scopedKeeper.AuthenticateCapability(ctx, cap, name)
}

// ClaimCapability allows the transfer module that can claim a capability that IBC module
// passes to it
func (k Keeper) ClaimCapability(ctx sdk.Context, cap *capabilitytypes.Capability, name string) error {
	return k.scopedKeeper.ClaimCapability(ctx, cap, name)
}

// SetChainToChannel sets the mapping from a consumer chainID to the CCV channel ID for that consumer chain.
func (k Keeper) SetChainToChannel(ctx sdk.Context, chainID, channelID string) {
	store := ctx.KVStore(k.storeKey)
	store.Set(types.ChainToChannelKey(chainID), []byte(channelID))
}

// GetChainToChannel gets the CCV channelID for the given consumer chainID
func (k Keeper) GetChainToChannel(ctx sdk.Context, chainID string) (string, bool) {
	store := ctx.KVStore(k.storeKey)
	bz := store.Get(types.ChainToChannelKey(chainID))
	if bz == nil {
		return "", false
	}
	return string(bz), true
}

// DeleteChainToChannel deletes the CCV channel ID for the given consumer chain ID
func (k Keeper) DeleteChainToChannel(ctx sdk.Context, chainID string) {
	store := ctx.KVStore(k.storeKey)
	store.Delete(types.ChainToChannelKey(chainID))
}

// SetProposedConsumerChain stores a consumer chainId corresponding to a submitted consumer addition proposal
// This consumer chainId is deleted once the voting period for the proposal ends.
func (k Keeper) SetProposedConsumerChain(ctx sdk.Context, chainID string, proposalID uint64) {
	store := ctx.KVStore(k.storeKey)
	store.Set(types.ProposedConsumerChainKey(proposalID), []byte(chainID))
}

// GetProposedConsumerChain returns the proposed chainID for the given consumerAddition proposal ID.
// This method is only used for testing.
func (k Keeper) GetProposedConsumerChain(ctx sdk.Context, proposalID uint64) (string, bool) {
	store := ctx.KVStore(k.storeKey)
	consumerChain := store.Get(types.ProposedConsumerChainKey(proposalID))
	if consumerChain != nil {
		return string(consumerChain), true
	}
	return "", false
}

// DeleteProposedConsumerChainInStore deletes the consumer chainID from store
// which is in gov consumerAddition proposal
func (k Keeper) DeleteProposedConsumerChainInStore(ctx sdk.Context, proposalID uint64) {
	store := ctx.KVStore(k.storeKey)
	store.Delete(types.ProposedConsumerChainKey(proposalID))
}

// GetAllProposedConsumerChainIDs returns the proposed chainID of all gov consumerAddition proposals that are still in the voting period.
func (k Keeper) GetAllProposedConsumerChainIDs(ctx sdk.Context) []types.ProposedChain {
	store := ctx.KVStore(k.storeKey)
	iterator := storetypes.KVStorePrefixIterator(store, types.ProposedConsumerChainKeyPrefix())
	defer iterator.Close()

	proposedChains := []types.ProposedChain{}
	for ; iterator.Valid(); iterator.Next() {
		proposalID, err := types.ParseProposedConsumerChainKey(iterator.Key())
		if err != nil {
			panic(fmt.Errorf("proposed chains cannot be parsed: %w", err))
		}

		proposedChains = append(proposedChains, types.ProposedChain{
			ChainID:    string(iterator.Value()),
			ProposalID: proposalID,
		})

	}

	return proposedChains
}

// GetAllPendingConsumerChainIDs gets pending consumer chains have not reach spawn time
func (k Keeper) GetAllPendingConsumerChainIDs(ctx sdk.Context) []string {
	chainIDs := []string{}
	props := k.GetAllPendingConsumerAdditionProps(ctx)
	for _, prop := range props {
		chainIDs = append(chainIDs, prop.ChainId)
	}

	return chainIDs
}

// GetAllRegisteredConsumerChainIDs gets all of the consumer chain IDs, for which the provider module
// created IBC clients. Consumer chains with created clients are also referred to as registered.
//
// Note that the registered consumer chains are stored under keys with the following format:
// ChainToClientKeyPrefix | chainID
// Thus, the returned array is in ascending order of chainIDs.
func (k Keeper) GetAllRegisteredConsumerChainIDs(ctx sdk.Context) []string {
	chainIDs := []string{}

	store := ctx.KVStore(k.storeKey)
	iterator := storetypes.KVStorePrefixIterator(store, types.ChainToClientKeyPrefix())
	defer iterator.Close()

	for ; iterator.Valid(); iterator.Next() {
		// remove 1 byte prefix from key to retrieve chainID
		chainID := string(iterator.Key()[1:])
		chainIDs = append(chainIDs, chainID)
	}

	return chainIDs
}

// SetChannelToChain sets the mapping from the CCV channel ID to the consumer chainID.
func (k Keeper) SetChannelToChain(ctx sdk.Context, channelID, chainID string) {
	store := ctx.KVStore(k.storeKey)
	store.Set(types.ChannelToChainKey(channelID), []byte(chainID))
}

// GetChannelToChain gets the consumer chainID for a given CCV channelID
func (k Keeper) GetChannelToChain(ctx sdk.Context, channelID string) (string, bool) {
	store := ctx.KVStore(k.storeKey)
	bz := store.Get(types.ChannelToChainKey(channelID))
	if bz == nil {
		return "", false
	}
	return string(bz), true
}

// DeleteChannelToChain deletes the consumer chain ID for a given CCV channelID
func (k Keeper) DeleteChannelToChain(ctx sdk.Context, channelID string) {
	store := ctx.KVStore(k.storeKey)
	store.Delete(types.ChannelToChainKey(channelID))
}

// GetAllChannelToChains gets all channel to chain mappings. If a mapping exists,
// then the CCV channel to that consumer chain is established.
//
// Note that mapping from CCV channel IDs to consumer chainIDs
// is stored under keys with the following format:
// ChannelToChainKeyPrefix | channelID
// Thus, the returned array is in ascending order of channelIDs.
func (k Keeper) GetAllChannelToChains(ctx sdk.Context) (channels []types.ChannelToChain) {
	store := ctx.KVStore(k.storeKey)
	iterator := storetypes.KVStorePrefixIterator(store, types.ChannelToChainKeyPrefix())
	defer iterator.Close()

	for ; iterator.Valid(); iterator.Next() {
		// remove prefix from key to retrieve channelID
		channelID := string(iterator.Key()[1:])
		chainID := string(iterator.Value())

		channels = append(channels, types.ChannelToChain{
			ChannelId: channelID,
			ChainId:   chainID,
		})
	}

	return channels
}

func (k Keeper) SetConsumerGenesis(ctx sdk.Context, chainID string, gen ccv.ConsumerGenesisState) error {
	store := ctx.KVStore(k.storeKey)
	bz, err := gen.Marshal()
	if err != nil {
		return err
	}
	store.Set(types.ConsumerGenesisKey(chainID), bz)

	return nil
}

func (k Keeper) GetConsumerGenesis(ctx sdk.Context, chainID string) (ccv.ConsumerGenesisState, bool) {
	store := ctx.KVStore(k.storeKey)
	bz := store.Get(types.ConsumerGenesisKey(chainID))
	if bz == nil {
		return ccv.ConsumerGenesisState{}, false
	}

	var data ccv.ConsumerGenesisState
	if err := data.Unmarshal(bz); err != nil {
		// An error here would indicate something is very wrong,
		// the ConsumerGenesis is assumed to be correctly serialized in SetConsumerGenesis.
		panic(fmt.Errorf("consumer genesis could not be unmarshaled: %w", err))
	}
	return data, true
}

func (k Keeper) DeleteConsumerGenesis(ctx sdk.Context, chainID string) {
	store := ctx.KVStore(k.storeKey)
	store.Delete(types.ConsumerGenesisKey(chainID))
}

// VerifyConsumerChain verifies that the chain trying to connect on the channel handshake
// is the expected consumer chain.
func (k Keeper) VerifyConsumerChain(ctx sdk.Context, channelID string, connectionHops []string) error {
	if len(connectionHops) != 1 {
		return errorsmod.Wrap(channeltypes.ErrTooManyConnectionHops, "must have direct connection to provider chain")
	}
	connectionID := connectionHops[0]
	clientID, tmClient, err := k.getUnderlyingClient(ctx, connectionID)
	if err != nil {
		return err
	}
	ccvClientId, found := k.GetConsumerClientId(ctx, tmClient.ChainId)
	if !found {
		return errorsmod.Wrapf(ccv.ErrClientNotFound, "cannot find client for consumer chain %s", tmClient.ChainId)
	}
	if ccvClientId != clientID {
		return errorsmod.Wrapf(types.ErrInvalidConsumerClient, "CCV channel must be built on top of CCV client. expected %s, got %s", ccvClientId, clientID)
	}

	// Verify that there isn't already a CCV channel for the consumer chain
	if prevChannel, ok := k.GetChainToChannel(ctx, tmClient.ChainId); ok {
		return errorsmod.Wrapf(ccv.ErrDuplicateChannel, "CCV channel with ID: %s already created for consumer chain %s", prevChannel, tmClient.ChainId)
	}
	return nil
}

// SetConsumerChain ensures that the consumer chain has not already been
// set by a different channel, and then sets the consumer chain mappings
// in keeper, and set the channel status to validating.
// If there is already a CCV channel between the provider and consumer
// chain then close the channel, so that another channel can be made.
//
// SetConsumerChain is called by OnChanOpenConfirm.
func (k Keeper) SetConsumerChain(ctx sdk.Context, channelID string) error {
	channel, ok := k.channelKeeper.GetChannel(ctx, ccv.ProviderPortID, channelID)
	if !ok {
		return errorsmod.Wrapf(channeltypes.ErrChannelNotFound, "channel not found for channel ID: %s", channelID)
	}
	if len(channel.ConnectionHops) != 1 {
		return errorsmod.Wrap(channeltypes.ErrTooManyConnectionHops, "must have direct connection to consumer chain")
	}
	connectionID := channel.ConnectionHops[0]
	clientID, tmClient, err := k.getUnderlyingClient(ctx, connectionID)
	if err != nil {
		return err
	}
	// Verify that there isn't already a CCV channel for the consumer chain
	chainID := tmClient.ChainId
	if prevChannelID, ok := k.GetChainToChannel(ctx, chainID); ok {
		return errorsmod.Wrapf(ccv.ErrDuplicateChannel, "CCV channel with ID: %s already created for consumer chain %s", prevChannelID, chainID)
	}

	// the CCV channel is established:
	// - set channel mappings
	k.SetChainToChannel(ctx, chainID, channelID)
	k.SetChannelToChain(ctx, channelID, chainID)
	// - set current block height for the consumer chain initialization
	k.SetInitChainHeight(ctx, chainID, uint64(ctx.BlockHeight()))

	// emit event on successful addition
	ctx.EventManager().EmitEvent(
		sdk.NewEvent(
			ccv.EventTypeChannelEstablished,
			sdk.NewAttribute(sdk.AttributeKeyModule, consumertypes.ModuleName),
			sdk.NewAttribute(ccv.AttributeChainID, chainID),
			sdk.NewAttribute(conntypes.AttributeKeyClientID, clientID),
			sdk.NewAttribute(channeltypes.AttributeKeyChannelID, channelID),
			sdk.NewAttribute(conntypes.AttributeKeyConnectionID, connectionID),
		),
	)
	return nil
}

// Retrieves the underlying client state corresponding to a connection ID.
func (k Keeper) getUnderlyingClient(ctx sdk.Context, connectionID string) (
	clientID string, tmClient *ibctmtypes.ClientState, err error,
) {
	conn, ok := k.connectionKeeper.GetConnection(ctx, connectionID)
	if !ok {
		return "", nil, errorsmod.Wrapf(conntypes.ErrConnectionNotFound,
			"connection not found for connection ID: %s", connectionID)
	}
	clientID = conn.ClientId
	clientState, ok := k.clientKeeper.GetClientState(ctx, clientID)
	if !ok {
		return "", nil, errorsmod.Wrapf(clienttypes.ErrClientNotFound,
			"client not found for client ID: %s", conn.ClientId)
	}
	tmClient, ok = clientState.(*ibctmtypes.ClientState)
	if !ok {
		return "", nil, errorsmod.Wrapf(clienttypes.ErrInvalidClientType,
			"invalid client type. expected %s, got %s", ibchost.Tendermint, clientState.ClientType())
	}
	return clientID, tmClient, nil
}

// chanCloseInit defines a wrapper function for the channel Keeper's function
func (k Keeper) chanCloseInit(ctx sdk.Context, channelID string) error {
	capName := host.ChannelCapabilityPath(ccv.ProviderPortID, channelID)
	chanCap, ok := k.scopedKeeper.GetCapability(ctx, capName)
	if !ok {
		return errorsmod.Wrapf(channeltypes.ErrChannelCapabilityNotFound, "could not retrieve channel capability at: %s", capName)
	}
	return k.channelKeeper.ChanCloseInit(ctx, ccv.ProviderPortID, channelID, chanCap)
}

func (k Keeper) IncrementValidatorSetUpdateId(ctx sdk.Context) {
	validatorSetUpdateId := k.GetValidatorSetUpdateId(ctx)
	k.SetValidatorSetUpdateId(ctx, validatorSetUpdateId+1)
}

func (k Keeper) SetValidatorSetUpdateId(ctx sdk.Context, valUpdateID uint64) {
	store := ctx.KVStore(k.storeKey)

	// Convert back into bytes for storage
	bz := make([]byte, 8)
	binary.BigEndian.PutUint64(bz, valUpdateID)

	store.Set(types.ValidatorSetUpdateIdKey(), bz)
}

func (k Keeper) GetValidatorSetUpdateId(ctx sdk.Context) (validatorSetUpdateId uint64) {
	store := ctx.KVStore(k.storeKey)
	bz := store.Get(types.ValidatorSetUpdateIdKey())

	if bz == nil {
		return 0
	}
	return binary.BigEndian.Uint64(bz)
}

// SetValsetUpdateBlockHeight sets the block height for a given valset update id
func (k Keeper) SetValsetUpdateBlockHeight(ctx sdk.Context, valsetUpdateId, blockHeight uint64) {
	store := ctx.KVStore(k.storeKey)
	heightBytes := make([]byte, 8)
	binary.BigEndian.PutUint64(heightBytes, blockHeight)
	store.Set(types.ValsetUpdateBlockHeightKey(valsetUpdateId), heightBytes)
}

// GetValsetUpdateBlockHeight gets the block height for a given valset update id
func (k Keeper) GetValsetUpdateBlockHeight(ctx sdk.Context, valsetUpdateId uint64) (uint64, bool) {
	store := ctx.KVStore(k.storeKey)
	bz := store.Get(types.ValsetUpdateBlockHeightKey(valsetUpdateId))
	if bz == nil {
		return 0, false
	}
	return binary.BigEndian.Uint64(bz), true
}

// GetAllValsetUpdateBlockHeights gets all the block heights for all valset updates
//
// Note that the mapping from vscIDs to block heights is stored under keys with the following format:
// ValsetUpdateBlockHeightKeyPrefix | vscID
// Thus, the returned array is in ascending order of vscIDs.
func (k Keeper) GetAllValsetUpdateBlockHeights(ctx sdk.Context) (valsetUpdateBlockHeights []types.ValsetUpdateIdToHeight) {
	store := ctx.KVStore(k.storeKey)
	iterator := storetypes.KVStorePrefixIterator(store, types.ValsetUpdateBlockHeightKeyPrefix())

	defer iterator.Close()
	for ; iterator.Valid(); iterator.Next() {
		valsetUpdateId := binary.BigEndian.Uint64(iterator.Key()[1:])
		height := binary.BigEndian.Uint64(iterator.Value())

		valsetUpdateBlockHeights = append(valsetUpdateBlockHeights, types.ValsetUpdateIdToHeight{
			ValsetUpdateId: valsetUpdateId,
			Height:         height,
		})
	}

	return valsetUpdateBlockHeights
}

// DeleteValsetUpdateBlockHeight deletes the block height value for a given vaset update id
func (k Keeper) DeleteValsetUpdateBlockHeight(ctx sdk.Context, valsetUpdateId uint64) {
	store := ctx.KVStore(k.storeKey)
	store.Delete(types.ValsetUpdateBlockHeightKey(valsetUpdateId))
}

// SetSlashAcks sets the slash acks under the given chain ID
//
// TODO: SlashAcks should be persisted as a list of ConsumerConsAddr types, not strings.
// See https://github.com/cosmos/interchain-security/issues/728
func (k Keeper) SetSlashAcks(ctx sdk.Context, chainID string, acks []string) {
	store := ctx.KVStore(k.storeKey)

	sa := types.SlashAcks{
		Addresses: acks,
	}
	bz, err := sa.Marshal()
	if err != nil {
		// An error here would indicate something is very wrong,
		// sa is instantiated in this method and should be able to be marshaled.
		panic(fmt.Errorf("failed to marshal SlashAcks: %w", err))
	}
	store.Set(types.SlashAcksKey(chainID), bz)
}

// GetSlashAcks returns the slash acks stored under the given chain ID
//
// TODO: SlashAcks should be persisted as a list of ConsumerConsAddr types, not strings.
// See https://github.com/cosmos/interchain-security/issues/728
func (k Keeper) GetSlashAcks(ctx sdk.Context, chainID string) []string {
	store := ctx.KVStore(k.storeKey)
	bz := store.Get(types.SlashAcksKey(chainID))
	if bz == nil {
		return nil
	}
	var acks types.SlashAcks
	if err := acks.Unmarshal(bz); err != nil {
		// An error here would indicate something is very wrong,
		// the SlashAcks are assumed to be correctly serialized in SetSlashAcks.
		panic(fmt.Errorf("failed to unmarshal SlashAcks: %w", err))
	}

	return acks.GetAddresses()
}

// ConsumeSlashAcks empties and returns the slash acks for a given chain ID
func (k Keeper) ConsumeSlashAcks(ctx sdk.Context, chainID string) (acks []string) {
	acks = k.GetSlashAcks(ctx, chainID)
	if len(acks) < 1 {
		return
	}
	store := ctx.KVStore(k.storeKey)
	store.Delete(types.SlashAcksKey(chainID))
	return
}

// DeleteSlashAcks deletes the slash acks for a given chain ID
func (k Keeper) DeleteSlashAcks(ctx sdk.Context, chainID string) {
	store := ctx.KVStore(k.storeKey)
	store.Delete(types.SlashAcksKey(chainID))
}

// AppendSlashAck appends the given slash ack to the given chain ID slash acks in store
func (k Keeper) AppendSlashAck(ctx sdk.Context, chainID,
	ack string, // TODO: consumer cons addr should be accepted here, see https://github.com/cosmos/interchain-security/issues/728
) {
	acks := k.GetSlashAcks(ctx, chainID)
	acks = append(acks, ack)
	k.SetSlashAcks(ctx, chainID, acks)
}

// SetInitChainHeight sets the provider block height when the given consumer chain was initiated
func (k Keeper) SetInitChainHeight(ctx sdk.Context, chainID string, height uint64) {
	store := ctx.KVStore(k.storeKey)
	heightBytes := make([]byte, 8)
	binary.BigEndian.PutUint64(heightBytes, height)

	store.Set(types.InitChainHeightKey(chainID), heightBytes)
}

// GetInitChainHeight returns the provider block height when the given consumer chain was initiated
func (k Keeper) GetInitChainHeight(ctx sdk.Context, chainID string) (uint64, bool) {
	store := ctx.KVStore(k.storeKey)
	bz := store.Get(types.InitChainHeightKey(chainID))
	if bz == nil {
		return 0, false
	}

	return binary.BigEndian.Uint64(bz), true
}

// DeleteInitChainHeight deletes the block height value for which the given consumer chain's channel was established
func (k Keeper) DeleteInitChainHeight(ctx sdk.Context, chainID string) {
	store := ctx.KVStore(k.storeKey)
	store.Delete(types.InitChainHeightKey(chainID))
}

// GetPendingVSCPackets returns the list of pending ValidatorSetChange packets stored under chain ID
func (k Keeper) GetPendingVSCPackets(ctx sdk.Context, chainID string) []ccv.ValidatorSetChangePacketData {
	var packets types.ValidatorSetChangePackets

	store := ctx.KVStore(k.storeKey)
	bz := store.Get(types.PendingVSCsKey(chainID))
	if bz == nil {
		return []ccv.ValidatorSetChangePacketData{}
	}
	if err := packets.Unmarshal(bz); err != nil {
		// An error here would indicate something is very wrong,
		// the PendingVSCPackets are assumed to be correctly serialized in AppendPendingVSCPackets.
		panic(fmt.Errorf("cannot unmarshal pending validator set changes: %w", err))
	}
	return packets.GetList()
}

// AppendPendingVSCPackets adds the given ValidatorSetChange packet to the list
// of pending ValidatorSetChange packets stored under chain ID
func (k Keeper) AppendPendingVSCPackets(ctx sdk.Context, chainID string, newPackets ...ccv.ValidatorSetChangePacketData) {
	pds := append(k.GetPendingVSCPackets(ctx, chainID), newPackets...)

	store := ctx.KVStore(k.storeKey)
	packets := types.ValidatorSetChangePackets{List: pds}
	buf, err := packets.Marshal()
	if err != nil {
		// An error here would indicate something is very wrong,
		// packets is instantiated in this method and should be able to be marshaled.
		panic(fmt.Errorf("cannot marshal pending validator set changes: %w", err))
	}
	store.Set(types.PendingVSCsKey(chainID), buf)
}

// DeletePendingVSCPackets deletes the list of pending ValidatorSetChange packets for chain ID
func (k Keeper) DeletePendingVSCPackets(ctx sdk.Context, chainID string) {
	store := ctx.KVStore(k.storeKey)
	store.Delete(types.PendingVSCsKey(chainID))
}

// SetConsumerClientId sets the client ID for the given chain ID
func (k Keeper) SetConsumerClientId(ctx sdk.Context, chainID, clientID string) {
	store := ctx.KVStore(k.storeKey)
	store.Set(types.ChainToClientKey(chainID), []byte(clientID))
}

// GetConsumerClientId returns the client ID for the given chain ID.
func (k Keeper) GetConsumerClientId(ctx sdk.Context, chainID string) (string, bool) {
	store := ctx.KVStore(k.storeKey)
	clientIdBytes := store.Get(types.ChainToClientKey(chainID))
	if clientIdBytes == nil {
		return "", false
	}
	return string(clientIdBytes), true
}

// DeleteConsumerClientId removes from the store the clientID for the given chainID.
func (k Keeper) DeleteConsumerClientId(ctx sdk.Context, chainID string) {
	store := ctx.KVStore(k.storeKey)
	store.Delete(types.ChainToClientKey(chainID))
}

// SetSlashLog updates validator's slash log for a consumer chain
// If an entry exists for a given validator address, at least one
// double signing slash packet was received by the provider from at least one consumer chain
func (k Keeper) SetSlashLog(
	ctx sdk.Context,
	providerAddr types.ProviderConsAddress,
) {
	store := ctx.KVStore(k.storeKey)
	store.Set(types.SlashLogKey(providerAddr), []byte{})
}

// GetSlashLog returns a validator's slash log status
// True will be returned if an entry exists for a given validator address
func (k Keeper) GetSlashLog(
	ctx sdk.Context,
	providerAddr types.ProviderConsAddress,
) (found bool) {
	store := ctx.KVStore(k.storeKey)
	bz := store.Get(types.SlashLogKey(providerAddr))
	return bz != nil
}

func (k Keeper) BondDenom(ctx sdk.Context) (string, error) {
	return k.stakingKeeper.BondDenom(ctx)
}

func (k Keeper) GetAllRegisteredAndProposedChainIDs(ctx sdk.Context) []string {
	allConsumerChains := []string{}
	allConsumerChains = append(allConsumerChains, k.GetAllRegisteredConsumerChainIDs(ctx)...)
	proposedChains := k.GetAllProposedConsumerChainIDs(ctx)
	for _, proposedChain := range proposedChains {
		allConsumerChains = append(allConsumerChains, proposedChain.ChainID)
	}
	pendingChainIDs := k.GetAllPendingConsumerChainIDs(ctx)
	allConsumerChains = append(allConsumerChains, pendingChainIDs...)

	return allConsumerChains
}

// SetTopN stores the N value associated to chain with `chainID`
func (k Keeper) SetTopN(
	ctx sdk.Context,
	chainID string,
	N uint32,
) {
	store := ctx.KVStore(k.storeKey)

	buf := make([]byte, 4)
	binary.BigEndian.PutUint32(buf, N)

	store.Set(types.TopNKey(chainID), buf)
}

// DeleteTopN removes the N value associated to chain with `chainID`
func (k Keeper) DeleteTopN(
	ctx sdk.Context,
	chainID string,
) {
	store := ctx.KVStore(k.storeKey)
	store.Delete(types.TopNKey(chainID))
}

// GetTopN returns (N, true) if chain `chainID` has a top N associated, and (0, false) otherwise.
func (k Keeper) GetTopN(
	ctx sdk.Context,
	chainID string,
) (uint32, bool) {
	store := ctx.KVStore(k.storeKey)
	buf := store.Get(types.TopNKey(chainID))
	if buf == nil {
		return 0, false
	}
	return binary.BigEndian.Uint32(buf), true
}

// IsTopN returns true if chain with `chainID` is a Top-N chain (i.e., enforces at least one validator to validate chain `chainID`)
func (k Keeper) IsTopN(ctx sdk.Context, chainID string) bool {
	topN, found := k.GetTopN(ctx, chainID)
	return found && topN > 0
}

// IsOptIn returns true if chain with `chainID` is an Opt-In chain (i.e., no validator is forced to validate chain `chainID`)
func (k Keeper) IsOptIn(ctx sdk.Context, chainID string) bool {
	topN, found := k.GetTopN(ctx, chainID)
	return !found || topN == 0
}

func (k Keeper) SetOptedIn(
	ctx sdk.Context,
	chainID string,
	providerConsAddress types.ProviderConsAddress,
) {
	store := ctx.KVStore(k.storeKey)
	store.Set(types.OptedInKey(chainID, providerConsAddress), []byte{})
}

func (k Keeper) DeleteOptedIn(
	ctx sdk.Context,
	chainID string,
	providerAddr types.ProviderConsAddress,
) {
	store := ctx.KVStore(k.storeKey)
	store.Delete(types.OptedInKey(chainID, providerAddr))
}

func (k Keeper) IsOptedIn(
	ctx sdk.Context,
	chainID string,
	providerAddr types.ProviderConsAddress,
) bool {
	store := ctx.KVStore(k.storeKey)
	return store.Get(types.OptedInKey(chainID, providerAddr)) != nil
}

// GetAllOptedIn returns all the opted-in validators on chain `chainID`
func (k Keeper) GetAllOptedIn(
	ctx sdk.Context,
	chainID string,
) (providerConsAddresses []types.ProviderConsAddress) {
	store := ctx.KVStore(k.storeKey)
	key := types.ChainIdWithLenKey(types.OptedInKeyPrefix(), chainID)
	iterator := storetypes.KVStorePrefixIterator(store, key)
	defer iterator.Close()

	for ; iterator.Valid(); iterator.Next() {
		providerConsAddresses = append(providerConsAddresses, types.NewProviderConsAddress(iterator.Key()[len(key):]))
	}

	return providerConsAddresses
}

// DeleteAllOptedIn deletes all the opted-in validators for chain with `chainID`
func (k Keeper) DeleteAllOptedIn(
	ctx sdk.Context,
	chainID string,
) {
	store := ctx.KVStore(k.storeKey)
	key := types.ChainIdWithLenKey(types.OptedInKeyPrefix(), chainID)
	iterator := storetypes.KVStorePrefixIterator(store, key)

	var keysToDel [][]byte
	defer iterator.Close()
	for ; iterator.Valid(); iterator.Next() {
		keysToDel = append(keysToDel, iterator.Key())
	}
	for _, delKey := range keysToDel {
		store.Delete(delKey)
	}
}

// SetConsumerCommissionRate sets a per-consumer chain commission rate
// for the given validator address
func (k Keeper) SetConsumerCommissionRate(
	ctx sdk.Context,
	chainID string,
	providerAddr types.ProviderConsAddress,
	commissionRate math.LegacyDec,
) error {
	store := ctx.KVStore(k.storeKey)
	bz, err := commissionRate.Marshal()
	if err != nil {
		err = fmt.Errorf("consumer commission rate marshalling failed: %s", err)
		k.Logger(ctx).Error(err.Error())
		return err
	}

	store.Set(types.ConsumerCommissionRateKey(chainID, providerAddr), bz)
	return nil
}

// GetConsumerCommissionRate returns the per-consumer commission rate set
// for the given validator address
func (k Keeper) GetConsumerCommissionRate(
	ctx sdk.Context,
	chainID string,
	providerAddr types.ProviderConsAddress,
) (math.LegacyDec, bool) {
	store := ctx.KVStore(k.storeKey)
	bz := store.Get(types.ConsumerCommissionRateKey(chainID, providerAddr))
	if bz == nil {
		return math.LegacyZeroDec(), false
	}

	cr := math.LegacyZeroDec()
	// handle error gracefully since it's called in BeginBlockRD
	if err := cr.Unmarshal(bz); err != nil {
		k.Logger(ctx).Error("consumer commission rate unmarshalling failed: %s", err)
		return cr, false
	}

	return cr, true
}

// GetAllCommissionRateValidators returns all the validator address
// that set a commission rate for the given chain ID
func (k Keeper) GetAllCommissionRateValidators(
	ctx sdk.Context,
	chainID string,
) (addresses []types.ProviderConsAddress) {
	store := ctx.KVStore(k.storeKey)
	key := types.ChainIdWithLenKey(types.ConsumerCommissionRateKeyPrefix(), chainID)
	iterator := storetypes.KVStorePrefixIterator(store, key)
	defer iterator.Close()

	for ; iterator.Valid(); iterator.Next() {
		providerAddr := types.NewProviderConsAddress(iterator.Key()[len(key):])
		addresses = append(addresses, providerAddr)
	}

	return addresses
}

// DeleteConsumerCommissionRate the per-consumer chain commission rate
// associated to the given validator address
func (k Keeper) DeleteConsumerCommissionRate(
	ctx sdk.Context,
	chainID string,
	providerAddr types.ProviderConsAddress,
) {
	store := ctx.KVStore(k.storeKey)
	store.Delete(types.ConsumerCommissionRateKey(chainID, providerAddr))
}

// SetValidatorsPowerCap sets the power-cap value `p` associated to chain with `chainID`
func (k Keeper) SetValidatorsPowerCap(
	ctx sdk.Context,
	chainID string,
	p uint32,
) {
	store := ctx.KVStore(k.storeKey)

	buf := make([]byte, 4)
	binary.BigEndian.PutUint32(buf, p)

	store.Set(types.ValidatorsPowerCapKey(chainID), buf)
}

// DeleteValidatorsPowerCap removes the power-cap value associated to chain with `chainID`
func (k Keeper) DeleteValidatorsPowerCap(
	ctx sdk.Context,
	chainID string,
) {
	store := ctx.KVStore(k.storeKey)
	store.Delete(types.ValidatorsPowerCapKey(chainID))
}

// GetValidatorsPowerCap returns `(p, true)` if chain `chainID` has power cap `p` associated with it, and (0, false) otherwise
func (k Keeper) GetValidatorsPowerCap(
	ctx sdk.Context,
	chainID string,
) (uint32, bool) {
	store := ctx.KVStore(k.storeKey)
	buf := store.Get(types.ValidatorsPowerCapKey(chainID))
	if buf == nil {
		return 0, false
	}
	return binary.BigEndian.Uint32(buf), true
}

// SetValidatorSetCap stores the validator-set cap value `c` associated to chain with `chainID`
func (k Keeper) SetValidatorSetCap(
	ctx sdk.Context,
	chainID string,
	c uint32,
) {
	store := ctx.KVStore(k.storeKey)

	buf := make([]byte, 4)
	binary.BigEndian.PutUint32(buf, c)

	store.Set(types.ValidatorSetCapKey(chainID), buf)
}

// DeleteValidatorSetCap removes the validator-set cap value associated to chain with `chainID`
func (k Keeper) DeleteValidatorSetCap(
	ctx sdk.Context,
	chainID string,
) {
	store := ctx.KVStore(k.storeKey)
	store.Delete(types.ValidatorSetCapKey(chainID))
}

// GetValidatorSetCap returns `(c, true)` if chain `chainID` has validator-set cap `c` associated with it, and (0, false) otherwise
func (k Keeper) GetValidatorSetCap(
	ctx sdk.Context,
	chainID string,
) (uint32, bool) {
	store := ctx.KVStore(k.storeKey)
	buf := store.Get(types.ValidatorSetCapKey(chainID))
	if buf == nil {
		return 0, false
	}
	return binary.BigEndian.Uint32(buf), true
}

// SetAllowlist allowlists validator with `providerAddr` address on chain `chainID`
func (k Keeper) SetAllowlist(
	ctx sdk.Context,
	chainID string,
	providerAddr types.ProviderConsAddress,
) {
	store := ctx.KVStore(k.storeKey)
	store.Set(types.AllowlistKey(chainID, providerAddr), []byte{})
}

// GetAllowList returns all allowlisted validators
func (k Keeper) GetAllowList(
	ctx sdk.Context,
	chainID string,
) (providerConsAddresses []types.ProviderConsAddress) {
	store := ctx.KVStore(k.storeKey)
	key := types.ChainIdWithLenKey(types.AllowlistKeyPrefix(), chainID)
	iterator := storetypes.KVStorePrefixIterator(store, key)
	defer iterator.Close()

	for ; iterator.Valid(); iterator.Next() {
		providerConsAddresses = append(providerConsAddresses, types.NewProviderConsAddress(iterator.Key()[len(key):]))
	}

	return providerConsAddresses
}

// IsAllowlisted returns `true` if validator with `providerAddr` has been allowlisted on chain `chainID`
func (k Keeper) IsAllowlisted(
	ctx sdk.Context,
	chainID string,
	providerAddr types.ProviderConsAddress,
) bool {
	store := ctx.KVStore(k.storeKey)
	bz := store.Get(types.AllowlistKey(chainID, providerAddr))
	return bz != nil
}

// DeleteAllowlist deletes all allowlisted validators
func (k Keeper) DeleteAllowlist(ctx sdk.Context, chainID string) {
	store := ctx.KVStore(k.storeKey)
	iterator := storetypes.KVStorePrefixIterator(store, types.ChainIdWithLenKey(types.AllowlistKeyPrefix(), chainID))
	defer iterator.Close()

	keysToDel := [][]byte{}
	for ; iterator.Valid(); iterator.Next() {
		keysToDel = append(keysToDel, iterator.Key())
	}

	for _, key := range keysToDel {
		store.Delete(key)
	}
}

// IsAllowlistEmpty returns `true` if no validator is allowlisted on chain `chainID`
func (k Keeper) IsAllowlistEmpty(ctx sdk.Context, chainID string) bool {
	store := ctx.KVStore(k.storeKey)
	iterator := storetypes.KVStorePrefixIterator(store, types.ChainIdWithLenKey(types.AllowlistKeyPrefix(), chainID))
	defer iterator.Close()

	return !iterator.Valid()
}

// SetDenylist denylists validator with `providerAddr` address on chain `chainID`
func (k Keeper) SetDenylist(
	ctx sdk.Context,
	chainID string,
	providerAddr types.ProviderConsAddress,
) {
	store := ctx.KVStore(k.storeKey)
	store.Set(types.DenylistKey(chainID, providerAddr), []byte{})
}

// GetDenyList returns all denylisted validators
func (k Keeper) GetDenyList(
	ctx sdk.Context,
	chainID string,
) (providerConsAddresses []types.ProviderConsAddress) {
	store := ctx.KVStore(k.storeKey)
	key := types.ChainIdWithLenKey(types.DenylistKeyPrefix(), chainID)
	iterator := storetypes.KVStorePrefixIterator(store, key)
	defer iterator.Close()

	for ; iterator.Valid(); iterator.Next() {
		providerConsAddresses = append(providerConsAddresses, types.NewProviderConsAddress(iterator.Key()[len(key):]))
	}

	return providerConsAddresses
}

// IsDenylisted returns `true` if validator with `providerAddr` has been denylisted on chain `chainID`
func (k Keeper) IsDenylisted(
	ctx sdk.Context,
	chainID string,
	providerAddr types.ProviderConsAddress,
) bool {
	store := ctx.KVStore(k.storeKey)
	bz := store.Get(types.DenylistKey(chainID, providerAddr))
	return bz != nil
}

// DeleteDenylist deletes all denylisted validators
func (k Keeper) DeleteDenylist(ctx sdk.Context, chainID string) {
	store := ctx.KVStore(k.storeKey)
	iterator := storetypes.KVStorePrefixIterator(store, types.ChainIdWithLenKey(types.DenylistKeyPrefix(), chainID))
	defer iterator.Close()

	keysToDel := [][]byte{}
	for ; iterator.Valid(); iterator.Next() {
		keysToDel = append(keysToDel, iterator.Key())
	}

	for _, key := range keysToDel {
		store.Delete(key)
	}
}

// IsDenylistEmpty returns `true` if no validator is denylisted on chain `chainID`
func (k Keeper) IsDenylistEmpty(ctx sdk.Context, chainID string) bool {
	store := ctx.KVStore(k.storeKey)
	iterator := storetypes.KVStorePrefixIterator(store, types.ChainIdWithLenKey(types.DenylistKeyPrefix(), chainID))
	defer iterator.Close()

	return !iterator.Valid()
}

// SetMinimumPowerInTopN sets the minimum power required for a validator to be in the top N
// for a given consumer chain.
func (k Keeper) SetMinimumPowerInTopN(
	ctx sdk.Context,
	chainID string,
	power int64,
) {
	store := ctx.KVStore(k.storeKey)

	buf := make([]byte, 8)
	binary.BigEndian.PutUint64(buf, uint64(power))

	store.Set(types.MinimumPowerInTopNKey(chainID), buf)
}

// GetMinimumPowerInTopN returns the minimum power required for a validator to be in the top N
// for a given consumer chain.
func (k Keeper) GetMinimumPowerInTopN(
	ctx sdk.Context,
	chainID string,
) (int64, bool) {
	store := ctx.KVStore(k.storeKey)
	buf := store.Get(types.MinimumPowerInTopNKey(chainID))
	if buf == nil {
		return 0, false
	}
	return int64(binary.BigEndian.Uint64(buf)), true
}

// DeleteMinimumPowerInTopN removes the minimum power required for a validator to be in the top N
// for a given consumer chain.
func (k Keeper) DeleteMinimumPowerInTopN(
	ctx sdk.Context,
	chainID string,
) {
	store := ctx.KVStore(k.storeKey)
	store.Delete(types.MinimumPowerInTopNKey(chainID))
}

<<<<<<< HEAD
// SetMinStake sets the minimum stake required for a validator to validate
// a given consumer chain.
func (k Keeper) SetMinStake(
	ctx sdk.Context,
	chainID string,
	minStake uint64,
) {
	store := ctx.KVStore(k.storeKey)

	buf := make([]byte, 8)
	binary.BigEndian.PutUint64(buf, minStake)

	store.Set(types.MinStakeKey(chainID), buf)
}

// GetMinStake returns the minimum stake required for a validator to validate
// a given consumer chain.
func (k Keeper) GetMinStake(
	ctx sdk.Context,
	chainID string,
) (uint64, bool) {
	store := ctx.KVStore(k.storeKey)
	buf := store.Get(types.MinStakeKey(chainID))
	if buf == nil {
		return 0, false
	}
	return binary.BigEndian.Uint64(buf), true
}

// DeleteMinStake removes the minimum stake required for a validator to validate
// a given consumer chain.
func (k Keeper) DeleteMinStake(
	ctx sdk.Context,
	chainID string,
) {
	store := ctx.KVStore(k.storeKey)
	store.Delete(types.MinStakeKey(chainID))
}

// SetAllowInactiveValidators sets whether inactive validators are allowed to validate
// a given consumer chain.
func (k Keeper) SetAllowInactiveValidators(
	ctx sdk.Context,
	chainID string,
	allowed bool,
) {
	if allowed {
		k.AllowInactiveValidators(ctx, chainID)
	} else {
		k.DeleteAllowInactiveValidators(ctx, chainID)
	}
}

// AllowInactiveValidators sets the flag to signal that inactive validators are allowed to validate
// a given consumer chain.
func (k Keeper) AllowInactiveValidators(
	ctx sdk.Context,
	chainID string,
) {
	store := ctx.KVStore(k.storeKey)
	store.Set(types.AllowInactiveValidatorsKey(chainID), []byte{})
}

// AllowsInactiveValidators returns whether inactive validators are allowed to validate
// a given consumer chain.
func (k Keeper) AllowsInactiveValidators(
	ctx sdk.Context,
	chainID string,
) bool {
	store := ctx.KVStore(k.storeKey)
	return store.Has(types.AllowInactiveValidatorsKey(chainID))
}

// DeleteAllowInactiveValidators removes the flag of whether inactive validators are allowed to validate
// a given consumer chain.
func (k Keeper) DeleteAllowInactiveValidators(
	ctx sdk.Context,
	chainID string,
) {
	store := ctx.KVStore(k.storeKey)
	store.Delete(types.AllowInactiveValidatorsKey(chainID))
=======
func (k Keeper) UnbondingCanComplete(ctx sdk.Context, id uint64) error {
	return k.stakingKeeper.UnbondingCanComplete(ctx, id)
}

func (k Keeper) UnbondingTime(ctx sdk.Context) (time.Duration, error) {
	return k.stakingKeeper.UnbondingTime(ctx)
>>>>>>> 50d602fb
}<|MERGE_RESOLUTION|>--- conflicted
+++ resolved
@@ -1162,7 +1162,6 @@
 	store.Delete(types.MinimumPowerInTopNKey(chainID))
 }
 
-<<<<<<< HEAD
 // SetMinStake sets the minimum stake required for a validator to validate
 // a given consumer chain.
 func (k Keeper) SetMinStake(
@@ -1244,12 +1243,12 @@
 ) {
 	store := ctx.KVStore(k.storeKey)
 	store.Delete(types.AllowInactiveValidatorsKey(chainID))
-=======
+}
+
 func (k Keeper) UnbondingCanComplete(ctx sdk.Context, id uint64) error {
 	return k.stakingKeeper.UnbondingCanComplete(ctx, id)
 }
 
 func (k Keeper) UnbondingTime(ctx sdk.Context) (time.Duration, error) {
 	return k.stakingKeeper.UnbondingTime(ctx)
->>>>>>> 50d602fb
 }