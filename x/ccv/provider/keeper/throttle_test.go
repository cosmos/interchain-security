package keeper_test

import (
	"math/rand"
	"testing"
	"time"

	"github.com/cosmos/interchain-security/x/ccv/provider/keeper"
	providertypes "github.com/cosmos/interchain-security/x/ccv/provider/types"
	ccvtypes "github.com/cosmos/interchain-security/x/ccv/types"
	"github.com/golang/mock/gomock"

	sdktypes "github.com/cosmos/cosmos-sdk/types"
	cryptoutil "github.com/cosmos/interchain-security/testutil/crypto"
	testkeeper "github.com/cosmos/interchain-security/testutil/keeper"
	"github.com/stretchr/testify/require"
	tmtypes "github.com/tendermint/tendermint/types"
	"golang.org/x/exp/slices"
)

// TestHandlePacketDataForChain tests the HandlePacketDataForChain function. Note: Only one consumer is tested here,
// but multiple consumers are tested in TestPendingPacketData.
func TestHandlePacketDataForChain(t *testing.T) {
	testCases := []struct {
		name    string
		chainID string
		// Pending packet data that will be queued in the order specified by the slice
		dataToQueue []any
		// Indexes of packet data from dataToQueue that are expected to be handled and deleted from store
		expectedHandledIndexes []int
	}{
		{
			"no packets",
			"my-cool-chain",
			[]any{},
			[]int{},
		},
		{
			"one slash packet should be handled",
			"chain-37",
			[]any{
				testkeeper.GetNewSlashPacketData(),
			},
			[]int{0},
		},
		{
			"one slash packet followed by one vsc matured packet should all be handled",
			"chain-222",
			[]any{
				testkeeper.GetNewSlashPacketData(),
				testkeeper.GetNewVSCMaturedPacketData(),
			},
			[]int{0, 1},
		},
		{
			"one slash packet followed by multiple vsc matured packets should all be handled",
			"chain-2223",
			[]any{
				testkeeper.GetNewSlashPacketData(),
				testkeeper.GetNewVSCMaturedPacketData(),
				testkeeper.GetNewVSCMaturedPacketData(),
				testkeeper.GetNewVSCMaturedPacketData(),
				testkeeper.GetNewVSCMaturedPacketData(),
				testkeeper.GetNewVSCMaturedPacketData(),
			},
			[]int{0, 1, 2, 3, 4, 5},
		},
		{
			"multiple slash packets followed by multiple vsc matured packets should only handle first slash packet",
			"chain-9",
			[]any{
				testkeeper.GetNewSlashPacketData(),
				testkeeper.GetNewSlashPacketData(),
				testkeeper.GetNewVSCMaturedPacketData(),
				testkeeper.GetNewVSCMaturedPacketData(),
			},
			[]int{0},
		},
		{
			"vsc matured packets sandwiched between slash packets should handle everything but the last slash packet",
			"chain-000",
			[]any{
				testkeeper.GetNewSlashPacketData(),
				testkeeper.GetNewVSCMaturedPacketData(),
				testkeeper.GetNewVSCMaturedPacketData(),
				testkeeper.GetNewVSCMaturedPacketData(),
				testkeeper.GetNewVSCMaturedPacketData(),
				testkeeper.GetNewVSCMaturedPacketData(),
				testkeeper.GetNewVSCMaturedPacketData(),
				testkeeper.GetNewVSCMaturedPacketData(),
				testkeeper.GetNewVSCMaturedPacketData(),
				testkeeper.GetNewVSCMaturedPacketData(),
				testkeeper.GetNewSlashPacketData(), // 10th index not included in expectedHandledIndexes
			},
			[]int{0, 1, 2, 3, 4, 5, 6, 7, 8, 9},
		},
		{
			"alternating slash and vsc matured packets should handle only the first slash, and trailing vsc matured packets",
			"chain-00000",
			[]any{
				testkeeper.GetNewSlashPacketData(),
				testkeeper.GetNewVSCMaturedPacketData(),
				testkeeper.GetNewVSCMaturedPacketData(),
				testkeeper.GetNewSlashPacketData(),
				testkeeper.GetNewVSCMaturedPacketData(),
				testkeeper.GetNewSlashPacketData(),
				testkeeper.GetNewVSCMaturedPacketData(),
				testkeeper.GetNewSlashPacketData(),
				testkeeper.GetNewVSCMaturedPacketData(),
				testkeeper.GetNewSlashPacketData(),
				testkeeper.GetNewVSCMaturedPacketData(),
			},
			[]int{0, 1, 2},
		},
	}

	for _, tc := range testCases {
		providerKeeper, ctx, ctrl, _ := testkeeper.GetProviderKeeperAndCtx(t, testkeeper.NewInMemKeeperParams(t))
		defer ctrl.Finish()
		providerKeeper.SetParams(ctx, providertypes.DefaultParams())

		// Queue throttled packet data, where chainID is arbitrary, and ibc seq number is index of the data instance
		for i, data := range tc.dataToQueue {
			err := providerKeeper.QueueThrottledPacketData(ctx, tc.chainID, uint64(i), data)
			require.NoError(t, err)
		}

		// Define our handler callbacks to simply store the data instances that are handled
		handledData := []any{}
		slashHandleCounter := func(ctx sdktypes.Context, chainID string, data ccvtypes.SlashPacketData) {
			handledData = append(handledData, data)
		}
		vscMaturedHandleCounter := func(ctx sdktypes.Context, chainID string, data ccvtypes.VSCMaturedPacketData) {
			handledData = append(handledData, data)
		}

		providerKeeper.HandlePacketDataForChain(ctx, tc.chainID, slashHandleCounter, vscMaturedHandleCounter)

		// Assert number of handled data instances matches expected number
		require.Equal(t, len(tc.expectedHandledIndexes), len(handledData))

		// Assert handled data instances match expected value
		for i, expectedIndex := range tc.expectedHandledIndexes {
			require.Equal(t, tc.dataToQueue[expectedIndex], handledData[i])
		}

		// Sanity check, Assert that only the first handled packet is a slash packet, and the rest are vsc matured packets
		for idx, instance := range handledData {
			switch instance.(type) {
			case ccvtypes.SlashPacketData:
				require.Equal(t, 0, idx)
			case ccvtypes.VSCMaturedPacketData:
			default:
				require.Fail(t, "unexpected data instance type")
			}
		}

		// Assert that the unhandled queued data instances are as expected (i.e no unexpected deletions)
		expectedDataThatsLeft := []any{}
		for idx, data := range tc.dataToQueue {
			if !slices.Contains(tc.expectedHandledIndexes, idx) {
				expectedDataThatsLeft = append(expectedDataThatsLeft, data)
			}
		}

		_, _, dataThatsLeft, _ := providerKeeper.GetAllThrottledPacketData(ctx, tc.chainID)
		require.Equal(t, expectedDataThatsLeft, dataThatsLeft)

		// Assert that each instance of handled data is deleted from the persisted queue (i.e deletions where expected)
		for _, dataInstance := range handledData {
			require.NotContains(t, dataThatsLeft, dataInstance)
		}
	}
}

// TestSlashMeterReplenishment tests the CheckForSlashMeterReplenishment, ReplenishSlashMeter,
// and InitializeSlashMeter methods.
func TestSlashMeterReplenishment(t *testing.T) {
	testCases := []struct {
		replenishPeriod   time.Duration
		replenishFraction string
		totalPower        sdktypes.Int
		// Replenish fraction * total power, also serves as max slash meter value
		expectedAllowance sdktypes.Int
	}{
		{
			replenishPeriod:   time.Minute,
			replenishFraction: "0.01",
			totalPower:        sdktypes.NewInt(1000),
			expectedAllowance: sdktypes.NewInt(10),
		},
		{
			replenishPeriod:   time.Hour,
			replenishFraction: "0.1",
			totalPower:        sdktypes.NewInt(100000),
			expectedAllowance: sdktypes.NewInt(10000),
		},
		{
			replenishPeriod:   30 * time.Minute,
			replenishFraction: "0.5",
			totalPower:        sdktypes.NewInt(1000000000000000),
			expectedAllowance: sdktypes.NewInt(500000000000000),
		},
	}
	// Run test cases
	for _, tc := range testCases {
		providerKeeper, ctx, ctrl, mocks := testkeeper.GetProviderKeeperAndCtx(
			t, testkeeper.NewInMemKeeperParams(t))
		defer ctrl.Finish()

		now := time.Now().UTC()
		ctx = ctx.WithBlockTime(now)

		// Set desired params
		params := providertypes.DefaultParams()
		params.SlashMeterReplenishPeriod = tc.replenishPeriod
		params.SlashMeterReplenishFraction = tc.replenishFraction
		providerKeeper.SetParams(ctx, params)

		// Mock total power from staking keeper using test case value
		// Any ctx is accepted, and the method will be called multiple times during the tests
		gomock.InOrder(
			mocks.MockStakingKeeper.EXPECT().GetLastTotalPower(
				gomock.Any()).Return(tc.totalPower).AnyTimes(),
		)

		// Now we can initialize the slash meter (this would happen in InitGenesis)
		providerKeeper.InitializeSlashMeter(ctx)

		// Confirm meter value is initialized to expected allowance
		require.Equal(t, tc.expectedAllowance, providerKeeper.GetSlashMeter(ctx))

		// Confirm replenish time candidate is set to now + replenish period
		initialReplenishCandidate := providerKeeper.GetSlashMeterReplenishTimeCandidate(ctx)
		require.Equal(t, now.Add(tc.replenishPeriod), initialReplenishCandidate)

		// Decrement slash meter
		providerKeeper.SetSlashMeter(ctx, providerKeeper.GetSlashMeter(ctx).Sub(sdktypes.NewInt(3)))
		require.Equal(t, tc.expectedAllowance.Sub(sdktypes.NewInt(3)), providerKeeper.GetSlashMeter(ctx))

		// Check for replenishment, confirm meter is not replenished (since no time has passed since init)
		meterBefore := providerKeeper.GetSlashMeter(ctx)
		providerKeeper.CheckForSlashMeterReplenishment(ctx)
		require.Equal(t, meterBefore, providerKeeper.GetSlashMeter(ctx))

		// Confirm replenishment time candidate is not updated
		require.Equal(t, initialReplenishCandidate, providerKeeper.GetSlashMeterReplenishTimeCandidate(ctx))

		// Note: odd time formats are used as an extra sanity check that UTC format is persisted

		// Increment block time by half replenish period
		ctx = ctx.WithBlockTime(now.Add(tc.replenishPeriod / 2).Local())

		// Confirm meter is not still not replenished
		meterBefore = providerKeeper.GetSlashMeter(ctx)
		providerKeeper.CheckForSlashMeterReplenishment(ctx)
		require.Equal(t, meterBefore, providerKeeper.GetSlashMeter(ctx))

		// Confirm replenishment time candidate is not updated
		require.Equal(t, initialReplenishCandidate, providerKeeper.GetSlashMeterReplenishTimeCandidate(ctx))

		// Increment block time by more than replenish period
		ctx = ctx.WithBlockTime(now.Add(tc.replenishPeriod * 2).In(time.FixedZone("UTC-8", -8*60*60)))

		// Confirm meter is now replenished to max value
		providerKeeper.CheckForSlashMeterReplenishment(ctx)
		require.Equal(t, tc.expectedAllowance, providerKeeper.GetSlashMeter(ctx))

		// Replenish time candidate should be updated to block time + replenish period
		require.NotEqual(t, initialReplenishCandidate, providerKeeper.GetSlashMeterReplenishTimeCandidate(ctx))
		require.Equal(t, ctx.BlockTime().Add(tc.replenishPeriod), providerKeeper.GetSlashMeterReplenishTimeCandidate(ctx))

		// increment block time by more than replenish period again
		ctx = ctx.WithBlockTime(ctx.BlockTime().Add(tc.replenishPeriod * 2))

		// Confirm that meter is capped at max value
		providerKeeper.CheckForSlashMeterReplenishment(ctx)
		require.Equal(t, tc.expectedAllowance, providerKeeper.GetSlashMeter(ctx))

		// Confirm replenish candidate is updated, even though meter was not replenished
		require.Equal(t, ctx.BlockTime().Add(tc.replenishPeriod), providerKeeper.GetSlashMeterReplenishTimeCandidate(ctx))
	}
}

// Tests that the slash meter exhibits desired behavior when multiple replenishments are needed
// to restore it to a full value.
func TestConsecutiveReplenishments(t *testing.T) {
	providerKeeper, ctx, ctrl, mocks := testkeeper.GetProviderKeeperAndCtx(
		t, testkeeper.NewInMemKeeperParams(t))
	defer ctrl.Finish()

	now := time.Now().UTC()
	ctx = ctx.WithBlockTime(now)

	// Set desired params
	params := providertypes.DefaultParams()
	params.SlashMeterReplenishPeriod = time.Hour
	params.SlashMeterReplenishFraction = "0.05"
	providerKeeper.SetParams(ctx, params)

	// Mock total power from staking keeper using test case value
	// Any ctx is accepted, and the method will be called multiple times during the tests
	gomock.InOrder(
		mocks.MockStakingKeeper.EXPECT().GetLastTotalPower(
			gomock.Any()).Return(sdktypes.NewInt(1000)).AnyTimes(),
	)

	// Now we can initialize the slash meter (this would happen in InitGenesis)
	providerKeeper.InitializeSlashMeter(ctx)

	// Confirm meter value is initialized to expected allowance
	require.Equal(t, int64(50), providerKeeper.GetSlashMeter(ctx).Int64())

	// Confirm replenish candidate is set to now + replenish period
	require.Equal(t, now.Add(time.Hour), providerKeeper.GetSlashMeterReplenishTimeCandidate(ctx))

	// Decrement slash meter to negative value that would take 4 replenishments to recover from
	providerKeeper.SetSlashMeter(ctx, sdktypes.NewInt(-150))

	// Confirm no replenishment occurs when no time has passed, replenish candidate is not updated
	providerKeeper.CheckForSlashMeterReplenishment(ctx)
	require.Equal(t, sdktypes.NewInt(-150), providerKeeper.GetSlashMeter(ctx))
	require.Equal(t, now.Add(time.Hour), providerKeeper.GetSlashMeterReplenishTimeCandidate(ctx))

	// Now increment block time past replenishment period and confirm that meter is replenished ONCE,
	// and replenish candidate is updated to block time + replenish period
	ctx = ctx.WithBlockTime(ctx.BlockTime().Add(2 * time.Hour))
	providerKeeper.CheckForSlashMeterReplenishment(ctx)
	require.Equal(t, sdktypes.NewInt(-100), providerKeeper.GetSlashMeter(ctx))
	require.Equal(t, now.Add(3*time.Hour), providerKeeper.GetSlashMeterReplenishTimeCandidate(ctx)) // Note 3 hours, not 2

	// Simulate next block and check that no consecutive replenishments occur (replenish period has not passed)
	// and replenish candidate is not updated
	ctx = ctx.WithBlockTime(ctx.BlockTime().Add(5 * time.Second))
	providerKeeper.CheckForSlashMeterReplenishment(ctx)
	require.Equal(t, sdktypes.NewInt(-100), providerKeeper.GetSlashMeter(ctx))
	require.Equal(t, now.Add(3*time.Hour), providerKeeper.GetSlashMeterReplenishTimeCandidate(ctx))

	// Increment block time past replenishment period and confirm that meter is replenished ONCE more
	// and replenish candidate is updated to block time + replenish period
	ctx = ctx.WithBlockTime(ctx.BlockTime().Add(time.Hour * 1))
	providerKeeper.CheckForSlashMeterReplenishment(ctx)
	require.Equal(t, sdktypes.NewInt(-50), providerKeeper.GetSlashMeter(ctx))
	require.Equal(t, now.Add(4*time.Hour).Add(5*time.Second), providerKeeper.GetSlashMeterReplenishTimeCandidate(ctx))

	// Replenishments should happen if we increment block times past replenishment period
	ctx = ctx.WithBlockTime(ctx.BlockTime().Add(time.Hour * 1))
	providerKeeper.CheckForSlashMeterReplenishment(ctx)
	require.Equal(t, sdktypes.NewInt(0), providerKeeper.GetSlashMeter(ctx))
	require.Equal(t, now.Add(5*time.Hour).Add(5*time.Second), providerKeeper.GetSlashMeterReplenishTimeCandidate(ctx))
	providerKeeper.CheckForSlashMeterReplenishment(ctx)
	require.Equal(t, sdktypes.NewInt(0), providerKeeper.GetSlashMeter(ctx))
	require.Equal(t, now.Add(5*time.Hour).Add(5*time.Second), providerKeeper.GetSlashMeterReplenishTimeCandidate(ctx))
	ctx = ctx.WithBlockTime(ctx.BlockTime().Add(time.Hour * 1))
	providerKeeper.CheckForSlashMeterReplenishment(ctx)
	require.Equal(t, sdktypes.NewInt(50), providerKeeper.GetSlashMeter(ctx))
	require.Equal(t, now.Add(6*time.Hour).Add(5*time.Second), providerKeeper.GetSlashMeterReplenishTimeCandidate(ctx))
}

// TestSlashMeterAllowanceChanges tests the behavior of a full slash meter
// when total voting power becomes higher and lower.
func TestTotalVotingPowerChanges(t *testing.T) {
	providerKeeper, ctx, ctrl, mocks := testkeeper.GetProviderKeeperAndCtx(t, testkeeper.NewInMemKeeperParams(t))
	defer ctrl.Finish()

	now := time.Now()
	ctx = ctx.WithBlockTime(now)

	params := providertypes.DefaultParams()
	params.SlashMeterReplenishFraction = "0.1"
	params.SlashMeterReplenishPeriod = time.Hour
	providerKeeper.SetParams(ctx, params)

	// Mock total power to be 1000
	gomock.InOrder(
		mocks.MockStakingKeeper.EXPECT().GetLastTotalPower(
			// Expect two calls, once for initialization, once for allowance check
			ctx).Return(sdktypes.NewInt(1000)).Times(2),
	)

	// Initialize the slash meter (this would happen in InitGenesis)
	providerKeeper.InitializeSlashMeter(ctx)

	// Confirm slash meter is full, and allowance is expected value via params
	require.Equal(t, sdktypes.NewInt(100), providerKeeper.GetSlashMeterAllowance(ctx))
	require.Equal(t, sdktypes.NewInt(100), providerKeeper.GetSlashMeter(ctx))

	// Mutate context so mocked total power is less than before
	ctx = ctx.WithBlockTime(ctx.BlockTime().Add(time.Microsecond)) // Don't add enough time for replenishment
	gomock.InOrder(
		mocks.MockStakingKeeper.EXPECT().GetLastTotalPower(
			// Expect two calls, once for replenish check, once for allowance check
			ctx).Return(sdktypes.NewInt(500)).Times(2),
	)

	// Replenishment should not happen here, but slash meter should be decremented to new allowance
	providerKeeper.CheckForSlashMeterReplenishment(ctx)
	require.Equal(t, sdktypes.NewInt(50), providerKeeper.GetSlashMeterAllowance(ctx))
	require.Equal(t, sdktypes.NewInt(50), providerKeeper.GetSlashMeter(ctx))

	// Mutate context so mocked total power is again less than before,
	// with ctx time set to a time that will replenish meter
	ctx = ctx.WithBlockTime(ctx.BlockTime().Add(5 * time.Hour))
	gomock.InOrder(
		mocks.MockStakingKeeper.EXPECT().GetLastTotalPower(
			// Expect three calls, once for replenish check,
			// once for replenishment, once for allowance check
			ctx).Return(sdktypes.NewInt(100)).Times(3),
	)

	// Replenishment should happen here, slash meter should be decremented to new allowance regardless
	providerKeeper.CheckForSlashMeterReplenishment(ctx)
	require.Equal(t, sdktypes.NewInt(10), providerKeeper.GetSlashMeterAllowance(ctx))
	require.Equal(t, sdktypes.NewInt(10), providerKeeper.GetSlashMeter(ctx))

	// Mutate context so mocked total power is now more than before
	ctx = ctx.WithBlockTime(ctx.BlockTime().Add(time.Microsecond)) // Don't add enough time for replenishment
	gomock.InOrder(
		mocks.MockStakingKeeper.EXPECT().GetLastTotalPower(
			// Expect two calls, once for replenish check, once for allowance check
			ctx).Return(sdktypes.NewInt(5000)).Times(2),
	)

	//
	// Important: Without a replenishment, the meter should remain at its previous value
	//

	// Replenishment should not happen here, slash meter should remain at previous value
	providerKeeper.CheckForSlashMeterReplenishment(ctx)
	require.Equal(t, sdktypes.NewInt(500), providerKeeper.GetSlashMeterAllowance(ctx))
	require.Equal(t, sdktypes.NewInt(10), providerKeeper.GetSlashMeter(ctx))

	// Mutate context so mocked total power is again more than before,
	// with ctx time set to a time that will replenish meter
	ctx = ctx.WithBlockTime(ctx.BlockTime().Add(5 * time.Hour))
	gomock.InOrder(
		mocks.MockStakingKeeper.EXPECT().GetLastTotalPower(
			// Expect three calls, once for replenish check,
			// once for replenishment, once for allowance check
			ctx).Return(sdktypes.NewInt(10000)).Times(3),
	)

	// Replenishment should happen here, slash meter should be set to new allowance
	providerKeeper.CheckForSlashMeterReplenishment(ctx)
	require.Equal(t, sdktypes.NewInt(1000), providerKeeper.GetSlashMeterAllowance(ctx))
	require.Equal(t, sdktypes.NewInt(1000), providerKeeper.GetSlashMeter(ctx))
}

// TestNegativeSlashMeter tests behavior of the slash meter when it goes negative,
// and also the fact that the replenishment allowance becomes lower as total
// voting power becomes lower from slashing.
func TestNegativeSlashMeter(t *testing.T) {
	testCases := []struct {
		slashedPower           sdktypes.Int
		totalPower             sdktypes.Int
		replenishFraction      string
		numReplenishesTillFull int
		finalMeterValue        sdktypes.Int
	}{
		{
			// Meter is initialized to a value of: 0.01*1000 = 10.
			// Slashing 100 of voting power makes total voting power = 900, and meter = -90.
			// Expected replenish allowance is then 9, meaning it'd take 10 replenishes
			// for meter to reach 0 in value, and 11 replenishes for meter to reach a value of 9.
			slashedPower:           sdktypes.NewInt(100),
			totalPower:             sdktypes.NewInt(1000),
			replenishFraction:      "0.01",
			numReplenishesTillFull: 11,
			finalMeterValue:        sdktypes.NewInt(9),
		},
		{
			// Meter is initialized to a value of: 0.1*100 = 10.
			// Slashing 30 of voting power makes total voting power = 70, and meter = -20.
			// Expected replenish allowance is then 7, meaning it'd take 3 replenishes
			// for meter to reach 1 in value, and 4 replenishes for meter to reach a value of 7.
			slashedPower:           sdktypes.NewInt(30),
			totalPower:             sdktypes.NewInt(100),
			replenishFraction:      "0.1",
			numReplenishesTillFull: 4,
			finalMeterValue:        sdktypes.NewInt(7),
		},
		{
			// Meter is initialized to a value of 1, since replenish fraction is too low, and min allowance is 1.
			// Slashing 5 of voting power makes total voting power = 995, and meter = -4.
			// Expected replenish allowance is then 1 (still minimum amount), meaning it'd take 4 replenishes
			// for meter to reach 0 in value, and 5 replenishes for meter to reach a value of 1.
			slashedPower:           sdktypes.NewInt(5),
			totalPower:             sdktypes.NewInt(1000),
			replenishFraction:      "0.0000001",
			numReplenishesTillFull: 5,
			finalMeterValue:        sdktypes.NewInt(1),
		},
	}

	for _, tc := range testCases {
		providerKeeper, ctx, ctrl, mocks := testkeeper.GetProviderKeeperAndCtx(
			t, testkeeper.NewInMemKeeperParams(t))
		defer ctrl.Finish()

		params := providertypes.DefaultParams()
		params.SlashMeterReplenishFraction = tc.replenishFraction
		providerKeeper.SetParams(ctx, params)

		// Return mocked values: total power once,
		// then total power minus slashed power any amount of times
		gomock.InOrder(
			mocks.MockStakingKeeper.EXPECT().GetLastTotalPower(
				gomock.Any()).Return(tc.totalPower).Times(1),
			mocks.MockStakingKeeper.EXPECT().GetLastTotalPower(
				gomock.Any()).Return(tc.totalPower.Sub(tc.slashedPower)).AnyTimes(),
		)

		// Initialize the slash meter (using first mocked value)
		providerKeeper.InitializeSlashMeter(ctx)

		// remaining calls to GetLastTotalPower should return the second mocked value.

		// Confirm that meter is initialized to expected initial allowance
		decFrac, err := sdktypes.NewDecFromStr(tc.replenishFraction)
		require.NoError(t, err)
		expectedInitAllowance := sdktypes.NewInt(decFrac.MulInt(tc.totalPower).RoundInt64())
		if expectedInitAllowance.IsZero() { // Allowances have a minimum of 1.
			expectedInitAllowance = sdktypes.NewInt(1)
		}
		require.Equal(t, expectedInitAllowance, providerKeeper.GetSlashMeter(ctx))

		// Decrement meter by slashed amount, simulating a validator getting slashed
		before := providerKeeper.GetSlashMeter(ctx)
		providerKeeper.SetSlashMeter(ctx, before.Sub(tc.slashedPower))
		require.True(t, providerKeeper.GetSlashMeter(ctx).LT(before))

		// New expected allowance is replenish fraction * (total power - slashed power)
		expectedNewAllowance := sdktypes.NewInt(decFrac.MulInt(tc.totalPower.Sub(tc.slashedPower)).RoundInt64())
		if expectedNewAllowance.IsZero() {
			expectedNewAllowance = sdktypes.NewInt(1)
		}
		require.Equal(t, expectedNewAllowance, providerKeeper.GetSlashMeterAllowance(ctx))

		// Execute all but last expected replenishment
		for i := 0; i < tc.numReplenishesTillFull-1; i++ {
			providerKeeper.ReplenishSlashMeter(ctx)
			currValue := providerKeeper.GetSlashMeter(ctx)
			if currValue.Equal(expectedNewAllowance) {
				require.Fail(t, "slash meter should not be replenished to max value yet")
			}
		}

		// Execute last expected replenishment
		providerKeeper.ReplenishSlashMeter(ctx)

		// Confirm meter is equal to new allowance (which is also new max value)
		meter := providerKeeper.GetSlashMeter(ctx)
		require.EqualValues(t, expectedNewAllowance, meter)

		// Confirm meter is capped at max value even with another replenishment,
		// and this matches the expected final value
		providerKeeper.ReplenishSlashMeter(ctx)
		require.Equal(t, meter, providerKeeper.GetSlashMeter(ctx),
			"slash meter value should not have changed")
		require.Equal(t, tc.finalMeterValue, providerKeeper.GetSlashMeter(ctx))
	}
}

// TestGetSlashMeterAllowance is a granular unit test validating the behavior
// (specifically around rounding) of the GetSlashMeterAllowance method.
func TestGetSlashMeterAllowance(t *testing.T) {
	testCases := []struct {
		replenishFraction string
		totalPower        sdktypes.Int
		// Replenish fraction * total power
		expectedAllowance sdktypes.Int
	}{
		{
			replenishFraction: "0.00",
			totalPower:        sdktypes.NewInt(100),
			expectedAllowance: sdktypes.NewInt(1), // 0.0 * 100 = 0, 1 is returned
		},
		{
			replenishFraction: "0.00000000001",
			totalPower:        sdktypes.NewInt(100),
			expectedAllowance: sdktypes.NewInt(1), // 0.00000000001 * 100 = 0 (bankers rounding), 1 is returned
		},
		{
			replenishFraction: "0.01",
			totalPower:        sdktypes.NewInt(100),
			expectedAllowance: sdktypes.NewInt(1), // 0.00000000001 * 100 = 0 (bankers rounding), 1 is returned
		},
		{
			replenishFraction: "0.015",
			totalPower:        sdktypes.NewInt(100),
			expectedAllowance: sdktypes.NewInt(2), // 0.015 * 10 = 2 (bankers rounding)
		},
		{
			replenishFraction: "0.27",
			totalPower:        sdktypes.NewInt(100),
			expectedAllowance: sdktypes.NewInt(27),
		},
		{
			replenishFraction: "0.34",
			totalPower:        sdktypes.NewInt(10000000),
			expectedAllowance: sdktypes.NewInt(3400000),
		},
	}
	// Run test cases
	for _, tc := range testCases {
		providerKeeper, ctx, ctrl, mocks := testkeeper.GetProviderKeeperAndCtx(
			t, testkeeper.NewInMemKeeperParams(t))
		defer ctrl.Finish()

		gomock.InOrder(
			mocks.MockStakingKeeper.EXPECT().GetLastTotalPower(
				gomock.Any()).Return(tc.totalPower).Times(1),
		)

		// Set desired params
		params := providertypes.DefaultParams()
		params.SlashMeterReplenishFraction = tc.replenishFraction
		providerKeeper.SetParams(ctx, params)

		// Confirm allowance is calculated correctly
		require.Equal(t, tc.expectedAllowance,
			providerKeeper.GetSlashMeterAllowance(ctx))
	}
}

// TestGlobalSlashEntries tests the queue and iteration functions for global slash entries,
// with assertion of FIFO ordering
func TestGlobalSlashEntries(t *testing.T) {
	providerKeeper, ctx, ctrl, _ := testkeeper.GetProviderKeeperAndCtx(t, testkeeper.NewInMemKeeperParams(t))
	defer ctrl.Finish()

	// Consistent time for "now"
	now := time.Now().UTC()

	globalEntries := providerKeeper.GetAllGlobalSlashEntries(ctx)
	require.Equal(t, 0, len(globalEntries))

	// Queue 3 entries for chainIDs 0, 1, 2, note their respective ibc seq nums are
	// ordered differently than the chainIDs would be iterated.
	providerKeeper.QueueGlobalSlashEntry(ctx, providertypes.NewGlobalSlashEntry(
		now.Local(), "chain-0", 15, cryptoutil.NewCryptoIdentityFromIntSeed(10).ProviderConsAddress()))
	providerKeeper.QueueGlobalSlashEntry(ctx, providertypes.NewGlobalSlashEntry(
		now.Local(), "chain-1", 10, cryptoutil.NewCryptoIdentityFromIntSeed(11).ProviderConsAddress()))
	providerKeeper.QueueGlobalSlashEntry(ctx, providertypes.NewGlobalSlashEntry(
		now.Local(), "chain-2", 5, cryptoutil.NewCryptoIdentityFromIntSeed(12).ProviderConsAddress()))

	globalEntries = providerKeeper.GetAllGlobalSlashEntries(ctx)
	require.Equal(t, 3, len(globalEntries))

	// Queue 3 entries for chainIDs 0, 1, 2 an hour later, with incremented ibc seq nums
	providerKeeper.QueueGlobalSlashEntry(ctx, providertypes.NewGlobalSlashEntry(
		now.Add(time.Hour).Local(), "chain-0", 16, // should appear last for this recv time
		cryptoutil.NewCryptoIdentityFromIntSeed(20).ProviderConsAddress()))
	providerKeeper.QueueGlobalSlashEntry(ctx, providertypes.NewGlobalSlashEntry(
		now.Add(time.Hour).Local(), "chain-1", 11, // should appear middle for this recv time
		cryptoutil.NewCryptoIdentityFromIntSeed(21).ProviderConsAddress()))
	providerKeeper.QueueGlobalSlashEntry(ctx, providertypes.NewGlobalSlashEntry(
		now.Add(time.Hour).Local(), "chain-2", 6, // should appear first for this recv time
		cryptoutil.NewCryptoIdentityFromIntSeed(22).ProviderConsAddress()))

	// Retrieve entries from store
	globalEntries = providerKeeper.GetAllGlobalSlashEntries(ctx)
	require.Equal(t, 6, len(globalEntries))

	// Assert that entries are obtained in FIFO order according to block time, then ibc seq num
	require.Equal(t, "chain-2", globalEntries[0].ConsumerChainID)
	require.Equal(t, "chain-1", globalEntries[1].ConsumerChainID)
	require.Equal(t, "chain-0", globalEntries[2].ConsumerChainID)
	require.Equal(t, "chain-2", globalEntries[3].ConsumerChainID)
	require.Equal(t, "chain-1", globalEntries[4].ConsumerChainID)
	require.Equal(t, "chain-0", globalEntries[5].ConsumerChainID)

	// Queue 3 entries for chainIDs 5, 6, 7 another hour later
	providerKeeper.QueueGlobalSlashEntry(ctx,
		providertypes.NewGlobalSlashEntry(now.Add(2*time.Hour).Local(), "chain-5", 50, // should appear middle for this recv time
			cryptoutil.NewCryptoIdentityFromIntSeed(96).ProviderConsAddress()))
	providerKeeper.QueueGlobalSlashEntry(ctx,
		providertypes.NewGlobalSlashEntry(now.Add(2*time.Hour).Local(), "chain-6", 60, // should appear last for this recv time
			cryptoutil.NewCryptoIdentityFromIntSeed(97).ProviderConsAddress()))
	providerKeeper.QueueGlobalSlashEntry(ctx,
		providertypes.NewGlobalSlashEntry(now.Add(2*time.Hour).Local(), "chain-7", 40, // should appear first for this recv time
			cryptoutil.NewCryptoIdentityFromIntSeed(98).ProviderConsAddress()))
	// Retrieve entries from store
	globalEntries = providerKeeper.GetAllGlobalSlashEntries(ctx)
	require.Equal(t, 9, len(globalEntries))

	// Assert that entries are obtained in FIFO order according to block time, then ibc seq num
	require.Equal(t, "chain-2", globalEntries[0].ConsumerChainID)
	require.Equal(t, "chain-1", globalEntries[1].ConsumerChainID)
	require.Equal(t, "chain-0", globalEntries[2].ConsumerChainID)
	require.Equal(t, "chain-2", globalEntries[3].ConsumerChainID)
	require.Equal(t, "chain-1", globalEntries[4].ConsumerChainID)
	require.Equal(t, "chain-0", globalEntries[5].ConsumerChainID)
	require.Equal(t, "chain-7", globalEntries[6].ConsumerChainID)
	require.Equal(t, "chain-5", globalEntries[7].ConsumerChainID)
	require.Equal(t, "chain-6", globalEntries[8].ConsumerChainID)

	// Assert each field is as expected for all 9 entries
	require.Equal(t, uint64(5), globalEntries[0].IbcSeqNum)
	require.Equal(t, uint64(10), globalEntries[1].IbcSeqNum)
	require.Equal(t, uint64(15), globalEntries[2].IbcSeqNum)
	require.Equal(t, uint64(6), globalEntries[3].IbcSeqNum)
	require.Equal(t, uint64(11), globalEntries[4].IbcSeqNum)
	require.Equal(t, uint64(16), globalEntries[5].IbcSeqNum)
	require.Equal(t, uint64(40), globalEntries[6].IbcSeqNum)
	require.Equal(t, uint64(50), globalEntries[7].IbcSeqNum)
	require.Equal(t, uint64(60), globalEntries[8].IbcSeqNum)

	require.Equal(t, now, globalEntries[0].RecvTime)
	require.Equal(t, now, globalEntries[1].RecvTime)
	require.Equal(t, now, globalEntries[2].RecvTime)
	require.Equal(t, now.Add(time.Hour).UTC(), globalEntries[3].RecvTime)
	require.Equal(t, now.Add(time.Hour).UTC(), globalEntries[4].RecvTime)
	require.Equal(t, now.Add(time.Hour).UTC(), globalEntries[5].RecvTime)
	require.Equal(t, now.Add(2*time.Hour).UTC(), globalEntries[6].RecvTime)
	require.Equal(t, now.Add(2*time.Hour).UTC(), globalEntries[7].RecvTime)
	require.Equal(t, now.Add(2*time.Hour).UTC(), globalEntries[8].RecvTime)
}

// Tests DeleteGlobalSlashEntriesForConsumer.
func TestDeleteGlobalSlashEntriesForConsumer(t *testing.T) {
	providerKeeper, ctx, ctrl, _ := testkeeper.GetProviderKeeperAndCtx(
		t, testkeeper.NewInMemKeeperParams(t))
	defer ctrl.Finish()

	// Queue 2 global entries for a consumer chain ID
	providerKeeper.QueueGlobalSlashEntry(ctx,
		providertypes.NewGlobalSlashEntry(time.Now().Add(time.Hour), "chain-78", 1,
			cryptoutil.NewCryptoIdentityFromIntSeed(78).ProviderConsAddress()))
	providerKeeper.QueueGlobalSlashEntry(ctx,
		providertypes.NewGlobalSlashEntry(time.Now().Add(time.Hour), "chain-78", 2,
			cryptoutil.NewCryptoIdentityFromIntSeed(79).ProviderConsAddress()))

	// Queue 1 global entry for two other consumer chain IDs
	providerKeeper.QueueGlobalSlashEntry(ctx,
		providertypes.NewGlobalSlashEntry(time.Now().Add(2*time.Hour), "chain-79", 1,
			cryptoutil.NewCryptoIdentityFromIntSeed(80).ProviderConsAddress()))

	providerKeeper.QueueGlobalSlashEntry(ctx,
		providertypes.NewGlobalSlashEntry(time.Now().Add(3*time.Hour), "chain-80", 1,
			cryptoutil.NewCryptoIdentityFromIntSeed(81).ProviderConsAddress()))

	// Delete entries for chain-78, confirm those are deleted, and the other two remain
	providerKeeper.DeleteGlobalSlashEntriesForConsumer(ctx, "chain-78")
	allEntries := providerKeeper.GetAllGlobalSlashEntries(ctx)
	require.Equal(t, 2, len(allEntries))
	require.Equal(t, "chain-79", allEntries[0].ConsumerChainID)
	require.Equal(t, "chain-80", allEntries[1].ConsumerChainID)
}

// TestGlobalSlashEntryDeletion tests the deletion function for
// global slash entries with assertion of FIFO ordering.
func TestGlobalSlashEntryDeletion(t *testing.T) {
	providerKeeper, ctx, ctrl, _ := testkeeper.GetProviderKeeperAndCtx(t, testkeeper.NewInMemKeeperParams(t))
	defer ctrl.Finish()

	now := time.Now()

	entries := providerKeeper.GetAllGlobalSlashEntries(ctx)
	require.Equal(t, 0, len(entries))

	providerConsAddrs := []providertypes.ProviderConsAddress{
		cryptoutil.NewCryptoIdentityFromIntSeed(1).ProviderConsAddress(),
		cryptoutil.NewCryptoIdentityFromIntSeed(2).ProviderConsAddress(),
		cryptoutil.NewCryptoIdentityFromIntSeed(3).ProviderConsAddress(),
		cryptoutil.NewCryptoIdentityFromIntSeed(4).ProviderConsAddress(),
		cryptoutil.NewCryptoIdentityFromIntSeed(5).ProviderConsAddress(),
		cryptoutil.NewCryptoIdentityFromIntSeed(6).ProviderConsAddress(),
		cryptoutil.NewCryptoIdentityFromIntSeed(7).ProviderConsAddress(),
	}

	// Instantiate entries in the expected order we wish to get them back as (ordered by recv time)
	entries = []providertypes.GlobalSlashEntry{}
	entries = append(entries, providertypes.NewGlobalSlashEntry(now, "chain-0", 1, providerConsAddrs[0]))
	entries = append(entries, providertypes.NewGlobalSlashEntry(now.Add(time.Hour).UTC(), "chain-1", 178, providerConsAddrs[1]))
	entries = append(entries, providertypes.NewGlobalSlashEntry(now.Add(2*time.Hour).Local(), "chain-2", 89, providerConsAddrs[2]))
	entries = append(entries, providertypes.NewGlobalSlashEntry(now.Add(3*time.Hour).In(time.FixedZone("UTC-8", -8*60*60)), "chain-3", 23423, providerConsAddrs[3]))
	entries = append(entries, providertypes.NewGlobalSlashEntry(now.Add(4*time.Hour).Local(), "chain-4", 323, providerConsAddrs[4]))
	entries = append(entries, providertypes.NewGlobalSlashEntry(now.Add(5*time.Hour).UTC(), "chain-5", 18, providerConsAddrs[5]))
	entries = append(entries, providertypes.NewGlobalSlashEntry(now.Add(6*time.Hour).Local(), "chain-6", 2, providerConsAddrs[6]))

	// Instantiate shuffled copy of above slice
	shuffledEntries := append([]providertypes.GlobalSlashEntry{}, entries...)
	rand.Seed(now.UnixNano())
	rand.Shuffle(len(shuffledEntries), func(i, j int) {
		shuffledEntries[i], shuffledEntries[j] = shuffledEntries[j], shuffledEntries[i]
	})

	// Queue 7 slash packets with various block times in random order
	for _, entry := range shuffledEntries {
		providerKeeper.QueueGlobalSlashEntry(ctx, entry)
	}

	gotEntries := providerKeeper.GetAllGlobalSlashEntries(ctx)
	require.Equal(t, 7, len(gotEntries))

	// Assert obtained order is decided upon via packet recvTime, not insertion order
	for i, gotEntry := range gotEntries {
		expectedEntry := entries[i]
		require.Equal(t, expectedEntry, gotEntry)
	}

	// Confirm no mutations have occurred from test helper
	gotEntries = providerKeeper.GetAllGlobalSlashEntries(ctx)
	require.Equal(t, 7, len(gotEntries))

	// Delete packets 1, 3, 5 (0-indexed)
	providerKeeper.DeleteGlobalSlashEntries(ctx, gotEntries[1], gotEntries[3], gotEntries[5])

	// Assert deletion and ordering
	gotEntries = providerKeeper.GetAllGlobalSlashEntries(ctx)
	require.Equal(t, 4, len(gotEntries))
	require.Equal(t, "chain-0", gotEntries[0].ConsumerChainID)
	// entry 1 was deleted
	require.Equal(t, "chain-2", gotEntries[1].ConsumerChainID)
	// entry 3 was deleted
	require.Equal(t, "chain-4", gotEntries[2].ConsumerChainID)
	// entry 5 was deleted
	require.Equal(t, "chain-6", gotEntries[3].ConsumerChainID)
}

// TestThrottledPacketData tests chain-specific throttled packet data queuing,
// iteration and deletion functionality.
func TestThrottledPacketData(t *testing.T) {
	providerKeeper, ctx, ctrl, _ := testkeeper.GetProviderKeeperAndCtx(t, testkeeper.NewInMemKeeperParams(t))
	defer ctrl.Finish()
	providerKeeper.SetParams(ctx, providertypes.DefaultParams())

	packetDataForMultipleConsumers := []struct {
		chainID   string
		instances []throttledPacketDataInstance

		// Expected order of data instances after retrieval from store, before deletion (specified by instance index)
		expectedOrder []int
		// Data instances to delete (specified by instance index)
		toDelete []int
		// Expected order of data instances after deletion (specified by instance index)
		expectedOrderAfterDeletion []int
	}{
		// Note, duplicate ibc sequence numbers are not tested, as we assume ibc behaves correctly
		{
			chainID: "chain-0",
			instances: []throttledPacketDataInstance{
				{IbcSeqNum: 0, Data: testkeeper.GetNewSlashPacketData()},
				{IbcSeqNum: 1, Data: testkeeper.GetNewVSCMaturedPacketData()},
				{IbcSeqNum: 2, Data: testkeeper.GetNewSlashPacketData()},
				{IbcSeqNum: 3, Data: testkeeper.GetNewVSCMaturedPacketData()},
				{IbcSeqNum: 4, Data: testkeeper.GetNewSlashPacketData()},
			},
			expectedOrder:              []int{0, 1, 2, 3, 4},
			toDelete:                   []int{0, 2, 4},
			expectedOrderAfterDeletion: []int{1, 3},
		},
		{
			chainID: "chain-7",
			instances: []throttledPacketDataInstance{
				{IbcSeqNum: 96, Data: testkeeper.GetNewSlashPacketData()},
				{IbcSeqNum: 78, Data: testkeeper.GetNewVSCMaturedPacketData()},
				{IbcSeqNum: 12, Data: testkeeper.GetNewSlashPacketData()},
				{IbcSeqNum: 0, Data: testkeeper.GetNewVSCMaturedPacketData()},
				{IbcSeqNum: 1, Data: testkeeper.GetNewSlashPacketData()},
				{IbcSeqNum: 78972, Data: testkeeper.GetNewVSCMaturedPacketData()},
				{IbcSeqNum: 9999999999999999999, Data: testkeeper.GetNewSlashPacketData()},
			},
			expectedOrder:              []int{3, 4, 2, 1, 0, 5, 6},
			toDelete:                   []int{0, 1, 2, 3, 4, 5},
			expectedOrderAfterDeletion: []int{6},
		},
		{
			chainID: "chain-thats-not-0-or-7",
			instances: []throttledPacketDataInstance{
				{IbcSeqNum: 9, Data: testkeeper.GetNewSlashPacketData()},
				{IbcSeqNum: 8, Data: testkeeper.GetNewSlashPacketData()},
				{IbcSeqNum: 7, Data: testkeeper.GetNewSlashPacketData()},
				{IbcSeqNum: 6, Data: testkeeper.GetNewSlashPacketData()},
				{IbcSeqNum: 5, Data: testkeeper.GetNewVSCMaturedPacketData()},
				{IbcSeqNum: 1, Data: testkeeper.GetNewVSCMaturedPacketData()},
			},
			expectedOrder:              []int{5, 4, 3, 2, 1, 0},
			toDelete:                   []int{1, 2, 3, 4, 5},
			expectedOrderAfterDeletion: []int{0},
		},
	}

	// Queue all packet data at once
	for _, chainData := range packetDataForMultipleConsumers {
		for _, dataInstance := range chainData.instances {
			err := providerKeeper.QueueThrottledPacketData(ctx, chainData.chainID, dataInstance.IbcSeqNum, dataInstance.Data)
			require.NoError(t, err)
		}
	}

	// Assert retrieval ordering for each chain
	for _, chainData := range packetDataForMultipleConsumers {
		expectedInstances := getOrderedInstances(chainData.instances, chainData.expectedOrder)
		assertPendingPacketDataOrdering(t, &providerKeeper, ctx, chainData.chainID, expectedInstances)
	}

	// Delete specified data all at once
	for _, chainData := range packetDataForMultipleConsumers {
		for _, i := range chainData.toDelete {
			providerKeeper.DeleteThrottledPacketData(ctx, chainData.chainID, chainData.instances[i].IbcSeqNum)
		}
	}

	// Assert retrieval ordering after deletion for each chain
	for _, chainData := range packetDataForMultipleConsumers {
		expectedInstances := getOrderedInstances(chainData.instances, chainData.expectedOrderAfterDeletion)
		assertPendingPacketDataOrdering(t, &providerKeeper, ctx, chainData.chainID, expectedInstances)
	}
}

func TestGetLeadingVSCMaturedData(t *testing.T) {
	// Instantiate some sample data
	slashData := getTenSampleSlashPacketData()
	vscMaturedData := getTenSampleVSCMaturedPacketData()

	testCases := []struct {
		name               string
		dataToQueue        []throttledPacketDataInstance
		expectedReturnData []ccvtypes.VSCMaturedPacketData
		expectedReturnSeqs []uint64
	}{
		{
			name:               "no data",
			dataToQueue:        []throttledPacketDataInstance{},
			expectedReturnData: []ccvtypes.VSCMaturedPacketData{},
			expectedReturnSeqs: []uint64{},
		},
		{
			name: "one slash",
			dataToQueue: []throttledPacketDataInstance{
				{IbcSeqNum: 889, Data: slashData[0]},
			},
			expectedReturnData: []ccvtypes.VSCMaturedPacketData{},
			expectedReturnSeqs: []uint64{},
		},
		{
			name: "one vsc matured",
			dataToQueue: []throttledPacketDataInstance{
				{IbcSeqNum: 54, Data: vscMaturedData[0]},
			},
			expectedReturnData: []ccvtypes.VSCMaturedPacketData{vscMaturedData[0]},
			expectedReturnSeqs: []uint64{54},
		},
		{
			name: "one vsc matured trailing one slash",
			dataToQueue: []throttledPacketDataInstance{
				{IbcSeqNum: 87, Data: slashData[0]},
				{IbcSeqNum: 88, Data: vscMaturedData[0]},
			},
			expectedReturnData: []ccvtypes.VSCMaturedPacketData{}, // Nothing returned
			expectedReturnSeqs: []uint64{},                        // Nothing returned
		},
		{
			name: "one vsc matured trailing multiple slash",
			dataToQueue: []throttledPacketDataInstance{
				{IbcSeqNum: 87, Data: slashData[0]},
				{IbcSeqNum: 88, Data: slashData[1]},
				{IbcSeqNum: 89, Data: slashData[2]},
				{IbcSeqNum: 90, Data: vscMaturedData[0]},
			},
			expectedReturnData: []ccvtypes.VSCMaturedPacketData{}, // Nothing returned
			expectedReturnSeqs: []uint64{},                        // Nothing returned
		},
		{
			name: "one vsc matured leading multiple slash",
			dataToQueue: []throttledPacketDataInstance{
				{IbcSeqNum: 87, Data: vscMaturedData[0]},
				{IbcSeqNum: 88, Data: slashData[0]},
				{IbcSeqNum: 89, Data: slashData[1]},
				{IbcSeqNum: 90, Data: slashData[2]},
			},
			expectedReturnData: []ccvtypes.VSCMaturedPacketData{vscMaturedData[0]},
			expectedReturnSeqs: []uint64{87},
		},
		{
			name: "multiple vsc matured leading multiple slash",
			dataToQueue: []throttledPacketDataInstance{
				{IbcSeqNum: 102, Data: vscMaturedData[0]},
				{IbcSeqNum: 103, Data: vscMaturedData[1]},
				{IbcSeqNum: 104, Data: vscMaturedData[2]},
				{IbcSeqNum: 105, Data: slashData[0]},
				{IbcSeqNum: 106, Data: slashData[1]},
				{IbcSeqNum: 107, Data: slashData[2]},
			},
			expectedReturnData: []ccvtypes.VSCMaturedPacketData{vscMaturedData[0], vscMaturedData[1], vscMaturedData[2]},
			expectedReturnSeqs: []uint64{102, 103, 104},
		},
	}

	// Run test cases
	for _, tc := range testCases {
		providerKeeper, ctx, ctrl, _ := testkeeper.GetProviderKeeperAndCtx(t, testkeeper.NewInMemKeeperParams(t))
		defer ctrl.Finish()
		providerKeeper.SetParams(ctx, providertypes.DefaultParams())

		// Queue a slash and vsc matured packet data for some random chain.
		// These values should never be returned.
		err := providerKeeper.QueueThrottledSlashPacketData(ctx, "some-rando-chain", 77, testkeeper.GetNewSlashPacketData())
		require.NoError(t, err)
		err = providerKeeper.QueueThrottledVSCMaturedPacketData(ctx, "some-rando-chain", 97, testkeeper.GetNewVSCMaturedPacketData())
		require.NoError(t, err)

		// Queue the data to test against
		for _, dataInstance := range tc.dataToQueue {
			err := providerKeeper.QueueThrottledPacketData(ctx, "chain-99", dataInstance.IbcSeqNum, dataInstance.Data)
			require.NoError(t, err)
		}

		// Obtain data from iterator
		returnedData, ibcSeqNums := providerKeeper.GetLeadingVSCMaturedData(ctx, "chain-99")

		// Assert the returned data is as expected
		require.Equal(t, tc.expectedReturnData, returnedData)
		require.Equal(t, tc.expectedReturnSeqs, ibcSeqNums)
	}
}

func TestGetSlashAndTrailingData(t *testing.T) {
	// Instantiate some data to test against
	someSlashData := getTenSampleSlashPacketData()
	someVSCMaturedData := getTenSampleVSCMaturedPacketData()

	testCases := []struct {
		name                   string
		dataToQueue            []throttledPacketDataInstance
		expectedSlashFound     bool
		expectedSlashData      ccvtypes.SlashPacketData
		expectedVSCMaturedData []ccvtypes.VSCMaturedPacketData
		expectedIBCSeqNums     []uint64
	}{
		{
			name:                   "Empty queue",
			dataToQueue:            []throttledPacketDataInstance{},
			expectedSlashFound:     false,
			expectedSlashData:      ccvtypes.SlashPacketData{}, // single zero value returned.
			expectedVSCMaturedData: []ccvtypes.VSCMaturedPacketData{},
			expectedIBCSeqNums:     []uint64{},
		},
		{
			name: "Queue only one slash data",
			dataToQueue: []throttledPacketDataInstance{
				{IbcSeqNum: 1, Data: someSlashData[0]},
			},
			expectedSlashFound:     true,
			expectedSlashData:      someSlashData[0],
			expectedVSCMaturedData: []ccvtypes.VSCMaturedPacketData{},
			expectedIBCSeqNums:     []uint64{1},
		},
		{
			name: "Queue two vsc matured behind slash data",
			dataToQueue: []throttledPacketDataInstance{
				{IbcSeqNum: 80, Data: someSlashData[3]},
				{IbcSeqNum: 82, Data: someVSCMaturedData[0]},
				{IbcSeqNum: 83, Data: someVSCMaturedData[1]},
			},
			expectedSlashFound:     true,
			expectedSlashData:      someSlashData[3],
			expectedVSCMaturedData: []ccvtypes.VSCMaturedPacketData{someVSCMaturedData[0], someVSCMaturedData[1]},
			expectedIBCSeqNums:     []uint64{80, 82, 83},
		},
		{
			name: "Queue two vsc matured behind 4 slash data",
			dataToQueue: []throttledPacketDataInstance{
				{IbcSeqNum: 80, Data: someSlashData[1]}, // Only returned value
				{IbcSeqNum: 82, Data: someSlashData[2]},
				{IbcSeqNum: 83, Data: someSlashData[3]},
				{IbcSeqNum: 84, Data: someSlashData[4]},
				{IbcSeqNum: 85, Data: someVSCMaturedData[1]},
				{IbcSeqNum: 86, Data: someVSCMaturedData[2]},
			},
			expectedSlashFound:     true,
			expectedSlashData:      someSlashData[1],
			expectedVSCMaturedData: []ccvtypes.VSCMaturedPacketData{},
			expectedIBCSeqNums:     []uint64{80},
		},
		{
			name: "Queue vsc matured data behind slash data, ending with another slash data",
			dataToQueue: []throttledPacketDataInstance{
				{IbcSeqNum: 47238, Data: someSlashData[1]},
				{IbcSeqNum: 47239, Data: someVSCMaturedData[0]},
				{IbcSeqNum: 47240, Data: someVSCMaturedData[1]},
				{IbcSeqNum: 47241, Data: someVSCMaturedData[2]},
				{IbcSeqNum: 47242, Data: someVSCMaturedData[3]},
				{IbcSeqNum: 47243, Data: someSlashData[2]}, // Not returned
			},
			expectedSlashFound: true,
			expectedSlashData:  someSlashData[1],
			expectedVSCMaturedData: []ccvtypes.VSCMaturedPacketData{
				someVSCMaturedData[0], someVSCMaturedData[1], someVSCMaturedData[2], someVSCMaturedData[3],
			},
			expectedIBCSeqNums: []uint64{47238, 47239, 47240, 47241, 47242},
		},
	}

	// Run test cases
	for _, tc := range testCases {
		providerKeeper, ctx, ctrl, _ := testkeeper.GetProviderKeeperAndCtx(t, testkeeper.NewInMemKeeperParams(t))
		defer ctrl.Finish()
		providerKeeper.SetParams(ctx, providertypes.DefaultParams())

		// Queue a slash and vsc matured packet data for some random chain.
		// These values should never be returned.
		err := providerKeeper.QueueThrottledSlashPacketData(ctx, "some-rando-chain", 77, testkeeper.GetNewSlashPacketData())
		require.NoError(t, err)
		err = providerKeeper.QueueThrottledVSCMaturedPacketData(ctx, "some-rando-chain", 97, testkeeper.GetNewVSCMaturedPacketData())
		require.NoError(t, err)

		// Queue the data to test
		for _, dataInstance := range tc.dataToQueue {
			err := providerKeeper.QueueThrottledPacketData(ctx, "chain-49", dataInstance.IbcSeqNum, dataInstance.Data)
			require.NoError(t, err)
		}

		// Retrieve the data, and assert that it is correct
		slashFound, slashData, vscMaturedData, ibcSeqNums := providerKeeper.GetSlashAndTrailingData(ctx, "chain-49")
		require.Equal(t, tc.expectedSlashFound, slashFound, tc.name)
		require.Equal(t, tc.expectedSlashData, slashData, tc.name)
		require.Equal(t, tc.expectedVSCMaturedData, vscMaturedData, tc.name)
		require.Equal(t, tc.expectedIBCSeqNums, ibcSeqNums, tc.name)
	}
}

// TestDeleteThrottledPacketDataForConsumer tests the DeleteThrottledPacketDataForConsumer method.
func TestDeleteThrottledPacketDataForConsumer(t *testing.T) {
	providerKeeper, ctx, ctrl, _ := testkeeper.GetProviderKeeperAndCtx(t, testkeeper.NewInMemKeeperParams(t))
	defer ctrl.Finish()
	providerKeeper.SetParams(ctx, providertypes.DefaultParams())

	// Queue slash and a VSC matured packet data for chain-48
	err := providerKeeper.QueueThrottledSlashPacketData(ctx, "chain-48", 0, testkeeper.GetNewSlashPacketData())
	require.NoError(t, err)
	err = providerKeeper.QueueThrottledVSCMaturedPacketData(ctx, "chain-48", 1, testkeeper.GetNewVSCMaturedPacketData())
	require.NoError(t, err)

	// Queue 3 slash, and 4 vsc matured packet data instances for chain-49
	err = providerKeeper.QueueThrottledSlashPacketData(ctx, "chain-49", 0, testkeeper.GetNewSlashPacketData())
	require.NoError(t, err)
	err = providerKeeper.QueueThrottledSlashPacketData(ctx, "chain-49", 1, testkeeper.GetNewSlashPacketData())
	require.NoError(t, err)
	err = providerKeeper.QueueThrottledSlashPacketData(ctx, "chain-49", 2, testkeeper.GetNewSlashPacketData())
	require.NoError(t, err)
	err = providerKeeper.QueueThrottledVSCMaturedPacketData(ctx, "chain-49", 3, testkeeper.GetNewVSCMaturedPacketData())
	require.NoError(t, err)
	err = providerKeeper.QueueThrottledVSCMaturedPacketData(ctx, "chain-49", 4, testkeeper.GetNewVSCMaturedPacketData())
	require.NoError(t, err)
	err = providerKeeper.QueueThrottledVSCMaturedPacketData(ctx, "chain-49", 5, testkeeper.GetNewVSCMaturedPacketData())
	require.NoError(t, err)
	err = providerKeeper.QueueThrottledVSCMaturedPacketData(ctx, "chain-49", 6, testkeeper.GetNewVSCMaturedPacketData())
	require.NoError(t, err)

	// Delete all packet data for chain-49, confirm they are deleted
	providerKeeper.DeleteThrottledPacketDataForConsumer(ctx, "chain-49")
	slashData, vscMaturedData, _, _ := providerKeeper.GetAllThrottledPacketData(ctx, "chain-49")
	require.Empty(t, slashData)
	require.Empty(t, vscMaturedData)

	// Confirm size of queue is now 0
	require.Equal(t, uint64(0), providerKeeper.GetThrottledPacketDataSize(ctx, "chain-49"))

	// Confirm packet data for chain-48 is not deleted
	slashData, vscMaturedData, _, _ = providerKeeper.GetAllThrottledPacketData(ctx, "chain-48")
	require.Len(t, slashData, 1)
	require.Len(t, vscMaturedData, 1)
}

// TestPanicIfTooMuchThrottledPacketData tests that the provider panics
// when the number of throttled (queued) packets exceeds the max allowed by params.
func TestPanicIfTooMuchThrottledPacketData(t *testing.T) {
	testCases := []struct {
		max int64
	}{
		{max: 3}, // Max must be greater than 2 since we queue 2 packets for another chain in the test
		{max: 5},
		{max: 10},
		{max: 15},
		{max: 25},
		{max: 100},
	}

	// Test that the provider panics when the number of throttled packets exceeds the max allowed by params
	for _, tc := range testCases {
		providerKeeper, ctx, ctrl, _ := testkeeper.GetProviderKeeperAndCtx(t, testkeeper.NewInMemKeeperParams(t))
		defer ctrl.Finish()

		// Set max throttled packets param
		defaultParams := providertypes.DefaultParams()
		defaultParams.MaxThrottledPackets = tc.max
		providerKeeper.SetParams(ctx, defaultParams)

		rand.Seed(time.Now().UnixNano())

		// Queuing up a couple data instances for another chain shouldn't matter
		err := providerKeeper.QueueThrottledPacketData(ctx, "chain-17", 0, testkeeper.GetNewSlashPacketData())
		require.NoError(t, err)
		err = providerKeeper.QueueThrottledPacketData(ctx, "chain-17", 1, testkeeper.GetNewVSCMaturedPacketData())
		require.NoError(t, err)

		// Queue packet data instances until we reach the max (some slash packets, some VSC matured packets)
		reachedMax := false
		for i := 0; i < int(tc.max); i++ {
			randBool := rand.Intn(2) == 0 //nolint:gosec // not used for security purposes
			var data any
			if randBool {
				data = testkeeper.GetNewSlashPacketData()
			} else {
				data = testkeeper.GetNewVSCMaturedPacketData()
			}
			// Panic only if we've reached the max
			if i == int(tc.max-1) {
				require.Panics(t, func() {
					_ = providerKeeper.QueueThrottledPacketData(ctx, "chain-88", uint64(i), data)
				})
				reachedMax = true
			} else {
				err := providerKeeper.QueueThrottledPacketData(ctx, "chain-88", uint64(i), data)
				require.NoError(t, err)
			}
		}
		require.True(t, reachedMax)
	}
}

// TestThrottledPacketDataSize tests the getter, setter and incrementer for throttled packet data size.
func TestThrottledPacketDataSize(t *testing.T) {
	providerKeeper, ctx, ctrl, _ := testkeeper.GetProviderKeeperAndCtx(t, testkeeper.NewInMemKeeperParams(t))
	defer ctrl.Finish()

	// Set params so we can use the default max throttled packet data size
	params := providertypes.DefaultParams()
	providerKeeper.SetParams(ctx, params)

	// Confirm initial size is 0
	require.Equal(t, uint64(0), providerKeeper.GetThrottledPacketDataSize(ctx, "chain-0"))

	// Set throttled packet data size and confirm it was set
	providerKeeper.SetThrottledPacketDataSize(ctx, "chain-0", 10)
	require.Equal(t, uint64(10), providerKeeper.GetThrottledPacketDataSize(ctx, "chain-0"))

	// Increment throttled packet data size and confirm it was incremented
	providerKeeper.IncrementThrottledPacketDataSize(ctx, "chain-0")
	require.Equal(t, uint64(11), providerKeeper.GetThrottledPacketDataSize(ctx, "chain-0"))
}

// TestSlashMeter tests the getter and setter for the slash gas meter
func TestSlashMeter(t *testing.T) {
	testCases := []struct {
		meterValue  sdktypes.Int
		shouldPanic bool
	}{
		{meterValue: sdktypes.NewInt(-7999999999999999999), shouldPanic: true},
		{meterValue: sdktypes.NewInt(-tmtypes.MaxTotalVotingPower - 1), shouldPanic: true},
		{meterValue: sdktypes.NewInt(-tmtypes.MaxTotalVotingPower), shouldPanic: false},
		{meterValue: sdktypes.NewInt(-50000000078987), shouldPanic: false},
		{meterValue: sdktypes.NewInt(-4237), shouldPanic: false},
		{meterValue: sdktypes.NewInt(0), shouldPanic: false},
		{meterValue: sdktypes.NewInt(1), shouldPanic: false},
		{meterValue: sdktypes.NewInt(4237897), shouldPanic: false},
		{meterValue: sdktypes.NewInt(500078078987), shouldPanic: false},
		{meterValue: sdktypes.NewInt(tmtypes.MaxTotalVotingPower), shouldPanic: false},
		{meterValue: sdktypes.NewInt(tmtypes.MaxTotalVotingPower + 1), shouldPanic: true},
		{meterValue: sdktypes.NewInt(7999974823991111199), shouldPanic: true},
	}

	for _, tc := range testCases {
		providerKeeper, ctx, ctrl, _ := testkeeper.GetProviderKeeperAndCtx(
			t, testkeeper.NewInMemKeeperParams(t))
		defer ctrl.Finish()

		if tc.shouldPanic {
			require.Panics(t, func() {
				providerKeeper.SetSlashMeter(ctx, tc.meterValue)
			})
		} else {
			providerKeeper.SetSlashMeter(ctx, tc.meterValue)
			gotMeterValue := providerKeeper.GetSlashMeter(ctx)
			require.Equal(t, tc.meterValue, gotMeterValue)
		}
	}
}

// TestSlashMeterReplenishTimeCandidate tests the getter and setter for the slash meter replenish time candidate
func TestSlashMeterReplenishTimeCandidate(t *testing.T) {
	testCases := []struct {
		blockTime       time.Time
		replenishPeriod time.Duration
	}{
		{time.Now(), time.Hour},
		{time.Now().Add(1 * time.Hour).UTC(), time.Hour},
		{time.Now().Add(2 * time.Hour).Local(), 5 * time.Hour},
		{time.Now().Add(3 * time.Hour).In(time.FixedZone("UTC-8", -8*60*60)), 10 * time.Hour},
		{time.Now().Add(4 * time.Hour).Local(), 15 * time.Minute},
		{time.Now().Add(-1 * time.Hour).UTC(), time.Minute},
		{time.Now().Add(-2 * time.Hour).Local(), 2 * time.Minute},
		{time.Now().Add(-3 * time.Hour).UTC(), 3 * time.Minute},
		{time.Now().Add(-4 * time.Hour).Local(), 4 * time.Minute},
	}

	for _, tc := range testCases {
		providerKeeper, ctx, ctrl, _ := testkeeper.GetProviderKeeperAndCtx(
			t, testkeeper.NewInMemKeeperParams(t))
		defer ctrl.Finish()

		ctx = ctx.WithBlockTime(tc.blockTime)
		params := providertypes.DefaultParams()
		params.SlashMeterReplenishPeriod = tc.replenishPeriod
		providerKeeper.SetParams(ctx, params)

		providerKeeper.SetSlashMeterReplenishTimeCandidate(ctx)
		gotTime := providerKeeper.GetSlashMeterReplenishTimeCandidate(ctx)

		// Time should be returned in UTC
		require.Equal(t, tc.blockTime.Add(tc.replenishPeriod).UTC(), gotTime)
	}
}

// Struct used for TestPendingPacketData and helpers
type throttledPacketDataInstance struct {
	IbcSeqNum uint64
	Data      any
}

// getAllThrottledPacketDataInstances returns all throttled packet data instances in order
// from the chain-specific packet data queue.
<<<<<<< HEAD
func getAllThrottledPacketDataInstances(ctx sdktypes.Context, k *keeper.Keeper, consumerChainId string) (instances []throttledPacketDataInstance) {
	_, _, allData, ibcSeqNums := k.GetAllThrottledPacketData(ctx, consumerChainId)
=======
func getAllThrottledPacketDataInstances(ctx sdktypes.Context, k *keeper.Keeper, consumerChainID string) (instances []throttledPacketDataInstance) {
	_, _, allData, ibcSeqNums := k.GetAllThrottledPacketData(ctx, consumerChainID)
>>>>>>> 39fa788e
	instances = []throttledPacketDataInstance{}
	for idx, data := range allData {
		instances = append(instances, throttledPacketDataInstance{
			IbcSeqNum: ibcSeqNums[idx],
			Data:      data,
		})
	}
	return instances
}

// getOrderedInstances returns the given instances in order, specified by the given indexes
func getOrderedInstances(instances []throttledPacketDataInstance, orderbyIdx []int) (orderedInstances []throttledPacketDataInstance) {
	toReturn := []throttledPacketDataInstance{}
	for _, idx := range orderbyIdx {
		toReturn = append(toReturn, instances[idx])
	}
	return toReturn
}

// Asserts that the throttled packet data retrieved for this consumer chain matches what's expected
func assertPendingPacketDataOrdering(t *testing.T, k *keeper.Keeper, ctx sdktypes.Context,
<<<<<<< HEAD
	consumerChainId string, expectedInstances []throttledPacketDataInstance,
=======
	consumerChainID string, expectedInstances []throttledPacketDataInstance,
>>>>>>> 39fa788e
) {
	// Get all packet data for this chain
	obtainedInstances := getAllThrottledPacketDataInstances(ctx, k, consumerChainID)
	// No extra data should be present
	require.Equal(t, len(expectedInstances), len(obtainedInstances))
	// Assert order and correct serialization/deserialization for each data instance
	for i, obtainedInstance := range obtainedInstances {
		require.Equal(t, expectedInstances[i], obtainedInstance)
	}
}

// getTenSampleSlashPacketData returns 10 randomized slash packet data instances for testing
func getTenSampleSlashPacketData() []ccvtypes.SlashPacketData {
	sampleData := []ccvtypes.SlashPacketData{}
	for i := 0; i < 10; i++ {
		sampleData = append(sampleData, testkeeper.GetNewSlashPacketData())
	}
	return sampleData
}

// getTenSampleVSCMaturedPacketData returns 10 randomized VSC matured packet data instances for testing
func getTenSampleVSCMaturedPacketData() []ccvtypes.VSCMaturedPacketData {
	sampleData := []ccvtypes.VSCMaturedPacketData{}
	for i := 0; i < 10; i++ {
		sampleData = append(sampleData, testkeeper.GetNewVSCMaturedPacketData())
	}
	return sampleData
}<|MERGE_RESOLUTION|>--- conflicted
+++ resolved
@@ -1323,13 +1323,8 @@
 
 // getAllThrottledPacketDataInstances returns all throttled packet data instances in order
 // from the chain-specific packet data queue.
-<<<<<<< HEAD
-func getAllThrottledPacketDataInstances(ctx sdktypes.Context, k *keeper.Keeper, consumerChainId string) (instances []throttledPacketDataInstance) {
-	_, _, allData, ibcSeqNums := k.GetAllThrottledPacketData(ctx, consumerChainId)
-=======
 func getAllThrottledPacketDataInstances(ctx sdktypes.Context, k *keeper.Keeper, consumerChainID string) (instances []throttledPacketDataInstance) {
 	_, _, allData, ibcSeqNums := k.GetAllThrottledPacketData(ctx, consumerChainID)
->>>>>>> 39fa788e
 	instances = []throttledPacketDataInstance{}
 	for idx, data := range allData {
 		instances = append(instances, throttledPacketDataInstance{
@@ -1351,11 +1346,7 @@
 
 // Asserts that the throttled packet data retrieved for this consumer chain matches what's expected
 func assertPendingPacketDataOrdering(t *testing.T, k *keeper.Keeper, ctx sdktypes.Context,
-<<<<<<< HEAD
-	consumerChainId string, expectedInstances []throttledPacketDataInstance,
-=======
 	consumerChainID string, expectedInstances []throttledPacketDataInstance,
->>>>>>> 39fa788e
 ) {
 	// Get all packet data for this chain
 	obtainedInstances := getAllThrottledPacketDataInstances(ctx, k, consumerChainID)
