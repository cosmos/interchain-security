--- conflicted
+++ resolved
@@ -1348,10 +1348,6 @@
 func assertPendingPacketDataOrdering(t *testing.T, k *keeper.Keeper, ctx sdktypes.Context,
 	consumerChainId string, expectedInstances []throttledPacketDataInstance,
 ) {
-<<<<<<< HEAD
-	t.Helper()
-=======
->>>>>>> a616dae1
 	// Get all packet data for this chain
 	obtainedInstances := getAllThrottledPacketDataInstances(ctx, k, consumerChainId)
 	// No extra data should be present
