--- conflicted
+++ resolved
@@ -679,18 +679,9 @@
 	actualOptedInValidators := providerKeeper.GetAllOptedIn(ctx, "chainID")
 
 	// sort validators first to be able to compare
-<<<<<<< HEAD
 	sortOptedInValidators := func(addressess []types.ProviderConsAddress) {
 		sort.Slice(addressess, func(i int, j int) bool {
 			return bytes.Compare(addressess[i].ToSdkConsAddr(), addressess[j].ToSdkConsAddr()) < 0
-=======
-	sortOptedInValidators := func(optedInValidators []types.OptedInValidator) {
-		sort.Slice(optedInValidators, func(i, j int) bool {
-			a := optedInValidators[i]
-			b := optedInValidators[j]
-			return a.BlockHeight < b.BlockHeight ||
-				(a.BlockHeight == b.BlockHeight && bytes.Compare(a.ProviderAddr, b.ProviderAddr) < 0)
->>>>>>> 31a9ee30
 		})
 	}
 	sortOptedInValidators(expectedOptedInValidators)
@@ -703,164 +694,16 @@
 	providerKeeper, ctx, ctrl, _ := testkeeper.GetProviderKeeperAndCtx(t, testkeeper.NewInMemKeeperParams(t))
 	defer ctrl.Finish()
 
-<<<<<<< HEAD
 	optedInValidator := types.NewProviderConsAddress([]byte("providerAddr"))
-=======
-	optedInValidator := types.OptedInValidator{
-		ProviderAddr: []byte("providerAddr"),
-		BlockHeight:  1,
-		Power:        2,
-		PublicKey:    []byte{3},
-	}
->>>>>>> 31a9ee30
 
 	require.False(t, providerKeeper.IsOptedIn(ctx, "chainID", optedInValidator))
 	providerKeeper.SetOptedIn(ctx, "chainID", optedInValidator)
-<<<<<<< HEAD
 	require.True(t, providerKeeper.IsOptedIn(ctx, "chainID", optedInValidator))
 	providerKeeper.DeleteOptedIn(ctx, "chainID", optedInValidator)
 	require.False(t, providerKeeper.IsOptedIn(ctx, "chainID", optedInValidator))
-=======
-	require.True(t, providerKeeper.IsOptedIn(ctx, "chainID", types.NewProviderConsAddress(optedInValidator.ProviderAddr)))
-	providerKeeper.DeleteOptedIn(ctx, "chainID", types.NewProviderConsAddress(optedInValidator.ProviderAddr))
-	require.False(t, providerKeeper.IsOptedIn(ctx, "chainID", types.NewProviderConsAddress(optedInValidator.ProviderAddr)))
-}
-
-func TestGetAllToBeOptedIn(t *testing.T) {
-	providerKeeper, ctx, ctrl, _ := testkeeper.GetProviderKeeperAndCtx(t, testkeeper.NewInMemKeeperParams(t))
-	defer ctrl.Finish()
-
-	expectedAddresses := []types.ProviderConsAddress{
-		types.NewProviderConsAddress([]byte("providerAddr1")),
-		types.NewProviderConsAddress([]byte("providerAddr2")),
-		types.NewProviderConsAddress([]byte("providerAddr3")),
-	}
-
-	for _, addr := range expectedAddresses {
-		providerKeeper.SetToBeOptedIn(ctx, "chainID", addr)
-	}
-
-	actualAddresses := providerKeeper.GetAllToBeOptedIn(ctx, "chainID")
-
-	// sort addresses first to be able to compare
-	sortAddresses := func(addresses []types.ProviderConsAddress) {
-		sort.Slice(addresses, func(i, j int) bool {
-			a := addresses[i]
-			b := addresses[j]
-			return bytes.Compare(a.Address.Bytes(), b.Address.Bytes()) < 0
-		})
-	}
-	sortAddresses(expectedAddresses)
-	sortAddresses(actualAddresses)
-	require.Equal(t, expectedAddresses, actualAddresses)
-
-	for _, addr := range expectedAddresses {
-		require.True(t, providerKeeper.IsToBeOptedIn(ctx, "chainID", addr))
-		providerKeeper.DeleteToBeOptedIn(ctx, "chainID", addr)
-		require.False(t, providerKeeper.IsToBeOptedIn(ctx, "chainID", addr))
-	}
-}
-
-func TestBeOptedIn(t *testing.T) {
-	providerKeeper, ctx, ctrl, _ := testkeeper.GetProviderKeeperAndCtx(t, testkeeper.NewInMemKeeperParams(t))
-	defer ctrl.Finish()
-
-	expectedAddresses := []types.ProviderConsAddress{
-		types.NewProviderConsAddress([]byte("providerAddr1")),
-		types.NewProviderConsAddress([]byte("providerAddr2")),
-		types.NewProviderConsAddress([]byte("providerAddr3")),
-	}
-
-	for _, addr := range expectedAddresses {
-		providerKeeper.SetToBeOptedIn(ctx, "chainID", addr)
-	}
-
-	actualAddresses := providerKeeper.GetAllToBeOptedIn(ctx, "chainID")
-
-	// sort addresses first to be able to compare
-	sortAddresses := func(addresses []types.ProviderConsAddress) {
-		sort.Slice(addresses, func(i, j int) bool {
-			a := addresses[i]
-			b := addresses[j]
-			return bytes.Compare(a.Address.Bytes(), b.Address.Bytes()) < 0
-		})
-	}
-	sortAddresses(expectedAddresses)
-	sortAddresses(actualAddresses)
-	require.Equal(t, expectedAddresses, actualAddresses)
-
-	for _, addr := range expectedAddresses {
-		require.True(t, providerKeeper.IsToBeOptedIn(ctx, "chainID", addr))
-		providerKeeper.DeleteToBeOptedIn(ctx, "chainID", addr)
-		require.False(t, providerKeeper.IsToBeOptedIn(ctx, "chainID", addr))
-	}
-}
-
-// TestToBeOptedIn tests the `SetToBeOptedIn`, `IsToBeOptedIn`, and `DeleteToBeOptedIn` methods
-func TestToBeOptedIn(t *testing.T) {
-	providerKeeper, ctx, ctrl, _ := testkeeper.GetProviderKeeperAndCtx(t, testkeeper.NewInMemKeeperParams(t))
-	defer ctrl.Finish()
-
-	providerAddr := types.NewProviderConsAddress([]byte("providerAddr1"))
-
-	require.False(t, providerKeeper.IsToBeOptedIn(ctx, "chainID", providerAddr))
-	providerKeeper.SetToBeOptedIn(ctx, "chainID", providerAddr)
-	require.True(t, providerKeeper.IsToBeOptedIn(ctx, "chainID", providerAddr))
-	providerKeeper.DeleteToBeOptedIn(ctx, "chainID", providerAddr)
-	require.False(t, providerKeeper.IsToBeOptedIn(ctx, "chainID", providerAddr))
-}
-
-func TestGetAllToBeOptedOut(t *testing.T) {
-	providerKeeper, ctx, ctrl, _ := testkeeper.GetProviderKeeperAndCtx(t, testkeeper.NewInMemKeeperParams(t))
-	defer ctrl.Finish()
-
-	expectedAddresses := []types.ProviderConsAddress{
-		types.NewProviderConsAddress([]byte("providerAddr1")),
-		types.NewProviderConsAddress([]byte("providerAddr2")),
-		types.NewProviderConsAddress([]byte("providerAddr3")),
-	}
-
-	for _, addr := range expectedAddresses {
-		providerKeeper.SetToBeOptedOut(ctx, "chainID", addr)
-	}
-
-	actualAddresses := providerKeeper.GetAllToBeOptedOut(ctx, "chainID")
-
-	// sort addresses first to be able to compare
-	sortAddresses := func(addresses []types.ProviderConsAddress) {
-		sort.Slice(addresses, func(i, j int) bool {
-			a := addresses[i]
-			b := addresses[j]
-			return bytes.Compare(a.Address.Bytes(), b.Address.Bytes()) < 0
-		})
-	}
-	sortAddresses(expectedAddresses)
-	sortAddresses(actualAddresses)
-	require.Equal(t, expectedAddresses, actualAddresses)
-
-	for _, addr := range expectedAddresses {
-		require.True(t, providerKeeper.IsToBeOptedOut(ctx, "chainID", addr))
-		providerKeeper.DeleteToBeOptedOut(ctx, "chainID", addr)
-		require.False(t, providerKeeper.IsToBeOptedOut(ctx, "chainID", addr))
-	}
-}
-
-// TestToBeOptedOut tests the `SetToBeOptedOut`, `IsToBeOptedOut`, and `DeleteToBeOptedOut` methods
-func TestToBeOptedOut(t *testing.T) {
-	providerKeeper, ctx, ctrl, _ := testkeeper.GetProviderKeeperAndCtx(t, testkeeper.NewInMemKeeperParams(t))
-	defer ctrl.Finish()
-
-	providerAddr := types.NewProviderConsAddress([]byte("providerAddr1"))
-
-	require.False(t, providerKeeper.IsToBeOptedOut(ctx, "chainID", providerAddr))
-	providerKeeper.SetToBeOptedOut(ctx, "chainID", providerAddr)
-	require.True(t, providerKeeper.IsToBeOptedOut(ctx, "chainID", providerAddr))
-	providerKeeper.DeleteToBeOptedOut(ctx, "chainID", providerAddr)
-	require.False(t, providerKeeper.IsToBeOptedOut(ctx, "chainID", providerAddr))
->>>>>>> 31a9ee30
-}
-
-// TestToBeOptedOut tests the `SetConsumerCommissionRate`, `GetConsumerCommissionRate`, and `DeleteConsumerCommissionRate` methods
+}
+
+// TestConsumerCommissionRate tests the `SetConsumerCommissionRate`, `GetConsumerCommissionRate`, and `DeleteConsumerCommissionRate` methods
 func TestConsumerCommissionRate(t *testing.T) {
 	providerKeeper, ctx, ctrl, _ := testkeeper.GetProviderKeeperAndCtx(t, testkeeper.NewInMemKeeperParams(t))
 	defer ctrl.Finish()
