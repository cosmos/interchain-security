--- conflicted
+++ resolved
@@ -596,13 +596,8 @@
 // from a given consumer removal proposal in a cached context
 func (k Keeper) StopConsumerChainInCachedCtx(ctx sdk.Context, p types.ConsumerRemovalProposal) (cc sdk.Context, writeCache func(), err error) {
 	cc, writeCache = ctx.CacheContext()
-<<<<<<< HEAD
-	err = k.StopConsumerChain(ctx, p.ChainId, true)
-	return cc, writeCache, err
-=======
 	err = k.StopConsumerChain(cc, p.ChainId, true)
 	return
->>>>>>> 9c25ab51
 }
 
 // HandleEquivocationProposal handles an equivocation proposal.
