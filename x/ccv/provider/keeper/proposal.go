--- conflicted
+++ resolved
@@ -29,11 +29,7 @@
 		return k.CreateConsumerClient(ctx, p.ChainId, p.InitialHeight, false)
 	}
 
-<<<<<<< HEAD
-	err := k.SetPendingCreateProposal(ctx, *p)
-=======
 	err := k.SetPendingConsumerAdditionProp(ctx, p)
->>>>>>> f9e704aa
 	if err != nil {
 		return err
 	}
@@ -224,15 +220,10 @@
 	return gen, nil
 }
 
-<<<<<<< HEAD
-// SetPendingCreateProposal stores a pending proposal to create a consumer chain client
-func (k Keeper) SetPendingCreateProposal(ctx sdk.Context, clientInfo types.CreateConsumerChainProposal) error {
-=======
 // SetPendingConsumerAdditionProp stores a pending proposal to create a consumer chain client
 func (k Keeper) SetPendingConsumerAdditionProp(ctx sdk.Context, clientInfo *types.ConsumerAdditionProposal) error {
->>>>>>> f9e704aa
-	store := ctx.KVStore(k.storeKey)
-	bz, err := k.cdc.Marshal(&clientInfo)
+	store := ctx.KVStore(k.storeKey)
+	bz, err := k.cdc.Marshal(clientInfo)
 	if err != nil {
 		return err
 	}
@@ -259,15 +250,10 @@
 	return sdk.KVStorePrefixIterator(store, []byte{types.PendingCAPBytePrefix})
 }
 
-<<<<<<< HEAD
-// IteratePendingCreateProposal iterates over the pending proposals to create consumer chain clients in order
-func (k Keeper) IteratePendingCreateProposal(ctx sdk.Context, cb func(clientInfo types.CreateConsumerChainProposal) bool) {
-=======
-// IteratePendingConsumerAdditionProps iterates over the pending consumer addition proposals to create
+// IterateMatureConsumerAdditionProps iterates over the pending consumer addition proposals to create
 // clients in order and creates the consumer client if the spawn time has passed.
-func (k Keeper) IteratePendingConsumerAdditionProps(ctx sdk.Context) {
+func (k Keeper) IterateMatureConsumerAdditionProps(ctx sdk.Context) {
 	propsToExecute := k.ConsumerAdditionPropsToExecute(ctx)
->>>>>>> f9e704aa
 
 	for _, prop := range propsToExecute {
 		// lockUbdOnTimeout is set to be false, regardless of what the proposal says, until we can specify and test issues around this use case more thoroughly
@@ -293,58 +279,35 @@
 	iterator := k.PendingConsumerAdditionPropIterator(ctx)
 	defer iterator.Close()
 
-	if !iterator.Valid() {
-		return propsToExecute
-	}
+	k.IteratePendingConsumerAdditionProps(ctx, func(spawnTime time.Time, prop types.ConsumerAdditionProposal) bool {
+		if !ctx.BlockTime().Before(spawnTime) {
+			propsToExecute = append(propsToExecute, prop)
+			return true
+		}
+		return true
+	})
+
+	return propsToExecute
+}
+
+func (k Keeper) IteratePendingConsumerAdditionProps(ctx sdk.Context, cb func(spawnTime time.Time, prop types.ConsumerAdditionProposal) bool) {
+	iterator := k.PendingConsumerAdditionPropIterator(ctx)
+	defer iterator.Close()
 
 	for ; iterator.Valid(); iterator.Next() {
-<<<<<<< HEAD
-=======
 		key := iterator.Key()
 		spawnTime, _, err := types.ParsePendingCAPKey(key)
 		if err != nil {
 			panic(fmt.Errorf("failed to parse pending client key: %w", err))
 		}
->>>>>>> f9e704aa
 
 		var prop types.ConsumerAdditionProposal
 		k.cdc.MustUnmarshal(iterator.Value(), &prop)
 
-<<<<<<< HEAD
-		if !cb(clientInfo) {
-			break
-		}
-	}
-}
-
-// FlushStopConsumerChainProposals execute and delete the create consumer chain that are proposals elapsed.
-func (k Keeper) FlushClientInfo(ctx sdk.Context) {
-	// store the executed proposals in order
-	execProposals := []types.CreateConsumerChainProposal{}
-	k.IteratePendingCreateProposal(ctx, func(clientInfo types.CreateConsumerChainProposal) bool {
-		if !ctx.BlockTime().Before(clientInfo.SpawnTime) {
-			err := k.CreateConsumerClient(ctx, clientInfo.ChainId, clientInfo.InitialHeight, clientInfo.LockUnbondingOnTimeout)
-			if err != nil {
-				panic(err)
-			}
-			execProposals = append(execProposals, clientInfo)
-		} else {
-			return false
-		}
-		return true
-	})
-	// delete the proposals executed
-	k.DeletePendingCreateProposal(ctx, execProposals...)
-=======
-		if !ctx.BlockTime().Before(spawnTime) {
-			propsToExecute = append(propsToExecute, prop)
-		} else {
-			// No more proposals to check, since they're stored/ordered by timestamp.
-			break
-		}
-	}
-	return propsToExecute
->>>>>>> f9e704aa
+		if !cb(spawnTime, prop) {
+			return
+		}
+	}
 }
 
 // DeletePendingConsumerAdditionProps deletes the given consumer addition proposals
@@ -385,15 +348,9 @@
 	return sdk.KVStorePrefixIterator(store, []byte{types.PendingCRPBytePrefix})
 }
 
-<<<<<<< HEAD
-// IteratePendingStopProposal iterates over the pending stop proposals
-func (k Keeper) IteratePendingStopProposal(ctx sdk.Context, cb func(chainID string, stopTime time.Time) bool) {
-	iterator := k.PendingStopProposalIterator(ctx)
-
-=======
-// IteratePendingConsumerRemovalProps iterates over the pending consumer removal proposals
+// IterateMatureConsumerRemovalProps iterates over the pending consumer removal proposals
 // in order and stop/removes the chain if the stop time has passed, otherwise it will break out of loop and return.
-func (k Keeper) IteratePendingConsumerRemovalProps(ctx sdk.Context) {
+func (k Keeper) IterateMatureConsumerRemovalProps(ctx sdk.Context) {
 	propsToExecute := k.ConsumerRemovalPropsToExecute(ctx)
 
 	for _, prop := range propsToExecute {
@@ -411,19 +368,28 @@
 // ie. consumer chains to be stopped and removed from the provider chain.
 // A prop is included in the returned list if its proposed stop time has passed.
 //
-// Note: this method is split out from IteratePendingConsumerRemovalProps to be easily unit tested.
+// Note: this method is split out from IterateMatureConsumerRemovalProps to be easily unit tested.
 func (k Keeper) ConsumerRemovalPropsToExecute(ctx sdk.Context) []types.ConsumerRemovalProposal {
 
 	// store the (to be) executed consumer removal proposals in order
 	propsToExecute := []types.ConsumerRemovalProposal{}
 
+	k.IteratePendingConsumerRemovalProps(ctx, func(stopTime time.Time, prop types.ConsumerRemovalProposal) bool {
+		if !ctx.BlockTime().Before(stopTime) {
+			propsToExecute = append(propsToExecute, prop)
+			return true
+		} else {
+			// No more proposals to check, since they're stored/ordered by timestamp.
+			return false
+		}
+	})
+
+	return propsToExecute
+}
+
+func (k Keeper) IteratePendingConsumerRemovalProps(ctx sdk.Context, cb func(stopTime time.Time, prop types.ConsumerRemovalProposal) bool) {
 	iterator := k.PendingConsumerRemovalPropIterator(ctx)
->>>>>>> f9e704aa
 	defer iterator.Close()
-
-	if !iterator.Valid() {
-		return propsToExecute
-	}
 
 	for ; iterator.Valid(); iterator.Next() {
 
@@ -433,44 +399,10 @@
 			panic(fmt.Errorf("failed to parse pending consumer removal proposal key: %w", err))
 		}
 
-		if !cb(chainID, stopTime) {
-			break
-		}
-	}
-}
-
-// FlushStopConsumerChainProposals executes and deletes the pending stop consumer chain proposal that are elapsed.
-func (k Keeper) FlushPendingStopProposals(ctx sdk.Context) {
-	// store the executed proposals in order
-	execProposals := []types.StopConsumerChainProposal{}
-	k.IteratePendingStopProposal(ctx, func(chainID string, stopTime time.Time) bool {
-		if !ctx.BlockTime().Before(stopTime) {
-<<<<<<< HEAD
-			err := k.StopConsumerChain(ctx, chainID, false, true)
-			if err != nil {
-				panic(fmt.Errorf("consumer chain failed to stop: %w", err))
-			}
-			execProposals = append(execProposals,
-				types.StopConsumerChainProposal{ChainId: chainID, StopTime: stopTime})
-		} else {
-			return false
-		}
-
-		return true
-	})
-
-	// delete the proposals executed
-	k.DeletePendingStopProposals(ctx, execProposals...)
-=======
-			propsToExecute = append(propsToExecute,
-				types.ConsumerRemovalProposal{ChainId: chainID, StopTime: stopTime})
-		} else {
-			// No more proposals to check, since they're stored/ordered by timestamp.
-			break
-		}
-	}
-	return propsToExecute
->>>>>>> f9e704aa
+		if !cb(stopTime, types.ConsumerRemovalProposal{ChainId: chainID, StopTime: stopTime}) {
+			return
+		}
+	}
 }
 
 // CloseChannel closes the channel for the given channel ID on the condition
