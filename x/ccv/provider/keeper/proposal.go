package keeper

import (
	"encoding/binary"
	"strings"
	"time"

	sdk "github.com/cosmos/cosmos-sdk/types"
	sdkerrors "github.com/cosmos/cosmos-sdk/types/errors"
	stakingtypes "github.com/cosmos/cosmos-sdk/x/staking/types"
	clienttypes "github.com/cosmos/ibc-go/v3/modules/core/02-client/types"
	commitmenttypes "github.com/cosmos/ibc-go/v3/modules/core/23-commitment/types"
	ibctmtypes "github.com/cosmos/ibc-go/v3/modules/light-clients/07-tendermint/types"
	"github.com/cosmos/interchain-security/x/ccv/provider/types"
	utils "github.com/cosmos/interchain-security/x/ccv/utils"
	abci "github.com/tendermint/tendermint/abci/types"

	consumertypes "github.com/cosmos/interchain-security/x/ccv/consumer/types"
)

// CreateConsumerChainProposal will receive the consumer chain's client state from the proposal.
// If the spawn time has already passed, then set the consumer chain. Otherwise store the client
// as a pending client, and set once spawn time has passed.
func (k Keeper) CreateConsumerChainProposal(ctx sdk.Context, p *types.CreateConsumerChainProposal) error {
	if ctx.BlockTime().After(p.SpawnTime) {
		return k.CreateConsumerClient(ctx, p.ChainId, p.InitialHeight)
	}

	k.SetPendingClientInfo(ctx, p.SpawnTime, p.ChainId, p.InitialHeight)
	return nil
}

// CreateConsumerClient will create the CCV client for the given consumer chain. The CCV channel must be built
// on top of the CCV client to ensure connection with the right consumer chain.
func (k Keeper) CreateConsumerClient(ctx sdk.Context, chainID string, initialHeight clienttypes.Height) error {
	// Use the unbonding period on the provider to
	// compute the unbonding period on the consumer
	unbondingTime := utils.ComputeConsumerUnbondingPeriod(k.stakingKeeper.UnbondingTime(ctx))

	// create clientstate by getting template client from parameters and filling in zeroed fields from proposal.
	clientState := k.GetTemplateClient(ctx)
	clientState.ChainId = chainID
	clientState.LatestHeight = initialHeight
	clientState.TrustingPeriod = unbondingTime / utils.TrustingPeriodFraction
	clientState.UnbondingPeriod = unbondingTime

	// TODO: Allow for current validators to set different keys
	consensusState := ibctmtypes.NewConsensusState(ctx.BlockTime(), commitmenttypes.NewMerkleRoot([]byte(ibctmtypes.SentinelRoot)), ctx.BlockHeader().NextValidatorsHash)
	clientID, err := k.clientKeeper.CreateClient(ctx, clientState, consensusState)
	if err != nil {
		return err
	}

	k.SetConsumerClientId(ctx, chainID, clientID)
	consumerGen, err := k.MakeConsumerGenesis(ctx)
	if err != nil {
		return err
	}

	k.SetConsumerGenesis(ctx, chainID, consumerGen)
	return nil
}

func (k Keeper) MakeConsumerGenesis(ctx sdk.Context) (gen consumertypes.GenesisState, err error) {
	unbondingTime := k.stakingKeeper.UnbondingTime(ctx)
	height := clienttypes.GetSelfHeight(ctx)

	clientState := k.GetTemplateClient(ctx)
	clientState.ChainId = ctx.ChainID()
	clientState.LatestHeight = height //(+-1???)
	clientState.TrustingPeriod = unbondingTime / utils.TrustingPeriodFraction
	clientState.UnbondingPeriod = unbondingTime

	consState, err := k.clientKeeper.GetSelfConsensusState(ctx, height)
	if err != nil {
		return gen, sdkerrors.Wrapf(clienttypes.ErrConsensusStateNotFound, "error %s getting self consensus state for: %s", err, height)
	}

	gen = *consumertypes.DefaultGenesisState()

	gen.Params.Enabled = true
	gen.NewChain = true
	gen.ProviderClientState = clientState
	gen.ProviderConsensusState = consState.(*ibctmtypes.ConsensusState)

	var lastPowers []stakingtypes.LastValidatorPower

	k.stakingKeeper.IterateLastValidatorPowers(ctx, func(addr sdk.ValAddress, power int64) (stop bool) {
		lastPowers = append(lastPowers, stakingtypes.LastValidatorPower{Address: addr.String(), Power: power})
		return false
	})

	updates := []abci.ValidatorUpdate{}

	for _, p := range lastPowers {
		addr, err := sdk.ValAddressFromBech32(p.Address)
		if err != nil {
			panic(err)
		}

		val, found := k.stakingKeeper.GetValidator(ctx, addr)
		if !found {
			panic("Validator from LastValidatorPowers not found in staking keeper")
		}

		tmProtoPk, err := val.TmConsPublicKey()
		if err != nil {
			panic(err)
		}

		updates = append(updates, abci.ValidatorUpdate{
			PubKey: tmProtoPk,
			Power:  p.Power,
		})
	}

	gen.InitialValSet = updates

	return gen, nil
}

// SetConsumerClientId sets the clientID for the given chainID
func (k Keeper) SetConsumerClientId(ctx sdk.Context, chainID, clientID string) {
	store := ctx.KVStore(k.storeKey)
	store.Set(types.ChainToClientKey(chainID), []byte(clientID))
}

<<<<<<< HEAD
// GetConsumerClient returns the clientID for the given chainID.
func (k Keeper) GetConsumerClient(ctx sdk.Context, chainID string) (string, bool) {
	store := ctx.KVStore(k.storeKey)
	clientIdBytes := store.Get(types.ChainToClientKey(chainID))
	if clientIdBytes == nil {
		return "", false
	}
	return string(clientIdBytes), true
}

// DeleteConsumerClient removes from the store the clientID for the given chainID.
func (k Keeper) DeleteConsumerClient(ctx sdk.Context, chainID string) {
	store := ctx.KVStore(k.storeKey)
	store.Delete(types.ChainToClientKey(chainID))
=======
// GetConsumerClientId returns the clientID for the given chainID.
func (k Keeper) GetConsumerClientId(ctx sdk.Context, chainID string) (string, bool) {
	store := ctx.KVStore(k.storeKey)
	clientIdBytes := store.Get(types.ChainToClientKey(chainID))
	if clientIdBytes == nil {
		return "", false
	}
	return string(clientIdBytes), true
>>>>>>> e0b012a4
}

// SetPendingClientInfo sets the initial height for the given timestamp and chainID
func (k Keeper) SetPendingClientInfo(ctx sdk.Context, timestamp time.Time, chainID string, initialHeight clienttypes.Height) error {
	store := ctx.KVStore(k.storeKey)
	bz, err := k.cdc.Marshal(&initialHeight)
	if err != nil {
		return err
	}
	store.Set(types.PendingClientKey(timestamp, chainID), bz)
	return nil
}

// GetPendingClient gets the initial height for the given timestamp and chainID
func (k Keeper) GetPendingClientInfo(ctx sdk.Context, timestamp time.Time, chainID string) clienttypes.Height {
	store := ctx.KVStore(k.storeKey)
	bz := store.Get(types.PendingClientKey(timestamp, chainID))
	if len(bz) == 0 {
		return clienttypes.Height{}
	}
	var initialHeight clienttypes.Height
	k.cdc.MustUnmarshal(bz, &initialHeight)
	return initialHeight
}

// IteratePendingClientInfo iterates over the pending client info in order and creates the consumer client if the spawn time has passed,
// otherwise it will break out of loop and return.
func (k Keeper) IteratePendingClientInfo(ctx sdk.Context) {
	store := ctx.KVStore(k.storeKey)
	iterator := sdk.KVStorePrefixIterator(store, []byte(types.PendingClientKeyPrefix+"/"))
	defer iterator.Close()

	if !iterator.Valid() {
		return
	}

	for ; iterator.Valid(); iterator.Next() {
		suffixKey := iterator.Key()
		// splitKey contains the bigendian time in the first element and the chainID in the second element/
		splitKey := strings.Split(string(suffixKey), "/")

		timeNano := binary.BigEndian.Uint64([]byte(splitKey[0]))
		spawnTime := time.Unix(0, int64(timeNano))
		var initialHeight clienttypes.Height
		k.cdc.MustUnmarshal(iterator.Value(), &initialHeight)

		if ctx.BlockTime().After(spawnTime) {
			k.CreateConsumerClient(ctx, splitKey[1], initialHeight)
		} else {
			break
		}
	}
}<|MERGE_RESOLUTION|>--- conflicted
+++ resolved
@@ -125,9 +125,8 @@
 	store.Set(types.ChainToClientKey(chainID), []byte(clientID))
 }
 
-<<<<<<< HEAD
-// GetConsumerClient returns the clientID for the given chainID.
-func (k Keeper) GetConsumerClient(ctx sdk.Context, chainID string) (string, bool) {
+// GetConsumerClientId returns the clientID for the given chainID.
+func (k Keeper) GetConsumerClientId(ctx sdk.Context, chainID string) (string, bool) {
 	store := ctx.KVStore(k.storeKey)
 	clientIdBytes := store.Get(types.ChainToClientKey(chainID))
 	if clientIdBytes == nil {
@@ -136,20 +135,10 @@
 	return string(clientIdBytes), true
 }
 
-// DeleteConsumerClient removes from the store the clientID for the given chainID.
-func (k Keeper) DeleteConsumerClient(ctx sdk.Context, chainID string) {
+// DeleteConsumerClientId removes from the store the clientID for the given chainID.
+func (k Keeper) DeleteConsumerClientId(ctx sdk.Context, chainID string) {
 	store := ctx.KVStore(k.storeKey)
 	store.Delete(types.ChainToClientKey(chainID))
-=======
-// GetConsumerClientId returns the clientID for the given chainID.
-func (k Keeper) GetConsumerClientId(ctx sdk.Context, chainID string) (string, bool) {
-	store := ctx.KVStore(k.storeKey)
-	clientIdBytes := store.Get(types.ChainToClientKey(chainID))
-	if clientIdBytes == nil {
-		return "", false
-	}
-	return string(clientIdBytes), true
->>>>>>> e0b012a4
 }
 
 // SetPendingClientInfo sets the initial height for the given timestamp and chainID
