--- conflicted
+++ resolved
@@ -266,20 +266,18 @@
 			return gen, nil, errorsmod.Wrapf(err, "error getting validator from LastValidatorPowers")
 		}
 
-<<<<<<< HEAD
-		tmProtoPk, err := val.CmtConsPublicKey()
-		if err != nil {
-			return gen, nil, err
-		}
-
-		initialUpdates = append(initialUpdates, abci.ValidatorUpdate{
-			PubKey: tmProtoPk,
-			Power:  p.Power,
-		})
-=======
+		// TODO: Remove this code block after main merge
+		// tmProtoPk, err := val.CmtConsPublicKey()
+		// if err != nil {
+		// 	return gen, nil, err
+		// }
+
+		// initialUpdates = append(initialUpdates, abci.ValidatorUpdate{
+		// 	PubKey: tmProtoPk,
+		// 	Power:  p.Power,
+		// })
 		// gather all the bonded validators in order to construct the consumer validator set for consumer chain `chainID`
 		bondedValidators = append(bondedValidators, val)
->>>>>>> f2c80975
 	}
 
 	nextValidators := k.ComputeNextEpochConsumerValSet(ctx, chainID, bondedValidators)
