package keeper

import (
	"fmt"
	"time"

	stakingtypes "github.com/cosmos/cosmos-sdk/x/staking/types"

	clienttypes "github.com/cosmos/ibc-go/v8/modules/core/02-client/types"
	channeltypes "github.com/cosmos/ibc-go/v8/modules/core/04-channel/types"
	commitmenttypes "github.com/cosmos/ibc-go/v8/modules/core/23-commitment/types"
	ibctmtypes "github.com/cosmos/ibc-go/v8/modules/light-clients/07-tendermint"

	errorsmod "cosmossdk.io/errors"
	storetypes "cosmossdk.io/store/types"

	sdk "github.com/cosmos/cosmos-sdk/types"
	sdkerrors "github.com/cosmos/cosmos-sdk/types/errors"

	tmtypes "github.com/cometbft/cometbft/types"

	"github.com/cosmos/interchain-security/v5/x/ccv/provider/types"
	ccv "github.com/cosmos/interchain-security/v5/x/ccv/types"
)

// Wrapper for the new proposal message MsgChangeRewardDenoms
// Will replace legacy handler HandleLegacyConsumerRewardDenomProposal
func (k Keeper) HandleConsumerRewardDenomProposal(ctx sdk.Context, proposal *types.MsgChangeRewardDenoms) error {
	p := types.ChangeRewardDenomsProposal{
		DenomsToAdd:    proposal.DenomsToAdd,
		DenomsToRemove: proposal.DenomsToRemove,
	}

	return k.HandleLegacyConsumerRewardDenomProposal(ctx, &p)
}

// CreateConsumerClient will create the CCV client for the given consumer chain. The CCV channel must be built
// on top of the CCV client to ensure connection with the right consumer chain.
func (k Keeper) CreateConsumerClient(ctx sdk.Context, consumerId string) error {
	initializationRecord, err := k.GetConsumerInitializationParameters(ctx, consumerId)
	if err != nil {
		return err
	}

	phase, found := k.GetConsumerPhase(ctx, consumerId)
	if !found || phase != Initialized {
		return errorsmod.Wrapf(types.ErrInvalidPhase,
			"cannot create client for consumer chain that is not in the Initialized phase: %s", consumerId)
	}

	chainId, err := k.GetConsumerChainId(ctx, consumerId)
	if err != nil {
		return err
	}

	// Set minimum height for equivocation evidence from this consumer chain
	k.SetEquivocationEvidenceMinHeight(ctx, consumerId, initializationRecord.InitialHeight.RevisionHeight)

	// Consumers start out with the unbonding period from the consumer addition prop
	consumerUnbondingPeriod := initializationRecord.UnbondingPeriod

	// Create client state by getting template client from parameters and filling in zeroed fields from proposal.
	clientState := k.GetTemplateClient(ctx)
	clientState.ChainId = chainId
	clientState.LatestHeight = initializationRecord.InitialHeight

	trustPeriod, err := ccv.CalculateTrustPeriod(consumerUnbondingPeriod, k.GetTrustingPeriodFraction(ctx))
	if err != nil {
		return err
	}
	clientState.TrustingPeriod = trustPeriod
	clientState.UnbondingPeriod = consumerUnbondingPeriod

	consumerGen, validatorSetHash, err := k.MakeConsumerGenesis(ctx, consumerId)
	if err != nil {
		return err
	}
	err = k.SetConsumerGenesis(ctx, consumerId, consumerGen)
	if err != nil {
		return err
	}

	// Create consensus state
	consensusState := ibctmtypes.NewConsensusState(
		ctx.BlockTime(),
		commitmenttypes.NewMerkleRoot([]byte(ibctmtypes.SentinelRoot)),
		validatorSetHash, // use the hash of the updated initial valset
	)

	clientID, err := k.clientKeeper.CreateClient(ctx, clientState, consensusState)
	if err != nil {
		return err
	}
	k.SetConsumerClientId(ctx, consumerId, clientID)
	k.SetClientIdToConsumerId(ctx, clientID, consumerId)

	k.Logger(ctx).Info("consumer chain registered (client created)",
		"consumer id", consumerId,
		"client id", clientID,
	)

	ctx.EventManager().EmitEvent(
		sdk.NewEvent(
			types.EventTypeConsumerClientCreated,
			sdk.NewAttribute(sdk.AttributeKeyModule, types.ModuleName),
			sdk.NewAttribute(ccv.AttributeChainID, consumerId),
			sdk.NewAttribute(clienttypes.AttributeKeyClientID, clientID),
			sdk.NewAttribute(types.AttributeInitialHeight, initializationRecord.InitialHeight.String()),
			sdk.NewAttribute(types.AttributeTrustingPeriod, clientState.TrustingPeriod.String()),
			sdk.NewAttribute(types.AttributeUnbondingPeriod, clientState.UnbondingPeriod.String()),
		),
	)

	return nil
}

// StopConsumerChain cleans up the states for the given consumer id
func (k Keeper) StopConsumerChain(ctx sdk.Context, consumerId string, closeChan bool) (err error) {
	// check that a client for consumerId exists
	// TODO (PERMISSIONLESS): change to use phases instead
	if _, found := k.GetConsumerClientId(ctx, consumerId); !found {
		return errorsmod.Wrap(types.ErrConsumerChainNotFound,
			fmt.Sprintf("cannot stop non-existent consumer chain: %s", consumerId))
	}

	// clean up states
	k.DeleteConsumerClientId(ctx, consumerId)
	k.DeleteConsumerGenesis(ctx, consumerId)
	// Note: this call panics if the key assignment state is invalid
	k.DeleteKeyAssignments(ctx, consumerId)
	k.DeleteMinimumPowerInTopN(ctx, consumerId)
	k.DeleteEquivocationEvidenceMinHeight(ctx, consumerId)

	// close channel and delete the mappings between chain ID and channel ID
	if channelID, found := k.GetConsumerIdToChannelId(ctx, consumerId); found {
		if closeChan {
			// Close the channel for the given channel ID on the condition
			// that the channel exists and isn't already in the CLOSED state
			channel, found := k.channelKeeper.GetChannel(ctx, ccv.ProviderPortID, channelID)
			if found && channel.State != channeltypes.CLOSED {
				err := k.chanCloseInit(ctx, channelID)
				if err != nil {
					k.Logger(ctx).Error("channel to consumer chain could not be closed",
						"consumerId", consumerId,
						"channelID", channelID,
						"error", err.Error(),
					)
				}
			}
		}
		k.DeleteConsumerIdToChannelId(ctx, consumerId)
		k.DeleteChannelIdToConsumerId(ctx, channelID)
	}

	// delete consumer commission rate
	provAddrs := k.GetAllCommissionRateValidators(ctx, consumerId)
	for _, addr := range provAddrs {
		k.DeleteConsumerCommissionRate(ctx, consumerId, addr)
	}

	k.DeleteInitChainHeight(ctx, consumerId)
	k.DeleteSlashAcks(ctx, consumerId)
	k.DeletePendingVSCPackets(ctx, consumerId)

	k.DeleteConsumerMetadata(ctx, consumerId)
	k.DeleteConsumerPowerShapingParameters(ctx, consumerId)
	k.DeleteConsumerPowerShapingParameters(ctx, consumerId)
	k.DeleteAllowlist(ctx, consumerId)
	k.DeleteDenylist(ctx, consumerId)
	k.DeleteAllOptedIn(ctx, consumerId)
	k.DeleteConsumerValSet(ctx, consumerId)

	// TODO (PERMISSIONLESS) add newly-added state to be deleted

	k.Logger(ctx).Info("consumer chain removed from provider", "consumerId", consumerId)

	return nil
}

// MakeConsumerGenesis returns the created consumer genesis state for consumer chain `consumerId`,
// as well as the validator hash of the initial validator set of the consumer chain
func (k Keeper) MakeConsumerGenesis(
	ctx sdk.Context,
	consumerId string,
) (gen ccv.ConsumerGenesisState, nextValidatorsHash []byte, err error) {
	initializationRecord, err := k.GetConsumerInitializationParameters(ctx, consumerId)
	if err != nil {
		return gen, nil, errorsmod.Wrapf(types.ErrInvalidConsumerInitializationParameters,
			"initialization record for consumer id: %s is missing", consumerId)

	}
	powerShapingParameters, err := k.GetConsumerPowerShapingParameters(ctx, consumerId)
	if err != nil {
		powerShapingParameters = types.PowerShapingParameters{
			Top_N:              0,
			ValidatorsPowerCap: 0,
			ValidatorSetCap:    0,
			Allowlist:          []string{},
			Denylist:           []string{},
			MinStake:           0,
			AllowInactiveVals:  false,
		}
	}

	providerUnbondingPeriod, err := k.stakingKeeper.UnbondingTime(ctx)
	if err != nil {
		return gen, nil, errorsmod.Wrapf(types.ErrNoUnbondingTime, "unbonding time not found: %s", err)
	}
	height := clienttypes.GetSelfHeight(ctx)

	clientState := k.GetTemplateClient(ctx)
	// this is the counter party chain ID for the consumer
	clientState.ChainId = ctx.ChainID()
	// this is the latest height the client was updated at, i.e.,
	// the height of the latest consensus state (see below)
	clientState.LatestHeight = height
	trustPeriod, err := ccv.CalculateTrustPeriod(providerUnbondingPeriod, k.GetTrustingPeriodFraction(ctx))
	if err != nil {
		return gen, nil, errorsmod.Wrapf(sdkerrors.ErrInvalidHeight, "error %s calculating trusting_period for: %s", err, height)
	}
	clientState.TrustingPeriod = trustPeriod
	clientState.UnbondingPeriod = providerUnbondingPeriod

	consState, err := k.clientKeeper.GetSelfConsensusState(ctx, height)
	if err != nil {
		return gen, nil, errorsmod.Wrapf(clienttypes.ErrConsensusStateNotFound, "error %s getting self consensus state for: %s", err, height)
	}

	// get the bonded validators from the staking module
	bondedValidators, err := k.GetLastBondedValidators(ctx)
	if err != nil {
		return gen, nil, errorsmod.Wrapf(stakingtypes.ErrNoValidatorFound, "error getting last bonded validators: %s", err)
	}

	if powerShapingParameters.Top_N > 0 {
		// get the consensus active validators
		// we do not want to base the power calculation for the top N
		// on inactive validators, too, since the top N will be a percentage of the active set power
		// otherwise, it could be that inactive validators are forced to validate
		activeValidators, err := k.GetLastProviderConsensusActiveValidators(ctx)
		if err != nil {
			return gen, nil, errorsmod.Wrapf(stakingtypes.ErrNoValidatorFound, "error getting last active bonded validators: %s", err)
		}

		// in a Top-N chain, we automatically opt in all validators that belong to the top N
		minPower, err := k.ComputeMinPowerInTopN(ctx, activeValidators, powerShapingParameters.Top_N)
		if err != nil {
			return gen, nil, err
		}
<<<<<<< HEAD
=======
		// log the minimum power in top N
		k.Logger(ctx).Info("minimum power in top N at consumer genesis",
			"consumerId", consumerId,
			"minPower", minPower,
		)
>>>>>>> 05fd5f37
		k.OptInTopNValidators(ctx, consumerId, activeValidators, minPower)
		k.SetMinimumPowerInTopN(ctx, consumerId, minPower)
	}
	// need to use the bondedValidators, not activeValidators, here since the chain might be opt-in and allow inactive vals
	nextValidators := k.ComputeNextValidators(ctx, consumerId, bondedValidators)
	k.SetConsumerValSet(ctx, consumerId, nextValidators)

	// get the initial updates with the latest set consumer public keys
	initialUpdatesWithConsumerKeys := DiffValidators([]types.ConsensusValidator{}, nextValidators)

	// Get a hash of the consumer validator set from the update with applied consumer assigned keys
	updatesAsValSet, err := tmtypes.PB2TM.ValidatorUpdates(initialUpdatesWithConsumerKeys)
	if err != nil {
		return gen, nil, fmt.Errorf("unable to create validator set from updates computed from key assignment in MakeConsumerGenesis: %s", err)
	}
	hash := tmtypes.NewValidatorSet(updatesAsValSet).Hash()

	consumerGenesisParams := ccv.NewParams(
		true,
		initializationRecord.BlocksPerDistributionTransmission,
		initializationRecord.DistributionTransmissionChannel,
		"", // providerFeePoolAddrStr,
		initializationRecord.CcvTimeoutPeriod,
		initializationRecord.TransferTimeoutPeriod,
		initializationRecord.ConsumerRedistributionFraction,
		initializationRecord.HistoricalEntries,
		initializationRecord.UnbondingPeriod,
		[]string{},
		[]string{},
		ccv.DefaultRetryDelayPeriod,
	)

	gen = *ccv.NewInitialConsumerGenesisState(
		clientState,
		consState.(*ibctmtypes.ConsensusState),
		initialUpdatesWithConsumerKeys,
		consumerGenesisParams,
	)
	return gen, hash, nil
}

// SetPendingConsumerAdditionProp stores a pending consumer addition proposal.
//
// Note that the pending consumer addition proposals are stored under keys with
// the following format: PendingCAPKeyPrefix | spawnTime | consumerId
// Thus, if multiple consumer addition proposal for the same chain will pass at
// the same time, then only the last one will be stored.
func (k Keeper) SetPendingConsumerAdditionProp(ctx sdk.Context, prop *types.ConsumerAdditionProposal) {
	store := ctx.KVStore(k.storeKey)
	bz, err := prop.Marshal()
	if err != nil {
		// An error here would indicate something is very wrong
		panic(fmt.Errorf("failed to marshal consumer addition proposal: %w", err))
	}
	store.Set(types.PendingCAPKey(prop.SpawnTime, prop.ChainId), bz)
}

// GetPendingConsumerAdditionProp retrieves a pending consumer addition proposal
// by spawn time and chain id.
//
// Note: this method is only used in testing
func (k Keeper) GetPendingConsumerAdditionProp(ctx sdk.Context, spawnTime time.Time,
	chainID string,
) (prop types.ConsumerAdditionProposal, found bool) {
	store := ctx.KVStore(k.storeKey)
	bz := store.Get(types.PendingCAPKey(spawnTime, chainID))
	if bz == nil {
		return prop, false
	}
	err := prop.Unmarshal(bz)
	if err != nil {
		// An error here would indicate something is very wrong,
		// the ConsumerAdditionProp is assumed to be correctly serialized in SetPendingConsumerAdditionProp.
		panic(fmt.Errorf("failed to unmarshal consumer addition proposal: %w", err))
	}

	return prop, true
}

// BeginBlockInit iterates over the initialized consumers chains and creates clients for chains
// in which the spawn time has passed
func (k Keeper) BeginBlockInit(ctx sdk.Context) {
	// TODO (PERMISSIONLESS): we can parameterize the limit
	for _, consumerId := range k.GetInitializedConsumersReadyToLaunch(ctx, 200) {
		record, err := k.GetConsumerInitializationParameters(ctx, consumerId)
		if err != nil {
			ctx.Logger().Error("could not retrieve initialization record",
				"consumerId", consumerId,
				"error", err)
			continue
		}
		// Remove consumer to prevent re-trying launching this chain.
		// We would only try to re-launch this chain if a new `MsgUpdateConsumer` message is sent.
		k.RemoveConsumerFromToBeLaunchedConsumers(ctx, consumerId, record.SpawnTime)

		cachedCtx, writeFn := ctx.CacheContext()
		err = k.LaunchConsumer(cachedCtx, consumerId)
		if err != nil {
			ctx.Logger().Error("could not launch chain",
				"consumerId", consumerId,
				"error", err)
			continue
		}
		k.SetConsumerPhase(cachedCtx, consumerId, Launched)

		writeFn()
	}
}

// GetConsumerAdditionPropsToExecute returns the pending consumer addition proposals
// that are ready to be executed, i.e., consumer clients to be created.
// A prop is included in the returned list if its proposed spawn time has passed.
//
// Note: this method is split out from BeginBlockInit to be easily unit tested.
func (k Keeper) GetConsumerAdditionPropsToExecute(ctx sdk.Context) (propsToExecute []types.ConsumerAdditionProposal) {
	store := ctx.KVStore(k.storeKey)
	iterator := storetypes.KVStorePrefixIterator(store, types.PendingCAPKeyPrefix())

	defer iterator.Close()

	for ; iterator.Valid(); iterator.Next() {
		var prop types.ConsumerAdditionProposal
		err := prop.Unmarshal(iterator.Value())
		if err != nil {
			// An error here would indicate something is very wrong,
			// the ConsumerAdditionProp is assumed to be correctly serialized in SetPendingConsumerAdditionProp.
			panic(fmt.Errorf("failed to unmarshal consumer addition proposal: %w", err))
		}

		if !ctx.BlockTime().Before(prop.SpawnTime) {
			propsToExecute = append(propsToExecute, prop)
		} else {
			break
		}
	}

	return propsToExecute
}

// GetAllPendingConsumerAdditionProps gets all pending consumer addition proposals.
//
// Note that the pending consumer addition proposals are stored under keys with the following format:
// PendingCAPKeyPrefix | spawnTime.UnixNano() | consumerId
// Thus, the returned array is in spawnTime order. If two proposals have the same spawnTime,
// then they are ordered by consumerId.
func (k Keeper) GetAllPendingConsumerAdditionProps(ctx sdk.Context) (props []types.ConsumerAdditionProposal) {
	store := ctx.KVStore(k.storeKey)
	iterator := storetypes.KVStorePrefixIterator(store, types.PendingCAPKeyPrefix())

	defer iterator.Close()

	for ; iterator.Valid(); iterator.Next() {
		var prop types.ConsumerAdditionProposal
		err := prop.Unmarshal(iterator.Value())
		if err != nil {
			// An error here would indicate something is very wrong,
			// the ConsumerAdditionProp is assumed to be correctly serialized in SetPendingConsumerAdditionProp.
			panic(fmt.Errorf("failed to unmarshal consumer addition proposal: %w", err))
		}

		props = append(props, prop)
	}

	return props
}

// DeletePendingConsumerAdditionProps deletes the given consumer addition proposals
func (k Keeper) DeletePendingConsumerAdditionProps(ctx sdk.Context, proposals ...types.ConsumerAdditionProposal) {
	store := ctx.KVStore(k.storeKey)

	for _, p := range proposals {
		store.Delete(types.PendingCAPKey(p.SpawnTime, p.ChainId))
	}
}

// SetPendingConsumerRemovalProp stores a pending consumer removal proposal.
//
// Note that the pending removal addition proposals are stored under keys with
// the following format: PendingCRPKeyPrefix | stopTime | consumerId
// Thus, if multiple removal addition proposal for the same chain will pass at
// the same time, then only the last one will be stored.
func (k Keeper) SetPendingConsumerRemovalProp(ctx sdk.Context, prop *types.ConsumerRemovalProposal) {
	store := ctx.KVStore(k.storeKey)
	bz, err := prop.Marshal()
	if err != nil {
		// An error here would indicate something is very wrong
		panic(fmt.Errorf("failed to marshal consumer removal proposal: %w", err))
	}
	store.Set(types.PendingCRPKey(prop.StopTime, prop.ChainId), bz)
}

// PendingConsumerRemovalPropExists checks whether a pending consumer removal proposal
// exists for the given consumer chain ID and stopTime
//
// Note: this method is only used in testing
func (k Keeper) PendingConsumerRemovalPropExists(ctx sdk.Context, chainID string, timestamp time.Time) bool {
	store := ctx.KVStore(k.storeKey)
	bz := store.Get(types.PendingCRPKey(timestamp, chainID))

	return bz != nil
}

// DeletePendingConsumerRemovalProps deletes the given pending consumer removal proposals.
// This method should be called once the proposal has been acted upon.
func (k Keeper) DeletePendingConsumerRemovalProps(ctx sdk.Context, proposals ...types.ConsumerRemovalProposal) {
	store := ctx.KVStore(k.storeKey)

	for _, p := range proposals {
		store.Delete(types.PendingCRPKey(p.StopTime, p.ChainId))
	}
}

// BeginBlockCCR iterates over the pending consumer proposals and stop/removes the chain if the stop time has passed
func (k Keeper) BeginBlockCCR(ctx sdk.Context) {
	// TODO (PERMISSIONLESS): parameterize the limit
	for _, consumerId := range k.GetLaunchedConsumersReadyToStop(ctx, 200) {
		// stop consumer chain in a cached context to handle errors
		cachedCtx, writeFn := ctx.CacheContext()

		stopTime, err := k.GetConsumerStopTime(ctx, consumerId)
<<<<<<< HEAD
		if err != nil {
			k.Logger(ctx).Info("chain could not be stopped",
				"consumerId", consumerId,
				"err", err.Error())
			continue
		}

		err = k.StopConsumerChain(cachedCtx, consumerId, true)
		if err != nil {
=======
		if err != nil {
			k.Logger(ctx).Info("chain could not be stopped",
				"consumerId", consumerId,
				"err", err.Error())
			continue
		}

		err = k.StopConsumerChain(cachedCtx, consumerId, true)
		if err != nil {
>>>>>>> 05fd5f37
			k.Logger(ctx).Info("consumer chain could not be stopped",
				"consumerId", consumerId,
				"err", err.Error())
			continue
		}
		// The cached context is created with a new EventManager so we merge the event
		// into the original context
		// TODO (PERMISSIONLESS): verify this here and in the initialized chains to launch
		ctx.EventManager().EmitEvents(cachedCtx.EventManager().Events())

		k.SetConsumerPhase(cachedCtx, consumerId, Stopped)
		k.RemoveConsumerFromToBeStoppedConsumers(ctx, consumerId, stopTime)
		writeFn()

		k.Logger(ctx).Info("executed consumer removal",
			"consumer id", consumerId,
			"stop time", stopTime,
		)
	}
}

// TODO (PERMISSIONLESS): leaving commented out because it might be used for migration
//// GetConsumerRemovalPropsToExecute iterates over the pending consumer removal proposals
//// and returns an ordered list of consumer removal proposals to be executed,
//// ie. consumer chains to be stopped and removed from the provider chain.
//// A prop is included in the returned list if its proposed stop time has passed.
////
//// Note: this method is split out from BeginBlockCCR to be easily unit tested.
//func (k Keeper) GetConsumerRemovalPropsToExecute(ctx sdk.Context) []types.ConsumerRemovalProposal {
//	// store the (to be) executed consumer removal proposals in order
//	propsToExecute := []types.ConsumerRemovalProposal{}
//
//	store := ctx.KVStore(k.storeKey)
//	iterator := storetypes.KVStorePrefixIterator(store, types.PendingCRPKeyPrefix())
//	defer iterator.Close()
//
//	for ; iterator.Valid(); iterator.Next() {
//		var prop types.ConsumerRemovalProposal
//		err := prop.Unmarshal(iterator.Value())
//		if err != nil {
//			// An error here would indicate something is very wrong,
//			// the ConsumerRemovalProposal is assumed to be correctly serialized in SetPendingConsumerRemovalProp.
//			panic(fmt.Errorf("failed to unmarshal consumer removal proposal: %w", err))
//		}
//
//		// If current block time is equal to or after stop time, proposal is ready to be executed
//		if !ctx.BlockTime().Before(prop.StopTime) {
//			propsToExecute = append(propsToExecute, prop)
//		} else {
//			// No more proposals to check, since they're stored/ordered by timestamp.
//			break
//		}
//	}
//
//	return propsToExecute
//}

// GetAllPendingConsumerRemovalProps iterates through the pending consumer removal proposals.
//
// Note that the pending consumer removal proposals are stored under keys with the following format:
// PendingCRPKeyPrefix | stopTime.UnixNano() | consumerId
// Thus, the returned array is in stopTime order.
func (k Keeper) GetAllPendingConsumerRemovalProps(ctx sdk.Context) (props []types.ConsumerRemovalProposal) {
	store := ctx.KVStore(k.storeKey)
	iterator := storetypes.KVStorePrefixIterator(store, types.PendingCRPKeyPrefix())
	defer iterator.Close()

	for ; iterator.Valid(); iterator.Next() {
		var prop types.ConsumerRemovalProposal
		err := prop.Unmarshal(iterator.Value())
		if err != nil {
			// An error here would indicate something is very wrong,
			// the ConsumerRemovalProposal is assumed to be correctly serialized in SetPendingConsumerRemovalProp.
			panic(fmt.Errorf("failed to unmarshal consumer removal proposal: %w", err))
		}

		props = append(props, prop)
	}

	return props
}

// StopConsumerChainInCachedCtx stop a consumer chain
// from a given consumer removal proposal in a cached context
func (k Keeper) StopConsumerChainInCachedCtx(ctx sdk.Context, p types.ConsumerRemovalProposal) (cc sdk.Context, writeCache func(), err error) {
	cc, writeCache = ctx.CacheContext()
	err = k.StopConsumerChain(cc, p.ChainId, true)
	return
}<|MERGE_RESOLUTION|>--- conflicted
+++ resolved
@@ -247,14 +247,11 @@
 		if err != nil {
 			return gen, nil, err
 		}
-<<<<<<< HEAD
-=======
 		// log the minimum power in top N
 		k.Logger(ctx).Info("minimum power in top N at consumer genesis",
 			"consumerId", consumerId,
 			"minPower", minPower,
 		)
->>>>>>> 05fd5f37
 		k.OptInTopNValidators(ctx, consumerId, activeValidators, minPower)
 		k.SetMinimumPowerInTopN(ctx, consumerId, minPower)
 	}
@@ -475,7 +472,6 @@
 		cachedCtx, writeFn := ctx.CacheContext()
 
 		stopTime, err := k.GetConsumerStopTime(ctx, consumerId)
-<<<<<<< HEAD
 		if err != nil {
 			k.Logger(ctx).Info("chain could not be stopped",
 				"consumerId", consumerId,
@@ -485,17 +481,6 @@
 
 		err = k.StopConsumerChain(cachedCtx, consumerId, true)
 		if err != nil {
-=======
-		if err != nil {
-			k.Logger(ctx).Info("chain could not be stopped",
-				"consumerId", consumerId,
-				"err", err.Error())
-			continue
-		}
-
-		err = k.StopConsumerChain(cachedCtx, consumerId, true)
-		if err != nil {
->>>>>>> 05fd5f37
 			k.Logger(ctx).Info("consumer chain could not be stopped",
 				"consumerId", consumerId,
 				"err", err.Error())
