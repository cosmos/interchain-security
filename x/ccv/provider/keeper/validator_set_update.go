--- conflicted
+++ resolved
@@ -14,7 +14,7 @@
 
 // GetConsumerChainConsensusValidatorsKey returns the store key for consumer validators of the consumer chain with `chainID`
 func (k Keeper) GetConsumerChainConsensusValidatorsKey(ctx sdk.Context, chainID string) []byte {
-	return types.ChainIdWithLenKey(types.ConsumerValidatorBytePrefix, chainID)
+	return types.ChainIdWithLenKey(types.ConsumerValidatorsKeyPrefix(), chainID)
 }
 
 // SetConsumerValidator sets provided consumer `validator` on the consumer chain with `chainID`
@@ -46,23 +46,7 @@
 	ctx sdk.Context,
 	chainID string,
 ) {
-<<<<<<< HEAD
 	k.deleteValSet(ctx, k.GetConsumerChainConsensusValidatorsKey(ctx, chainID))
-=======
-	store := ctx.KVStore(k.storeKey)
-	// get the key byte prefix for ConsumerValidator
-	key := types.ChainIdWithLenKey(types.ConsumerValidatorKeyPrefix(), chainID)
-	iterator := storetypes.KVStorePrefixIterator(store, key)
-
-	var keysToDel [][]byte
-	defer iterator.Close()
-	for ; iterator.Valid(); iterator.Next() {
-		keysToDel = append(keysToDel, iterator.Key())
-	}
-	for _, delKey := range keysToDel {
-		store.Delete(delKey)
-	}
->>>>>>> f8662ac7
 }
 
 // IsConsumerValidator returns `true` if the consumer validator with `providerAddr` exists for chain `chainID`
@@ -92,27 +76,8 @@
 func (k Keeper) GetConsumerValSet(
 	ctx sdk.Context,
 	chainID string,
-<<<<<<< HEAD
 ) ([]types.ConsensusValidator, error) {
 	return k.getValSet(ctx, k.GetConsumerChainConsensusValidatorsKey(ctx, chainID))
-=======
-) (validators []types.ConsumerValidator) {
-	store := ctx.KVStore(k.storeKey)
-	key := types.ChainIdWithLenKey(types.ConsumerValidatorKeyPrefix(), chainID)
-	iterator := storetypes.KVStorePrefixIterator(store, key)
-	defer iterator.Close()
-
-	for ; iterator.Valid(); iterator.Next() {
-		iterator.Value()
-		var validator types.ConsumerValidator
-		if err := validator.Unmarshal(iterator.Value()); err != nil {
-			panic(fmt.Errorf("failed to unmarshal ConsumerValidator: %w", err))
-		}
-		validators = append(validators, validator)
-	}
-
-	return validators
->>>>>>> f8662ac7
 }
 
 // DiffValidators compares the current and the next epoch's consumer validators and returns the `ValidatorUpdate` diff
@@ -164,7 +129,7 @@
 	}
 	power, err := k.stakingKeeper.GetLastValidatorPower(ctx, valAddr)
 	if err != nil {
-		return types.ConsumerValidator{}, fmt.Errorf("could not retrieve validator's (%+v) power: %w",
+		return types.ConsensusValidator{}, fmt.Errorf("could not retrieve validator's (%+v) power: %w",
 			validator, err)
 	}
 	consAddr, err := validator.GetConsAddr()
