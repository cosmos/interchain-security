--- conflicted
+++ resolved
@@ -46,14 +46,10 @@
 }
 
 // DeleteConsumerValSet deletes all the stored consumer validators for chain `chainID`
-<<<<<<< HEAD
-func (k Keeper) DeleteConsumerValSet(ctx sdk.Context, chainID string) {
-=======
 func (k Keeper) DeleteConsumerValSet(
 	ctx sdk.Context,
 	chainID string,
 ) {
->>>>>>> ec9b4851
 	store := ctx.KVStore(k.storeKey)
 	key := types.ChainIdWithLenKey(types.ConsumerValidatorBytePrefix, chainID)
 	iterator := sdk.KVStorePrefixIterator(store, key)
@@ -76,14 +72,10 @@
 }
 
 // GetConsumerValSet returns all the consumer validators for chain `chainID`
-<<<<<<< HEAD
-func (k Keeper) GetConsumerValSet(ctx sdk.Context, chainID string) (validators []types.ConsumerValidator) {
-=======
 func (k Keeper) GetConsumerValSet(
 	ctx sdk.Context,
 	chainID string,
 ) (validators []types.ConsumerValidator) {
->>>>>>> ec9b4851
 	store := ctx.KVStore(k.storeKey)
 	key := types.ChainIdWithLenKey(types.ConsumerValidatorBytePrefix, chainID)
 	iterator := sdk.KVStorePrefixIterator(store, key)
