--- conflicted
+++ resolved
@@ -12,13 +12,8 @@
 	ccv "github.com/cosmos/interchain-security/v5/x/ccv/types"
 )
 
-<<<<<<< HEAD
-// GetConsumerChainKey returns the store key for consumer validators of the consumer chain with `chainID`
-func (k Keeper) GetConsumerChainKey(ctx sdk.Context, chainID string) []byte {
-=======
 // GetConsumerChainConsensusValidatorsKey returns the store key for consumer validators of the consumer chain with `chainID`
 func (k Keeper) GetConsumerChainConsensusValidatorsKey(ctx sdk.Context, chainID string) []byte {
->>>>>>> 8ba4e6e7
 	return types.ChainIdWithLenKey(types.ConsumerValidatorBytePrefix, chainID)
 }
 
@@ -28,22 +23,13 @@
 	chainID string,
 	validator types.ConsensusValidator,
 ) {
-<<<<<<< HEAD
-	k.setValidator(ctx, k.GetConsumerChainKey(ctx, chainID), validator)
-=======
 	k.setValidator(ctx, k.GetConsumerChainConsensusValidatorsKey(ctx, chainID), validator)
->>>>>>> 8ba4e6e7
 }
 
 // SetConsumerValSet resets the current consumer validators with the `nextValidators` computed by
 // `FilterValidators` and hence this method should only be called after `FilterValidators` has completed.
-<<<<<<< HEAD
 func (k Keeper) SetConsumerValSet(ctx sdk.Context, chainID string, nextValidators []types.ConsensusValidator) {
-	k.setValSet(ctx, k.GetConsumerChainKey(ctx, chainID), nextValidators)
-=======
-func (k Keeper) SetConsumerValSet(ctx sdk.Context, chainID string, nextValidators []types.ConsumerValidator) {
 	k.setValSet(ctx, k.GetConsumerChainConsensusValidatorsKey(ctx, chainID), nextValidators)
->>>>>>> 8ba4e6e7
 }
 
 // DeleteConsumerValidator removes consumer validator with `providerAddr` address
@@ -52,11 +38,7 @@
 	chainID string,
 	providerConsAddr types.ProviderConsAddress,
 ) {
-<<<<<<< HEAD
-	k.deleteValidator(ctx, k.GetConsumerChainKey(ctx, chainID), providerConsAddr)
-=======
 	k.deleteValidator(ctx, k.GetConsumerChainConsensusValidatorsKey(ctx, chainID), providerConsAddr)
->>>>>>> 8ba4e6e7
 }
 
 // DeleteConsumerValSet deletes all the stored consumer validators for chain `chainID`
@@ -64,34 +46,21 @@
 	ctx sdk.Context,
 	chainID string,
 ) {
-<<<<<<< HEAD
-	k.deleteValSet(ctx, k.GetConsumerChainKey(ctx, chainID))
-=======
 	k.deleteValSet(ctx, k.GetConsumerChainConsensusValidatorsKey(ctx, chainID))
->>>>>>> 8ba4e6e7
 }
 
 // IsConsumerValidator returns `true` if the consumer validator with `providerAddr` exists for chain `chainID`
 // and `false` otherwise
 func (k Keeper) IsConsumerValidator(ctx sdk.Context, chainID string, providerAddr types.ProviderConsAddress) bool {
-<<<<<<< HEAD
-	return k.isValidator(ctx, k.GetConsumerChainKey(ctx, chainID), providerAddr)
-=======
 	return k.isValidator(ctx, k.GetConsumerChainConsensusValidatorsKey(ctx, chainID), providerAddr)
->>>>>>> 8ba4e6e7
 }
 
 // GetConsumerValSet returns all the consumer validators for chain `chainID`
 func (k Keeper) GetConsumerValSet(
 	ctx sdk.Context,
 	chainID string,
-<<<<<<< HEAD
 ) []types.ConsensusValidator {
-	return k.getValSet(ctx, k.GetConsumerChainKey(ctx, chainID))
-=======
-) []types.ConsumerValidator {
 	return k.getValSet(ctx, k.GetConsumerChainConsensusValidatorsKey(ctx, chainID))
->>>>>>> 8ba4e6e7
 }
 
 // DiffValidators compares the current and the next epoch's consumer validators and returns the `ValidatorUpdate` diff
