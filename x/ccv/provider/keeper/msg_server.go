--- conflicted
+++ resolved
@@ -2,16 +2,11 @@
 
 import (
 	"context"
-<<<<<<< HEAD
-	errorsmod "cosmossdk.io/errors"
-	"fmt"
-=======
 	"fmt"
 	"strings"
 	"time"
 
 	errorsmod "cosmossdk.io/errors"
->>>>>>> 50475e6a
 	tmtypes "github.com/cometbft/cometbft/types"
 	cryptocodec "github.com/cosmos/cosmos-sdk/crypto/codec"
 	sdk "github.com/cosmos/cosmos-sdk/types"
@@ -19,8 +14,6 @@
 	stakingtypes "github.com/cosmos/cosmos-sdk/x/staking/types"
 	"github.com/cosmos/interchain-security/v5/x/ccv/provider/types"
 	ccvtypes "github.com/cosmos/interchain-security/v5/x/ccv/types"
-	"strings"
-	"time"
 )
 
 type msgServer struct {
@@ -95,32 +88,6 @@
 }
 
 // RemoveConsumer defines an RPC handler method for MsgRemoveConsumer
-<<<<<<< HEAD
-func (k msgServer) RemoveConsumer(
-	goCtx context.Context,
-	msg *types.MsgRemoveConsumer) (*types.MsgRemoveConsumerResponse, error) {
-	if k.GetAuthority() != msg.Authority {
-		return nil, errorsmod.Wrapf(types.ErrUnauthorized, "expected %s, got %s", k.GetAuthority(), msg.Authority)
-	}
-
-	ctx := sdk.UnwrapSDKContext(goCtx)
-
-	consumerId := msg.ConsumerId
-
-	phase, found := k.Keeper.GetConsumerPhase(ctx, consumerId)
-	if !found || phase != Launched {
-		return nil, errorsmod.Wrapf(types.ErrInvalidPhase,
-			"chain with consumer id: %s has to be in its launched phase", consumerId)
-	}
-
-	previousStopTime, err := k.Keeper.GetConsumerStopTime(ctx, consumerId)
-	if err == nil {
-		k.Keeper.RemoveConsumerFromToBeStoppedConsumers(ctx, consumerId, previousStopTime)
-	}
-
-	k.Keeper.SetConsumerStopTime(ctx, consumerId, msg.StopTime)
-	k.Keeper.AppendStopTimeForConsumerToBeStopped(ctx, consumerId, msg.StopTime)
-=======
 func (k msgServer) RemoveConsumer(goCtx context.Context, msg *types.MsgRemoveConsumer) (*types.MsgRemoveConsumerResponse, error) {
 	ctx := sdk.UnwrapSDKContext(goCtx)
 
@@ -147,7 +114,6 @@
 
 	k.Keeper.SetConsumerStopTime(ctx, consumerId, msg.StopTime)
 	k.Keeper.AppendConsumerToBeStoppedOnStopTime(ctx, consumerId, msg.StopTime)
->>>>>>> 50475e6a
 
 	return &types.MsgRemoveConsumerResponse{}, nil
 }
@@ -346,15 +312,6 @@
 func (k msgServer) CreateConsumer(goCtx context.Context, msg *types.MsgCreateConsumer) (*types.MsgCreateConsumerResponse, error) {
 	ctx := sdk.UnwrapSDKContext(goCtx)
 
-<<<<<<< HEAD
-	consumerId := k.FetchAndIncrementConsumerId(ctx)
-
-	k.SetConsumerOwnerAddress(ctx, consumerId, msg.Signer)
-	k.SetConsumerChainId(ctx, consumerId, msg.ChainId)
-	k.SetConsumerPhase(ctx, consumerId, Registered)
-
-	if err := k.SetConsumerMetadata(ctx, consumerId, msg.Metadata); err != nil {
-=======
 	consumerId := k.Keeper.FetchAndIncrementConsumerId(ctx)
 
 	k.Keeper.SetConsumerOwnerAddress(ctx, consumerId, msg.Signer)
@@ -362,15 +319,13 @@
 	k.Keeper.SetConsumerPhase(ctx, consumerId, types.ConsumerPhase_CONSUMER_PHASE_REGISTERED)
 
 	if err := k.Keeper.SetConsumerMetadata(ctx, consumerId, msg.Metadata); err != nil {
->>>>>>> 50475e6a
 		return &types.MsgCreateConsumerResponse{}, errorsmod.Wrapf(types.ErrInvalidConsumerMetadata,
 			"cannot set consumer metadata: %s", err.Error())
 	}
 
 	// initialization parameters are optional and hence could be nil
 	if msg.InitializationParameters != nil {
-<<<<<<< HEAD
-		if err := k.SetConsumerInitializationParameters(ctx, consumerId, *msg.InitializationParameters); err != nil {
+		if err := k.Keeper.SetConsumerInitializationParameters(ctx, consumerId, *msg.InitializationParameters); err != nil {
 			return &types.MsgCreateConsumerResponse{}, errorsmod.Wrapf(types.ErrInvalidConsumerInitializationParameters,
 				"cannot set consumer initialization parameters: %s", err.Error())
 		}
@@ -382,30 +337,6 @@
 			return &types.MsgCreateConsumerResponse{}, errorsmod.Wrap(types.ErrCannotCreateTopNChain,
 				"cannot create a Top N chain using the `MsgCreateConsumer` message; use `MsgUpdateConsumer` instead")
 		}
-		if err := k.SetConsumerPowerShapingParameters(ctx, consumerId, *msg.PowerShapingParameters); err != nil {
-			return &types.MsgCreateConsumerResponse{}, errorsmod.Wrapf(types.ErrInvalidPowerShapingParameters,
-				"cannot set power shaping parameters")
-		}
-	}
-
-	if spawnTime, canLaunch := k.CanLaunch(ctx, consumerId); canLaunch {
-		k.SetConsumerPhase(ctx, consumerId, Initialized)
-		k.PrepareConsumerForLaunch(ctx, consumerId, time.Time{}, spawnTime)
-	}
-
-=======
-		if err := k.Keeper.SetConsumerInitializationParameters(ctx, consumerId, *msg.InitializationParameters); err != nil {
-			return &types.MsgCreateConsumerResponse{}, errorsmod.Wrapf(types.ErrInvalidConsumerInitializationParameters,
-				"cannot set consumer initialization parameters: %s", err.Error())
-		}
-	}
-
-	// power-shaping parameters are optional and hence could be null
-	if msg.PowerShapingParameters != nil {
-		if msg.PowerShapingParameters.Top_N != 0 {
-			return &types.MsgCreateConsumerResponse{}, errorsmod.Wrap(types.ErrCannotCreateTopNChain,
-				"cannot create a Top N chain using the `MsgCreateConsumer` message; use `MsgUpdateConsumer` instead")
-		}
 		if err := k.Keeper.SetConsumerPowerShapingParameters(ctx, consumerId, *msg.PowerShapingParameters); err != nil {
 			return &types.MsgCreateConsumerResponse{}, errorsmod.Wrapf(types.ErrInvalidPowerShapingParameters,
 				"cannot set power shaping parameters")
@@ -420,7 +351,6 @@
 		}
 	}
 
->>>>>>> 50475e6a
 	return &types.MsgCreateConsumerResponse{ConsumerId: consumerId}, nil
 }
 
@@ -429,27 +359,12 @@
 	ctx := sdk.UnwrapSDKContext(goCtx)
 	consumerId := msg.ConsumerId
 
-<<<<<<< HEAD
-	phase, found := k.GetConsumerPhase(ctx, consumerId)
-	if found && phase == Stopped {
-		return &types.MsgUpdateConsumerResponse{}, errorsmod.Wrapf(types.ErrInvalidPhase,
-			"cannot update consumer chain that is in the stopped phase: %s", consumerId)
-	}
-
-	// The new owner address can be empty, in which case the consumer chain does not change its owner.
-	// However, if the new owner address is not empty, we verify that it's a valid account address.
-	if strings.TrimSpace(msg.NewOwnerAddress) != "" {
-		if _, err := k.accountKeeper.AddressCodec().StringToBytes(msg.NewOwnerAddress); err != nil {
-			return &types.MsgUpdateConsumerResponse{}, errorsmod.Wrapf(types.ErrInvalidNewOwnerAddress, "invalid new owner address %s", msg.NewOwnerAddress)
-		}
-=======
 	phase := k.Keeper.GetConsumerPhase(ctx, consumerId)
 	if phase != types.ConsumerPhase_CONSUMER_PHASE_REGISTERED &&
 		phase != types.ConsumerPhase_CONSUMER_PHASE_INITIALIZED &&
 		phase != types.ConsumerPhase_CONSUMER_PHASE_LAUNCHED {
 		return &types.MsgUpdateConsumerResponse{}, errorsmod.Wrapf(types.ErrInvalidPhase,
 			"cannot update consumer chain that is not in the registered, initialized, or launched phase: %s", consumerId)
->>>>>>> 50475e6a
 	}
 
 	ownerAddress, err := k.Keeper.GetConsumerOwnerAddress(ctx, consumerId)
@@ -461,9 +376,6 @@
 		return &types.MsgUpdateConsumerResponse{}, errorsmod.Wrapf(types.ErrUnauthorized, "expected owner address %s, got %s", ownerAddress, msg.Signer)
 	}
 
-<<<<<<< HEAD
-	if strings.TrimSpace(msg.NewOwnerAddress) != "" {
-=======
 	// The new owner address can be empty, in which case the consumer chain does not change its owner.
 	// However, if the new owner address is not empty, we verify that it's a valid account address.
 	if strings.TrimSpace(msg.NewOwnerAddress) != "" {
@@ -471,16 +383,11 @@
 			return &types.MsgUpdateConsumerResponse{}, errorsmod.Wrapf(types.ErrInvalidNewOwnerAddress, "invalid new owner address %s", msg.NewOwnerAddress)
 		}
 
->>>>>>> 50475e6a
 		k.Keeper.SetConsumerOwnerAddress(ctx, consumerId, msg.NewOwnerAddress)
 	}
 
 	if msg.Metadata != nil {
-<<<<<<< HEAD
-		if err := k.SetConsumerMetadata(ctx, consumerId, *msg.Metadata); err != nil {
-=======
 		if err := k.Keeper.SetConsumerMetadata(ctx, consumerId, *msg.Metadata); err != nil {
->>>>>>> 50475e6a
 			return &types.MsgUpdateConsumerResponse{}, errorsmod.Wrapf(types.ErrInvalidConsumerMetadata,
 				"cannot set consumer metadata: %s", err.Error())
 		}
@@ -488,12 +395,8 @@
 
 	// get the previous spawn time so that we can use it in `PrepareConsumerForLaunch`
 	var previousSpawnTime time.Time
-<<<<<<< HEAD
-	if previousInitializationParameters, err := k.Keeper.GetConsumerInitializationParameters(ctx, msg.ConsumerId); err != nil {
-=======
 	previousInitializationParameters, err := k.Keeper.GetConsumerInitializationParameters(ctx, msg.ConsumerId)
 	if err == nil {
->>>>>>> 50475e6a
 		previousSpawnTime = previousInitializationParameters.SpawnTime
 	}
 
@@ -514,11 +417,7 @@
 		}
 
 		oldTopN := k.Keeper.GetTopN(ctx, consumerId)
-<<<<<<< HEAD
-		if err = k.SetConsumerPowerShapingParameters(ctx, consumerId, *msg.PowerShapingParameters); err != nil {
-=======
 		if err = k.Keeper.SetConsumerPowerShapingParameters(ctx, consumerId, *msg.PowerShapingParameters); err != nil {
->>>>>>> 50475e6a
 			return &types.MsgUpdateConsumerResponse{}, errorsmod.Wrapf(types.ErrInvalidPowerShapingParameters,
 				"cannot set power shaping parameters")
 		}
@@ -534,20 +433,12 @@
 
 	// A Top N cannot change its owner address to something different from the gov module if the chain
 	// remains a Top N chain.
-<<<<<<< HEAD
-	currentOwnerAddress, err := k.GetConsumerOwnerAddress(ctx, consumerId)
-=======
 	currentOwnerAddress, err := k.Keeper.GetConsumerOwnerAddress(ctx, consumerId)
->>>>>>> 50475e6a
 	if err != nil {
 		return &types.MsgUpdateConsumerResponse{}, errorsmod.Wrapf(types.ErrNoOwnerAddress, "cannot retrieve owner address %s: %s", ownerAddress, err.Error())
 	}
 
-<<<<<<< HEAD
-	currentPowerShapingParameters, err := k.GetConsumerPowerShapingParameters(ctx, consumerId)
-=======
 	currentPowerShapingParameters, err := k.Keeper.GetConsumerPowerShapingParameters(ctx, consumerId)
->>>>>>> 50475e6a
 	if err != nil {
 		return &types.MsgUpdateConsumerResponse{}, errorsmod.Wrapf(types.ErrInvalidPowerShapingParameters, "cannot retrieve power shaping parameters: %s", err.Error())
 	}
@@ -557,18 +448,12 @@
 			"a move to a new owner address that is not the gov module can only be done if `Top N` is set to 0")
 	}
 
-<<<<<<< HEAD
-	if spawnTime, canLaunch := k.CanLaunch(ctx, consumerId); canLaunch {
-		k.SetConsumerPhase(ctx, consumerId, Initialized)
-		k.PrepareConsumerForLaunch(ctx, consumerId, previousSpawnTime, spawnTime)
-=======
 	if spawnTime, canLaunch := k.Keeper.CanLaunch(ctx, consumerId); canLaunch {
 		k.Keeper.SetConsumerPhase(ctx, consumerId, types.ConsumerPhase_CONSUMER_PHASE_INITIALIZED)
 		if err := k.Keeper.PrepareConsumerForLaunch(ctx, consumerId, previousSpawnTime, spawnTime); err != nil {
 			return &types.MsgUpdateConsumerResponse{}, errorsmod.Wrapf(types.ErrCannotPrepareForLaunch,
 				"cannot prepare chain with consumer id (%s) for launch", consumerId)
 		}
->>>>>>> 50475e6a
 	}
 
 	return &types.MsgUpdateConsumerResponse{}, nil
