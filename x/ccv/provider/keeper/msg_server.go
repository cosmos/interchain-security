--- conflicted
+++ resolved
@@ -27,7 +27,6 @@
 
 var _ types.MsgServer = msgServer{}
 
-// CreateValidator defines a method for creating a new validator
 func (k msgServer) AssignConsumerKey(goCtx context.Context, msg *types.MsgAssignConsumerKey) (*types.MsgAssignConsumerKeyResponse, error) {
 	ctx := sdk.UnwrapSDKContext(goCtx)
 
@@ -107,28 +106,6 @@
 	})
 
 	return &types.MsgAssignConsumerKeyResponse{}, nil
-<<<<<<< HEAD
-}
-
-func (k msgServer) RegisterConsumerRewardDenom(goCtx context.Context, msg *types.MsgRegisterConsumerRewardDenom) (*types.MsgRegisterConsumerRewardDenomResponse, error) {
-	ctx := sdk.UnwrapSDKContext(goCtx)
-
-	depositer, err := sdk.AccAddressFromBech32(msg.Depositor)
-	if err != nil {
-		return nil, err
-	}
-
-	if err := k.Keeper.RegisterConsumerRewardDenom(ctx, msg.Denom, depositer); err != nil {
-		return nil, err
-	}
-
-	ctx.EventManager().EmitEvent(sdk.NewEvent(
-		ccvtypes.EventTypeRegisterConsumerRewardDenom,
-		sdk.NewAttribute(ccvtypes.AttributeConsumerRewardDenom, msg.Denom),
-		sdk.NewAttribute(ccvtypes.AttributeConsumerRewardDepositor, msg.Depositor),
-	))
-
-	return &types.MsgRegisterConsumerRewardDenomResponse{}, nil
 }
 
 func (k msgServer) SubmitConsumerMisbehaviour(goCtx context.Context, msg *types.MsgSubmitConsumerMisbehaviour) (*types.MsgSubmitConsumerMisbehaviourResponse, error) {
@@ -198,6 +175,4 @@
 	})
 
 	return &types.MsgSubmitConsumerDoubleVotingResponse{}, nil
-=======
->>>>>>> 494c4d22
 }