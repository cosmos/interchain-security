package keeper

import (
	"context"
<<<<<<< HEAD
	errorsmod "cosmossdk.io/errors"
	"fmt"
=======
	"fmt"
	"strings"
	"time"

	errorsmod "cosmossdk.io/errors"
>>>>>>> 289e05c7
	tmtypes "github.com/cometbft/cometbft/types"
	cryptocodec "github.com/cosmos/cosmos-sdk/crypto/codec"
	sdk "github.com/cosmos/cosmos-sdk/types"
	govtypes "github.com/cosmos/cosmos-sdk/x/gov/types"
	stakingtypes "github.com/cosmos/cosmos-sdk/x/staking/types"
	"github.com/cosmos/interchain-security/v5/x/ccv/provider/types"
	ccvtypes "github.com/cosmos/interchain-security/v5/x/ccv/types"
	"strings"
	"time"
)

type msgServer struct {
	*Keeper
}

// NewMsgServerImpl returns an implementation of the bank MsgServer interface
// for the provided Keeper.
func NewMsgServerImpl(keeper *Keeper) types.MsgServer {
	return &msgServer{Keeper: keeper}
}

var _ types.MsgServer = msgServer{}

// UpdateParams updates the params.
func (k msgServer) UpdateParams(goCtx context.Context, msg *types.MsgUpdateParams) (*types.MsgUpdateParamsResponse, error) {
	if k.GetAuthority() != msg.Authority {
		return nil, errorsmod.Wrapf(govtypes.ErrInvalidSigner, "invalid authority; expected %s, got %s", k.authority, msg.Authority)
	}

	if err := msg.Params.Validate(); err != nil {
		return nil, err
	}

	ctx := sdk.UnwrapSDKContext(goCtx)
	k.Keeper.SetParams(ctx, msg.Params)

	return &types.MsgUpdateParamsResponse{}, nil
}

// AssignConsumerKey defines a method to assign a consensus key on a consumer chain
// for a given validator on the provider
func (k msgServer) AssignConsumerKey(goCtx context.Context, msg *types.MsgAssignConsumerKey) (*types.MsgAssignConsumerKeyResponse, error) {
	ctx := sdk.UnwrapSDKContext(goCtx)

	providerValidatorAddr, err := sdk.ValAddressFromBech32(msg.ProviderAddr)
	if err != nil {
		return nil, err
	}

	// validator must already be registered
	validator, err := k.stakingKeeper.GetValidator(ctx, providerValidatorAddr)
	if err != nil && err == stakingtypes.ErrNoValidatorFound {
		return nil, stakingtypes.ErrNoValidatorFound
	} else if err != nil {
		return nil, err
	}

	consumerTMPublicKey, err := k.ParseConsumerKey(msg.ConsumerKey)
	if err != nil {
		return nil, err
	}

	if err := k.Keeper.AssignConsumerKey(ctx, msg.ConsumerId, validator, consumerTMPublicKey); err != nil {
		return nil, err
	}
	k.Logger(ctx).Info("assigned consumer key",
		"consumer id", msg.ConsumerId,
		"validator operator addr", msg.ProviderAddr,
		"consumer public key", msg.ConsumerKey,
	)

	ctx.EventManager().EmitEvents(sdk.Events{
		sdk.NewEvent(
			types.EventTypeAssignConsumerKey,
			sdk.NewAttribute(types.AttributeProviderValidatorAddress, msg.ProviderAddr),
			sdk.NewAttribute(types.AttributeConsumerConsensusPubKey, msg.ConsumerKey),
		),
	})

	return &types.MsgAssignConsumerKeyResponse{}, nil
}

// RemoveConsumer defines an RPC handler method for MsgRemoveConsumer
<<<<<<< HEAD
func (k msgServer) RemoveConsumer(
	goCtx context.Context,
	msg *types.MsgRemoveConsumer) (*types.MsgRemoveConsumerResponse, error) {
	if k.GetAuthority() != msg.Authority {
		return nil, errorsmod.Wrapf(types.ErrUnauthorized, "expected %s, got %s", k.GetAuthority(), msg.Authority)
	}

	ctx := sdk.UnwrapSDKContext(goCtx)

	consumerId := msg.ConsumerId

	phase, found := k.Keeper.GetConsumerPhase(ctx, consumerId)
	if !found || phase != Launched {
		return nil, errorsmod.Wrapf(types.ErrInvalidPhase,
			"chain with consumer id: %s has to be in its launched phase", consumerId)
	}

=======
func (k msgServer) RemoveConsumer(goCtx context.Context, msg *types.MsgRemoveConsumer) (*types.MsgRemoveConsumerResponse, error) {
	ctx := sdk.UnwrapSDKContext(goCtx)

	consumerId := msg.ConsumerId
	ownerAddress, err := k.Keeper.GetConsumerOwnerAddress(ctx, consumerId)
	if err != nil {
		return &types.MsgRemoveConsumerResponse{}, errorsmod.Wrapf(types.ErrNoOwnerAddress, "cannot retrieve owner address %s", ownerAddress)
	}

	if msg.Signer != ownerAddress {
		return &types.MsgRemoveConsumerResponse{}, errorsmod.Wrapf(types.ErrUnauthorized, "expected owner address %s, got %s", ownerAddress, msg.Signer)
	}

	phase := k.Keeper.GetConsumerPhase(ctx, consumerId)
	if phase != types.ConsumerPhase_CONSUMER_PHASE_LAUNCHED {
		return nil, errorsmod.Wrapf(types.ErrInvalidPhase,
			"chain with consumer id: %s has to be in its launched phase", consumerId)
	}

>>>>>>> 289e05c7
	previousStopTime, err := k.Keeper.GetConsumerStopTime(ctx, consumerId)
	if err == nil {
		k.Keeper.RemoveConsumerToBeStoppedFromStopTime(ctx, consumerId, previousStopTime)
	}

	k.Keeper.SetConsumerStopTime(ctx, consumerId, msg.StopTime)
	k.Keeper.AppendConsumerToBeStoppedOnStopTime(ctx, consumerId, msg.StopTime)

	return &types.MsgRemoveConsumerResponse{}, nil
}

// ChangeRewardDenoms defines a rpc handler method for MsgChangeRewardDenoms
func (k msgServer) ChangeRewardDenoms(goCtx context.Context, msg *types.MsgChangeRewardDenoms) (*types.MsgChangeRewardDenomsResponse, error) {
	if k.GetAuthority() != msg.Authority {
		return nil, errorsmod.Wrapf(types.ErrUnauthorized, "expected %s, got %s", k.GetAuthority(), msg.Authority)
	}

	sdkCtx := sdk.UnwrapSDKContext(goCtx)
	err := k.Keeper.HandleConsumerRewardDenomProposal(sdkCtx, msg)
	if err != nil {
		return nil, errorsmod.Wrapf(err, "failed handling Change Reward Denoms proposal")
	}

	return &types.MsgChangeRewardDenomsResponse{}, nil
}

func (k msgServer) SubmitConsumerMisbehaviour(goCtx context.Context, msg *types.MsgSubmitConsumerMisbehaviour) (*types.MsgSubmitConsumerMisbehaviourResponse, error) {
	ctx := sdk.UnwrapSDKContext(goCtx)
	if err := k.Keeper.HandleConsumerMisbehaviour(ctx, msg.ConsumerId, *msg.Misbehaviour); err != nil {
		return nil, err
	}

	ctx.EventManager().EmitEvents(sdk.Events{
		sdk.NewEvent(
			ccvtypes.EventTypeSubmitConsumerMisbehaviour,
			sdk.NewAttribute(ccvtypes.AttributeConsumerMisbehaviour, msg.Misbehaviour.String()),
			sdk.NewAttribute(ccvtypes.AttributeSubmitterAddress, msg.Submitter),
			sdk.NewAttribute(ccvtypes.AttributeMisbehaviourClientId, msg.Misbehaviour.ClientId),
			sdk.NewAttribute(ccvtypes.AttributeMisbehaviourHeight1, msg.Misbehaviour.Header1.GetHeight().String()),
			sdk.NewAttribute(ccvtypes.AttributeMisbehaviourHeight2, msg.Misbehaviour.Header2.GetHeight().String()),
		),
	})

	return &types.MsgSubmitConsumerMisbehaviourResponse{}, nil
}

func (k msgServer) SubmitConsumerDoubleVoting(goCtx context.Context, msg *types.MsgSubmitConsumerDoubleVoting) (*types.MsgSubmitConsumerDoubleVotingResponse, error) {
	ctx := sdk.UnwrapSDKContext(goCtx)

	evidence, err := tmtypes.DuplicateVoteEvidenceFromProto(msg.DuplicateVoteEvidence)
	if err != nil {
		return nil, err
	}

	// parse the validator set of the infraction block header in order
	// to find the public key of the validator who double voted

	// get validator set
	valset, err := tmtypes.ValidatorSetFromProto(msg.InfractionBlockHeader.ValidatorSet)
	if err != nil {
		return nil, err
	}

	// look for the malicious validator in the validator set
	_, validator := valset.GetByAddress(evidence.VoteA.ValidatorAddress)
	if validator == nil {
		return nil, errorsmod.Wrapf(
			ccvtypes.ErrInvalidDoubleVotingEvidence,
			"misbehaving validator %s cannot be found in the infraction block header validator set",
			evidence.VoteA.ValidatorAddress)
	}

	pubkey, err := cryptocodec.FromTmPubKeyInterface(validator.PubKey)
	if err != nil {
		return nil, err
	}

	// handle the double voting evidence using the malicious validator's public key
	consumerId := msg.ConsumerId
	if err := k.Keeper.HandleConsumerDoubleVoting(ctx, consumerId, evidence, pubkey); err != nil {
		return nil, err
	}

	ctx.EventManager().EmitEvents(sdk.Events{
		sdk.NewEvent(
			ccvtypes.EventTypeSubmitConsumerDoubleVoting,
			sdk.NewAttribute(ccvtypes.AttributeConsumerDoubleVoting, msg.DuplicateVoteEvidence.String()),
			sdk.NewAttribute(ccvtypes.AttributeChainID, msg.InfractionBlockHeader.Header.ChainID),
			sdk.NewAttribute(ccvtypes.AttributeSubmitterAddress, msg.Submitter),
		),
	})

	return &types.MsgSubmitConsumerDoubleVotingResponse{}, nil
}

func (k msgServer) OptIn(goCtx context.Context, msg *types.MsgOptIn) (*types.MsgOptInResponse, error) {
	ctx := sdk.UnwrapSDKContext(goCtx)

	valAddress, err := sdk.ValAddressFromBech32(msg.ProviderAddr)
	if err != nil {
		return nil, err
	}

	// validator must already be registered
	validator, err := k.stakingKeeper.GetValidator(ctx, valAddress)
	if err != nil {
		return nil, err
	}

	consAddrTmp, err := validator.GetConsAddr()
	if err != nil {
		return nil, err
	}
	providerConsAddr := types.NewProviderConsAddress(consAddrTmp)

	err = k.Keeper.HandleOptIn(ctx, msg.ConsumerId, providerConsAddr, msg.ConsumerKey)
	if err != nil {
		return nil, err
	}

	ctx.EventManager().EmitEvents(sdk.Events{
		sdk.NewEvent(
			types.EventTypeOptIn,
			sdk.NewAttribute(types.AttributeProviderValidatorAddress, msg.ProviderAddr),
			sdk.NewAttribute(types.AttributeConsumerConsensusPubKey, msg.ConsumerKey),
		),
	})

	return &types.MsgOptInResponse{}, nil
}

func (k msgServer) OptOut(goCtx context.Context, msg *types.MsgOptOut) (*types.MsgOptOutResponse, error) {
	ctx := sdk.UnwrapSDKContext(goCtx)

	valAddress, err := sdk.ValAddressFromBech32(msg.ProviderAddr)
	if err != nil {
		return nil, err
	}

	// validator must already be registered
	validator, err := k.stakingKeeper.GetValidator(ctx, valAddress)
	if err != nil {
		return nil, err
	}

	consAddrTmp, err := validator.GetConsAddr()
	if err != nil {
		return nil, err
	}
	providerConsAddr := types.NewProviderConsAddress(consAddrTmp)

	err = k.Keeper.HandleOptOut(ctx, msg.ConsumerId, providerConsAddr)
	if err != nil {
		return nil, err
	}

	ctx.EventManager().EmitEvents(sdk.Events{
		sdk.NewEvent(
			types.EventTypeOptOut,
			sdk.NewAttribute(types.AttributeProviderValidatorAddress, msg.ProviderAddr),
		),
	})

	return &types.MsgOptOutResponse{}, nil
}

func (k msgServer) SetConsumerCommissionRate(goCtx context.Context, msg *types.MsgSetConsumerCommissionRate) (*types.MsgSetConsumerCommissionRateResponse, error) {
	ctx := sdk.UnwrapSDKContext(goCtx)

	providerValidatorAddr, err := sdk.ValAddressFromBech32(msg.ProviderAddr)
	if err != nil {
		return nil, err
	}

	// validator must already be registered
	validator, err := k.stakingKeeper.GetValidator(ctx, providerValidatorAddr)
	if err != nil {
		return nil, stakingtypes.ErrNoValidatorFound
	}

	consAddr, err := validator.GetConsAddr()
	if err != nil {
		return nil, err
	}

	if err := k.HandleSetConsumerCommissionRate(ctx, msg.ConsumerId, types.NewProviderConsAddress(consAddr), msg.Rate); err != nil {
		return nil, err
	}

	ctx.EventManager().EmitEvents(sdk.Events{
		sdk.NewEvent(
			types.EventTypeSetConsumerCommissionRate,
			sdk.NewAttribute(types.AttributeConsumerId, msg.ConsumerId),
			sdk.NewAttribute(types.AttributeProviderValidatorAddress, msg.ProviderAddr),
			sdk.NewAttribute(types.AttributeConsumerCommissionRate, msg.Rate.String()),
		),
	})

	return &types.MsgSetConsumerCommissionRateResponse{}, nil
}

// CreateConsumer creates a consumer chain
func (k msgServer) CreateConsumer(goCtx context.Context, msg *types.MsgCreateConsumer) (*types.MsgCreateConsumerResponse, error) {
	ctx := sdk.UnwrapSDKContext(goCtx)

	consumerId := k.Keeper.FetchAndIncrementConsumerId(ctx)

	k.Keeper.SetConsumerOwnerAddress(ctx, consumerId, msg.Signer)
	k.Keeper.SetConsumerChainId(ctx, consumerId, msg.ChainId)
<<<<<<< HEAD
	k.Keeper.SetConsumerPhase(ctx, consumerId, Registered)
=======
	k.Keeper.SetConsumerPhase(ctx, consumerId, types.ConsumerPhase_CONSUMER_PHASE_REGISTERED)
>>>>>>> 289e05c7

	if err := k.Keeper.SetConsumerMetadata(ctx, consumerId, msg.Metadata); err != nil {
		return &types.MsgCreateConsumerResponse{}, errorsmod.Wrapf(types.ErrInvalidConsumerMetadata,
			"cannot set consumer metadata: %s", err.Error())
	}

	// initialization parameters are optional and hence could be nil
	if msg.InitializationParameters != nil {
		if err := k.Keeper.SetConsumerInitializationParameters(ctx, consumerId, *msg.InitializationParameters); err != nil {
			return &types.MsgCreateConsumerResponse{}, errorsmod.Wrapf(types.ErrInvalidConsumerInitializationParameters,
				"cannot set consumer initialization parameters: %s", err.Error())
		}
<<<<<<< HEAD
	}

	// power-shaping parameters are optional and hence could be null
	if msg.PowerShapingParameters != nil {
		if msg.PowerShapingParameters.Top_N != 0 {
			return &types.MsgCreateConsumerResponse{}, errorsmod.Wrap(types.ErrCannotCreateTopNChain,
				"cannot create a Top N chain using the `MsgCreateConsumer` message; use `MsgUpdateConsumer` instead")
		}
		if err := k.Keeper.SetConsumerPowerShapingParameters(ctx, consumerId, *msg.PowerShapingParameters); err != nil {
			return &types.MsgCreateConsumerResponse{}, errorsmod.Wrapf(types.ErrInvalidPowerShapingParameters,
				"cannot set power shaping parameters")
		}
	}

	if spawnTime, canLaunch := k.Keeper.CanLaunch(ctx, consumerId); canLaunch {
		k.Keeper.SetConsumerPhase(ctx, consumerId, Initialized)
		if err := k.Keeper.PrepareConsumerForLaunch(ctx, consumerId, time.Time{}, spawnTime); err != nil {
			return &types.MsgCreateConsumerResponse{}, errorsmod.Wrapf(types.ErrCannotPrepareForLaunch,
				"cannot prepare chain with consumer id (%s) for launch", consumerId)
		}
	}

=======
	}

	// power-shaping parameters are optional and hence could be null
	if msg.PowerShapingParameters != nil {
		if msg.PowerShapingParameters.Top_N != 0 {
			return &types.MsgCreateConsumerResponse{}, errorsmod.Wrap(types.ErrCannotCreateTopNChain,
				"cannot create a Top N chain using the `MsgCreateConsumer` message; use `MsgUpdateConsumer` instead")
		}
		if err := k.Keeper.SetConsumerPowerShapingParameters(ctx, consumerId, *msg.PowerShapingParameters); err != nil {
			return &types.MsgCreateConsumerResponse{}, errorsmod.Wrapf(types.ErrInvalidPowerShapingParameters,
				"cannot set power shaping parameters")
		}
	}

	if spawnTime, canLaunch := k.Keeper.CanLaunch(ctx, consumerId); canLaunch {
		k.Keeper.SetConsumerPhase(ctx, consumerId, types.ConsumerPhase_CONSUMER_PHASE_INITIALIZED)
		if err := k.Keeper.PrepareConsumerForLaunch(ctx, consumerId, time.Time{}, spawnTime); err != nil {
			return &types.MsgCreateConsumerResponse{}, errorsmod.Wrapf(types.ErrCannotPrepareForLaunch,
				"cannot prepare chain with consumer id (%s) for launch", consumerId)
		}
	}

>>>>>>> 289e05c7
	return &types.MsgCreateConsumerResponse{ConsumerId: consumerId}, nil
}

// UpdateConsumer updates the record of a consumer chain
func (k msgServer) UpdateConsumer(goCtx context.Context, msg *types.MsgUpdateConsumer) (*types.MsgUpdateConsumerResponse, error) {
	ctx := sdk.UnwrapSDKContext(goCtx)
	consumerId := msg.ConsumerId

<<<<<<< HEAD
	phase, found := k.Keeper.GetConsumerPhase(ctx, consumerId)
	if found && phase == Stopped {
		return &types.MsgUpdateConsumerResponse{}, errorsmod.Wrapf(types.ErrInvalidPhase,
			"cannot update consumer chain that is in the stopped phase: %s", consumerId)
	}

	ownerAddress, err := k.Keeper.GetConsumerOwnerAddress(ctx, consumerId)
	if err != nil {
		return &types.MsgUpdateConsumerResponse{}, errorsmod.Wrapf(types.ErrNoOwnerAddress, "cannot retrieve owner address %s", ownerAddress)
	}

	if msg.Signer != ownerAddress {
		return &types.MsgUpdateConsumerResponse{}, errorsmod.Wrapf(types.ErrUnauthorized, "expected owner address %s, got %s", ownerAddress, msg.Signer)
	}

	// The new owner address can be empty, in which case the consumer chain does not change its owner.
	// However, if the new owner address is not empty, we verify that it's a valid account address.
	if strings.TrimSpace(msg.NewOwnerAddress) != "" {
		if _, err := k.accountKeeper.AddressCodec().StringToBytes(msg.NewOwnerAddress); err != nil {
			return &types.MsgUpdateConsumerResponse{}, errorsmod.Wrapf(types.ErrInvalidNewOwnerAddress, "invalid new owner address %s", msg.NewOwnerAddress)
		}

		k.Keeper.SetConsumerOwnerAddress(ctx, consumerId, msg.NewOwnerAddress)
	}

	if msg.Metadata != nil {
		if err := k.Keeper.SetConsumerMetadata(ctx, consumerId, *msg.Metadata); err != nil {
			return &types.MsgUpdateConsumerResponse{}, errorsmod.Wrapf(types.ErrInvalidConsumerMetadata,
				"cannot set consumer metadata: %s", err.Error())
		}
	}

	// get the previous spawn time so that we can use it in `PrepareConsumerForLaunch`
	var previousSpawnTime time.Time
	previousInitializationParameters, err := k.Keeper.GetConsumerInitializationParameters(ctx, msg.ConsumerId)
	if err == nil {
		previousSpawnTime = previousInitializationParameters.SpawnTime
	}

	if msg.InitializationParameters != nil {
		if err = k.Keeper.SetConsumerInitializationParameters(ctx, msg.ConsumerId, *msg.InitializationParameters); err != nil {
			return &types.MsgUpdateConsumerResponse{}, errorsmod.Wrapf(types.ErrInvalidConsumerInitializationParameters,
				"cannot set consumer initialization parameters: %s", err.Error())
		}
	}

	if msg.PowerShapingParameters != nil {
		// A consumer chain can only become a Top N chain if the owner is the gov module. Because of this, to create a
		// Top N chain, we need two `MsgUpdateConsumer` messages: i) one that would set the `ownerAddress` to the gov module
		// and ii) one that would set the `Top_N` to something greater than 0.
		if msg.PowerShapingParameters.Top_N > 0 && ownerAddress != k.GetAuthority() {
			return &types.MsgUpdateConsumerResponse{}, errorsmod.Wrapf(types.ErrInvalidTransformToTopN,
				"an update to a Top N chain can only be done if chain is owner is the gov module")
		}

		oldTopN := k.Keeper.GetTopN(ctx, consumerId)
		if err = k.Keeper.SetConsumerPowerShapingParameters(ctx, consumerId, *msg.PowerShapingParameters); err != nil {
			return &types.MsgUpdateConsumerResponse{}, errorsmod.Wrapf(types.ErrInvalidPowerShapingParameters,
				"cannot set power shaping parameters")
		}

		k.Keeper.UpdateAllowlist(ctx, consumerId, msg.PowerShapingParameters.Allowlist)
		k.Keeper.UpdateDenylist(ctx, consumerId, msg.PowerShapingParameters.Denylist)
		err = k.Keeper.UpdateMinimumPowerInTopN(ctx, consumerId, oldTopN, msg.PowerShapingParameters.Top_N)
		if err != nil {
			return &types.MsgUpdateConsumerResponse{}, errorsmod.Wrapf(types.ErrCannotUpdateMinimumPowerInTopN,
				"could not update minimum power in top N, oldTopN: %d, newTopN: %d, error: %s", oldTopN, msg.PowerShapingParameters.Top_N, err.Error())
		}
	}

	// A Top N cannot change its owner address to something different from the gov module if the chain
	// remains a Top N chain.
	currentOwnerAddress, err := k.Keeper.GetConsumerOwnerAddress(ctx, consumerId)
	if err != nil {
		return &types.MsgUpdateConsumerResponse{}, errorsmod.Wrapf(types.ErrNoOwnerAddress, "cannot retrieve owner address %s: %s", ownerAddress, err.Error())
	}

	currentPowerShapingParameters, err := k.Keeper.GetConsumerPowerShapingParameters(ctx, consumerId)
	if err != nil {
		return &types.MsgUpdateConsumerResponse{}, errorsmod.Wrapf(types.ErrInvalidPowerShapingParameters, "cannot retrieve power shaping parameters: %s", err.Error())
	}

	if currentPowerShapingParameters.Top_N != 0 && currentOwnerAddress != k.GetAuthority() {
		return &types.MsgUpdateConsumerResponse{}, errorsmod.Wrapf(types.ErrInvalidTransformToOptIn,
			"a move to a new owner address that is not the gov module can only be done if `Top N` is set to 0")
	}

	if spawnTime, canLaunch := k.Keeper.CanLaunch(ctx, consumerId); canLaunch {
		k.Keeper.SetConsumerPhase(ctx, consumerId, Initialized)
=======
	phase := k.Keeper.GetConsumerPhase(ctx, consumerId)
	if phase != types.ConsumerPhase_CONSUMER_PHASE_REGISTERED &&
		phase != types.ConsumerPhase_CONSUMER_PHASE_INITIALIZED &&
		phase != types.ConsumerPhase_CONSUMER_PHASE_LAUNCHED {
		return &types.MsgUpdateConsumerResponse{}, errorsmod.Wrapf(types.ErrInvalidPhase,
			"cannot update consumer chain that is not in the registered, initialized, or launched phase: %s", consumerId)
	}

	ownerAddress, err := k.Keeper.GetConsumerOwnerAddress(ctx, consumerId)
	if err != nil {
		return &types.MsgUpdateConsumerResponse{}, errorsmod.Wrapf(types.ErrNoOwnerAddress, "cannot retrieve owner address %s", ownerAddress)
	}

	if msg.Signer != ownerAddress {
		return &types.MsgUpdateConsumerResponse{}, errorsmod.Wrapf(types.ErrUnauthorized, "expected owner address %s, got %s", ownerAddress, msg.Signer)
	}

	// The new owner address can be empty, in which case the consumer chain does not change its owner.
	// However, if the new owner address is not empty, we verify that it's a valid account address.
	if strings.TrimSpace(msg.NewOwnerAddress) != "" {
		if _, err := k.accountKeeper.AddressCodec().StringToBytes(msg.NewOwnerAddress); err != nil {
			return &types.MsgUpdateConsumerResponse{}, errorsmod.Wrapf(types.ErrInvalidNewOwnerAddress, "invalid new owner address %s", msg.NewOwnerAddress)
		}

		k.Keeper.SetConsumerOwnerAddress(ctx, consumerId, msg.NewOwnerAddress)
	}

	if msg.Metadata != nil {
		if err := k.Keeper.SetConsumerMetadata(ctx, consumerId, *msg.Metadata); err != nil {
			return &types.MsgUpdateConsumerResponse{}, errorsmod.Wrapf(types.ErrInvalidConsumerMetadata,
				"cannot set consumer metadata: %s", err.Error())
		}
	}

	// get the previous spawn time so that we can use it in `PrepareConsumerForLaunch`
	var previousSpawnTime time.Time
	previousInitializationParameters, err := k.Keeper.GetConsumerInitializationParameters(ctx, msg.ConsumerId)
	if err == nil {
		previousSpawnTime = previousInitializationParameters.SpawnTime
	}

	if msg.InitializationParameters != nil {
		if err = k.Keeper.SetConsumerInitializationParameters(ctx, msg.ConsumerId, *msg.InitializationParameters); err != nil {
			return &types.MsgUpdateConsumerResponse{}, errorsmod.Wrapf(types.ErrInvalidConsumerInitializationParameters,
				"cannot set consumer initialization parameters: %s", err.Error())
		}
	}

	if msg.PowerShapingParameters != nil {
		// A consumer chain can only become a Top N chain if the owner is the gov module. Because of this, to create a
		// Top N chain, we need two `MsgUpdateConsumer` messages: i) one that would set the `ownerAddress` to the gov module
		// and ii) one that would set the `Top_N` to something greater than 0.
		if msg.PowerShapingParameters.Top_N > 0 && ownerAddress != k.GetAuthority() {
			return &types.MsgUpdateConsumerResponse{}, errorsmod.Wrapf(types.ErrInvalidTransformToTopN,
				"an update to a Top N chain can only be done if chain is owner is the gov module")
		}

		oldTopN := k.Keeper.GetTopN(ctx, consumerId)
		if err = k.Keeper.SetConsumerPowerShapingParameters(ctx, consumerId, *msg.PowerShapingParameters); err != nil {
			return &types.MsgUpdateConsumerResponse{}, errorsmod.Wrapf(types.ErrInvalidPowerShapingParameters,
				"cannot set power shaping parameters")
		}

		k.Keeper.UpdateAllowlist(ctx, consumerId, msg.PowerShapingParameters.Allowlist)
		k.Keeper.UpdateDenylist(ctx, consumerId, msg.PowerShapingParameters.Denylist)
		err = k.Keeper.UpdateMinimumPowerInTopN(ctx, consumerId, oldTopN, msg.PowerShapingParameters.Top_N)
		if err != nil {
			return &types.MsgUpdateConsumerResponse{}, errorsmod.Wrapf(types.ErrCannotUpdateMinimumPowerInTopN,
				"could not update minimum power in top N, oldTopN: %d, newTopN: %d, error: %s", oldTopN, msg.PowerShapingParameters.Top_N, err.Error())
		}
	}

	// A Top N cannot change its owner address to something different from the gov module if the chain
	// remains a Top N chain.
	currentOwnerAddress, err := k.Keeper.GetConsumerOwnerAddress(ctx, consumerId)
	if err != nil {
		return &types.MsgUpdateConsumerResponse{}, errorsmod.Wrapf(types.ErrNoOwnerAddress, "cannot retrieve owner address %s: %s", ownerAddress, err.Error())
	}

	currentPowerShapingParameters, err := k.Keeper.GetConsumerPowerShapingParameters(ctx, consumerId)
	if err != nil {
		return &types.MsgUpdateConsumerResponse{}, errorsmod.Wrapf(types.ErrInvalidPowerShapingParameters, "cannot retrieve power shaping parameters: %s", err.Error())
	}

	if currentPowerShapingParameters.Top_N != 0 && currentOwnerAddress != k.GetAuthority() {
		return &types.MsgUpdateConsumerResponse{}, errorsmod.Wrapf(types.ErrInvalidTransformToOptIn,
			"a move to a new owner address that is not the gov module can only be done if `Top N` is set to 0")
	}

	if spawnTime, canLaunch := k.Keeper.CanLaunch(ctx, consumerId); canLaunch {
		k.Keeper.SetConsumerPhase(ctx, consumerId, types.ConsumerPhase_CONSUMER_PHASE_INITIALIZED)
>>>>>>> 289e05c7
		if err := k.Keeper.PrepareConsumerForLaunch(ctx, consumerId, previousSpawnTime, spawnTime); err != nil {
			return &types.MsgUpdateConsumerResponse{}, errorsmod.Wrapf(types.ErrCannotPrepareForLaunch,
				"cannot prepare chain with consumer id (%s) for launch", consumerId)
		}
	}

	return &types.MsgUpdateConsumerResponse{}, nil
}

func (k msgServer) ConsumerAddition(_ context.Context, _ *types.MsgConsumerAddition) (*types.MsgConsumerAdditionResponse, error) {
	return nil, fmt.Errorf("`MsgConsumerAddition` is deprecated. Use `MsgCreateConsumer`")
}

func (k msgServer) ConsumerModification(_ context.Context, _ *types.MsgConsumerModification) (*types.MsgConsumerModificationResponse, error) {
	return nil, fmt.Errorf("`MsgConsumerModification` is deprecated. Use `MsgUpdateConsumer` instead")
}

func (k msgServer) ConsumerRemoval(_ context.Context, _ *types.MsgConsumerRemoval) (*types.MsgConsumerRemovalResponse, error) {
	return nil, fmt.Errorf("`MsgConsumerRemoval` is deprecated. Use `MsgRemoveConsumer` instead")
}<|MERGE_RESOLUTION|>--- conflicted
+++ resolved
@@ -2,16 +2,11 @@
 
 import (
 	"context"
-<<<<<<< HEAD
-	errorsmod "cosmossdk.io/errors"
-	"fmt"
-=======
 	"fmt"
 	"strings"
 	"time"
 
 	errorsmod "cosmossdk.io/errors"
->>>>>>> 289e05c7
 	tmtypes "github.com/cometbft/cometbft/types"
 	cryptocodec "github.com/cosmos/cosmos-sdk/crypto/codec"
 	sdk "github.com/cosmos/cosmos-sdk/types"
@@ -19,8 +14,6 @@
 	stakingtypes "github.com/cosmos/cosmos-sdk/x/staking/types"
 	"github.com/cosmos/interchain-security/v5/x/ccv/provider/types"
 	ccvtypes "github.com/cosmos/interchain-security/v5/x/ccv/types"
-	"strings"
-	"time"
 )
 
 type msgServer struct {
@@ -95,25 +88,6 @@
 }
 
 // RemoveConsumer defines an RPC handler method for MsgRemoveConsumer
-<<<<<<< HEAD
-func (k msgServer) RemoveConsumer(
-	goCtx context.Context,
-	msg *types.MsgRemoveConsumer) (*types.MsgRemoveConsumerResponse, error) {
-	if k.GetAuthority() != msg.Authority {
-		return nil, errorsmod.Wrapf(types.ErrUnauthorized, "expected %s, got %s", k.GetAuthority(), msg.Authority)
-	}
-
-	ctx := sdk.UnwrapSDKContext(goCtx)
-
-	consumerId := msg.ConsumerId
-
-	phase, found := k.Keeper.GetConsumerPhase(ctx, consumerId)
-	if !found || phase != Launched {
-		return nil, errorsmod.Wrapf(types.ErrInvalidPhase,
-			"chain with consumer id: %s has to be in its launched phase", consumerId)
-	}
-
-=======
 func (k msgServer) RemoveConsumer(goCtx context.Context, msg *types.MsgRemoveConsumer) (*types.MsgRemoveConsumerResponse, error) {
 	ctx := sdk.UnwrapSDKContext(goCtx)
 
@@ -133,7 +107,6 @@
 			"chain with consumer id: %s has to be in its launched phase", consumerId)
 	}
 
->>>>>>> 289e05c7
 	previousStopTime, err := k.Keeper.GetConsumerStopTime(ctx, consumerId)
 	if err == nil {
 		k.Keeper.RemoveConsumerToBeStoppedFromStopTime(ctx, consumerId, previousStopTime)
@@ -343,11 +316,7 @@
 
 	k.Keeper.SetConsumerOwnerAddress(ctx, consumerId, msg.Signer)
 	k.Keeper.SetConsumerChainId(ctx, consumerId, msg.ChainId)
-<<<<<<< HEAD
-	k.Keeper.SetConsumerPhase(ctx, consumerId, Registered)
-=======
 	k.Keeper.SetConsumerPhase(ctx, consumerId, types.ConsumerPhase_CONSUMER_PHASE_REGISTERED)
->>>>>>> 289e05c7
 
 	if err := k.Keeper.SetConsumerMetadata(ctx, consumerId, msg.Metadata); err != nil {
 		return &types.MsgCreateConsumerResponse{}, errorsmod.Wrapf(types.ErrInvalidConsumerMetadata,
@@ -360,7 +329,6 @@
 			return &types.MsgCreateConsumerResponse{}, errorsmod.Wrapf(types.ErrInvalidConsumerInitializationParameters,
 				"cannot set consumer initialization parameters: %s", err.Error())
 		}
-<<<<<<< HEAD
 	}
 
 	// power-shaping parameters are optional and hence could be null
@@ -376,29 +344,6 @@
 	}
 
 	if spawnTime, canLaunch := k.Keeper.CanLaunch(ctx, consumerId); canLaunch {
-		k.Keeper.SetConsumerPhase(ctx, consumerId, Initialized)
-		if err := k.Keeper.PrepareConsumerForLaunch(ctx, consumerId, time.Time{}, spawnTime); err != nil {
-			return &types.MsgCreateConsumerResponse{}, errorsmod.Wrapf(types.ErrCannotPrepareForLaunch,
-				"cannot prepare chain with consumer id (%s) for launch", consumerId)
-		}
-	}
-
-=======
-	}
-
-	// power-shaping parameters are optional and hence could be null
-	if msg.PowerShapingParameters != nil {
-		if msg.PowerShapingParameters.Top_N != 0 {
-			return &types.MsgCreateConsumerResponse{}, errorsmod.Wrap(types.ErrCannotCreateTopNChain,
-				"cannot create a Top N chain using the `MsgCreateConsumer` message; use `MsgUpdateConsumer` instead")
-		}
-		if err := k.Keeper.SetConsumerPowerShapingParameters(ctx, consumerId, *msg.PowerShapingParameters); err != nil {
-			return &types.MsgCreateConsumerResponse{}, errorsmod.Wrapf(types.ErrInvalidPowerShapingParameters,
-				"cannot set power shaping parameters")
-		}
-	}
-
-	if spawnTime, canLaunch := k.Keeper.CanLaunch(ctx, consumerId); canLaunch {
 		k.Keeper.SetConsumerPhase(ctx, consumerId, types.ConsumerPhase_CONSUMER_PHASE_INITIALIZED)
 		if err := k.Keeper.PrepareConsumerForLaunch(ctx, consumerId, time.Time{}, spawnTime); err != nil {
 			return &types.MsgCreateConsumerResponse{}, errorsmod.Wrapf(types.ErrCannotPrepareForLaunch,
@@ -406,7 +351,6 @@
 		}
 	}
 
->>>>>>> 289e05c7
 	return &types.MsgCreateConsumerResponse{ConsumerId: consumerId}, nil
 }
 
@@ -415,11 +359,12 @@
 	ctx := sdk.UnwrapSDKContext(goCtx)
 	consumerId := msg.ConsumerId
 
-<<<<<<< HEAD
-	phase, found := k.Keeper.GetConsumerPhase(ctx, consumerId)
-	if found && phase == Stopped {
+	phase := k.Keeper.GetConsumerPhase(ctx, consumerId)
+	if phase != types.ConsumerPhase_CONSUMER_PHASE_REGISTERED &&
+		phase != types.ConsumerPhase_CONSUMER_PHASE_INITIALIZED &&
+		phase != types.ConsumerPhase_CONSUMER_PHASE_LAUNCHED {
 		return &types.MsgUpdateConsumerResponse{}, errorsmod.Wrapf(types.ErrInvalidPhase,
-			"cannot update consumer chain that is in the stopped phase: %s", consumerId)
+			"cannot update consumer chain that is not in the registered, initialized, or launched phase: %s", consumerId)
 	}
 
 	ownerAddress, err := k.Keeper.GetConsumerOwnerAddress(ctx, consumerId)
@@ -504,100 +449,7 @@
 	}
 
 	if spawnTime, canLaunch := k.Keeper.CanLaunch(ctx, consumerId); canLaunch {
-		k.Keeper.SetConsumerPhase(ctx, consumerId, Initialized)
-=======
-	phase := k.Keeper.GetConsumerPhase(ctx, consumerId)
-	if phase != types.ConsumerPhase_CONSUMER_PHASE_REGISTERED &&
-		phase != types.ConsumerPhase_CONSUMER_PHASE_INITIALIZED &&
-		phase != types.ConsumerPhase_CONSUMER_PHASE_LAUNCHED {
-		return &types.MsgUpdateConsumerResponse{}, errorsmod.Wrapf(types.ErrInvalidPhase,
-			"cannot update consumer chain that is not in the registered, initialized, or launched phase: %s", consumerId)
-	}
-
-	ownerAddress, err := k.Keeper.GetConsumerOwnerAddress(ctx, consumerId)
-	if err != nil {
-		return &types.MsgUpdateConsumerResponse{}, errorsmod.Wrapf(types.ErrNoOwnerAddress, "cannot retrieve owner address %s", ownerAddress)
-	}
-
-	if msg.Signer != ownerAddress {
-		return &types.MsgUpdateConsumerResponse{}, errorsmod.Wrapf(types.ErrUnauthorized, "expected owner address %s, got %s", ownerAddress, msg.Signer)
-	}
-
-	// The new owner address can be empty, in which case the consumer chain does not change its owner.
-	// However, if the new owner address is not empty, we verify that it's a valid account address.
-	if strings.TrimSpace(msg.NewOwnerAddress) != "" {
-		if _, err := k.accountKeeper.AddressCodec().StringToBytes(msg.NewOwnerAddress); err != nil {
-			return &types.MsgUpdateConsumerResponse{}, errorsmod.Wrapf(types.ErrInvalidNewOwnerAddress, "invalid new owner address %s", msg.NewOwnerAddress)
-		}
-
-		k.Keeper.SetConsumerOwnerAddress(ctx, consumerId, msg.NewOwnerAddress)
-	}
-
-	if msg.Metadata != nil {
-		if err := k.Keeper.SetConsumerMetadata(ctx, consumerId, *msg.Metadata); err != nil {
-			return &types.MsgUpdateConsumerResponse{}, errorsmod.Wrapf(types.ErrInvalidConsumerMetadata,
-				"cannot set consumer metadata: %s", err.Error())
-		}
-	}
-
-	// get the previous spawn time so that we can use it in `PrepareConsumerForLaunch`
-	var previousSpawnTime time.Time
-	previousInitializationParameters, err := k.Keeper.GetConsumerInitializationParameters(ctx, msg.ConsumerId)
-	if err == nil {
-		previousSpawnTime = previousInitializationParameters.SpawnTime
-	}
-
-	if msg.InitializationParameters != nil {
-		if err = k.Keeper.SetConsumerInitializationParameters(ctx, msg.ConsumerId, *msg.InitializationParameters); err != nil {
-			return &types.MsgUpdateConsumerResponse{}, errorsmod.Wrapf(types.ErrInvalidConsumerInitializationParameters,
-				"cannot set consumer initialization parameters: %s", err.Error())
-		}
-	}
-
-	if msg.PowerShapingParameters != nil {
-		// A consumer chain can only become a Top N chain if the owner is the gov module. Because of this, to create a
-		// Top N chain, we need two `MsgUpdateConsumer` messages: i) one that would set the `ownerAddress` to the gov module
-		// and ii) one that would set the `Top_N` to something greater than 0.
-		if msg.PowerShapingParameters.Top_N > 0 && ownerAddress != k.GetAuthority() {
-			return &types.MsgUpdateConsumerResponse{}, errorsmod.Wrapf(types.ErrInvalidTransformToTopN,
-				"an update to a Top N chain can only be done if chain is owner is the gov module")
-		}
-
-		oldTopN := k.Keeper.GetTopN(ctx, consumerId)
-		if err = k.Keeper.SetConsumerPowerShapingParameters(ctx, consumerId, *msg.PowerShapingParameters); err != nil {
-			return &types.MsgUpdateConsumerResponse{}, errorsmod.Wrapf(types.ErrInvalidPowerShapingParameters,
-				"cannot set power shaping parameters")
-		}
-
-		k.Keeper.UpdateAllowlist(ctx, consumerId, msg.PowerShapingParameters.Allowlist)
-		k.Keeper.UpdateDenylist(ctx, consumerId, msg.PowerShapingParameters.Denylist)
-		err = k.Keeper.UpdateMinimumPowerInTopN(ctx, consumerId, oldTopN, msg.PowerShapingParameters.Top_N)
-		if err != nil {
-			return &types.MsgUpdateConsumerResponse{}, errorsmod.Wrapf(types.ErrCannotUpdateMinimumPowerInTopN,
-				"could not update minimum power in top N, oldTopN: %d, newTopN: %d, error: %s", oldTopN, msg.PowerShapingParameters.Top_N, err.Error())
-		}
-	}
-
-	// A Top N cannot change its owner address to something different from the gov module if the chain
-	// remains a Top N chain.
-	currentOwnerAddress, err := k.Keeper.GetConsumerOwnerAddress(ctx, consumerId)
-	if err != nil {
-		return &types.MsgUpdateConsumerResponse{}, errorsmod.Wrapf(types.ErrNoOwnerAddress, "cannot retrieve owner address %s: %s", ownerAddress, err.Error())
-	}
-
-	currentPowerShapingParameters, err := k.Keeper.GetConsumerPowerShapingParameters(ctx, consumerId)
-	if err != nil {
-		return &types.MsgUpdateConsumerResponse{}, errorsmod.Wrapf(types.ErrInvalidPowerShapingParameters, "cannot retrieve power shaping parameters: %s", err.Error())
-	}
-
-	if currentPowerShapingParameters.Top_N != 0 && currentOwnerAddress != k.GetAuthority() {
-		return &types.MsgUpdateConsumerResponse{}, errorsmod.Wrapf(types.ErrInvalidTransformToOptIn,
-			"a move to a new owner address that is not the gov module can only be done if `Top N` is set to 0")
-	}
-
-	if spawnTime, canLaunch := k.Keeper.CanLaunch(ctx, consumerId); canLaunch {
 		k.Keeper.SetConsumerPhase(ctx, consumerId, types.ConsumerPhase_CONSUMER_PHASE_INITIALIZED)
->>>>>>> 289e05c7
 		if err := k.Keeper.PrepareConsumerForLaunch(ctx, consumerId, previousSpawnTime, spawnTime); err != nil {
 			return &types.MsgUpdateConsumerResponse{}, errorsmod.Wrapf(types.ErrCannotPrepareForLaunch,
 				"cannot prepare chain with consumer id (%s) for launch", consumerId)
