package keeper

import (
	"context"

	errorsmod "cosmossdk.io/errors"

	cryptocodec "github.com/cosmos/cosmos-sdk/crypto/codec"
	sdk "github.com/cosmos/cosmos-sdk/types"
	govtypes "github.com/cosmos/cosmos-sdk/x/gov/types"
	stakingtypes "github.com/cosmos/cosmos-sdk/x/staking/types"

	tmtypes "github.com/cometbft/cometbft/types"

	"github.com/cosmos/interchain-security/v5/x/ccv/provider/types"
	ccvtypes "github.com/cosmos/interchain-security/v5/x/ccv/types"
)

type msgServer struct {
	*Keeper
}

// NewMsgServerImpl returns an implementation of the bank MsgServer interface
// for the provided Keeper.
func NewMsgServerImpl(keeper *Keeper) types.MsgServer {
	return &msgServer{Keeper: keeper}
}

var _ types.MsgServer = msgServer{}

// UpdateParams updates the params.
func (k msgServer) UpdateParams(goCtx context.Context, msg *types.MsgUpdateParams) (*types.MsgUpdateParamsResponse, error) {
	if k.GetAuthority() != msg.Authority {
		return nil, errorsmod.Wrapf(govtypes.ErrInvalidSigner, "invalid authority; expected %s, got %s", k.authority, msg.Authority)
	}

<<<<<<< HEAD
=======
	if err := msg.Params.Validate(); err != nil {
		return nil, err
	}

>>>>>>> 3e7cd060
	ctx := sdk.UnwrapSDKContext(goCtx)
	k.Keeper.SetParams(ctx, msg.Params)

	return &types.MsgUpdateParamsResponse{}, nil
}

// AssignConsumerKey defines a method to assign a consensus key on a consumer chain
// for a given validator on the provider
func (k msgServer) AssignConsumerKey(goCtx context.Context, msg *types.MsgAssignConsumerKey) (*types.MsgAssignConsumerKeyResponse, error) {
	ctx := sdk.UnwrapSDKContext(goCtx)

	providerValidatorAddr, err := sdk.ValAddressFromBech32(msg.ProviderAddr)
	if err != nil {
		return nil, err
	}

	// validator must already be registered
	validator, err := k.stakingKeeper.GetValidator(ctx, providerValidatorAddr)
	if err != nil && err == stakingtypes.ErrNoValidatorFound {
		return nil, stakingtypes.ErrNoValidatorFound
	} else if err != nil {
		return nil, err
	}

	consumerTMPublicKey, err := k.ParseConsumerKey(msg.ConsumerKey)
	if err != nil {
		return nil, err
	}

	if err := k.Keeper.AssignConsumerKey(ctx, msg.ChainId, validator, consumerTMPublicKey); err != nil {
		return nil, err
	}
	k.Logger(ctx).Info("assigned consumer key",
		"consumer chainID", msg.ChainId,
		"validator operator addr", msg.ProviderAddr,
		"consumer tm pubkey", consumerTMPublicKey.String(),
	)

	ctx.EventManager().EmitEvents(sdk.Events{
		sdk.NewEvent(
			types.EventTypeAssignConsumerKey,
			sdk.NewAttribute(types.AttributeProviderValidatorAddress, msg.ProviderAddr),
			sdk.NewAttribute(types.AttributeConsumerConsensusPubKey, consumerTMPublicKey.String()),
		),
	})

	return &types.MsgAssignConsumerKeyResponse{}, nil
}

<<<<<<< HEAD
// ConsumerAddition defines a rpc handler method for MsgConsumerAddition
=======
// ConsumerAddition defines an RPC handler method for MsgConsumerAddition
>>>>>>> 3e7cd060
func (k msgServer) ConsumerAddition(goCtx context.Context, msg *types.MsgConsumerAddition) (*types.MsgConsumerAdditionResponse, error) {
	if k.GetAuthority() != msg.Authority {
		return nil, errorsmod.Wrapf(types.ErrUnauthorized, "expected %s, got %s", k.GetAuthority(), msg.Authority)
	}

	ctx := sdk.UnwrapSDKContext(goCtx)
	err := k.Keeper.HandleConsumerAdditionProposal(ctx, msg)
	if err != nil {
		return nil, errorsmod.Wrapf(err, "failed handling ConsumerAddition proposal")
	}
	return &types.MsgConsumerAdditionResponse{}, nil
}

<<<<<<< HEAD
// ConsumerRemoval defines a rpc handler method for MsgConsumerRemoval
=======
// ConsumerRemoval defines an RPC handler method for MsgConsumerRemoval
>>>>>>> 3e7cd060
func (k msgServer) ConsumerRemoval(
	goCtx context.Context,
	msg *types.MsgConsumerRemoval) (*types.MsgConsumerRemovalResponse, error) {
	if k.GetAuthority() != msg.Authority {
		return nil, errorsmod.Wrapf(types.ErrUnauthorized, "expected %s, got %s", k.GetAuthority(), msg.Authority)
	}

	ctx := sdk.UnwrapSDKContext(goCtx)
	err := k.Keeper.HandleConsumerRemovalProposal(ctx, msg)
	if err != nil {
		return nil, errorsmod.Wrapf(err, "failed handling ConsumerAddition proposal")
	}

	return &types.MsgConsumerRemovalResponse{}, nil
}

// ChangeRewardDenoms defines a rpc handler method for MsgChangeRewardDenoms
func (k msgServer) ChangeRewardDenoms(goCtx context.Context, msg *types.MsgChangeRewardDenoms) (*types.MsgChangeRewardDenomsResponse, error) {
	if k.GetAuthority() != msg.Authority {
		return nil, errorsmod.Wrapf(types.ErrUnauthorized, "expected %s, got %s", k.GetAuthority(), msg.Authority)
	}

	sdkCtx := sdk.UnwrapSDKContext(goCtx)
	err := k.Keeper.HandleConsumerRewardDenomProposal(sdkCtx, msg)
	if err != nil {
		return nil, errorsmod.Wrapf(err, "failed handling Change Reward Denoms proposal")
	}

	return &types.MsgChangeRewardDenomsResponse{}, nil
}

func (k msgServer) SubmitConsumerMisbehaviour(goCtx context.Context, msg *types.MsgSubmitConsumerMisbehaviour) (*types.MsgSubmitConsumerMisbehaviourResponse, error) {
	ctx := sdk.UnwrapSDKContext(goCtx)
	if err := k.Keeper.HandleConsumerMisbehaviour(ctx, *msg.Misbehaviour); err != nil {
		return nil, err
	}

	ctx.EventManager().EmitEvents(sdk.Events{
		sdk.NewEvent(
			ccvtypes.EventTypeSubmitConsumerMisbehaviour,
			sdk.NewAttribute(ccvtypes.AttributeConsumerMisbehaviour, msg.Misbehaviour.String()),
			sdk.NewAttribute(ccvtypes.AttributeSubmitterAddress, msg.Submitter),
			sdk.NewAttribute(ccvtypes.AttributeMisbehaviourClientId, msg.Misbehaviour.ClientId),
			sdk.NewAttribute(ccvtypes.AttributeMisbehaviourHeight1, msg.Misbehaviour.Header1.GetHeight().String()),
			sdk.NewAttribute(ccvtypes.AttributeMisbehaviourHeight2, msg.Misbehaviour.Header2.GetHeight().String()),
		),
	})

	return &types.MsgSubmitConsumerMisbehaviourResponse{}, nil
}

func (k msgServer) SubmitConsumerDoubleVoting(goCtx context.Context, msg *types.MsgSubmitConsumerDoubleVoting) (*types.MsgSubmitConsumerDoubleVotingResponse, error) {
	ctx := sdk.UnwrapSDKContext(goCtx)

	evidence, err := tmtypes.DuplicateVoteEvidenceFromProto(msg.DuplicateVoteEvidence)
	if err != nil {
		return nil, err
	}

	// parse the validator set of the infraction block header in order
	// to find the public key of the validator who double voted

	// get validator set
	valset, err := tmtypes.ValidatorSetFromProto(msg.InfractionBlockHeader.ValidatorSet)
	if err != nil {
		return nil, err
	}

	// look for the malicious validator in the validator set
	_, validator := valset.GetByAddress(evidence.VoteA.ValidatorAddress)
	if validator == nil {
		return nil, errorsmod.Wrapf(
			ccvtypes.ErrInvalidDoubleVotingEvidence,
			"misbehaving validator %s cannot be found in the infraction block header validator set",
			evidence.VoteA.ValidatorAddress)
	}

	pubkey, err := cryptocodec.FromTmPubKeyInterface(validator.PubKey)
	if err != nil {
		return nil, err
	}

	// handle the double voting evidence using the chain ID of the infraction block header
	// and the malicious validator's public key
	if err := k.Keeper.HandleConsumerDoubleVoting(ctx, evidence, msg.InfractionBlockHeader.Header.ChainID, pubkey); err != nil {
		return nil, err
	}

	ctx.EventManager().EmitEvents(sdk.Events{
		sdk.NewEvent(
			ccvtypes.EventTypeSubmitConsumerDoubleVoting,
			sdk.NewAttribute(ccvtypes.AttributeConsumerDoubleVoting, msg.DuplicateVoteEvidence.String()),
			sdk.NewAttribute(ccvtypes.AttributeChainID, msg.InfractionBlockHeader.Header.ChainID),
			sdk.NewAttribute(ccvtypes.AttributeSubmitterAddress, msg.Submitter),
		),
	})

	return &types.MsgSubmitConsumerDoubleVotingResponse{}, nil
}

func (k msgServer) OptIn(goCtx context.Context, msg *types.MsgOptIn) (*types.MsgOptInResponse, error) {
	ctx := sdk.UnwrapSDKContext(goCtx)

	valAddress, err := sdk.ValAddressFromBech32(msg.ProviderAddr)
	if err != nil {
		return nil, err
	}

	// validator must already be registered
	validator, err := k.stakingKeeper.GetValidator(ctx, valAddress)
	if err != nil {
		return nil, err
	}

	consAddrTmp, err := validator.GetConsAddr()
	if err != nil {
		return nil, err
	}
	providerConsAddr := types.NewProviderConsAddress(consAddrTmp)

	err = k.Keeper.HandleOptIn(ctx, msg.ChainId, providerConsAddr, msg.ConsumerKey)
	if err != nil {
		return nil, err
	}

	ctx.EventManager().EmitEvents(sdk.Events{
		sdk.NewEvent(
			types.EventTypeOptIn,
			sdk.NewAttribute(types.AttributeProviderValidatorAddress, msg.ProviderAddr),
			sdk.NewAttribute(types.AttributeConsumerConsensusPubKey, msg.ConsumerKey),
		),
	})

	return &types.MsgOptInResponse{}, nil
}

func (k msgServer) OptOut(goCtx context.Context, msg *types.MsgOptOut) (*types.MsgOptOutResponse, error) {
	ctx := sdk.UnwrapSDKContext(goCtx)

	valAddress, err := sdk.ValAddressFromBech32(msg.ProviderAddr)
	if err != nil {
		return nil, err
	}

	// validator must already be registered
	validator, err := k.stakingKeeper.GetValidator(ctx, valAddress)
	if err != nil {
		return nil, err
	}

	consAddrTmp, err := validator.GetConsAddr()
	if err != nil {
		return nil, err
	}
	providerConsAddr := types.NewProviderConsAddress(consAddrTmp)

	err = k.Keeper.HandleOptOut(ctx, msg.ChainId, providerConsAddr)
	if err != nil {
		return nil, err
	}

	ctx.EventManager().EmitEvents(sdk.Events{
		sdk.NewEvent(
			types.EventTypeOptOut,
			sdk.NewAttribute(types.AttributeProviderValidatorAddress, msg.ProviderAddr),
		),
	})

	return &types.MsgOptOutResponse{}, nil
}

func (k msgServer) SetConsumerCommissionRate(goCtx context.Context, msg *types.MsgSetConsumerCommissionRate) (*types.MsgSetConsumerCommissionRateResponse, error) {
	ctx := sdk.UnwrapSDKContext(goCtx)

	providerValidatorAddr, err := sdk.ValAddressFromBech32(msg.ProviderAddr)
	if err != nil {
		return nil, err
	}

	// validator must already be registered
	validator, err := k.stakingKeeper.GetValidator(ctx, providerValidatorAddr)
	if err != nil {
		return nil, stakingtypes.ErrNoValidatorFound
	}

	consAddr, err := validator.GetConsAddr()
	if err != nil {
		return nil, err
	}

	if err := k.HandleSetConsumerCommissionRate(ctx, msg.ChainId, types.NewProviderConsAddress(consAddr), msg.Rate); err != nil {
		return nil, err
	}

	ctx.EventManager().EmitEvents(sdk.Events{
		sdk.NewEvent(
			types.EventTypeSetConsumerCommissionRate,
			sdk.NewAttribute(types.AttributeConsumerChainID, msg.ChainId),
			sdk.NewAttribute(types.AttributeProviderValidatorAddress, msg.ProviderAddr),
			sdk.NewAttribute(types.AttributeConsumerCommissionRate, msg.Rate.String()),
		),
	})

	return &types.MsgSetConsumerCommissionRateResponse{}, nil
}

func (k msgServer) ConsumerModification(goCtx context.Context, msg *types.MsgConsumerModification) (*types.MsgConsumerModificationResponse, error) {
	if k.GetAuthority() != msg.Authority {
		return nil, errorsmod.Wrapf(types.ErrUnauthorized, "expected %s, got %s", k.GetAuthority(), msg.Authority)
	}

	ctx := sdk.UnwrapSDKContext(goCtx)
	err := k.Keeper.HandleConsumerModificationProposal(ctx, msg)
	if err != nil {
		return nil, errorsmod.Wrapf(err, "failed handling ConsumerModification proposal")
	}

	return &types.MsgConsumerModificationResponse{}, nil
}<|MERGE_RESOLUTION|>--- conflicted
+++ resolved
@@ -34,13 +34,10 @@
 		return nil, errorsmod.Wrapf(govtypes.ErrInvalidSigner, "invalid authority; expected %s, got %s", k.authority, msg.Authority)
 	}
 
-<<<<<<< HEAD
-=======
 	if err := msg.Params.Validate(); err != nil {
 		return nil, err
 	}
 
->>>>>>> 3e7cd060
 	ctx := sdk.UnwrapSDKContext(goCtx)
 	k.Keeper.SetParams(ctx, msg.Params)
 
@@ -90,11 +87,7 @@
 	return &types.MsgAssignConsumerKeyResponse{}, nil
 }
 
-<<<<<<< HEAD
-// ConsumerAddition defines a rpc handler method for MsgConsumerAddition
-=======
 // ConsumerAddition defines an RPC handler method for MsgConsumerAddition
->>>>>>> 3e7cd060
 func (k msgServer) ConsumerAddition(goCtx context.Context, msg *types.MsgConsumerAddition) (*types.MsgConsumerAdditionResponse, error) {
 	if k.GetAuthority() != msg.Authority {
 		return nil, errorsmod.Wrapf(types.ErrUnauthorized, "expected %s, got %s", k.GetAuthority(), msg.Authority)
@@ -108,11 +101,7 @@
 	return &types.MsgConsumerAdditionResponse{}, nil
 }
 
-<<<<<<< HEAD
-// ConsumerRemoval defines a rpc handler method for MsgConsumerRemoval
-=======
 // ConsumerRemoval defines an RPC handler method for MsgConsumerRemoval
->>>>>>> 3e7cd060
 func (k msgServer) ConsumerRemoval(
 	goCtx context.Context,
 	msg *types.MsgConsumerRemoval) (*types.MsgConsumerRemovalResponse, error) {
