--- conflicted
+++ resolved
@@ -54,7 +54,8 @@
 	validator, err := k.stakingKeeper.GetValidator(ctx, providerValidatorAddr)
 	if err != nil && err == stakingtypes.ErrNoValidatorFound {
 		return nil, stakingtypes.ErrNoValidatorFound
-<<<<<<< HEAD
+	} else if err != nil {
+		return nil, err
 	}
 
 	consumerTMPublicKey, err := k.ParseConsumerKey(msg.ConsumerKey)
@@ -62,17 +63,6 @@
 		return nil, err
 	}
 
-=======
-	} else if err != nil {
-		return nil, err
-	}
-
-	consumerTMPublicKey, err := k.ParseConsumerKey(msg.ConsumerKey)
-	if err != nil {
-		return nil, err
-	}
-
->>>>>>> 135c4d9f
 	if err := k.Keeper.AssignConsumerKey(ctx, msg.ChainId, validator, consumerTMPublicKey); err != nil {
 		return nil, err
 	}
@@ -217,15 +207,9 @@
 	}
 
 	// validator must already be registered
-<<<<<<< HEAD
-	validator, found := k.stakingKeeper.GetValidator(ctx, valAddress)
-	if !found {
-		return nil, stakingtypes.ErrNoValidatorFound
-=======
 	validator, err := k.stakingKeeper.GetValidator(ctx, valAddress)
 	if err != nil {
 		return nil, err
->>>>>>> 135c4d9f
 	}
 
 	consAddrTmp, err := validator.GetConsAddr()
@@ -259,15 +243,9 @@
 	}
 
 	// validator must already be registered
-<<<<<<< HEAD
-	validator, found := k.stakingKeeper.GetValidator(ctx, valAddress)
-	if !found {
-		return nil, stakingtypes.ErrNoValidatorFound
-=======
 	validator, err := k.stakingKeeper.GetValidator(ctx, valAddress)
 	if err != nil {
 		return nil, err
->>>>>>> 135c4d9f
 	}
 
 	consAddrTmp, err := validator.GetConsAddr()
@@ -300,13 +278,8 @@
 	}
 
 	// validator must already be registered
-<<<<<<< HEAD
-	validator, found := k.stakingKeeper.GetValidator(ctx, providerValidatorAddr)
-	if !found {
-=======
 	validator, err := k.stakingKeeper.GetValidator(ctx, providerValidatorAddr)
 	if err != nil {
->>>>>>> 135c4d9f
 		return nil, stakingtypes.ErrNoValidatorFound
 	}
 
@@ -329,8 +302,6 @@
 	})
 
 	return &types.MsgSetConsumerCommissionRateResponse{}, nil
-<<<<<<< HEAD
-=======
 }
 
 func (k msgServer) ConsumerModification(goCtx context.Context, msg *types.MsgConsumerModification) (*types.MsgConsumerModificationResponse, error) {
@@ -345,5 +316,4 @@
 	}
 
 	return &types.MsgConsumerModificationResponse{}, nil
->>>>>>> 135c4d9f
 }