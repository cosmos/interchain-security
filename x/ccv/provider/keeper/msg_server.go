package keeper

import (
	"context"

	cryptocodec "github.com/cosmos/cosmos-sdk/crypto/codec"
	cryptotypes "github.com/cosmos/cosmos-sdk/crypto/types"
	sdk "github.com/cosmos/cosmos-sdk/types"
	sdkerrors "github.com/cosmos/cosmos-sdk/types/errors"
	stakingtypes "github.com/cosmos/cosmos-sdk/x/staking/types"
	"github.com/cosmos/interchain-security/x/ccv/provider/types"
	ccvtypes "github.com/cosmos/interchain-security/x/ccv/types"
	tmstrings "github.com/tendermint/tendermint/libs/strings"
)

type msgServer struct {
	*Keeper
}

// NewMsgServerImpl returns an implementation of the bank MsgServer interface
// for the provided Keeper.
func NewMsgServerImpl(keeper *Keeper) types.MsgServer {
	return &msgServer{Keeper: keeper}
}

var _ types.MsgServer = msgServer{}

// CreateValidator defines a method for creating a new validator
func (k msgServer) AssignConsumerKey(goCtx context.Context, msg *types.MsgAssignConsumerKey) (*types.MsgAssignConsumerKeyResponse, error) {
	ctx := sdk.UnwrapSDKContext(goCtx)

	// It is possible to assign keys for consumer chains that are not yet approved.
	// TODO: In future, a mechanism will be added to limit assigning keys to chains
	// which are approved or pending approval, only.
	// Note that current attack potential is restricted because validators must sign
	// the transaction, and the chainID size is limited.

	providerValidatorAddr, err := sdk.ValAddressFromBech32(msg.ProviderAddr)
<<<<<<< HEAD
	if err != nil {
		return nil, err
=======

	// validator must already be registered
	validator, found := k.stakingKeeper.GetValidator(ctx, providerValidatorAddr)
	if !found {
		return nil, stakingtypes.ErrNoValidatorFound
>>>>>>> 0c9f6200
	}

	// validator must already be registered
	validator, found := k.stakingKeeper.GetValidator(ctx, providerValidatorAddr)
	if !found {
		return nil, stakingtypes.ErrNoValidatorFound
	}

	// make sure the consumer key is in the correct format
	consumerSDKPublicKey, ok := msg.ConsumerKey.GetCachedValue().(cryptotypes.PubKey)
	if !ok {
		return nil, sdkerrors.Wrapf(sdkerrors.ErrInvalidType, "Expecting cryptotypes.PubKey, got %T", consumerSDKPublicKey)
	}

	// make sure the consumer key type is supported
	cp := ctx.ConsensusParams()
	if cp != nil && cp.Validator != nil {
		if !tmstrings.StringInSlice(consumerSDKPublicKey.Type(), cp.Validator.PubKeyTypes) {
			return nil, sdkerrors.Wrapf(
				stakingtypes.ErrValidatorPubKeyTypeNotSupported,
				"got: %s, expected: %s", consumerSDKPublicKey.Type(), cp.Validator.PubKeyTypes,
			)
		}
	}

	// get provider validator consensus address
	providerSDKPublicKey, ok := validator.ConsensusPubkey.GetCachedValue().(cryptotypes.PubKey)
	if !ok {
		return nil, sdkerrors.Wrapf(sdkerrors.ErrInvalidType, "Expecting cryptotypes.PubKey, got %T", providerSDKPublicKey)
	}
	providerConsAddr := sdk.ConsAddress(providerSDKPublicKey.Address().Bytes())

	consumerTMPublicKey, err := cryptocodec.ToTmProtoPublicKey(consumerSDKPublicKey)
	if err != nil {
		return nil, err
	}

<<<<<<< HEAD
	if err := k.Keeper.AssignConsumerKey(ctx, msg.ChainId, providerConsAddr, consumerTMPublicKey); err != nil {
		return nil, err
	}
=======
	k.Keeper.AssignConsumerKey(ctx, msg.ChainId, validator, consumerTMPublicKey)
>>>>>>> 0c9f6200

	ctx.EventManager().EmitEvents(sdk.Events{
		sdk.NewEvent(
			ccvtypes.EventTypeAssignConsumerKey,
			sdk.NewAttribute(ccvtypes.AttributeProviderValidatorAddress, providerConsAddr.String()),
			sdk.NewAttribute(ccvtypes.AttributeConsumerConsensusPubKey, consumerSDKPublicKey.String()),
		),
	})

	return &types.MsgAssignConsumerKeyResponse{}, nil
}<|MERGE_RESOLUTION|>--- conflicted
+++ resolved
@@ -36,16 +36,14 @@
 	// the transaction, and the chainID size is limited.
 
 	providerValidatorAddr, err := sdk.ValAddressFromBech32(msg.ProviderAddr)
-<<<<<<< HEAD
 	if err != nil {
 		return nil, err
-=======
+  }
 
 	// validator must already be registered
 	validator, found := k.stakingKeeper.GetValidator(ctx, providerValidatorAddr)
 	if !found {
 		return nil, stakingtypes.ErrNoValidatorFound
->>>>>>> 0c9f6200
 	}
 
 	// validator must already be registered
@@ -83,13 +81,9 @@
 		return nil, err
 	}
 
-<<<<<<< HEAD
-	if err := k.Keeper.AssignConsumerKey(ctx, msg.ChainId, providerConsAddr, consumerTMPublicKey); err != nil {
-		return nil, err
+	if err := k.Keeper.AssignConsumerKey(ctx, msg.ChainId, validator, consumerTMPublicKey); err != nil {
+    return nil, err
 	}
-=======
-	k.Keeper.AssignConsumerKey(ctx, msg.ChainId, validator, consumerTMPublicKey)
->>>>>>> 0c9f6200
 
 	ctx.EventManager().EmitEvents(sdk.Events{
 		sdk.NewEvent(
