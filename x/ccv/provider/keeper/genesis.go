package keeper

import (
	"fmt"
	"time"

	sdk "github.com/cosmos/cosmos-sdk/types"
	"github.com/cosmos/interchain-security/x/ccv/provider/types"
	ccv "github.com/cosmos/interchain-security/x/ccv/types"
)

func (k Keeper) InitGenesis(ctx sdk.Context, genState *types.GenesisState) {
	k.SetPort(ctx, ccv.ProviderPortID)

	// Only try to bind to port if it is not already bound, since we may already own
	// port capability from capability InitGenesis
	if !k.IsBound(ctx, ccv.ProviderPortID) {
		// CCV module binds to the provider port on InitChain
		// and claims the returned capability
		err := k.BindPort(ctx, ccv.ProviderPortID)
		if err != nil {
			panic(fmt.Sprintf("could not claim port capability: %v", err))
		}
	}

	k.SetValidatorSetUpdateId(ctx, genState.ValsetUpdateId)
	for _, v2h := range genState.ValsetUpdateIdToHeight {
		k.SetValsetUpdateBlockHeight(ctx, v2h.ValsetUpdateId, v2h.Height)
	}

<<<<<<< HEAD
	for _, prop := range genState.ConsumerAdditionProposals {
		// prevent implicit memory aliasing
		prop := prop
		if err := k.SetPendingConsumerAdditionProp(ctx, &prop); err != nil {
			panic(fmt.Errorf("pending create consumer chain proposal could not be persisted: %w", err))
		}
	}
	for _, prop := range genState.ConsumerRemovalProposals {
		k.SetPendingConsumerRemovalProp(ctx, prop.ChainId, sccp.StopTime)
=======
	for _, cccp := range genState.ConsumerAdditionProposals {
		// prevent implicit memory aliasing
		cccp := cccp
		if err := k.SetPendingConsumerAdditionProp(ctx, &cccp); err != nil {
			panic(fmt.Errorf("pending create consumer chain proposal could not be persisted: %w", err))
		}
	}
	for _, sccp := range genState.ConsumerRemovalProposals {
		k.SetPendingConsumerRemovalProp(ctx, sccp.ChainId, sccp.StopTime)
>>>>>>> ba1fa6da
	}
	for _, ubdOp := range genState.UnbondingOps {
		if err := k.SetUnbondingOp(ctx, ubdOp); err != nil {
			panic(fmt.Errorf("unbonding op could not be persisted: %w", err))
		}
	}

	if genState.MatureUnbondingOps != nil {
		if err := k.AppendMaturedUnbondingOps(ctx, genState.MatureUnbondingOps.Ids); err != nil {
			panic(err)
		}
	}

	// Set initial state for each consumer chain
	for _, cs := range genState.ConsumerStates {
		chainID := cs.ChainId
		k.SetConsumerClientId(ctx, chainID, cs.ClientId)
		if err := k.SetConsumerGenesis(ctx, chainID, cs.ConsumerGenesis); err != nil {
			panic(fmt.Errorf("consumer chain genesis could not be persisted: %w", err))
		}
		if cs.LockUnbondingOnTimeout {
			k.SetLockUnbondingOnTimeout(ctx, chainID)
		}
		// check if the CCV channel was established
		if cs.ChannelId != "" {
			k.SetChannelToChain(ctx, cs.ChannelId, chainID)
			k.SetChainToChannel(ctx, chainID, cs.ChannelId)
			k.SetInitChainHeight(ctx, chainID, cs.InitialHeight)

			k.SetSlashAcks(ctx, cs.ChainId, cs.SlashDowntimeAck)
			for _, ubdOpIndex := range cs.UnbondingOpsIndex {
				k.SetUnbondingOpIndex(ctx, chainID, ubdOpIndex.ValsetUpdateId, ubdOpIndex.UnbondingOpIndex)
			}
		} else {
			for _, vsc := range cs.PendingValsetChanges {
				k.AppendPendingVSC(ctx, chainID, vsc)
			}
		}
	}

	k.SetParams(ctx, genState.Params)
}

func (k Keeper) ExportGenesis(ctx sdk.Context) *types.GenesisState {
	var consumerStates []types.ConsumerState
	// export states for each consumer chains
	k.IterateConsumerChains(ctx, func(ctx sdk.Context, chainID, clientID string) bool {
		gen, found := k.GetConsumerGenesis(ctx, chainID)
		if !found {
			panic(fmt.Errorf("cannot find genesis for consumer chain %s with client %s", chainID, clientID))
		}

		// initial consumer chain states
		cs := types.ConsumerState{
			ChainId:                chainID,
			ClientId:               clientID,
			ConsumerGenesis:        gen,
			LockUnbondingOnTimeout: k.GetLockUnbondingOnTimeout(ctx, chainID),
		}

		// try to find channel id for the current consumer chain
		channelId, found := k.GetChainToChannel(ctx, chainID)
		if found {
			cs.ChannelId = channelId
			cs.InitialHeight, found = k.GetInitChainHeight(ctx, chainID)
			if !found {
				panic(fmt.Errorf("cannot find genesis for consumer chain %s with client %s", chainID, clientID))
			}
			cs.SlashDowntimeAck = k.GetSlashAcks(ctx, chainID)
			k.IterateOverUnbondingOpIndex(ctx, chainID, func(vscID uint64, ubdIndex []uint64) bool {
				cs.UnbondingOpsIndex = append(cs.UnbondingOpsIndex,
					types.UnbondingOpIndex{ValsetUpdateId: vscID, UnbondingOpIndex: ubdIndex},
				)
				return true
			})
		} else {
			if pendingVSC, found := k.GetPendingVSCs(ctx, chainID); found {
				cs.PendingValsetChanges = pendingVSC
			}
		}

		consumerStates = append(consumerStates, cs)
		return true
	})

	// export provider chain states
	vscID := k.GetValidatorSetUpdateId(ctx)
	vscIDToHeights := []types.ValsetUpdateIdToHeight{}
	k.IterateValsetUpdateBlockHeight(ctx, func(vscID, height uint64) bool {
		vscIDToHeights = append(vscIDToHeights, types.ValsetUpdateIdToHeight{ValsetUpdateId: vscID, Height: height})
		return true
	})

	ubdOps := []ccv.UnbondingOp{}
	k.IterateOverUnbondingOps(ctx, func(id uint64, ubdOp ccv.UnbondingOp) bool {
		ubdOps = append(ubdOps, ubdOp)
		return true
	})

	matureUbdOps, err := k.GetMaturedUnbondingOps(ctx)
	if err != nil {
		panic(err)
	}

	addProps := []types.ConsumerAdditionProposal{}
	k.IteratePendingConsumerAdditionProps(ctx, func(_ time.Time, prop types.ConsumerAdditionProposal) bool {
		addProps = append(addProps, prop)
		return true
	})

	remProps := []types.ConsumerRemovalProposal{}
	k.IteratePendingConsumerRemovalProps(ctx, func(_ time.Time, prop types.ConsumerRemovalProposal) bool {
		remProps = append(remProps, prop)
		return true
	})

	params := k.GetParams(ctx)

	return types.NewGenesisState(
		vscID,
		vscIDToHeights,
		consumerStates,
		ubdOps,
		&ccv.MaturedUnbondingOps{Ids: matureUbdOps},
		addProps,
		remProps,
		params,
	)
}<|MERGE_RESOLUTION|>--- conflicted
+++ resolved
@@ -28,7 +28,6 @@
 		k.SetValsetUpdateBlockHeight(ctx, v2h.ValsetUpdateId, v2h.Height)
 	}
 
-<<<<<<< HEAD
 	for _, prop := range genState.ConsumerAdditionProposals {
 		// prevent implicit memory aliasing
 		prop := prop
@@ -37,18 +36,7 @@
 		}
 	}
 	for _, prop := range genState.ConsumerRemovalProposals {
-		k.SetPendingConsumerRemovalProp(ctx, prop.ChainId, sccp.StopTime)
-=======
-	for _, cccp := range genState.ConsumerAdditionProposals {
-		// prevent implicit memory aliasing
-		cccp := cccp
-		if err := k.SetPendingConsumerAdditionProp(ctx, &cccp); err != nil {
-			panic(fmt.Errorf("pending create consumer chain proposal could not be persisted: %w", err))
-		}
-	}
-	for _, sccp := range genState.ConsumerRemovalProposals {
-		k.SetPendingConsumerRemovalProp(ctx, sccp.ChainId, sccp.StopTime)
->>>>>>> ba1fa6da
+		k.SetPendingConsumerRemovalProp(ctx, prop.ChainId, prop.StopTime)
 	}
 	for _, ubdOp := range genState.UnbondingOps {
 		if err := k.SetUnbondingOp(ctx, ubdOp); err != nil {
