package keeper

import (
	"fmt"

	sdk "github.com/cosmos/cosmos-sdk/types"
	"github.com/cosmos/interchain-security/x/ccv/provider/types"
<<<<<<< HEAD
)

func (k Keeper) InitGenesis(ctx sdk.Context, genState *types.GenesisState) {
	k.SetPort(ctx, types.PortID)

	// Only try to bind to port if it is not already bound, since we may already own
	// port capability from capability InitGenesis
	if !k.IsBound(ctx, types.PortID) {
		// transfer module binds to the transfer port on InitChain
		// and claims the returned capability
		err := k.BindPort(ctx, types.PortID)
=======
	ccv "github.com/cosmos/interchain-security/x/ccv/types"
)

func (k Keeper) InitGenesis(ctx sdk.Context, genState *types.GenesisState) {
	k.SetPort(ctx, ccv.ProviderPortID)

	// Only try to bind to port if it is not already bound, since we may already own
	// port capability from capability InitGenesis
	if !k.IsBound(ctx, ccv.ProviderPortID) {
		// transfer module binds to the transfer port on InitChain
		// and claims the returned capability
		err := k.BindPort(ctx, ccv.ProviderPortID)
>>>>>>> 86beefe8
		if err != nil {
			panic(fmt.Sprintf("could not claim port capability: %v", err))
		}
	}

	// Set initial state for each consumer chain
	for _, cc := range genState.ConsumerStates {
		k.SetChainToChannel(ctx, cc.ChainId, cc.ChannelId)
		k.SetChannelToChain(ctx, cc.ChannelId, cc.ChainId)
	}

	k.SetParams(ctx, genState.Params)
}

func (k Keeper) ExportGenesis(ctx sdk.Context) *types.GenesisState {
	store := ctx.KVStore(k.storeKey)
	iterator := sdk.KVStorePrefixIterator(store, []byte{types.ChannelToChainBytePrefix})
	defer iterator.Close()

	if !iterator.Valid() {
		return types.DefaultGenesisState()
	}

	var consumerStates []types.ConsumerState

	for ; iterator.Valid(); iterator.Next() {
		// channelID is extracted from bytes in key following the single byte prefix
		channelID := string(iterator.Key()[1:])
		chainID := string(iterator.Value())

		cc := types.ConsumerState{
			ChainId:   chainID,
			ChannelId: channelID,
		}
		consumerStates = append(consumerStates, cc)
	}

	params := k.GetParams(ctx)

	return types.NewGenesisState(consumerStates, params)
}<|MERGE_RESOLUTION|>--- conflicted
+++ resolved
@@ -5,19 +5,6 @@
 
 	sdk "github.com/cosmos/cosmos-sdk/types"
 	"github.com/cosmos/interchain-security/x/ccv/provider/types"
-<<<<<<< HEAD
-)
-
-func (k Keeper) InitGenesis(ctx sdk.Context, genState *types.GenesisState) {
-	k.SetPort(ctx, types.PortID)
-
-	// Only try to bind to port if it is not already bound, since we may already own
-	// port capability from capability InitGenesis
-	if !k.IsBound(ctx, types.PortID) {
-		// transfer module binds to the transfer port on InitChain
-		// and claims the returned capability
-		err := k.BindPort(ctx, types.PortID)
-=======
 	ccv "github.com/cosmos/interchain-security/x/ccv/types"
 )
 
@@ -30,7 +17,6 @@
 		// transfer module binds to the transfer port on InitChain
 		// and claims the returned capability
 		err := k.BindPort(ctx, ccv.ProviderPortID)
->>>>>>> 86beefe8
 		if err != nil {
 			panic(fmt.Sprintf("could not claim port capability: %v", err))
 		}
