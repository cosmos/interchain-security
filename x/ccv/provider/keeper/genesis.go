--- conflicted
+++ resolved
@@ -10,16 +10,6 @@
 )
 
 func (k Keeper) InitGenesis(ctx sdk.Context, genState *types.GenesisState) {
-<<<<<<< HEAD
-	k.SetPort(ctx, types.PortID)
-
-	// Only try to bind to port if it is not already bound, since we may already own
-	// port capability from capability InitGenesis
-	if !k.IsBound(ctx, types.PortID) {
-		// transfer module binds to the transfer port on InitChain
-		// and claims the returned capability
-		err := k.BindPort(ctx, types.PortID)
-=======
 	k.SetPort(ctx, ccv.ProviderPortID)
 
 	// Only try to bind to port if it is not already bound, since we may already own
@@ -28,7 +18,6 @@
 		// transfer module binds to the transfer port on InitChain
 		// and claims the returned capability
 		err := k.BindPort(ctx, ccv.ProviderPortID)
->>>>>>> f9e704aa
 		if err != nil {
 			panic(fmt.Sprintf("could not claim port capability: %v", err))
 		}
@@ -36,21 +25,25 @@
 
 	k.SetValidatorSetUpdateId(ctx, genState.ValsetUpdateId)
 	for _, v2h := range genState.ValsetUpdateIdToHeight {
-		k.SetValsetUpdateBlockHeight(ctx, v2h.Height, v2h.ValsetUpdateId)
+		k.SetValsetUpdateBlockHeight(ctx, v2h.ValsetUpdateId, v2h.Height)
 	}
 
-	for _, cccp := range genState.CreateConsumerChainProposals {
-		if err := k.SetPendingCreateProposal(ctx, cccp); err != nil {
+	for _, cccp := range genState.ConsumerAdditionProposals {
+		if err := k.SetPendingConsumerAdditionProp(ctx, &cccp); err != nil {
 			panic(fmt.Errorf("pending create consumer chain proposal could not be persisted: %w", err))
 		}
 	}
-	for _, sccp := range genState.StopConsumerChainProposals {
-		k.SetPendingStopProposal(ctx, sccp.ChainId, sccp.StopTime)
+	for _, sccp := range genState.ConsumerRemovalProposals {
+		k.SetPendingConsumerRemovalProp(ctx, sccp.ChainId, sccp.StopTime)
 	}
 	for _, ubdOp := range genState.UnbondingOps {
 		if err := k.SetUnbondingOp(ctx, ubdOp); err != nil {
 			panic(fmt.Errorf("unbonding op could not be persisted: %w", err))
 		}
+	}
+
+	if genState.MatureUnbondingOps != nil {
+		k.AppendMaturedUnbondingOps(ctx, genState.MatureUnbondingOps.Ids)
 	}
 
 	// Set initial state for each consumer chain
@@ -103,7 +96,7 @@
 		channelId, found := k.GetChainToChannel(ctx, chainID)
 		if found {
 			cs.ChannelId = channelId
-			cs.InitialHeight = k.GetInitChainHeight(ctx, chainID)
+			cs.InitialHeight, _ = k.GetInitChainHeight(ctx, chainID)
 			cs.SlashDowntimeAck = k.GetSlashAcks(ctx, chainID)
 			ubdOpIndexes := []types.UnbondingOpIndex{}
 			k.IterateOverUnbondingOpIndex(ctx, chainID, func(vscID uint64, ubdIndex []uint64) bool {
@@ -135,19 +128,20 @@
 		return true
 	})
 
-	stopChainProposals := []types.StopConsumerChainProposal{}
-	k.IteratePendingStopProposal(ctx, func(chainID string, stopTime time.Time) bool {
-		stopChainProposals = append(stopChainProposals,
-			types.StopConsumerChainProposal{
-				ChainId:  chainID,
-				StopTime: stopTime,
-			},
-		)
+	matureUbdOps, err := k.GetMaturedUnbondingOps(ctx)
+	if err != nil {
+		panic(err)
+	}
+
+	addProps := []types.ConsumerAdditionProposal{}
+	k.IteratePendingConsumerAdditionProps(ctx, func(_ time.Time, prop types.ConsumerAdditionProposal) bool {
+		addProps = append(addProps, prop)
 		return true
 	})
-	createConsumerChainProposals := []types.CreateConsumerChainProposal{}
-	k.IteratePendingCreateProposal(ctx, func(clientInfo types.CreateConsumerChainProposal) bool {
-		createConsumerChainProposals = append(createConsumerChainProposals, clientInfo)
+
+	remProps := []types.ConsumerRemovalProposal{}
+	k.IteratePendingConsumerRemovalProps(ctx, func(_ time.Time, prop types.ConsumerRemovalProposal) bool {
+		remProps = append(remProps, prop)
 		return true
 	})
 
@@ -158,8 +152,9 @@
 		vscIDToHeights,
 		consumerStates,
 		ubdOps,
-		createConsumerChainProposals,
-		stopChainProposals,
+		&ccv.MaturedUnbondingOps{Ids: matureUbdOps},
+		addProps,
+		remProps,
 		params,
 	)
 }