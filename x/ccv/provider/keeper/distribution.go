--- conflicted
+++ resolved
@@ -74,13 +74,8 @@
 		return
 	}
 
-<<<<<<< HEAD
-	// Iterate over all registered consumer chains
-	for _, consumerChainID := range k.GetAllRegisteredConsumerIds(ctx) {
-=======
 	// Iterate over all launched consumer chains
 	for _, consumerId := range k.GetAllRegisteredConsumerIds(ctx) {
->>>>>>> 50475e6a
 
 		// note that it's possible that no rewards are collected even though the
 		// reward pool isn't empty. This can happen if the reward pool holds some tokens
