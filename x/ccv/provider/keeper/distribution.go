package keeper

import (
	storetypes "cosmossdk.io/store/types"
	channeltypes "github.com/cosmos/ibc-go/v8/modules/core/04-channel/types"

	"context"

	errorsmod "cosmossdk.io/errors"
	"cosmossdk.io/math"
	sdk "github.com/cosmos/cosmos-sdk/types"
	distrtypes "github.com/cosmos/cosmos-sdk/x/distribution/types"
	stakingtypes "github.com/cosmos/cosmos-sdk/x/staking/types"

	"github.com/cosmos/interchain-security/v5/x/ccv/provider/types"
)

// BeginBlockRD executes BeginBlock logic for the Reward Distribution sub-protocol.
func (k Keeper) BeginBlockRD(ctx sdk.Context) {
	// TODO this is Tendermint-dependent
	// ref https://github.com/cosmos/cosmos-sdk/issues/3095
	if ctx.BlockHeight() > 1 {
		k.AllocateTokens(ctx)
	}
}

func (k Keeper) GetConsumerRewardsPoolAddressStr(ctx sdk.Context) string {
	return k.accountKeeper.GetModuleAccount(
		ctx, types.ConsumerRewardsPool).GetAddress().String()
}

func (k Keeper) SetConsumerRewardDenom(
	ctx sdk.Context,
	denom string,
) {
	store := ctx.KVStore(k.storeKey)
	store.Set(types.ConsumerRewardDenomsKey(denom), []byte{})
}

func (k Keeper) ConsumerRewardDenomExists(
	ctx sdk.Context,
	denom string,
) bool {
	store := ctx.KVStore(k.storeKey)
	bz := store.Get(types.ConsumerRewardDenomsKey(denom))
	return bz != nil
}

func (k Keeper) DeleteConsumerRewardDenom(
	ctx sdk.Context,
	denom string,
) {
	store := ctx.KVStore(k.storeKey)
	store.Delete(types.ConsumerRewardDenomsKey(denom))
}

func (k Keeper) GetAllConsumerRewardDenoms(ctx sdk.Context) (consumerRewardDenoms []string) {
	store := ctx.KVStore(k.storeKey)
	iterator := storetypes.KVStorePrefixIterator(store, []byte{types.ConsumerRewardDenomsBytePrefix})
	defer iterator.Close()
	for ; iterator.Valid(); iterator.Next() {
		key := iterator.Key()[1:]
		consumerRewardDenoms = append(consumerRewardDenoms, string(key))
	}

	return consumerRewardDenoms
}

// AllocateTokens performs rewards distribution to the community pool and validators
// based on the Partial Set Security distribution specification.
func (k Keeper) AllocateTokens(ctx sdk.Context) {
	// return if there is no coins in the consumer rewards pool
	if k.GetConsumerRewardsPool(ctx).IsZero() {
		return
	}

	// Iterate over all registered consumer chains
	for _, consumerChainID := range k.GetAllRegisteredConsumerChainIDs(ctx) {

		// note that it's possible that no rewards are collected even though the
		// reward pool isn't empty. This can happen if the reward pool holds some tokens
		// of non-whitelisted denominations.
		alloc := k.GetConsumerRewardsAllocation(ctx, consumerChainID)
		if alloc.Rewards.IsZero() {
			continue
		}

		// if rewardsCollected.IsZero() {
		// 	continue
		// }

		// temporary workaround to keep CanWithdrawInvariant happy
		// general discussions here: https://github.com/cosmos/cosmos-sdk/issues/2906#issuecomment-441867634
		if k.ComputeConsumerTotalVotingPower(ctx, consumerChainID) == 0 {
			rewardsToSend, rewardsChange := alloc.Rewards.TruncateDecimal()
			err := k.distributionKeeper.FundCommunityPool(context.Context(ctx), rewardsToSend, k.accountKeeper.GetModuleAccount(ctx, types.ConsumerRewardsPool).GetAddress())
			if err != nil {
				k.Logger(ctx).Error(
					"fail to allocate rewards from consumer chain %s to community pool: %s",
					consumerChainID,
					err,
				)
			}

			// set the consumer allocation to the remaining reward decimals
			alloc.Rewards = rewardsChange
			k.SetConsumerRewardsAllocation(ctx, consumerChainID, alloc)

			return
		}

		// Consumer rewards are distributed between the validators and the community pool.
		// The decimals resulting from the distribution are expected to remain in the consumer reward allocations.

		communityTax, err := k.distributionKeeper.GetCommunityTax(ctx)
		if err != nil {
			k.Logger(ctx).Error(
				"cannot get community tax while allocating rewards from consumer chain %s: %s",
				consumerChainID,
				err,
			)
			continue
		}

		// compute rewards for validators
		consumerRewards := alloc.Rewards
		voteMultiplier := math.LegacyOneDec().Sub(communityTax)
<<<<<<< HEAD
		feeMultiplier := consumerRewards.MulDecTruncate(voteMultiplier)

		// compute remaining rewards for the community pool
		remaining := consumerRewards.Sub(feeMultiplier)

		// transfer validators rewards to distribution module account
		feeMultiplierTrunc, feeMultiplierChange := feeMultiplier.TruncateDecimal()
		err = k.bankKeeper.SendCoinsFromModuleToModule(ctx, types.ConsumerRewardsPool, distrtypes.ModuleName, feeMultiplierTrunc)
=======
		validatorsRewards := consumerRewards.MulDecTruncate(voteMultiplier)

		// compute remaining rewards for the community pool
		remaining := consumerRewards.Sub(validatorsRewards)

		// transfer validators rewards to distribution module account
		validatorsRewardsTrunc, validatorsRewardsChange := validatorsRewards.TruncateDecimal()
		err = k.bankKeeper.SendCoinsFromModuleToModule(ctx, types.ConsumerRewardsPool, distrtypes.ModuleName, validatorsRewardsTrunc)
>>>>>>> 3e63d54c
		if err != nil {
			k.Logger(ctx).Error(
				"cannot send rewards to distribution module account %s: %s",
				consumerChainID,
				err,
			)
			continue
		}

		// allocate tokens to consumer validators
		k.AllocateTokensToConsumerValidators(
			ctx,
			consumerChainID,
<<<<<<< HEAD
			sdk.NewDecCoinsFromCoins(feeMultiplierTrunc...),
		)

		// allocate remaining rewards to the community pool
		remainingCoins, remainingChanges := remaining.TruncateDecimal()
		err = k.distributionKeeper.FundCommunityPool(context.Context(ctx), remainingCoins, k.accountKeeper.GetModuleAccount(ctx, types.ConsumerRewardsPool).GetAddress())
=======
			sdk.NewDecCoinsFromCoins(validatorsRewardsTrunc...),
		)

		// allocate remaining rewards to the community pool
		remainingRewards, remainingChanges := remaining.TruncateDecimal()
		err = k.distributionKeeper.FundCommunityPool(context.Context(ctx), remainingRewards, k.accountKeeper.GetModuleAccount(ctx, types.ConsumerRewardsPool).GetAddress())
>>>>>>> 3e63d54c
		if err != nil {
			k.Logger(ctx).Error(
				"fail to allocate rewards from consumer chain %s to community pool: %s",
				consumerChainID,
				err,
			)
			continue
		}

		// set consumer allocations to the remaining rewards decimals
<<<<<<< HEAD
		alloc.Rewards = feeMultiplierChange.Add(remainingChanges...)
=======
		alloc.Rewards = validatorsRewardsChange.Add(remainingChanges...)
>>>>>>> 3e63d54c
		k.SetConsumerRewardsAllocation(ctx, consumerChainID, alloc)
	}
}

// IsEligibleForConsumerRewards returns `true` if the validator with `consumerValidatorHeight` has been a consumer
// validator for a long period of time and hence is eligible to receive rewards, and false otherwise
func (k Keeper) IsEligibleForConsumerRewards(ctx sdk.Context, consumerValidatorHeight int64) bool {
	numberOfBlocksToStartReceivingRewards := k.GetNumberOfEpochsToStartReceivingRewards(ctx) * k.GetBlocksPerEpoch(ctx)

	// a validator is eligible for rewards if it has been a consumer validator for `NumberOfEpochsToStartReceivingRewards` epochs
	return (ctx.BlockHeight() - consumerValidatorHeight) >= numberOfBlocksToStartReceivingRewards
}

// AllocateTokensToConsumerValidators allocates tokens
// to the given consumer chain's validator set
func (k Keeper) AllocateTokensToConsumerValidators(
	ctx sdk.Context,
	chainID string,
	tokens sdk.DecCoins,
) (allocated sdk.DecCoins) {
	// return early if the tokens are empty
	if tokens.Empty() {
		return allocated
	}

	// get the total voting power of the consumer valset
	totalPower := math.LegacyNewDec(k.ComputeConsumerTotalVotingPower(ctx, chainID))
	if totalPower.IsZero() {
		return allocated
	}

	// Allocate tokens by iterating over the consumer validators
	for _, consumerVal := range k.GetConsumerValSet(ctx, chainID) {
		// if a validator is not eligible, this means that the other eligible validators would get more rewards
		if !k.IsEligibleForConsumerRewards(ctx, consumerVal.JoinHeight) {
			continue
		}

		consAddr := sdk.ConsAddress(consumerVal.ProviderConsAddr)

		// get the validator tokens fraction using its voting power
		powerFraction := math.LegacyNewDec(consumerVal.Power).QuoTruncate(totalPower)
		tokensFraction := tokens.MulDecTruncate(powerFraction)

		// get the validator type struct for the consensus address
		val, err := k.stakingKeeper.GetValidatorByConsAddr(ctx, consAddr)
		if err != nil {
			k.Logger(ctx).Error("cannot find validator by consensus address :%s while allocating rewards from consumer chain: %s",
				consAddr, chainID)
			continue
		}

		// check if the validator set a custom commission rate for the consumer chain
		if cr, found := k.GetConsumerCommissionRate(ctx, chainID, types.NewProviderConsAddress(consAddr)); found {
			// set the validator commission rate
			val.Commission.CommissionRates.Rate = cr
		}

		// allocate the consumer reward tokens to the validator
		err = k.distributionKeeper.AllocateTokensToValidator(
			ctx,
			val,
			tokensFraction,
		)
		if err != nil {
			k.Logger(ctx).Error("fail to allocate tokens to validator :%s while allocating rewards from consumer chain: %s",
				consAddr, chainID)
			continue
		}

		// sum the tokens allocated
		allocated = allocated.Add(tokensFraction...)
	}

	return allocated
}

// consumer reward pools getter and setter

// GetConsumerRewardsAllocation returns the consumer rewards allocation for the given chain ID
func (k Keeper) GetConsumerRewardsAllocation(ctx sdk.Context, chainID string) (pool types.ConsumerRewardsAllocation) {
	store := ctx.KVStore(k.storeKey)
	b := store.Get(types.ConsumerRewardsAllocationKey(chainID))
	k.cdc.MustUnmarshal(b, &pool)
	return
}

// SetConsumerRewardsAllocation sets the consumer rewards allocation for the given chain ID
func (k Keeper) SetConsumerRewardsAllocation(ctx sdk.Context, chainID string, pool types.ConsumerRewardsAllocation) {
	store := ctx.KVStore(k.storeKey)
	b := k.cdc.MustMarshal(&pool)
	store.Set(types.ConsumerRewardsAllocationKey(chainID), b)
}

// GetConsumerRewardsPool returns the balance
// of the consumer rewards pool module account
func (k Keeper) GetConsumerRewardsPool(ctx sdk.Context) sdk.Coins {
	return k.bankKeeper.GetAllBalances(
		ctx,
		k.accountKeeper.GetModuleAccount(ctx, types.ConsumerRewardsPool).GetAddress(),
	)
}

// ComputeConsumerTotalVotingPower returns the validator set total voting power
// for the given consumer chain
func (k Keeper) ComputeConsumerTotalVotingPower(ctx sdk.Context, chainID string) (totalPower int64) {
	// sum the consumer validators set voting powers
	for _, v := range k.GetConsumerValSet(ctx, chainID) {

		// only consider the voting power of a validator that would receive rewards (i.e., validator has been validating for a number of blocks)
		if !k.IsEligibleForConsumerRewards(ctx, v.JoinHeight) {
			continue
		}

		totalPower += v.Power
	}

	return
}

// IdentifyConsumerChainIDFromIBCPacket checks if the packet destination matches a registered consumer chain.
// If so, it returns the consumer chain ID, otherwise an error.
func (k Keeper) IdentifyConsumerChainIDFromIBCPacket(ctx sdk.Context, packet channeltypes.Packet) (string, error) {
	channel, ok := k.channelKeeper.GetChannel(ctx, packet.DestinationPort, packet.DestinationChannel)
	if !ok {
		return "", errorsmod.Wrapf(channeltypes.ErrChannelNotFound, "channel not found for channel ID: %s", packet.DestinationChannel)
	}
	if len(channel.ConnectionHops) != 1 {
		return "", errorsmod.Wrap(channeltypes.ErrTooManyConnectionHops, "must have direct connection to consumer chain")
	}
	connectionID := channel.ConnectionHops[0]
	_, tmClient, err := k.getUnderlyingClient(ctx, connectionID)
	if err != nil {
		return "", err
	}

	chainID := tmClient.ChainId
	if _, ok := k.GetChainToChannel(ctx, chainID); !ok {
		return "", errorsmod.Wrapf(types.ErrUnknownConsumerChannelId, "no CCV channel found for chain with ID: %s", chainID)
	}

	return chainID, nil
}

// HandleSetConsumerCommissionRate sets a per-consumer chain commission rate for the given provider address
// on the condition that the given consumer chain exists.
func (k Keeper) HandleSetConsumerCommissionRate(ctx sdk.Context, chainID string, providerAddr types.ProviderConsAddress, commissionRate math.LegacyDec) error {
	// check that the consumer chain exists
	if !k.IsConsumerProposedOrRegistered(ctx, chainID) {
		return errorsmod.Wrapf(
			types.ErrUnknownConsumerChainId,
			"unknown consumer chain, with id: %s", chainID)
	}

	// validate against the minimum commission rate
	minRate, err := k.stakingKeeper.MinCommissionRate(ctx)
	if err != nil {
		return err
	}
	if commissionRate.LT(minRate) {
		return errorsmod.Wrapf(
			stakingtypes.ErrCommissionLTMinRate,
			"commission rate cannot be less than %s", minRate,
		)
	}
	// set per-consumer chain commission rate for the validator address
	return k.SetConsumerCommissionRate(
		ctx,
		chainID,
		providerAddr,
		commissionRate,
	)
}<|MERGE_RESOLUTION|>--- conflicted
+++ resolved
@@ -125,16 +125,6 @@
 		// compute rewards for validators
 		consumerRewards := alloc.Rewards
 		voteMultiplier := math.LegacyOneDec().Sub(communityTax)
-<<<<<<< HEAD
-		feeMultiplier := consumerRewards.MulDecTruncate(voteMultiplier)
-
-		// compute remaining rewards for the community pool
-		remaining := consumerRewards.Sub(feeMultiplier)
-
-		// transfer validators rewards to distribution module account
-		feeMultiplierTrunc, feeMultiplierChange := feeMultiplier.TruncateDecimal()
-		err = k.bankKeeper.SendCoinsFromModuleToModule(ctx, types.ConsumerRewardsPool, distrtypes.ModuleName, feeMultiplierTrunc)
-=======
 		validatorsRewards := consumerRewards.MulDecTruncate(voteMultiplier)
 
 		// compute remaining rewards for the community pool
@@ -143,7 +133,6 @@
 		// transfer validators rewards to distribution module account
 		validatorsRewardsTrunc, validatorsRewardsChange := validatorsRewards.TruncateDecimal()
 		err = k.bankKeeper.SendCoinsFromModuleToModule(ctx, types.ConsumerRewardsPool, distrtypes.ModuleName, validatorsRewardsTrunc)
->>>>>>> 3e63d54c
 		if err != nil {
 			k.Logger(ctx).Error(
 				"cannot send rewards to distribution module account %s: %s",
@@ -157,21 +146,12 @@
 		k.AllocateTokensToConsumerValidators(
 			ctx,
 			consumerChainID,
-<<<<<<< HEAD
-			sdk.NewDecCoinsFromCoins(feeMultiplierTrunc...),
-		)
-
-		// allocate remaining rewards to the community pool
-		remainingCoins, remainingChanges := remaining.TruncateDecimal()
-		err = k.distributionKeeper.FundCommunityPool(context.Context(ctx), remainingCoins, k.accountKeeper.GetModuleAccount(ctx, types.ConsumerRewardsPool).GetAddress())
-=======
 			sdk.NewDecCoinsFromCoins(validatorsRewardsTrunc...),
 		)
 
 		// allocate remaining rewards to the community pool
 		remainingRewards, remainingChanges := remaining.TruncateDecimal()
 		err = k.distributionKeeper.FundCommunityPool(context.Context(ctx), remainingRewards, k.accountKeeper.GetModuleAccount(ctx, types.ConsumerRewardsPool).GetAddress())
->>>>>>> 3e63d54c
 		if err != nil {
 			k.Logger(ctx).Error(
 				"fail to allocate rewards from consumer chain %s to community pool: %s",
@@ -182,11 +162,7 @@
 		}
 
 		// set consumer allocations to the remaining rewards decimals
-<<<<<<< HEAD
-		alloc.Rewards = feeMultiplierChange.Add(remainingChanges...)
-=======
 		alloc.Rewards = validatorsRewardsChange.Add(remainingChanges...)
->>>>>>> 3e63d54c
 		k.SetConsumerRewardsAllocation(ctx, consumerChainID, alloc)
 	}
 }
