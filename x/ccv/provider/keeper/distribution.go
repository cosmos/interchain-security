--- conflicted
+++ resolved
@@ -1,26 +1,22 @@
 package keeper
 
 import (
-<<<<<<< HEAD
 	storetypes "cosmossdk.io/store/types"
-=======
-	channeltypes "github.com/cosmos/ibc-go/v7/modules/core/04-channel/types"
+	channeltypes "github.com/cosmos/ibc-go/v8/modules/core/04-channel/types"
+
+	"context"
 
 	errorsmod "cosmossdk.io/errors"
 	"cosmossdk.io/math"
-
->>>>>>> 98bd90f6
 	sdk "github.com/cosmos/cosmos-sdk/types"
 	distrtypes "github.com/cosmos/cosmos-sdk/x/distribution/types"
 	stakingtypes "github.com/cosmos/cosmos-sdk/x/staking/types"
 
-	abci "github.com/cometbft/cometbft/abci/types"
-
 	"github.com/cosmos/interchain-security/v5/x/ccv/provider/types"
 )
 
 // BeginBlockRD executes BeginBlock logic for the Reward Distribution sub-protocol.
-func (k Keeper) BeginBlockRD(ctx sdk.Context, req abci.RequestBeginBlock) {
+func (k Keeper) BeginBlockRD(ctx sdk.Context) {
 	// TODO this is Tendermint-dependent
 	// ref https://github.com/cosmos/cosmos-sdk/issues/3095
 	if ctx.BlockHeight() > 1 {
@@ -80,17 +76,24 @@
 
 	// Iterate over all registered consumer chains
 	for _, consumer := range k.GetAllConsumerChains(ctx) {
-		// transfer the consumer rewards to the distribution module account
 		// note that the rewards transferred are only consumer whitelisted denoms
-		rewardsCollected, err := k.TransferConsumerRewardsToDistributionModule(ctx, consumer.ChainId)
-		if err != nil {
-			k.Logger(ctx).Error(
-				"fail to transfer rewards to distribution module for chain %s: %s",
-				consumer.ChainId,
-				err,
-			)
+		// Get coins of the consumer rewards allocation
+		allocation := k.GetConsumerRewardsAllocation(ctx, consumer.ChainId)
+		if allocation.Rewards.IsZero() {
 			continue
 		}
+
+		// Truncate coin rewards
+		rewardsCollected := sdk.Coins{}
+		rewardsCollected, _ = allocation.Rewards.TruncateDecimal()
+
+		// NOTE the consumer rewards allocation isn't a module account, however its coins
+		// are held in the consumer reward pool module account. Thus the consumer
+		// rewards allocation must be reduced separately from the FundCommunityPool call.
+
+		// Update consumer rewards allocation with the remaining decimal coins
+		allocation.Rewards = allocation.Rewards.Sub(sdk.NewDecCoinsFromCoins(rewardsCollected...))
+		k.SetConsumerRewardsAllocation(ctx, consumer.ChainId, allocation)
 
 		// note that it's possible that no rewards are collected even though the
 		// reward pool isn't empty. This can happen if the reward pool holds some tokens
@@ -99,20 +102,25 @@
 			continue
 		}
 
-		rewardsCollectedDec := sdk.NewDecCoinsFromCoins(rewardsCollected...)
-
 		// temporary workaround to keep CanWithdrawInvariant happy
 		// general discussions here: https://github.com/cosmos/cosmos-sdk/issues/2906#issuecomment-441867634
-		feePool := k.distributionKeeper.GetFeePool(ctx)
 		if k.ComputeConsumerTotalVotingPower(ctx, consumer.ChainId) == 0 {
-			feePool.CommunityPool = feePool.CommunityPool.Add(rewardsCollectedDec...)
-			k.distributionKeeper.SetFeePool(ctx, feePool)
+			k.distributionKeeper.FundCommunityPool(context.Context(ctx), rewardsCollected, k.accountKeeper.GetModuleAccount(ctx, types.ConsumerRewardsPool).GetAddress())
 			return
 		}
 
 		// calculate the reward allocations
+		rewardsCollectedDec := sdk.NewDecCoinsFromCoins(rewardsCollected...)
 		remaining := rewardsCollectedDec
-		communityTax := k.distributionKeeper.GetCommunityTax(ctx)
+		communityTax, err := k.distributionKeeper.GetCommunityTax(ctx)
+		if err != nil {
+			k.Logger(ctx).Error(
+				"cannot get community tax while allocating rewards from consumer chain %s: %s",
+				consumer.ChainId,
+				err,
+			)
+			continue
+		}
 		voteMultiplier := math.LegacyOneDec().Sub(communityTax)
 		feeMultiplier := rewardsCollectedDec.MulDecTruncate(voteMultiplier)
 
@@ -125,8 +133,8 @@
 		remaining = remaining.Sub(feeAllocated)
 
 		// allocate community funding
-		feePool.CommunityPool = feePool.CommunityPool.Add(remaining...)
-		k.distributionKeeper.SetFeePool(ctx, feePool)
+		remainingCoins, _ := remaining.TruncateDecimal()
+		k.distributionKeeper.FundCommunityPool(context.Context(ctx), remainingCoins, k.accountKeeper.GetModuleAccount(ctx, types.ConsumerRewardsPool).GetAddress())
 	}
 }
 
@@ -157,7 +165,12 @@
 		tokensFraction := tokens.MulDecTruncate(powerFraction)
 
 		// get the validator type struct for the consensus address
-		val := k.stakingKeeper.ValidatorByConsAddr(ctx, consAddr).(stakingtypes.Validator)
+		val, err := k.stakingKeeper.GetValidatorByConsAddr(ctx, consAddr)
+		if err != nil {
+			k.Logger(ctx).Error("cannot find validator by consensus address :%s while allocating rewards from consumer chain: %s",
+				consAddr, chainID)
+			continue
+		}
 
 		// check if the validator set a custom commission rate for the consumer chain
 		if cr, found := k.GetConsumerCommissionRate(ctx, chainID, types.NewProviderConsAddress(consAddr)); found {
@@ -179,9 +192,8 @@
 	return allocated
 }
 
-// TransferConsumerRewardsToDistributionModule transfers the rewards allocation of the given consumer chain
-// from the consumer rewards pool to a the distribution module
-func (k Keeper) TransferConsumerRewardsToDistributionModule(
+// GetConsumerRewardsCollected get the consumer rewards pool to a the distribution module
+func (k Keeper) GetConsumerRewardsCollected(
 	ctx sdk.Context,
 	chainID string,
 ) (sdk.Coins, error) {
@@ -275,7 +287,7 @@
 
 // HandleSetConsumerCommissionRate sets a per-consumer chain commission rate for the given provider address
 // on the condition that the given consumer chain exists.
-func (k Keeper) HandleSetConsumerCommissionRate(ctx sdk.Context, chainID string, providerAddr types.ProviderConsAddress, commissionRate sdk.Dec) error {
+func (k Keeper) HandleSetConsumerCommissionRate(ctx sdk.Context, chainID string, providerAddr types.ProviderConsAddress, commissionRate math.LegacyDec) error {
 	// check that the consumer chain exists
 	if !k.IsConsumerProposedOrRegistered(ctx, chainID) {
 		return errorsmod.Wrapf(
@@ -284,7 +296,10 @@
 	}
 
 	// validate against the minimum commission rate
-	minRate := k.stakingKeeper.MinCommissionRate(ctx)
+	minRate, err := k.stakingKeeper.MinCommissionRate(ctx)
+	if err != nil {
+		return err
+	}
 	if commissionRate.LT(minRate) {
 		return errorsmod.Wrapf(
 			stakingtypes.ErrCommissionLTMinRate,
