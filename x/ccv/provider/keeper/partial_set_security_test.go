package keeper_test

import (
	"bytes"
	"sort"
	"testing"

	gomath "math"

	"cosmossdk.io/math"

	"github.com/golang/mock/gomock"
	"github.com/stretchr/testify/require"
	"pgregory.net/rapid"

	codectypes "github.com/cosmos/cosmos-sdk/codec/types"
	"github.com/cosmos/cosmos-sdk/crypto/keys/ed25519"
	sdk "github.com/cosmos/cosmos-sdk/types"
	stakingtypes "github.com/cosmos/cosmos-sdk/x/staking/types"

	"github.com/cometbft/cometbft/proto/tendermint/crypto"

	testkeeper "github.com/cosmos/interchain-security/v5/testutil/keeper"
	"github.com/cosmos/interchain-security/v5/x/ccv/provider/keeper"
	"github.com/cosmos/interchain-security/v5/x/ccv/provider/types"
	ccvtypes "github.com/cosmos/interchain-security/v5/x/ccv/types"
)

func TestHandleOptIn(t *testing.T) {
	providerKeeper, ctx, ctrl, _ := testkeeper.GetProviderKeeperAndCtx(t, testkeeper.NewInMemKeeperParams(t))
	defer ctrl.Finish()

	providerAddr := types.NewProviderConsAddress([]byte("providerAddr"))

	// trying to opt in to a non-proposed and non-registered chain returns an error
	require.Error(t, providerKeeper.HandleOptIn(ctx, "unknownChainID", providerAddr, ""))

	providerKeeper.SetProposedConsumerChain(ctx, "chainID", 1)
	require.False(t, providerKeeper.IsOptedIn(ctx, "chainID", providerAddr))
	providerKeeper.HandleOptIn(ctx, "chainID", providerAddr, "")
	require.True(t, providerKeeper.IsOptedIn(ctx, "chainID", providerAddr))
}

func TestHandleOptInWithConsumerKey(t *testing.T) {
	providerKeeper, ctx, ctrl, mocks := testkeeper.GetProviderKeeperAndCtx(t, testkeeper.NewInMemKeeperParams(t))
	defer ctrl.Finish()

	// generate a consensus public key for the provider
	providerConsPubKey := ed25519.GenPrivKeyFromSecret([]byte{1}).PubKey()
	consAddr := sdk.ConsAddress(providerConsPubKey.Address())
	providerAddr := types.NewProviderConsAddress(consAddr)

	calls := []*gomock.Call{
		mocks.MockStakingKeeper.EXPECT().
			GetValidatorByConsAddr(gomock.Any(), gomock.Any()).
			DoAndReturn(func(ctx sdk.Context, addr sdk.ConsAddress) (stakingtypes.Validator, error) {
				if addr.Equals(providerAddr.Address) {
					// Given `providerAddr`, `GetValidatorByConsAddr` returns a validator with the
					// exact same `ConsensusPubkey`
					pkAny, _ := codectypes.NewAnyWithValue(providerConsPubKey)
					return stakingtypes.Validator{ConsensusPubkey: pkAny}, nil
				} else {
					// for any other consensus address, we cannot find a validator
					return stakingtypes.Validator{}, stakingtypes.ErrNoValidatorFound
				}
			}).Times(2),
	}

	gomock.InOrder(calls...)
	providerKeeper.SetProposedConsumerChain(ctx, "chainID", 1)

	// create a sample consumer key to assign to the `providerAddr` validator
	// on the consumer chain with id `chainID`
	consumerKey := "{\"@type\":\"/cosmos.crypto.ed25519.PubKey\",\"key\":\"Ui5Gf1+mtWUdH8u3xlmzdKID+F3PK0sfXZ73GZ6q6is=\"}"
	expectedConsumerPubKey, err := providerKeeper.ParseConsumerKey(consumerKey)
	require.NoError(t, err)

<<<<<<< HEAD
	err = providerKeeper.HandleOptIn(ctx, "chainID", providerAddr, &consumerKey)
=======
	err := providerKeeper.HandleOptIn(ctx, "chainID", providerAddr, consumerKey)
>>>>>>> bbe1c548
	require.NoError(t, err)

	// assert that the consumeKey was assigned to `providerAddr` validator on chain with id `chainID`
	actualConsumerPubKey, found := providerKeeper.GetValidatorConsumerPubKey(ctx, "chainID", providerAddr)
	require.True(t, found)
	require.Equal(t, expectedConsumerPubKey, actualConsumerPubKey)

	// assert that the `consumerAddr` to `providerAddr` association was set as well
	consumerAddr, _ := ccvtypes.TMCryptoPublicKeyToConsAddr(actualConsumerPubKey)
	actualProviderConsAddr, found := providerKeeper.GetValidatorByConsumerAddr(ctx, "chainID", types.NewConsumerConsAddress(consumerAddr))
	require.Equal(t, providerAddr, actualProviderConsAddr)
}

func TestHandleOptOut(t *testing.T) {
	providerKeeper, ctx, ctrl, _ := testkeeper.GetProviderKeeperAndCtx(t, testkeeper.NewInMemKeeperParams(t))
	defer ctrl.Finish()

	providerAddr := types.NewProviderConsAddress([]byte("providerAddr"))

	// trying to opt out from a not running chain returns an error
	require.Error(t, providerKeeper.HandleOptOut(ctx, "unknownChainID", providerAddr))

	// set a consumer client so that the chain is considered running
	providerKeeper.SetConsumerClientId(ctx, "chainID", "clientID")

	// if validator (`providerAddr`) is already opted in, then an opt-out would remove this validator
	providerKeeper.SetOptedIn(ctx, "chainID", providerAddr)
	require.True(t, providerKeeper.IsOptedIn(ctx, "chainID", providerAddr))
	providerKeeper.HandleOptOut(ctx, "chainID", providerAddr)
	require.False(t, providerKeeper.IsOptedIn(ctx, "chainID", providerAddr))
}

func TestHandleOptOutFromTopNChain(t *testing.T) {
	providerKeeper, ctx, ctrl, mocks := testkeeper.GetProviderKeeperAndCtx(t, testkeeper.NewInMemKeeperParams(t))
	defer ctrl.Finish()

	chainID := "chainID"

	// set a consumer client so that the chain is considered running
	providerKeeper.SetConsumerClientId(ctx, chainID, "clientID")

	// set the chain as Top 50 and create 4 validators with 10%, 20%, 30%, and 40% of the total voting power
	// respectively
	providerKeeper.SetTopN(ctx, "chainID", 50)
	valA := createStakingValidator(ctx, mocks, 1, 1, 1) // 10% of the total voting power (can opt out)
	valAConsAddr, _ := valA.GetConsAddr()
	mocks.MockStakingKeeper.EXPECT().GetValidatorByConsAddr(ctx, valAConsAddr).Return(valA, nil).AnyTimes()
	valB := createStakingValidator(ctx, mocks, 2, 2, 2) // 20% of the total voting power (can opt out)
	valBConsAddr, _ := valB.GetConsAddr()
	mocks.MockStakingKeeper.EXPECT().GetValidatorByConsAddr(ctx, valBConsAddr).Return(valB, nil).AnyTimes()
	valC := createStakingValidator(ctx, mocks, 3, 3, 3) // 30% of the total voting power (cannot opt out)
	valCConsAddr, _ := valC.GetConsAddr()
	mocks.MockStakingKeeper.EXPECT().GetValidatorByConsAddr(ctx, valCConsAddr).Return(valC, nil).AnyTimes()
	valD := createStakingValidator(ctx, mocks, 4, 4, 4) // 40% of the total voting power (cannot opt out)
	valDConsAddr, _ := valD.GetConsAddr()
	mocks.MockStakingKeeper.EXPECT().GetValidatorByConsAddr(ctx, valDConsAddr).Return(valD, nil).AnyTimes()

	mocks.MockStakingKeeper.EXPECT().GetLastValidators(ctx).Return([]stakingtypes.Validator{valA, valB, valC, valD}, nil).AnyTimes()

	// opt in all validators
	providerKeeper.SetOptedIn(ctx, chainID, types.NewProviderConsAddress(valAConsAddr))
	providerKeeper.SetOptedIn(ctx, chainID, types.NewProviderConsAddress(valBConsAddr))
	providerKeeper.SetOptedIn(ctx, chainID, types.NewProviderConsAddress(valCConsAddr))
	providerKeeper.SetOptedIn(ctx, chainID, types.NewProviderConsAddress(valDConsAddr))

	// validators A and B can opt out because they belong the bottom 30% of validators
	require.NoError(t, providerKeeper.HandleOptOut(ctx, chainID, types.NewProviderConsAddress(valAConsAddr)))
	require.NoError(t, providerKeeper.HandleOptOut(ctx, chainID, types.NewProviderConsAddress(valBConsAddr)))

	// validators C and D cannot opt out because C has 30% of the voting power and D has 40% of the voting power
	// and hence both are needed to keep validating a Top 50 chain
	require.Error(t, providerKeeper.HandleOptOut(ctx, chainID, types.NewProviderConsAddress(valCConsAddr)))
	require.Error(t, providerKeeper.HandleOptOut(ctx, chainID, types.NewProviderConsAddress(valDConsAddr)))

	// opting out a validator that cannot be found from a Top N chain should also return an error
	notFoundValidator := createStakingValidator(ctx, mocks, 5, 5, 5)
	notFoundValidatorConsAddr, _ := notFoundValidator.GetConsAddr()
	mocks.MockStakingKeeper.EXPECT().GetValidatorByConsAddr(ctx, notFoundValidatorConsAddr).
		Return(stakingtypes.Validator{}, stakingtypes.ErrNoValidatorFound)
	require.Error(t, providerKeeper.HandleOptOut(ctx, chainID, types.NewProviderConsAddress(notFoundValidatorConsAddr)))
}

func TestHandleSetConsumerCommissionRate(t *testing.T) {
	providerKeeper, ctx, ctrl, mocks := testkeeper.GetProviderKeeperAndCtx(t, testkeeper.NewInMemKeeperParams(t))
	defer ctrl.Finish()

	providerAddr := types.NewProviderConsAddress([]byte("providerAddr"))

	// trying to set a commission rate to a unknown consumer chain
	require.Error(t, providerKeeper.HandleSetConsumerCommissionRate(ctx, "unknownChainID", providerAddr, math.LegacyZeroDec()))

	// setup a pending consumer chain
	chainID := "pendingChainID"
	providerKeeper.SetPendingConsumerAdditionProp(ctx, &types.ConsumerAdditionProposal{ChainId: chainID})

	// check that there's no commission rate set for the validator yet
	_, found := providerKeeper.GetConsumerCommissionRate(ctx, chainID, providerAddr)
	require.False(t, found)

	mocks.MockStakingKeeper.EXPECT().MinCommissionRate(ctx).Return(math.LegacyZeroDec(), nil).Times(1)
	require.NoError(t, providerKeeper.HandleSetConsumerCommissionRate(ctx, chainID, providerAddr, math.LegacyOneDec()))

	// check that the commission rate is now set
	cr, found := providerKeeper.GetConsumerCommissionRate(ctx, chainID, providerAddr)
	require.Equal(t, math.LegacyOneDec(), cr)
	require.True(t, found)

	// set minimum rate of 1/2
	commissionRate := math.LegacyNewDec(1).Quo(math.LegacyNewDec(2))
	mocks.MockStakingKeeper.EXPECT().MinCommissionRate(ctx).Return(commissionRate, nil).AnyTimes()

	// try to set a rate slightly below the minimum
	require.Error(t, providerKeeper.HandleSetConsumerCommissionRate(
		ctx,
		chainID,
		providerAddr,
		commissionRate.Sub(math.LegacyNewDec(1).Quo(math.LegacyNewDec(100)))), // 0.5 - 0.01
		"commission rate should be rejected (below min), but is not",
	)

	// set a valid commission equal to the minimum
	require.NoError(t, providerKeeper.HandleSetConsumerCommissionRate(ctx, chainID, providerAddr, commissionRate))
	// check that the rate was set
	cr, found = providerKeeper.GetConsumerCommissionRate(ctx, chainID, providerAddr)
	require.Equal(t, commissionRate, cr)
	require.True(t, found)
}

func TestOptInTopNValidators(t *testing.T) {
	providerKeeper, ctx, ctrl, mocks := testkeeper.GetProviderKeeperAndCtx(t, testkeeper.NewInMemKeeperParams(t))
	defer ctrl.Finish()

	// create 4 validators with powers 1, 2, 3, and 1 respectively
	valA := createStakingValidator(ctx, mocks, 1, 1, 1)
	valAConsAddr, _ := valA.GetConsAddr()
	valB := createStakingValidator(ctx, mocks, 2, 2, 2)
	valBConsAddr, _ := valB.GetConsAddr()
	valC := createStakingValidator(ctx, mocks, 3, 3, 3)
	valCConsAddr, _ := valC.GetConsAddr()
	valD := createStakingValidator(ctx, mocks, 4, 1, 4)
	valDConsAddr, _ := valD.GetConsAddr()

	// Start Test 1: opt in all validators with power >= 0
	providerKeeper.OptInTopNValidators(ctx, "chainID", []stakingtypes.Validator{valA, valB, valC, valD}, 0)
	expectedOptedInValidators := []types.ProviderConsAddress{
		types.NewProviderConsAddress(valAConsAddr),
		types.NewProviderConsAddress(valBConsAddr),
		types.NewProviderConsAddress(valCConsAddr),
		types.NewProviderConsAddress(valDConsAddr),
	}
	actualOptedInValidators := providerKeeper.GetAllOptedIn(ctx, "chainID")

	// sort validators first to be able to compare
	sortUpdates := func(addresses []types.ProviderConsAddress) {
		sort.Slice(addresses, func(i, j int) bool {
			return bytes.Compare(addresses[i].ToSdkConsAddr(), addresses[j].ToSdkConsAddr()) < 0
		})
	}

	sortUpdates(expectedOptedInValidators)
	sortUpdates(actualOptedInValidators)
	require.Equal(t, expectedOptedInValidators, actualOptedInValidators)

	// reset state for the upcoming checks
	providerKeeper.DeleteOptedIn(ctx, "chainID", types.NewProviderConsAddress(valAConsAddr))
	providerKeeper.DeleteOptedIn(ctx, "chainID", types.NewProviderConsAddress(valBConsAddr))
	providerKeeper.DeleteOptedIn(ctx, "chainID", types.NewProviderConsAddress(valCConsAddr))
	providerKeeper.DeleteOptedIn(ctx, "chainID", types.NewProviderConsAddress(valDConsAddr))

	// Start Test 2: opt in all validators with power >= 1
	// We expect the same `expectedOptedInValidators` as when we opted in all validators with power >= 0 because the
	// validators with the smallest power have power == 1
	providerKeeper.OptInTopNValidators(ctx, "chainID", []stakingtypes.Validator{valA, valB, valC, valD}, 0)
	actualOptedInValidators = providerKeeper.GetAllOptedIn(ctx, "chainID")
	sortUpdates(actualOptedInValidators)
	require.Equal(t, expectedOptedInValidators, actualOptedInValidators)

	providerKeeper.DeleteOptedIn(ctx, "chainID", types.NewProviderConsAddress(valAConsAddr))
	providerKeeper.DeleteOptedIn(ctx, "chainID", types.NewProviderConsAddress(valBConsAddr))
	providerKeeper.DeleteOptedIn(ctx, "chainID", types.NewProviderConsAddress(valCConsAddr))
	providerKeeper.DeleteOptedIn(ctx, "chainID", types.NewProviderConsAddress(valDConsAddr))

	// Start Test 3: opt in all validators with power >= 2 and hence we do not expect to opt in validator A
	providerKeeper.OptInTopNValidators(ctx, "chainID", []stakingtypes.Validator{valA, valB, valC, valD}, 2)
	expectedOptedInValidators = []types.ProviderConsAddress{
		types.NewProviderConsAddress(valBConsAddr),
		types.NewProviderConsAddress(valCConsAddr),
	}
	actualOptedInValidators = providerKeeper.GetAllOptedIn(ctx, "chainID")

	// sort validators first to be able to compare
	sortUpdates(expectedOptedInValidators)
	sortUpdates(actualOptedInValidators)
	require.Equal(t, expectedOptedInValidators, actualOptedInValidators)

	// reset state for the upcoming checks
	providerKeeper.DeleteOptedIn(ctx, "chainID", types.NewProviderConsAddress(valAConsAddr))
	providerKeeper.DeleteOptedIn(ctx, "chainID", types.NewProviderConsAddress(valBConsAddr))
	providerKeeper.DeleteOptedIn(ctx, "chainID", types.NewProviderConsAddress(valCConsAddr))
	providerKeeper.DeleteOptedIn(ctx, "chainID", types.NewProviderConsAddress(valDConsAddr))

	// Start Test 4: opt in all validators with power >= 4 and hence we do not expect any opted-in validators
	providerKeeper.OptInTopNValidators(ctx, "chainID", []stakingtypes.Validator{valA, valB, valC, valD}, 4)
	require.Empty(t, providerKeeper.GetAllOptedIn(ctx, "chainID"))
}

func TestComputeMinPowerToOptIn(t *testing.T) {
	providerKeeper, ctx, ctrl, mocks := testkeeper.GetProviderKeeperAndCtx(t, testkeeper.NewInMemKeeperParams(t))
	defer ctrl.Finish()

	// create 5 validators with powers 1, 3, 5, 6, 10 (not in that order) with total power of 25 (= 1 + 3 + 5 + 6 + 10)
	// such that:
	// validator power => cumulative share
	// 10 => 40%
	// 6 => 64%
	// 5 => 84%
	// 3 => 96%
	// 1 => 100%

	bondedValidators := []stakingtypes.Validator{
		createStakingValidator(ctx, mocks, 1, 5, 1),
		createStakingValidator(ctx, mocks, 2, 10, 2),
		createStakingValidator(ctx, mocks, 3, 3, 3),
		createStakingValidator(ctx, mocks, 4, 1, 4),
		createStakingValidator(ctx, mocks, 5, 6, 5),
	}

	m, err := providerKeeper.ComputeMinPowerToOptIn(ctx, bondedValidators, 100)
	require.NoError(t, err)
	require.Equal(t, int64(1), m)

	m, err = providerKeeper.ComputeMinPowerToOptIn(ctx, bondedValidators, 97)
	require.NoError(t, err)
	require.Equal(t, int64(1), m)

	m, err = providerKeeper.ComputeMinPowerToOptIn(ctx, bondedValidators, 96)
	require.NoError(t, err)
	require.Equal(t, int64(3), m)

	m, err = providerKeeper.ComputeMinPowerToOptIn(ctx, bondedValidators, 85)
	require.NoError(t, err)
	require.Equal(t, int64(3), m)

	m, err = providerKeeper.ComputeMinPowerToOptIn(ctx, bondedValidators, 84)
	require.NoError(t, err)
	require.Equal(t, int64(5), m)

	m, err = providerKeeper.ComputeMinPowerToOptIn(ctx, bondedValidators, 65)
	require.NoError(t, err)
	require.Equal(t, int64(5), m)

	m, err = providerKeeper.ComputeMinPowerToOptIn(ctx, bondedValidators, 64)
	require.NoError(t, err)
	require.Equal(t, int64(6), m)

	m, err = providerKeeper.ComputeMinPowerToOptIn(ctx, bondedValidators, 50)
	require.NoError(t, err)
	require.Equal(t, int64(6), m)

	m, err = providerKeeper.ComputeMinPowerToOptIn(ctx, bondedValidators, 40)
	require.NoError(t, err)
	require.Equal(t, int64(10), m)

	m, err = providerKeeper.ComputeMinPowerToOptIn(ctx, bondedValidators, 1)
	require.NoError(t, err)
	require.Equal(t, int64(10), m)

	_, err = providerKeeper.ComputeMinPowerToOptIn(ctx, bondedValidators, 0)
	require.Error(t, err)

	_, err = providerKeeper.ComputeMinPowerToOptIn(ctx, bondedValidators, 101)
	require.Error(t, err)
}

// TestCanValidateChain returns true if `validator` is opted in, in `chainID.
func TestCanValidateChain(t *testing.T) {
	providerKeeper, ctx, ctrl, mocks := testkeeper.GetProviderKeeperAndCtx(t, testkeeper.NewInMemKeeperParams(t))
	defer ctrl.Finish()

	validator := createStakingValidator(ctx, mocks, 0, 1, 1)
	consAddr, _ := validator.GetConsAddr()
	providerAddr := types.NewProviderConsAddress(consAddr)

	// with no allowlist or denylist, the validator has to be opted in, in order to consider it
	require.False(t, providerKeeper.CanValidateChain(ctx, "chainID", providerAddr))
	providerKeeper.SetOptedIn(ctx, "chainID", types.NewProviderConsAddress(consAddr))
	require.True(t, providerKeeper.CanValidateChain(ctx, "chainID", providerAddr))

	// create an allow list but do not add the validator `providerAddr` to it
	validatorA := createStakingValidator(ctx, mocks, 1, 1, 2)
	consAddrA, _ := validatorA.GetConsAddr()
	providerKeeper.SetAllowlist(ctx, "chainID", types.NewProviderConsAddress(consAddrA))
	require.False(t, providerKeeper.CanValidateChain(ctx, "chainID", providerAddr))
	providerKeeper.SetAllowlist(ctx, "chainID", types.NewProviderConsAddress(consAddr))
	require.True(t, providerKeeper.CanValidateChain(ctx, "chainID", providerAddr))

	// create a denylist but do not add validator `providerAddr` to it
	providerKeeper.SetDenylist(ctx, "chainID", types.NewProviderConsAddress(consAddrA))
	require.True(t, providerKeeper.CanValidateChain(ctx, "chainID", providerAddr))
	// add validator `providerAddr` to the denylist
	providerKeeper.SetDenylist(ctx, "chainID", types.NewProviderConsAddress(consAddr))
	require.False(t, providerKeeper.CanValidateChain(ctx, "chainID", providerAddr))
}

func TestCapValidatorSet(t *testing.T) {
	providerKeeper, ctx, ctrl, _ := testkeeper.GetProviderKeeperAndCtx(t, testkeeper.NewInMemKeeperParams(t))
	defer ctrl.Finish()

	validatorA := types.ConsumerValidator{
		ProviderConsAddr:  []byte("providerConsAddrA"),
		Power:             1,
		ConsumerPublicKey: &crypto.PublicKey{},
	}

	validatorB := types.ConsumerValidator{
		ProviderConsAddr:  []byte("providerConsAddrB"),
		Power:             2,
		ConsumerPublicKey: &crypto.PublicKey{},
	}

	validatorC := types.ConsumerValidator{
		ProviderConsAddr:  []byte("providerConsAddrC"),
		Power:             3,
		ConsumerPublicKey: &crypto.PublicKey{},
	}
	validators := []types.ConsumerValidator{validatorA, validatorB, validatorC}

	consumerValidators := providerKeeper.CapValidatorSet(ctx, "chainID", validators)
	require.Equal(t, validators, consumerValidators)

	providerKeeper.SetValidatorSetCap(ctx, "chainID", 0)
	consumerValidators = providerKeeper.CapValidatorSet(ctx, "chainID", validators)
	require.Equal(t, validators, consumerValidators)

	providerKeeper.SetValidatorSetCap(ctx, "chainID", 100)
	consumerValidators = providerKeeper.CapValidatorSet(ctx, "chainID", validators)
	require.Equal(t, validators, consumerValidators)

	providerKeeper.SetValidatorSetCap(ctx, "chainID", 1)
	consumerValidators = providerKeeper.CapValidatorSet(ctx, "chainID", validators)
	require.Equal(t, []types.ConsumerValidator{validatorC}, consumerValidators)

	providerKeeper.SetValidatorSetCap(ctx, "chainID", 2)
	consumerValidators = providerKeeper.CapValidatorSet(ctx, "chainID", validators)
	require.Equal(t, []types.ConsumerValidator{validatorC, validatorB}, consumerValidators)

	providerKeeper.SetValidatorSetCap(ctx, "chainID", 3)
	consumerValidators = providerKeeper.CapValidatorSet(ctx, "chainID", validators)
	require.Equal(t, []types.ConsumerValidator{validatorC, validatorB, validatorA}, consumerValidators)
}

func TestCapValidatorsPower(t *testing.T) {
	providerKeeper, ctx, ctrl, _ := testkeeper.GetProviderKeeperAndCtx(t, testkeeper.NewInMemKeeperParams(t))
	defer ctrl.Finish()

	validatorA := types.ConsumerValidator{
		ProviderConsAddr:  []byte("providerConsAddrA"),
		Power:             1,
		ConsumerPublicKey: &crypto.PublicKey{},
	}

	validatorB := types.ConsumerValidator{
		ProviderConsAddr:  []byte("providerConsAddrB"),
		Power:             2,
		ConsumerPublicKey: &crypto.PublicKey{},
	}

	validatorC := types.ConsumerValidator{
		ProviderConsAddr:  []byte("providerConsAddrC"),
		Power:             3,
		ConsumerPublicKey: &crypto.PublicKey{},
	}

	validatorD := types.ConsumerValidator{
		ProviderConsAddr:  []byte("providerConsAddrD"),
		Power:             4,
		ConsumerPublicKey: &crypto.PublicKey{},
	}

	validators := []types.ConsumerValidator{validatorA, validatorB, validatorC, validatorD}

	expectedValidators := make([]types.ConsumerValidator, len(validators))
	copy(expectedValidators, validators)
	expectedValidators[0].Power = 2
	expectedValidators[1].Power = 2
	expectedValidators[2].Power = 3
	expectedValidators[3].Power = 3

	sortValidators := func(validators []types.ConsumerValidator) {
		sort.Slice(validators, func(i, j int) bool {
			return bytes.Compare(validators[i].ProviderConsAddr, validators[j].ProviderConsAddr) < 0
		})
	}

	// no capping takes place because validators power-cap is not set
	cappedValidators := providerKeeper.CapValidatorsPower(ctx, "chainID", validators)
	sortValidators(validators)
	sortValidators(cappedValidators)
	require.Equal(t, validators, cappedValidators)

	providerKeeper.SetValidatorsPowerCap(ctx, "chainID", 33)
	cappedValidators = providerKeeper.CapValidatorsPower(ctx, "chainID", validators)
	sortValidators(expectedValidators)
	sortValidators(cappedValidators)
	require.Equal(t, expectedValidators, cappedValidators)
}

func TestNoMoreThanPercentOfTheSum(t *testing.T) {
	// **impossible** case where we only have 9 powers, and we want that no number has more than 10% of the total sum
	powers := []int64{1, 2, 3, 4, 5, 6, 7, 8, 9}
	percent := uint32(10)
	require.False(t, noMoreThanPercent(keeper.NoMoreThanPercentOfTheSum(createConsumerValidators(powers), percent), percent))

	powers = []int64{1, 2, 3, 4, 5}
	percent = 20
	require.True(t, noMoreThanPercent(keeper.NoMoreThanPercentOfTheSum(createConsumerValidators(powers), percent), percent))

	powers = []int64{1, 2, 3, 4, 5}
	percent = 21
	require.True(t, noMoreThanPercent(keeper.NoMoreThanPercentOfTheSum(createConsumerValidators(powers), percent), percent))

	powers = []int64{1, 2, 3, 4, 5}
	percent = 25
	require.True(t, noMoreThanPercent(keeper.NoMoreThanPercentOfTheSum(createConsumerValidators(powers), percent), percent))

	powers = []int64{1, 2, 3, 4, 5}
	percent = 32
	require.True(t, noMoreThanPercent(keeper.NoMoreThanPercentOfTheSum(createConsumerValidators(powers), percent), percent))

	powers = []int64{1, 2, 3, 4, 5}
	percent = 33
	require.True(t, noMoreThanPercent(keeper.NoMoreThanPercentOfTheSum(createConsumerValidators(powers), percent), percent))

	powers = []int64{1, 2, 3, 4, 5}
	percent = 34
	require.True(t, noMoreThanPercent(keeper.NoMoreThanPercentOfTheSum(createConsumerValidators(powers), percent), percent))

	powers = []int64{1, 2, 3, 4, 5}
	percent = 50
	require.True(t, noMoreThanPercent(keeper.NoMoreThanPercentOfTheSum(createConsumerValidators(powers), percent), percent))
}

func createConsumerValidators(powers []int64) []types.ConsumerValidator {
	var validators []types.ConsumerValidator
	for _, p := range powers {
		validators = append(validators, types.ConsumerValidator{
			ProviderConsAddr:  []byte("providerConsAddr"),
			Power:             p,
			ConsumerPublicKey: &crypto.PublicKey{},
		})
	}
	return validators
}

// returns `true` if no validator in `validators` corresponds to more than `percent` of the total sum of all
// validators' powers
func noMoreThanPercent(validators []types.ConsumerValidator, percent uint32) bool {
	sum := int64(0)
	for _, v := range validators {
		sum = sum + v.Power
	}

	for _, v := range validators {
		if float64(v.Power)*100.0 > float64(percent)*float64(sum) {
			return false
		}
	}
	return true
}

func sumPowers(vals []types.ConsumerValidator) int64 {
	sum := int64(0)
	for _, v := range vals {
		sum += v.Power
	}
	return sum
}

func CapSatisfiable(vals []types.ConsumerValidator, percent uint32) bool {
	// 100 / len(vals) is what each validator gets if each has the same power.
	// if this is more than the cap, it cannot be satisfied.
	return float64(100)/float64(len(vals)) < float64(percent)
}

func TestNoMoreThanPercentOfTheSumProps(t *testing.T) {
	// define properties to test

	// capRespectedIfSatisfiable: if the cap can be respected, then it will be respected
	capRespectedIfSatisfiable := func(valsBefore, valsAfter []types.ConsumerValidator, percent uint32) bool {
		if CapSatisfiable(valsBefore, percent) {
			return noMoreThanPercent(valsAfter, percent)
		}
		return true
	}

	evenPowersIfCapCannotBeSatisfied := func(valsBefore, valsAfter []types.ConsumerValidator, percent uint32) bool {
		if !CapSatisfiable(valsBefore, percent) {
			// if the cap cannot be satisfied, each validator should have the same power
			for _, valAfter := range valsAfter {
				if valAfter.Power != valsAfter[0].Power {
					return false
				}
			}
		}
		return true
	}

	// fairness: if before, v1 has more power than v2, then afterwards v1 will not have less power than v2
	// (they might get the same power if they are both capped)
	fairness := func(valsBefore, valsAfter []types.ConsumerValidator) bool {
		for i, v := range valsBefore {
			// find the validator after with the same address
			vAfter := findConsumerValidator(t, v, valsAfter)

			// go through all other validators before (after this one, to avoid double checking)
			for j := i + 1; j < len(valsBefore); j++ {
				otherV := valsBefore[j]
				otherVAfter := findConsumerValidator(t, otherV, valsAfter)

				// v has at least as much power before
				if v.Power >= otherV.Power {
					// then otherV should not have more power after
					if vAfter.Power < otherVAfter.Power {
						return false
					}
				} else {
					// v has less power before
					// then v should not have more power after
					if vAfter.Power > otherVAfter.Power {
						return false
					}
				}
			}
		}
		return true
	}

	// non-zero: v has non-zero power before IFF it has non-zero power after
	nonZero := func(valsBefore, valsAfter []types.ConsumerValidator) bool {
		for _, v := range valsBefore {
			vAfter := findConsumerValidator(t, v, valsAfter)
			if (v.Power == 0) != (vAfter.Power == 0) {
				return false
			}
		}
		return true
	}

	// equalSumIfCapSatisfiable: the sum of the powers of the validators will not change if the cap can be satisfied
	// (except for small changes by rounding errors)
	equalSumIfCapSatisfiable := func(valsBefore, valsAfter []types.ConsumerValidator, percent uint32) bool {
		if CapSatisfiable(valsBefore, percent) {
			difference := gomath.Abs(float64(sumPowers(valsBefore) - sumPowers(valsAfter)))
			if difference > 1 {
				// if the difference is more than a rounding error, they are not equal
				return false
			}
		}
		return true
	}

	// num validators: the number of validators will not change
	equalNumVals := func(valsBefore, valsAfter []types.ConsumerValidator) bool {
		return len(valsBefore) == len(valsAfter)
	}

	// test setup for pbt
	rapid.Check(t, func(t *rapid.T) {
		powers := rapid.SliceOf(rapid.Int64Range(1, 1000000000000)).Draw(t, "powers")
		percent := uint32(rapid.Int32Range(1, 100).Draw(t, "percent"))

		consumerValidators := createConsumerValidators(powers)
		cappedValidators := keeper.NoMoreThanPercentOfTheSum(consumerValidators, percent)

		t.Log("can the cap be satisfied: ", CapSatisfiable(consumerValidators, percent))
		t.Log("before: ", consumerValidators)
		t.Log("after: ", cappedValidators)

		// check properties
		require.True(t, capRespectedIfSatisfiable(consumerValidators, cappedValidators, percent))
		require.True(t, evenPowersIfCapCannotBeSatisfied(consumerValidators, cappedValidators, percent))
		require.True(t, fairness(consumerValidators, cappedValidators))
		require.True(t, nonZero(consumerValidators, cappedValidators))
		require.True(t, equalSumIfCapSatisfiable(consumerValidators, cappedValidators, percent), "sum before: %v, sum after: %v", sumPowers(consumerValidators), sumPowers(cappedValidators))
		require.True(t, equalNumVals(consumerValidators, cappedValidators), "num before: %v, num after: %v", len(consumerValidators), len(cappedValidators))
	})
}

func findConsumerValidator(t *testing.T, v types.ConsumerValidator, valsAfter []types.ConsumerValidator) *types.ConsumerValidator {
	var vAfter *types.ConsumerValidator
	for _, vA := range valsAfter {
		if bytes.Equal(v.ProviderConsAddr, vA.ProviderConsAddr) {
			vAfter = &vA
			break
		}
	}
	if vAfter == nil {
		t.Fatalf("could not find validator with address %v in validators after \n validators after capping: %v", v.ProviderConsAddr, valsAfter)
	}
	return vAfter
}<|MERGE_RESOLUTION|>--- conflicted
+++ resolved
@@ -75,11 +75,7 @@
 	expectedConsumerPubKey, err := providerKeeper.ParseConsumerKey(consumerKey)
 	require.NoError(t, err)
 
-<<<<<<< HEAD
-	err = providerKeeper.HandleOptIn(ctx, "chainID", providerAddr, &consumerKey)
-=======
-	err := providerKeeper.HandleOptIn(ctx, "chainID", providerAddr, consumerKey)
->>>>>>> bbe1c548
+	err = providerKeeper.HandleOptIn(ctx, "chainID", providerAddr, consumerKey)
 	require.NoError(t, err)
 
 	// assert that the consumeKey was assigned to `providerAddr` validator on chain with id `chainID`
