--- conflicted
+++ resolved
@@ -2,14 +2,9 @@
 
 import (
 	"encoding/json"
-<<<<<<< HEAD
+	"fmt"
 	"net/http"
 	"os"
-=======
-	"fmt"
-	"io/ioutil"
-	"net/http"
->>>>>>> 45062374
 	"path/filepath"
 	"time"
 
@@ -309,7 +304,7 @@
 func ParseEquivocationProposalJSON(proposalFile string) (EquivocationProposalJSON, error) {
 	proposal := EquivocationProposalJSON{}
 
-	contents, err := ioutil.ReadFile(filepath.Clean(proposalFile))
+	contents, err := os.ReadFile(filepath.Clean(proposalFile))
 	if err != nil {
 		return proposal, err
 	}
