package client

import (
	"context"
	"encoding/json"
	"fmt"
	"os"
	"path/filepath"
	"time"

	clienttypes "github.com/cosmos/ibc-go/v7/modules/core/02-client/types"
	"github.com/spf13/cobra"

	"github.com/cosmos/cosmos-sdk/client"
	"github.com/cosmos/cosmos-sdk/client/tx"
	sdk "github.com/cosmos/cosmos-sdk/types"
	authtypes "github.com/cosmos/cosmos-sdk/x/auth/types"
	govclient "github.com/cosmos/cosmos-sdk/x/gov/client"
	govtypes "github.com/cosmos/cosmos-sdk/x/gov/types"
	govv1 "github.com/cosmos/cosmos-sdk/x/gov/types/v1"
	stakingtypes "github.com/cosmos/cosmos-sdk/x/staking/types"

	"github.com/cosmos/interchain-security/v3/x/ccv/provider/types"
)

var (
<<<<<<< HEAD
	ConsumerAdditionProposalHandler   = govclient.NewProposalHandler(SubmitConsumerAdditionPropTxCmd, ConsumerAdditionProposalRESTHandler)
	ConsumerRemovalProposalHandler    = govclient.NewProposalHandler(SubmitConsumerRemovalProposalTxCmd, ConsumerRemovalProposalRESTHandler)
	EquivocationProposalHandler       = govclient.NewProposalHandler(SubmitEquivocationProposalTxCmd, EquivocationProposalRESTHandler)
	ChangeRewardDenomsProposalHandler = govclient.NewProposalHandler(SubmitChangeRewardDenomsProposalTxCmd, ChangeRewardDenomsProposalRESTHandler)
=======
	ConsumerAdditionProposalHandler   = govclient.NewProposalHandler(SubmitConsumerAdditionPropTxCmd)
	ConsumerRemovalProposalHandler    = govclient.NewProposalHandler(SubmitConsumerRemovalProposalTxCmd)
	EquivocationProposalHandler       = govclient.NewProposalHandler(SubmitEquivocationProposalTxCmd)
	ChangeRewardDenomsProposalHandler = govclient.NewProposalHandler(SubmitChangeRewardDenomsProposalTxCmd)
>>>>>>> 811675e2
)

// SubmitConsumerAdditionPropTxCmd returns a CLI command handler for submitting
// a consumer addition proposal via a transaction.
func SubmitConsumerAdditionPropTxCmd() *cobra.Command {
	return &cobra.Command{
		Use:   "consumer-addition [proposal-file]",
		Args:  cobra.ExactArgs(1),
		Short: "Submit a consumer addition proposal",
		Long: `
Submit a consumer addition proposal along with an initial deposit.
The proposal details must be supplied via a JSON file.
Unbonding period, transfer timeout period and ccv timeout period should be provided as nanosecond time periods.

Example:
$ <appd> tx gov submit-legacy-proposal consumer-addition <path/to/proposal.json> --from=<key_or_address>

Where proposal.json contains:

{
    "title": "Create the FooChain",
    "summary": "Gonna be a great chain",
    "chain_id": "foochain",
    "initial_height": {
        "revision_number": 2,
        "revision_height": 3
    },
    "genesis_hash": "Z2VuZXNpcyBoYXNo",
    "binary_hash": "YmluYXJ5IGhhc2g=",
    "spawn_time": "2022-01-27T15:59:50.121607-08:00",
    "blocks_per_distribution_transmission": 1000,
    "consumer_redistribution_fraction": "0.75",
	"distribution_transmission_channel": "",
    "historical_entries": 10000,
    "transfer_timeout_period": 3600000000000,
    "ccv_timeout_period": 2419200000000000,
    "unbonding_period": 1728000000000000,
    "deposit": "10000stake"
}
		`,
		RunE: func(cmd *cobra.Command, args []string) error {
			clientCtx, err := client.GetClientTxContext(cmd)
			if err != nil {
				return err
			}

			proposal, err := ParseConsumerAdditionProposalJSON(args[0])
			if err != nil {
				return err
			}

			// do not fail for errors regarding the unbonding period, but just log a warning
			CheckPropUnbondingPeriod(clientCtx, proposal.UnbondingPeriod)

			content := types.NewConsumerAdditionProposal(
				proposal.Title, proposal.Summary, proposal.ChainId, proposal.InitialHeight,
				proposal.GenesisHash, proposal.BinaryHash, proposal.SpawnTime,
				proposal.ConsumerRedistributionFraction, proposal.BlocksPerDistributionTransmission,
				proposal.DistributionTransmissionChannel, proposal.HistoricalEntries,
				proposal.CcvTimeoutPeriod, proposal.TransferTimeoutPeriod, proposal.UnbondingPeriod)

			from := clientCtx.GetFromAddress()

			deposit, err := sdk.ParseCoinsNormalized(proposal.Deposit)
			if err != nil {
				return err
			}

			msgContent, err := govv1.NewLegacyContent(content, authtypes.NewModuleAddress(govtypes.ModuleName).String())
			if err != nil {
				return err
			}

			msg, err := govv1.NewMsgSubmitProposal([]sdk.Msg{msgContent}, deposit, from.String(), "", content.GetTitle(), proposal.Summary)
			if err != nil {
				return err
			}

			return tx.GenerateOrBroadcastTxCLI(clientCtx, cmd.Flags(), msg)
		},
	}
}

// SubmitConsumerRemovalPropTxCmd returns a CLI command handler for submitting
// a consumer addition proposal via a transaction.
func SubmitConsumerRemovalProposalTxCmd() *cobra.Command {
	return &cobra.Command{
		Use:   "consumer-removal [proposal-file]",
		Args:  cobra.ExactArgs(1),
		Short: "Submit a consumer chain removal proposal",
		Long: `
Submit a consumer chain removal proposal along with an initial deposit.
The proposal details must be supplied via a JSON file.

Example:
$ <appd> tx gov submit-legacy-proposal consumer-removal <path/to/proposal.json> --from=<key_or_address>

Where proposal.json contains:
{
	 "title": "Stop the FooChain",
	 "summary": "It was a great chain",
	 "chain_id": "foochain",
	 "stop_time": "2022-01-27T15:59:50.121607-08:00",
	 "deposit": "10000stake"
}
			`, RunE: func(cmd *cobra.Command, args []string) error {
			clientCtx, err := client.GetClientTxContext(cmd)
			if err != nil {
				return err
			}

			proposal, err := ParseConsumerRemovalProposalJSON(args[0])
			if err != nil {
				return err
			}

			content := types.NewConsumerRemovalProposal(proposal.Title, proposal.Summary, proposal.ChainId, proposal.StopTime)
			from := clientCtx.GetFromAddress()

			msgContent, err := govv1.NewLegacyContent(content, authtypes.NewModuleAddress(govtypes.ModuleName).String())
			if err != nil {
				return err
			}

			deposit, err := sdk.ParseCoinsNormalized(proposal.Deposit)
			if err != nil {
				return err
			}

			msg, err := govv1.NewMsgSubmitProposal([]sdk.Msg{msgContent}, deposit, from.String(), "", content.GetTitle(), proposal.Summary)
			if err != nil {
				return err
			}

			return tx.GenerateOrBroadcastTxCLI(clientCtx, cmd.Flags(), msg)
		},
	}
}

// SubmitEquivocationProposalTxCmd returns a CLI command handler for submitting
// a equivocation proposal via a transaction.
func SubmitEquivocationProposalTxCmd() *cobra.Command {
	return &cobra.Command{
		Use:   "equivocation [proposal-file]",
		Args:  cobra.ExactArgs(1),
		Short: "Submit an equivocation proposal",
		Long: fmt.Sprintf(`Submit an equivocation proposal along with an initial deposit.
The proposal details must be supplied via a JSON file.

Example:
$ <appd> tx gov submit-legacy-proposal equivocation <path/to/proposal.json> --from=<key_or_address>

Where proposal.json contains:
{
	 "title": "Equivoque Foo validator",
	 "summary": "He double-signs on the Foobar consumer chain",
	 "equivocations": [
		{
			"height": 10420042,
			"time": "2023-01-27T15:59:50.121607-08:00",
			"power": 10,
			"consensus_address": "%s1s5afhd6gxevu37mkqcvvsj8qeylhn0rz46zdlq"
		}
	 ],
	 "deposit": "10000stake"
}
`, sdk.GetConfig().GetBech32ConsensusAddrPrefix()),
		RunE: func(cmd *cobra.Command, args []string) error {
			clientCtx, err := client.GetClientTxContext(cmd)
			if err != nil {
				return err
			}

			proposal, err := ParseEquivocationProposalJSON(args[0])
			if err != nil {
				return err
			}

			content := types.NewEquivocationProposal(proposal.Title, proposal.Summary, proposal.Equivocations)

			from := clientCtx.GetFromAddress()

			msgContent, err := govv1.NewLegacyContent(content, authtypes.NewModuleAddress(govtypes.ModuleName).String())
			if err != nil {
				return err
			}

			deposit, err := sdk.ParseCoinsNormalized(proposal.Deposit)
			if err != nil {
				return err
			}

			msg, err := govv1.NewMsgSubmitProposal([]sdk.Msg{msgContent}, deposit, from.String(), "", content.GetTitle(), proposal.Summary)
			if err != nil {
				return err
			}

			return tx.GenerateOrBroadcastTxCLI(clientCtx, cmd.Flags(), msg)
		},
	}
}

// SubmitChangeRewardDenomsProposalTxCmd returns a CLI command handler for submitting
// a change reward denoms proposal via a transaction.
func SubmitChangeRewardDenomsProposalTxCmd() *cobra.Command {
	return &cobra.Command{
		Use:   "change-reward-denoms [proposal-file]",
		Args:  cobra.ExactArgs(1),
		Short: "Submit a change reward denoms proposal",
		Long: `Submit an change reward denoms proposal with an initial deposit.
		The proposal details must be supplied via a JSON file.

		Example:
		$ <appd> tx gov submit-legacy-proposal change-reward-denoms <path/to/proposal.json> --from=<key_or_address>

		Where proposal.json contains:
		{
			"title": "Change reward denoms",
			"summary": "Change reward denoms",
			"denoms_to_add": ["untrn"],
			"denoms_to_remove": ["stake"],
			"deposit": "10000stake"
		}
		`,
		RunE: func(cmd *cobra.Command, args []string) error {
			clientCtx, err := client.GetClientTxContext(cmd)
			if err != nil {
				return err
			}

			proposal, err := ParseChangeRewardDenomsProposalJSON(args[0])
			if err != nil {
				return err
			}

			content := types.NewChangeRewardDenomsProposal(proposal.Title, proposal.Summary, proposal.DenomsToAdd, proposal.DenomsToRemove)

			from := clientCtx.GetFromAddress()

			msgContent, err := govv1.NewLegacyContent(content, authtypes.NewModuleAddress(govtypes.ModuleName).String())
			if err != nil {
				return err
			}

			deposit, err := sdk.ParseCoinsNormalized(proposal.Deposit)
			if err != nil {
				return err
			}

			msg, err := govv1.NewMsgSubmitProposal([]sdk.Msg{msgContent}, deposit, from.String(), "", content.GetTitle(), proposal.Summary)
			if err != nil {
				return err
			}

			return tx.GenerateOrBroadcastTxCLI(clientCtx, cmd.Flags(), msg)
		},
	}
}

// SubmitChangeRewardDenomsProposalTxCmd returns a CLI command handler for submitting
// a change reward denoms proposal via a transaction.
func SubmitChangeRewardDenomsProposalTxCmd() *cobra.Command {
	return &cobra.Command{
		Use:   "change-reward-denoms [proposal-file]",
		Args:  cobra.ExactArgs(1),
		Short: "Submit a change reward denoms proposal",
		Long: `Submit an change reward denoms proposal with an initial deposit.
		The proposal details must be supplied via a JSON file.

		Example:
		$ <appd> tx gov submit-proposal change-reward-denoms <path/to/proposal.json> --from=<key_or_address>

		Where proposal.json contains:
		{
			"title": "Change reward denoms",
			"summary": "Change reward denoms",
			"denoms_to_add": ["untrn"],
			"denoms_to_remove": ["stake"],
			"deposit": "10000stake"
		}
		`,
		RunE: func(cmd *cobra.Command, args []string) error {
			clientCtx, err := client.GetClientTxContext(cmd)
			if err != nil {
				return err
			}

			proposal, err := ParseChangeRewardDenomsProposalJSON(args[0])
			if err != nil {
				return err
			}

			content := types.NewChangeRewardDenomsProposal(proposal.Title, proposal.Summary, proposal.DenomsToAdd, proposal.DenomsToRemove)

			from := clientCtx.GetFromAddress()

			deposit, err := sdk.ParseCoinsNormalized(proposal.Deposit)
			if err != nil {
				return err
			}

			msg, err := govtypes.NewMsgSubmitProposal(content, deposit, from)
			if err != nil {
				return err
			}

			return tx.GenerateOrBroadcastTxCLI(clientCtx, cmd.Flags(), msg)
		},
	}
}

type ConsumerAdditionProposalJSON struct {
	Title         string             `json:"title"`
	Summary       string             `json:"summary"`
	ChainId       string             `json:"chain_id"`
	InitialHeight clienttypes.Height `json:"initial_height"`
	GenesisHash   []byte             `json:"genesis_hash"`
	BinaryHash    []byte             `json:"binary_hash"`
	SpawnTime     time.Time          `json:"spawn_time"`

	ConsumerRedistributionFraction    string        `json:"consumer_redistribution_fraction"`
	BlocksPerDistributionTransmission int64         `json:"blocks_per_distribution_transmission"`
	DistributionTransmissionChannel   string        `json:"distribution_transmission_channel"`
	HistoricalEntries                 int64         `json:"historical_entries"`
	CcvTimeoutPeriod                  time.Duration `json:"ccv_timeout_period"`
	TransferTimeoutPeriod             time.Duration `json:"transfer_timeout_period"`
	UnbondingPeriod                   time.Duration `json:"unbonding_period"`

	Deposit string `json:"deposit"`
}

type ConsumerAdditionProposalReq struct {
	Proposer sdk.AccAddress `json:"proposer"`

	Title         string             `json:"title"`
	Description   string             `json:"description"`
	ChainId       string             `json:"chainId"`
	InitialHeight clienttypes.Height `json:"initialHeight"`
	GenesisHash   []byte             `json:"genesisHash"`
	BinaryHash    []byte             `json:"binaryHash"`
	SpawnTime     time.Time          `json:"spawnTime"`

	ConsumerRedistributionFraction    string        `json:"consumer_redistribution_fraction"`
	BlocksPerDistributionTransmission int64         `json:"blocks_per_distribution_transmission"`
	DistributionTransmissionChannel   string        `json:"distribution_transmission_channel"`
	HistoricalEntries                 int64         `json:"historical_entries"`
	CcvTimeoutPeriod                  time.Duration `json:"ccv_timeout_period"`
	TransferTimeoutPeriod             time.Duration `json:"transfer_timeout_period"`
	UnbondingPeriod                   time.Duration `json:"unbonding_period"`

	Deposit sdk.Coins `json:"deposit"`
}

func ParseConsumerAdditionProposalJSON(proposalFile string) (ConsumerAdditionProposalJSON, error) {
	proposal := ConsumerAdditionProposalJSON{}

	contents, err := os.ReadFile(filepath.Clean(proposalFile))
	if err != nil {
		return proposal, err
	}

	if err := json.Unmarshal(contents, &proposal); err != nil {
		return proposal, err
	}

	return proposal, nil
}

type ConsumerRemovalProposalJSON struct {
	Title    string    `json:"title"`
	Summary  string    `json:"summary"`
	ChainId  string    `json:"chain_id"`
	StopTime time.Time `json:"stop_time"`
	Deposit  string    `json:"deposit"`
}

type ConsumerRemovalProposalReq struct {
	Proposer sdk.AccAddress `json:"proposer"`

	Title       string `json:"title"`
	Description string `json:"description"`
	ChainId     string `json:"chainId"`

	StopTime time.Time `json:"stopTime"`
	Deposit  sdk.Coins `json:"deposit"`
}

func ParseConsumerRemovalProposalJSON(proposalFile string) (ConsumerRemovalProposalJSON, error) {
	proposal := ConsumerRemovalProposalJSON{}

	contents, err := os.ReadFile(filepath.Clean(proposalFile))
	if err != nil {
		return proposal, err
	}

	if err := json.Unmarshal(contents, &proposal); err != nil {
		return proposal, err
	}

	return proposal, nil
}

type EquivocationProposalJSON struct {
	// evidencetypes "github.com/cosmos/cosmos-sdk/x/evidence/types"
	Summary string `json:"summary"`
	types.EquivocationProposal

	Deposit string `json:"deposit"`
}

type EquivocationProposalReq struct {
	Proposer sdk.AccAddress `json:"proposer"`

	// evidencetypes "github.com/cosmos/cosmos-sdk/x/evidence/types"
	types.EquivocationProposal

	Deposit sdk.Coins `json:"deposit"`
}

func ParseEquivocationProposalJSON(proposalFile string) (EquivocationProposalJSON, error) {
	proposal := EquivocationProposalJSON{}

	contents, err := os.ReadFile(filepath.Clean(proposalFile))
	if err != nil {
		return proposal, err
	}

	if err := json.Unmarshal(contents, &proposal); err != nil {
		return proposal, err
	}

	return proposal, nil
}

type ChangeRewardDenomsProposalJSON struct {
	Summary string `json:"summary"`
	types.ChangeRewardDenomsProposal
	Deposit string `json:"deposit"`
}

<<<<<<< HEAD
type ChangeRewardDenomsProposalJSON struct {
	Summary string `json:"summary"`
	types.ChangeRewardDenomsProposal
	Deposit string `json:"deposit"`
}

type ChangeRewardDenomsProposalReq struct {
	BaseReq  rest.BaseReq   `json:"base_req"`
=======
type ChangeRewardDenomsProposalReq struct {
>>>>>>> 811675e2
	Proposer sdk.AccAddress `json:"proposer"`
	types.ChangeRewardDenomsProposal
	Deposit sdk.Coins `json:"deposit"`
}

func ParseChangeRewardDenomsProposalJSON(proposalFile string) (ChangeRewardDenomsProposalJSON, error) {
	proposal := ChangeRewardDenomsProposalJSON{}

	contents, err := os.ReadFile(filepath.Clean(proposalFile))
	if err != nil {
		return proposal, err
	}
	if err := json.Unmarshal(contents, &proposal); err != nil {
		return proposal, err
	}
	return proposal, nil
}

<<<<<<< HEAD
func ChangeRewardDenomsProposalRESTHandler(clientCtx client.Context) govrest.ProposalRESTHandler {
	return govrest.ProposalRESTHandler{
		SubRoute: "change_reward_denoms",
		Handler:  postChangeRewardDenomsProposalHandlerFn(clientCtx),
	}
}

=======
func CheckPropUnbondingPeriod(clientCtx client.Context, propUnbondingPeriod time.Duration) {
	queryClient := stakingtypes.NewQueryClient(clientCtx)

	res, err := queryClient.Params(context.Background(), &stakingtypes.QueryParamsRequest{})
	if err != nil {
		fmt.Println(err.Error())
		return
	}

	providerUnbondingTime := res.Params.UnbondingTime

	if providerUnbondingTime < propUnbondingPeriod {
		fmt.Printf(
			`consumer unbonding period is advised to be smaller than provider unbonding period, but is longer.
This is not a security risk, but will effectively lengthen the unbonding period on the provider.
consumer unbonding: %s
provider unbonding: %s`,
			propUnbondingPeriod,
			providerUnbondingTime)
	}
}

/* Proposal REST handlers: NOT NEEDED POST 47, BUT PLEASE CHECK THAT ALL FUNCTIONALITY EXISTS IN THE 47 VERSION.

>>>>>>> 811675e2
// ConsumerAdditionProposalRESTHandler returns a ProposalRESTHandler that exposes the consumer addition rest handler.
func ConsumerAdditionProposalRESTHandler(clientCtx client.Context) govrest.ProposalRESTHandler {
	return govrest.ProposalRESTHandler{
		SubRoute: "consumer_addition",
		Handler:  postConsumerAdditionProposalHandlerFn(clientCtx),
	}
}

// ConsumerRemovalProposalRESTHandler returns a ProposalRESTHandler that exposes the consumer removal rest handler.
func ConsumerRemovalProposalRESTHandler(clientCtx client.Context) govrest.ProposalRESTHandler {
	return govrest.ProposalRESTHandler{
		SubRoute: "consumer_removal",
		Handler:  postConsumerRemovalProposalHandlerFn(clientCtx),
	}
}

func postConsumerAdditionProposalHandlerFn(clientCtx client.Context) http.HandlerFunc {
	return func(w http.ResponseWriter, r *http.Request) {
		var req ConsumerAdditionProposalReq
		if !rest.ReadRESTReq(w, r, clientCtx.LegacyAmino, &req) {
			return
		}

		req.BaseReq = req.BaseReq.Sanitize()
		if !req.BaseReq.ValidateBasic(w) {
			return
		}

		content := types.NewConsumerAdditionProposal(
			req.Title, req.Description, req.ChainId, req.InitialHeight,
			req.GenesisHash, req.BinaryHash, req.SpawnTime,
			req.ConsumerRedistributionFraction, req.BlocksPerDistributionTransmission,
			req.DistributionTransmissionChannel, req.HistoricalEntries,
			req.CcvTimeoutPeriod, req.TransferTimeoutPeriod, req.UnbondingPeriod)

		msg, err := govtypes.NewMsgSubmitProposal(content, req.Deposit, req.Proposer)
		if rest.CheckBadRequestError(w, err) {
			return
		}

		if rest.CheckBadRequestError(w, msg.ValidateBasic()) {
			return
		}

		tx.WriteGeneratedTxResponse(clientCtx, w, req.BaseReq, msg)
	}
}

func postConsumerRemovalProposalHandlerFn(clientCtx client.Context) http.HandlerFunc {
	return func(w http.ResponseWriter, r *http.Request) {
		var req ConsumerRemovalProposalReq
		if !rest.ReadRESTReq(w, r, clientCtx.LegacyAmino, &req) {
			return
		}

		req.BaseReq = req.BaseReq.Sanitize()
		if !req.BaseReq.ValidateBasic(w) {
			return
		}

		content := types.NewConsumerRemovalProposal(
			req.Title, req.Description, req.ChainId, req.StopTime,
		)

		msg, err := govtypes.NewMsgSubmitProposal(content, req.Deposit, req.Proposer)
		if rest.CheckBadRequestError(w, err) {
			return
		}

		if rest.CheckBadRequestError(w, msg.ValidateBasic()) {
			return
		}

		tx.WriteGeneratedTxResponse(clientCtx, w, req.BaseReq, msg)
	}
}

func postEquivocationProposalHandlerFn(clientCtx client.Context) http.HandlerFunc {
	return func(w http.ResponseWriter, r *http.Request) {
		var req EquivocationProposalReq
		if !rest.ReadRESTReq(w, r, clientCtx.LegacyAmino, &req) {
			return
		}

		req.BaseReq = req.BaseReq.Sanitize()
		if !req.BaseReq.ValidateBasic(w) {
			return
		}

		content := types.NewEquivocationProposal(req.Title, req.Description, req.Equivocations)

		msg, err := govtypes.NewMsgSubmitProposal(content, req.Deposit, req.Proposer)
		if rest.CheckBadRequestError(w, err) {
			return
		}

		if rest.CheckBadRequestError(w, msg.ValidateBasic()) {
			return
		}

		tx.WriteGeneratedTxResponse(clientCtx, w, req.BaseReq, msg)
	}
}



<<<<<<< HEAD
	if providerUnbondingTime < propUnbondingPeriod {
		fmt.Printf(
			`consumer unbonding period is advised to be smaller than provider unbonding period, but is longer.
This is not a security risk, but will effectively lengthen the unbonding period on the provider.
consumer unbonding: %s
provider unbonding: %s`,
			propUnbondingPeriod,
			providerUnbondingTime)
	}
}

func postChangeRewardDenomsProposalHandlerFn(clientCtx client.Context) http.HandlerFunc {
	return func(w http.ResponseWriter, r *http.Request) {
		var req ChangeRewardDenomsProposalReq
		if !rest.ReadRESTReq(w, r, clientCtx.LegacyAmino, &req) {
			return
		}

		req.BaseReq = req.BaseReq.Sanitize()
		if !req.BaseReq.ValidateBasic(w) {
			return
		}

		content := types.NewChangeRewardDenomsProposal(
			req.Title, req.Description, req.DenomsToAdd, req.DenomsToRemove)

		msg, err := govtypes.NewMsgSubmitProposal(content, req.Deposit, req.Proposer)
		if rest.CheckBadRequestError(w, err) {
			return
		}

		if rest.CheckBadRequestError(w, msg.ValidateBasic()) {
			return
		}

		tx.WriteGeneratedTxResponse(clientCtx, w, req.BaseReq, msg)
	}
}
=======
*/
>>>>>>> 811675e2
<|MERGE_RESOLUTION|>--- conflicted
+++ resolved
@@ -24,17 +24,10 @@
 )
 
 var (
-<<<<<<< HEAD
-	ConsumerAdditionProposalHandler   = govclient.NewProposalHandler(SubmitConsumerAdditionPropTxCmd, ConsumerAdditionProposalRESTHandler)
-	ConsumerRemovalProposalHandler    = govclient.NewProposalHandler(SubmitConsumerRemovalProposalTxCmd, ConsumerRemovalProposalRESTHandler)
-	EquivocationProposalHandler       = govclient.NewProposalHandler(SubmitEquivocationProposalTxCmd, EquivocationProposalRESTHandler)
-	ChangeRewardDenomsProposalHandler = govclient.NewProposalHandler(SubmitChangeRewardDenomsProposalTxCmd, ChangeRewardDenomsProposalRESTHandler)
-=======
 	ConsumerAdditionProposalHandler   = govclient.NewProposalHandler(SubmitConsumerAdditionPropTxCmd)
 	ConsumerRemovalProposalHandler    = govclient.NewProposalHandler(SubmitConsumerRemovalProposalTxCmd)
 	EquivocationProposalHandler       = govclient.NewProposalHandler(SubmitEquivocationProposalTxCmd)
 	ChangeRewardDenomsProposalHandler = govclient.NewProposalHandler(SubmitChangeRewardDenomsProposalTxCmd)
->>>>>>> 811675e2
 )
 
 // SubmitConsumerAdditionPropTxCmd returns a CLI command handler for submitting
@@ -294,58 +287,6 @@
 	}
 }
 
-// SubmitChangeRewardDenomsProposalTxCmd returns a CLI command handler for submitting
-// a change reward denoms proposal via a transaction.
-func SubmitChangeRewardDenomsProposalTxCmd() *cobra.Command {
-	return &cobra.Command{
-		Use:   "change-reward-denoms [proposal-file]",
-		Args:  cobra.ExactArgs(1),
-		Short: "Submit a change reward denoms proposal",
-		Long: `Submit an change reward denoms proposal with an initial deposit.
-		The proposal details must be supplied via a JSON file.
-
-		Example:
-		$ <appd> tx gov submit-proposal change-reward-denoms <path/to/proposal.json> --from=<key_or_address>
-
-		Where proposal.json contains:
-		{
-			"title": "Change reward denoms",
-			"summary": "Change reward denoms",
-			"denoms_to_add": ["untrn"],
-			"denoms_to_remove": ["stake"],
-			"deposit": "10000stake"
-		}
-		`,
-		RunE: func(cmd *cobra.Command, args []string) error {
-			clientCtx, err := client.GetClientTxContext(cmd)
-			if err != nil {
-				return err
-			}
-
-			proposal, err := ParseChangeRewardDenomsProposalJSON(args[0])
-			if err != nil {
-				return err
-			}
-
-			content := types.NewChangeRewardDenomsProposal(proposal.Title, proposal.Summary, proposal.DenomsToAdd, proposal.DenomsToRemove)
-
-			from := clientCtx.GetFromAddress()
-
-			deposit, err := sdk.ParseCoinsNormalized(proposal.Deposit)
-			if err != nil {
-				return err
-			}
-
-			msg, err := govtypes.NewMsgSubmitProposal(content, deposit, from)
-			if err != nil {
-				return err
-			}
-
-			return tx.GenerateOrBroadcastTxCLI(clientCtx, cmd.Flags(), msg)
-		},
-	}
-}
-
 type ConsumerAdditionProposalJSON struct {
 	Title         string             `json:"title"`
 	Summary       string             `json:"summary"`
@@ -475,18 +416,7 @@
 	Deposit string `json:"deposit"`
 }
 
-<<<<<<< HEAD
-type ChangeRewardDenomsProposalJSON struct {
-	Summary string `json:"summary"`
-	types.ChangeRewardDenomsProposal
-	Deposit string `json:"deposit"`
-}
-
 type ChangeRewardDenomsProposalReq struct {
-	BaseReq  rest.BaseReq   `json:"base_req"`
-=======
-type ChangeRewardDenomsProposalReq struct {
->>>>>>> 811675e2
 	Proposer sdk.AccAddress `json:"proposer"`
 	types.ChangeRewardDenomsProposal
 	Deposit sdk.Coins `json:"deposit"`
@@ -505,15 +435,6 @@
 	return proposal, nil
 }
 
-<<<<<<< HEAD
-func ChangeRewardDenomsProposalRESTHandler(clientCtx client.Context) govrest.ProposalRESTHandler {
-	return govrest.ProposalRESTHandler{
-		SubRoute: "change_reward_denoms",
-		Handler:  postChangeRewardDenomsProposalHandlerFn(clientCtx),
-	}
-}
-
-=======
 func CheckPropUnbondingPeriod(clientCtx client.Context, propUnbondingPeriod time.Duration) {
 	queryClient := stakingtypes.NewQueryClient(clientCtx)
 
@@ -538,7 +459,6 @@
 
 /* Proposal REST handlers: NOT NEEDED POST 47, BUT PLEASE CHECK THAT ALL FUNCTIONALITY EXISTS IN THE 47 VERSION.
 
->>>>>>> 811675e2
 // ConsumerAdditionProposalRESTHandler returns a ProposalRESTHandler that exposes the consumer addition rest handler.
 func ConsumerAdditionProposalRESTHandler(clientCtx client.Context) govrest.ProposalRESTHandler {
 	return govrest.ProposalRESTHandler{
@@ -645,45 +565,4 @@
 
 
 
-<<<<<<< HEAD
-	if providerUnbondingTime < propUnbondingPeriod {
-		fmt.Printf(
-			`consumer unbonding period is advised to be smaller than provider unbonding period, but is longer.
-This is not a security risk, but will effectively lengthen the unbonding period on the provider.
-consumer unbonding: %s
-provider unbonding: %s`,
-			propUnbondingPeriod,
-			providerUnbondingTime)
-	}
-}
-
-func postChangeRewardDenomsProposalHandlerFn(clientCtx client.Context) http.HandlerFunc {
-	return func(w http.ResponseWriter, r *http.Request) {
-		var req ChangeRewardDenomsProposalReq
-		if !rest.ReadRESTReq(w, r, clientCtx.LegacyAmino, &req) {
-			return
-		}
-
-		req.BaseReq = req.BaseReq.Sanitize()
-		if !req.BaseReq.ValidateBasic(w) {
-			return
-		}
-
-		content := types.NewChangeRewardDenomsProposal(
-			req.Title, req.Description, req.DenomsToAdd, req.DenomsToRemove)
-
-		msg, err := govtypes.NewMsgSubmitProposal(content, req.Deposit, req.Proposer)
-		if rest.CheckBadRequestError(w, err) {
-			return
-		}
-
-		if rest.CheckBadRequestError(w, msg.ValidateBasic()) {
-			return
-		}
-
-		tx.WriteGeneratedTxResponse(clientCtx, w, req.BaseReq, msg)
-	}
-}
-=======
-*/
->>>>>>> 811675e2
+*/