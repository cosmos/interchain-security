package cli

import (
	"fmt"
	"strings"

	"github.com/spf13/cobra"

	"github.com/cosmos/cosmos-sdk/client"
	"github.com/cosmos/cosmos-sdk/client/flags"
	sdk "github.com/cosmos/cosmos-sdk/types"
	"github.com/cosmos/cosmos-sdk/version"

	"github.com/cosmos/interchain-security/v3/x/ccv/provider/types"
)

// NewQueryCmd returns a root CLI command handler for all x/ccv/provider query commands.
func NewQueryCmd() *cobra.Command {
	cmd := &cobra.Command{
		Use:                        types.ModuleName,
		Short:                      "Querying commands for the ccv provider module",
		DisableFlagParsing:         true,
		SuggestionsMinimumDistance: 2,
		RunE:                       client.ValidateCmd,
	}

	cmd.AddCommand(CmdConsumerGenesis())
	cmd.AddCommand(CmdConsumerChains())
	cmd.AddCommand(CmdConsumerStartProposals())
	cmd.AddCommand(CmdConsumerStopProposals())
	cmd.AddCommand(CmdConsumerValidatorKeyAssignment())
	cmd.AddCommand(CmdProviderValidatorKey())
	cmd.AddCommand(CmdThrottleState())
	cmd.AddCommand(CmdRegisteredConsumerRewardDenoms())

	return cmd
}

// NewQuerySubspaceParamsCmd returns a CLI command handler for querying subspace
// parameters managed by the x/params module.
func CmdConsumerGenesis() *cobra.Command {
	cmd := &cobra.Command{
		Use:   "consumer-genesis [chainid]",
		Short: "Query for consumer chain genesis state by chain id",
		Args:  cobra.ExactArgs(1),
		RunE: func(cmd *cobra.Command, args []string) error {
			clientCtx, err := client.GetClientQueryContext(cmd)
			if err != nil {
				return err
			}
			queryClient := types.NewQueryClient(clientCtx)

			req := types.QueryConsumerGenesisRequest{ChainId: args[0]}
			res, err := queryClient.QueryConsumerGenesis(cmd.Context(), &req)
			if err != nil {
				return err
			}

			return clientCtx.PrintProto(&res.GenesisState)
		},
	}

	flags.AddQueryFlagsToCmd(cmd)

	return cmd
}

func CmdConsumerChains() *cobra.Command {
	cmd := &cobra.Command{
		Use:   "list-consumer-chains",
		Short: "Query active consumer chains for provider chain.",
		Args:  cobra.ExactArgs(0),
		RunE: func(cmd *cobra.Command, args []string) (err error) {
			clientCtx, err := client.GetClientQueryContext(cmd)
			if err != nil {
				return err
			}
			queryClient := types.NewQueryClient(clientCtx)

			req := &types.QueryConsumerChainsRequest{}
			res, err := queryClient.QueryConsumerChains(cmd.Context(), req)
			if err != nil {
				return err
			}

			return clientCtx.PrintProto(res)
		},
	}

	flags.AddQueryFlagsToCmd(cmd)

	return cmd
}

func CmdConsumerStartProposals() *cobra.Command {
	cmd := &cobra.Command{
		Use:   "list-start-proposals",
		Short: "Query consumer chains start proposals on provider chain.",
		Long: `Query mature and pending consumer chains start proposals on provider chain.
		Matured proposals will be executed on the next block - their spawn_time has passed
		Pending proposals are waiting for their spawn_time to pass.
		`,
		Args: cobra.ExactArgs(0),
		RunE: func(cmd *cobra.Command, args []string) (err error) {
			clientCtx, err := client.GetClientQueryContext(cmd)
			if err != nil {
				return err
			}
			queryClient := types.NewQueryClient(clientCtx)

			req := &types.QueryConsumerChainStartProposalsRequest{}
			res, err := queryClient.QueryConsumerChainStarts(cmd.Context(), req)
			if err != nil {
				return err
			}

			return clientCtx.PrintProto(res)
		},
	}

	flags.AddQueryFlagsToCmd(cmd)

	return cmd
}

func CmdConsumerStopProposals() *cobra.Command {
	cmd := &cobra.Command{
		Use:   "list-stop-proposals",
		Short: "Query consumer chains stop proposals on provider chain.",
		Long: `Query mature and pending consumer chains stop proposals on provider chain.
		Matured proposals will be executed on the next block - their stop_time has passed
		Pending proposals are waiting for their stop_time to pass.
		`,
		Args: cobra.ExactArgs(0),
		RunE: func(cmd *cobra.Command, args []string) (err error) {
			clientCtx, err := client.GetClientQueryContext(cmd)
			if err != nil {
				return err
			}
			queryClient := types.NewQueryClient(clientCtx)

			req := &types.QueryConsumerChainStopProposalsRequest{}
			res, err := queryClient.QueryConsumerChainStops(cmd.Context(), req)
			if err != nil {
				return err
			}

			return clientCtx.PrintProto(res)
		},
	}

	flags.AddQueryFlagsToCmd(cmd)

	return cmd
}

// TODO: fix naming
func CmdConsumerValidatorKeyAssignment() *cobra.Command {
	bech32PrefixConsAddr := sdk.GetConfig().GetBech32ConsensusAddrPrefix()
	cmd := &cobra.Command{
		Use:   "validator-consumer-key [chainid] [provider-validator-address]",
		Short: "Query assigned validator consensus public key for a consumer chain",
		Long: strings.TrimSpace(
			fmt.Sprintf(`Returns the currently assigned validator consensus public key for a
consumer chain, if one has been assigned.
Example:
$ %s query provider validator-consumer-key foochain %s1gghjut3ccd8ay0zduzj64hwre2fxs9ldmqhffj
`,
				version.AppName, bech32PrefixConsAddr,
			),
		),
		Args: cobra.ExactArgs(2),
		RunE: func(cmd *cobra.Command, args []string) (err error) {
			clientCtx, err := client.GetClientQueryContext(cmd)
			if err != nil {
				return err
			}
			queryClient := types.NewQueryClient(clientCtx)

			consumerChainID := args[0]

			addr, err := sdk.ConsAddressFromBech32(args[1])
			if err != nil {
				return err
			}

			req := &types.QueryValidatorConsumerAddrRequest{
				ChainId:         consumerChainID,
				ProviderAddress: addr.String(),
			}
			res, err := queryClient.QueryValidatorConsumerAddr(cmd.Context(), req)
			if err != nil {
				return err
			}

			return clientCtx.PrintProto(res)
		},
	}

	flags.AddQueryFlagsToCmd(cmd)

	return cmd
}

// TODO: fix naming
func CmdProviderValidatorKey() *cobra.Command {
	bech32PrefixConsAddr := sdk.GetConfig().GetBech32ConsensusAddrPrefix()
	cmd := &cobra.Command{
		Use:   "validator-provider-key [chainid] [consumer-validator-address]",
		Short: "Query validator consensus public key for the provider chain",
		Long: strings.TrimSpace(
			fmt.Sprintf(`Returns the currently assigned validator consensus public key for the provider chain.
Example:
$ %s query provider validator-provider-key foochain %s1gghjut3ccd8ay0zduzj64hwre2fxs9ldmqhffj
`,
				version.AppName, bech32PrefixConsAddr,
			),
		),
		Args: cobra.ExactArgs(2),
		RunE: func(cmd *cobra.Command, args []string) (err error) {
			clientCtx, err := client.GetClientQueryContext(cmd)
			if err != nil {
				return err
			}
			queryClient := types.NewQueryClient(clientCtx)

			consumerChainID := args[0]

			addr, err := sdk.ConsAddressFromBech32(args[1])
			if err != nil {
				return err
			}

			req := &types.QueryValidatorProviderAddrRequest{
				ChainId:         consumerChainID,
				ConsumerAddress: addr.String(),
			}
			res, err := queryClient.QueryValidatorProviderAddr(cmd.Context(), req)
			if err != nil {
				return err
			}

			return clientCtx.PrintProto(res)
		},
	}

	flags.AddQueryFlagsToCmd(cmd)

	return cmd
}

func CmdThrottleState() *cobra.Command {
	cmd := &cobra.Command{
		Use:   "throttle-state",
		Short: "Query on-chain state relevant to slash packet throttling",
		Long: strings.TrimSpace(
			fmt.Sprintf(`Returns state relevant to throttled slash packet queue on the provider chain.
			Queue is ordered by time of arrival.
Example:
$ %s query provider throttle-state
`,
				version.AppName,
			),
		),
		Args: cobra.ExactArgs(0),
		RunE: func(cmd *cobra.Command, args []string) (err error) {
			clientCtx, err := client.GetClientQueryContext(cmd)
			if err != nil {
				return err
			}
			queryClient := types.NewQueryClient(clientCtx)

			req := &types.QueryThrottleStateRequest{}
			res, err := queryClient.QueryThrottleState(cmd.Context(), req)
			if err != nil {
				return err
			}

			return clientCtx.PrintProto(res)
		},
	}

	flags.AddQueryFlagsToCmd(cmd)

	return cmd
}

<<<<<<< HEAD
func CmdThrottledConsumerPacketData() *cobra.Command {
	cmd := &cobra.Command{
		Use:   "throttled-consumer-packet-data [chainid]",
		Short: "[DEPRECIATED] Returns an empty set.",
		Long: strings.TrimSpace(
			fmt.Sprintf(`[DEPRECIATED] Returns an empty set. 
Example:
$ %s query provider throttled-consumer-packet-data foochain
`,
				version.AppName,
			),
		),
		Args: cobra.ExactArgs(1),
		RunE: func(cmd *cobra.Command, args []string) (err error) {
			clientCtx, err := client.GetClientQueryContext(cmd)
			if err != nil {
				return err
			}
			queryClient := types.NewQueryClient(clientCtx)

			req := &types.QueryThrottledConsumerPacketDataRequest{ChainId: args[0]}
			res, err := queryClient.QueryThrottledConsumerPacketData(cmd.Context(), req)
			if err != nil {
				return err
			}

			return clientCtx.PrintProto(res)
		},
	}

	flags.AddQueryFlagsToCmd(cmd)

	return cmd
}

=======
>>>>>>> 727e731c
func CmdRegisteredConsumerRewardDenoms() *cobra.Command {
	cmd := &cobra.Command{
		Use:   "registered-consumer-reward-denoms",
		Short: "Query registered consumer reward denoms",
		Long: strings.TrimSpace(
			fmt.Sprintf(`Returns the registered consumer reward denoms.
Example:
$ %s query provider registered-consumer-reward-denoms
`,
				version.AppName,
			),
		),
		Args: cobra.ExactArgs(0),
		RunE: func(cmd *cobra.Command, args []string) (err error) {
			clientCtx, err := client.GetClientQueryContext(cmd)
			if err != nil {
				return err
			}
			queryClient := types.NewQueryClient(clientCtx)

			req := &types.QueryRegisteredConsumerRewardDenomsRequest{}
			res, err := queryClient.QueryRegisteredConsumerRewardDenoms(cmd.Context(), req)
			if err != nil {
				return err
			}

			return clientCtx.PrintProto(res)
		},
	}

	flags.AddQueryFlagsToCmd(cmd)

	return cmd
}<|MERGE_RESOLUTION|>--- conflicted
+++ resolved
@@ -285,44 +285,6 @@
 	return cmd
 }
 
-<<<<<<< HEAD
-func CmdThrottledConsumerPacketData() *cobra.Command {
-	cmd := &cobra.Command{
-		Use:   "throttled-consumer-packet-data [chainid]",
-		Short: "[DEPRECIATED] Returns an empty set.",
-		Long: strings.TrimSpace(
-			fmt.Sprintf(`[DEPRECIATED] Returns an empty set. 
-Example:
-$ %s query provider throttled-consumer-packet-data foochain
-`,
-				version.AppName,
-			),
-		),
-		Args: cobra.ExactArgs(1),
-		RunE: func(cmd *cobra.Command, args []string) (err error) {
-			clientCtx, err := client.GetClientQueryContext(cmd)
-			if err != nil {
-				return err
-			}
-			queryClient := types.NewQueryClient(clientCtx)
-
-			req := &types.QueryThrottledConsumerPacketDataRequest{ChainId: args[0]}
-			res, err := queryClient.QueryThrottledConsumerPacketData(cmd.Context(), req)
-			if err != nil {
-				return err
-			}
-
-			return clientCtx.PrintProto(res)
-		},
-	}
-
-	flags.AddQueryFlagsToCmd(cmd)
-
-	return cmd
-}
-
-=======
->>>>>>> 727e731c
 func CmdRegisteredConsumerRewardDenoms() *cobra.Command {
 	cmd := &cobra.Command{
 		Use:   "registered-consumer-reward-denoms",
