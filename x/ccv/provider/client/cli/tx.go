package cli

import (
	"encoding/json"
	"fmt"
	"os"
	"strings"

	ibctmtypes "github.com/cosmos/ibc-go/v8/modules/light-clients/07-tendermint"
	"github.com/spf13/cobra"

	"cosmossdk.io/math"

	"github.com/cosmos/cosmos-sdk/client"
	"github.com/cosmos/cosmos-sdk/client/flags"
	"github.com/cosmos/cosmos-sdk/client/tx"
	"github.com/cosmos/cosmos-sdk/codec"
	sdk "github.com/cosmos/cosmos-sdk/types"
	"github.com/cosmos/cosmos-sdk/version"

	tmproto "github.com/cometbft/cometbft/proto/tendermint/types"

	"github.com/cosmos/interchain-security/v6/x/ccv/provider/types"
)

// GetTxCmd returns the transaction commands for this module
func GetTxCmd() *cobra.Command {
	cmd := &cobra.Command{
		Use:                        types.ModuleName,
		Short:                      fmt.Sprintf("%s transactions subcommands", types.ModuleName),
		DisableFlagParsing:         true,
		SuggestionsMinimumDistance: 2,
		RunE:                       client.ValidateCmd,
	}

	cmd.AddCommand(NewAssignConsumerKeyCmd())
	cmd.AddCommand(NewSubmitConsumerMisbehaviourCmd())
	cmd.AddCommand(NewSubmitConsumerDoubleVotingCmd())
	cmd.AddCommand(NewCreateConsumerCmd())
	cmd.AddCommand(NewUpdateConsumerCmd())
	cmd.AddCommand(NewRemoveConsumerCmd())
	cmd.AddCommand(NewOptInCmd())
	cmd.AddCommand(NewOptOutCmd())
	cmd.AddCommand(NewSetConsumerCommissionRateCmd())

	return cmd
}

func NewAssignConsumerKeyCmd() *cobra.Command {
	cmd := &cobra.Command{
		Use:   "assign-consensus-key [consumer-id] [consumer-pubkey]",
		Short: "assign a consensus public key to use for a consumer chain",
		Args:  cobra.ExactArgs(2),
		RunE: func(cmd *cobra.Command, args []string) error {
			clientCtx, err := client.GetClientTxContext(cmd)
			if err != nil {
				return err
			}

			submitter := clientCtx.GetFromAddress().String()
			txf, err := tx.NewFactoryCLI(clientCtx, cmd.Flags())
			if err != nil {
				return err
			}
			txf = txf.WithTxConfig(clientCtx.TxConfig).WithAccountRetriever(clientCtx.AccountRetriever)

			providerValAddr := clientCtx.GetFromAddress()

			msg, err := types.NewMsgAssignConsumerKey(args[0], sdk.ValAddress(providerValAddr), args[1], submitter)
			if err != nil {
				return err
			}
			if err := msg.ValidateBasic(); err != nil {
				return err
			}

			return tx.GenerateOrBroadcastTxWithFactory(clientCtx, txf, msg)
		},
	}

	flags.AddTxFlagsToCmd(cmd)

	_ = cmd.MarkFlagRequired(flags.FlagFrom)

	return cmd
}

func NewSubmitConsumerMisbehaviourCmd() *cobra.Command {
	cmd := &cobra.Command{
		Use:   "submit-consumer-misbehaviour [consumer-id] [misbehaviour]",
		Short: "submit an IBC misbehaviour for a consumer chain",
		Long: strings.TrimSpace(
			fmt.Sprintf(`Submit an IBC misbehaviour detected on a consumer chain.
An IBC misbehaviour contains two conflicting IBC client headers, which are used to form a light client attack evidence.
The misbehaviour type definition can be found in the IBC client messages, see ibc-go/proto/ibc/core/client/v1/tx.proto.

Example:
%s tx provider submit-consumer-misbehaviour [consumer-id] [path/to/misbehaviour.json]
			`, version.AppName)),
		Args: cobra.ExactArgs(2),
		RunE: func(cmd *cobra.Command, args []string) error {
			clientCtx, err := client.GetClientTxContext(cmd)
			if err != nil {
				return err
			}

			txf, err := tx.NewFactoryCLI(clientCtx, cmd.Flags())
			if err != nil {
				return err
			}
			txf = txf.WithTxConfig(clientCtx.TxConfig).WithAccountRetriever(clientCtx.AccountRetriever)

			submitter := clientCtx.GetFromAddress()
			misbJson, err := os.ReadFile(args[1])
			if err != nil {
				return err
			}

			cdc := codec.NewProtoCodec(clientCtx.InterfaceRegistry)

			misbehaviour := ibctmtypes.Misbehaviour{}
			if err := cdc.UnmarshalJSON(misbJson, &misbehaviour); err != nil {
				return fmt.Errorf("misbehaviour unmarshalling failed: %s", err)
			}

			msg, err := types.NewMsgSubmitConsumerMisbehaviour(args[0], submitter, &misbehaviour)
			if err != nil {
				return err
			}
			if err := msg.ValidateBasic(); err != nil {
				return err
			}

			return tx.GenerateOrBroadcastTxWithFactory(clientCtx, txf, msg)
		},
	}

	flags.AddTxFlagsToCmd(cmd)

	_ = cmd.MarkFlagRequired(flags.FlagFrom)

	return cmd
}

func NewSubmitConsumerDoubleVotingCmd() *cobra.Command {
	cmd := &cobra.Command{
		Use:   "submit-consumer-double-voting [consumer-id] [evidence] [infraction_header]",
		Short: "submit a double voting evidence for a consumer chain",
		Long: strings.TrimSpace(
			fmt.Sprintf(`Submit a Tendermint duplicate vote evidence detected on a consumer chain with
 the IBC light client header for the infraction height.
 The DuplicateVoteEvidence type definition can be found in the Tendermint messages,
 see cometbft/proto/tendermint/types/evidence.proto and the IBC header
 definition can be found in the IBC messages, see ibc-go/proto/ibc/lightclients/tendermint/v1/tendermint.proto.

Example:
%s tx provider submit-consumer-double-voting [consumer-id] [path/to/evidence.json] [path/to/infraction_header.json]
`, version.AppName)),
		Args: cobra.ExactArgs(3),
		RunE: func(cmd *cobra.Command, args []string) error {
			clientCtx, err := client.GetClientTxContext(cmd)
			if err != nil {
				return err
			}

			txf, err := tx.NewFactoryCLI(clientCtx, cmd.Flags())
			if err != nil {
				return err
			}
			txf = txf.WithTxConfig(clientCtx.TxConfig).WithAccountRetriever(clientCtx.AccountRetriever)

			submitter := clientCtx.GetFromAddress()
			cdc := codec.NewProtoCodec(clientCtx.InterfaceRegistry)

			evidenceJson, err := os.ReadFile(args[1])
			if err != nil {
				return err
			}

			ev := tmproto.DuplicateVoteEvidence{}
			if err := cdc.UnmarshalJSON(evidenceJson, &ev); err != nil {
				return fmt.Errorf("duplicate vote evidence unmarshalling failed: %s", err)
			}

			headerJson, err := os.ReadFile(args[2])
			if err != nil {
				return err
			}

			header := ibctmtypes.Header{}
			if err := cdc.UnmarshalJSON(headerJson, &header); err != nil {
				return fmt.Errorf("infraction IBC header unmarshalling failed: %s", err)
			}

			msg, err := types.NewMsgSubmitConsumerDoubleVoting(args[0], submitter, &ev, &header)
			if err != nil {
				return err
			}
			if err := msg.ValidateBasic(); err != nil {
				return err
			}

			return tx.GenerateOrBroadcastTxWithFactory(clientCtx, txf, msg)
		},
	}

	flags.AddTxFlagsToCmd(cmd)

	_ = cmd.MarkFlagRequired(flags.FlagFrom)

	return cmd
}

func NewCreateConsumerCmd() *cobra.Command {
	cmd := &cobra.Command{
		Use:   "create-consumer [consumer-parameters]",
		Short: "create a consumer chain",
		Long: strings.TrimSpace(
			fmt.Sprintf(`Create a consumer chain and get the assigned consumer id of this chain.
Note that the one that signs this message is the owner of this consumer chain. The owner can be later
changed by updating the consumer chain.

Example:
%s tx provider create-consumer [path/to/create_consumer.json]

where create_consumer.json has the following structure:
{
  "chain_id": "consumer-1",
  "metadata": {
    "name": "chain consumer",
    "description": "description",
    "metadata": "{\"forge_json_url\": \"...\", \"stage\": \"mainnet\"}"
  },
  "initialization_parameters": {
    "initial_height": {
     "revision_number": 1,
     "revision_height": 0
    },
    "genesis_hash": "",
    "binary_hash": "",
    "spawn_time": "2024-08-29T12:26:16.529913Z",
    "unbonding_period": 1728000000000000,
    "ccv_timeout_period": 2419200000000000,
    "transfer_timeout_period": 1800000000000,
    "consumer_redistribution_fraction": "0.75",
    "blocks_per_distribution_transmission": 1000,
    "historical_entries": 10000,
    "distribution_transmission_channel": ""
  },
  "power_shaping_parameters": {
    "top_N": 0,
    "validators_power_cap": 10,
    "validator_set_cap": 0,
<<<<<<< HEAD
    "allowlist": [],
    "denylist": [],
    "min_stake": "0",
    "allow_inactive_vals": false,
	"prioritylist": []
=======
    "allowlist": ["cosmosvalcons..."],
    "denylist": ["cosmosvalcons..."],
    "min_stake": 0,
    "allow_inactive_vals": false
>>>>>>> 621af724
  },
  "allowlisted_reward_denoms": {
    "denoms": ["ibc/...", "ibc/..."]
  }
}

Note that both 'chain_id' and 'metadata' are mandatory;
and 'initialization_parameters', 'power_shaping_parameters' and 'allowlisted_reward_denoms' are optional. 
The parameters not provided are set to their zero value. 
`, version.AppName)),
		Args: cobra.ExactArgs(1),
		RunE: func(cmd *cobra.Command, args []string) error {
			clientCtx, err := client.GetClientTxContext(cmd)
			if err != nil {
				return err
			}

			txf, err := tx.NewFactoryCLI(clientCtx, cmd.Flags())
			if err != nil {
				return err
			}
			txf = txf.WithTxConfig(clientCtx.TxConfig).WithAccountRetriever(clientCtx.AccountRetriever)

			submitter := clientCtx.GetFromAddress().String()

			consCreateJson, err := os.ReadFile(args[0])
			if err != nil {
				return err
			}
			consCreate := types.MsgCreateConsumer{}
			if err = json.Unmarshal(consCreateJson, &consCreate); err != nil {
				return fmt.Errorf("consumer data unmarshalling failed: %w", err)
			}

			msg, err := types.NewMsgCreateConsumer(submitter, consCreate.ChainId, consCreate.Metadata, consCreate.InitializationParameters,
				consCreate.PowerShapingParameters, consCreate.AllowlistedRewardDenoms)
			if err != nil {
				return err
			}
			if err = msg.ValidateBasic(); err != nil {
				return err
			}

			return tx.GenerateOrBroadcastTxWithFactory(clientCtx, txf, msg)
		},
	}

	flags.AddTxFlagsToCmd(cmd)

	_ = cmd.MarkFlagRequired(flags.FlagFrom)

	return cmd
}

func NewUpdateConsumerCmd() *cobra.Command {
	cmd := &cobra.Command{
		Use:   "update-consumer [consumer-parameters]",
		Short: "update a consumer chain",
		Long: strings.TrimSpace(
			fmt.Sprintf(`Update a consumer chain to change its parameters (e.g., spawn time, allow list, etc.).
Note that only the owner of the chain can initialize it.

Example:
%s tx provider update-consumer [path/to/update_consumer.json]

where update_consumer.json has the following structure:
{
   "consumer_id": "0",
   "new_owner_address": "cosmos10d07y265gmmuvt4z0w9aw880jnsr700j6zn9kn",
   "metadata": {
    "name": "chain consumer",
    "description": "description",
    "metadata": "{\"forge_json_url\": \"...\", \"stage\": \"mainnet\"}"
   },
   "initialization_parameters": {
    "initial_height": {
     "revision_number": 1,
     "revision_height": 0
    },
    "genesis_hash": "",
    "binary_hash": "",
    "spawn_time": "2024-08-29T12:26:16.529913Z",
    "unbonding_period": 1728000000000000,
    "ccv_timeout_period": 2419200000000000,
    "transfer_timeout_period": 1800000000000,
    "consumer_redistribution_fraction": "0.75",
    "blocks_per_distribution_transmission": 1000,
    "historical_entries": 10000,
    "distribution_transmission_channel": ""
   },
   "power_shaping_parameters": {
    "top_N": 0,
    "validators_power_cap": 10,
    "validator_set_cap": 0,
<<<<<<< HEAD
    "allowlist": [],
    "denylist": [],
    "min_stake": "0",
    "allow_inactive_vals": false,
	"prioritylist": []
=======
    "allowlist": ["cosmosvalcons..."],
    "denylist": ["cosmosvalcons..."],
    "min_stake": 0,
    "allow_inactive_vals": false
>>>>>>> 621af724
   },
  "allowlisted_reward_denoms": {
    "denoms": ["ibc/...", "ibc/..."]
  }
}

Note that only 'consumer_id' is mandatory. The others are optional.
Not providing one of them will leave the existing values unchanged. 
Providing one of 'metadata', 'initialization_parameters', 'power_shaping_parameters', or 'allowlisted_reward_denoms' 
will update all the containing fields. 
If one of the fields is missing, it will be set to its zero value.
`, version.AppName)),
		Args: cobra.ExactArgs(1),
		RunE: func(cmd *cobra.Command, args []string) error {
			clientCtx, err := client.GetClientTxContext(cmd)
			if err != nil {
				return err
			}

			txf, err := tx.NewFactoryCLI(clientCtx, cmd.Flags())
			if err != nil {
				return err
			}
			txf = txf.WithTxConfig(clientCtx.TxConfig).WithAccountRetriever(clientCtx.AccountRetriever)

			owner := clientCtx.GetFromAddress().String()

			consUpdateJson, err := os.ReadFile(args[0])
			if err != nil {
				return err
			}

			consUpdate := types.MsgUpdateConsumer{}
			if err = json.Unmarshal(consUpdateJson, &consUpdate); err != nil {
				return fmt.Errorf("consumer data unmarshalling failed: %w", err)
			}

			if strings.TrimSpace(consUpdate.ConsumerId) == "" {
				return fmt.Errorf("consumer_id can't be empty")
			}

			msg, err := types.NewMsgUpdateConsumer(owner, consUpdate.ConsumerId, consUpdate.NewOwnerAddress, consUpdate.Metadata,
				consUpdate.InitializationParameters, consUpdate.PowerShapingParameters, consUpdate.AllowlistedRewardDenoms)
			if err != nil {
				return err
			}
			if err := msg.ValidateBasic(); err != nil {
				return err
			}

			return tx.GenerateOrBroadcastTxWithFactory(clientCtx, txf, msg)
		},
	}

	flags.AddTxFlagsToCmd(cmd)

	_ = cmd.MarkFlagRequired(flags.FlagFrom)

	return cmd
}

func NewRemoveConsumerCmd() *cobra.Command {
	cmd := &cobra.Command{
		Use:   "remove-consumer [consumer-id]",
		Short: "remove a consumer chain",
		Long: strings.TrimSpace(
			fmt.Sprintf(`Removes (and stops) a consumer chain. Note that only the owner of the chain can remove it.
Example:
%s tx provider remove-consumer [consumer-id]
`, version.AppName)),
		Args: cobra.ExactArgs(1),
		RunE: func(cmd *cobra.Command, args []string) error {
			clientCtx, err := client.GetClientTxContext(cmd)
			if err != nil {
				return err
			}

			txf, err := tx.NewFactoryCLI(clientCtx, cmd.Flags())
			if err != nil {
				return err
			}
			txf = txf.WithTxConfig(clientCtx.TxConfig).WithAccountRetriever(clientCtx.AccountRetriever)

			owner := clientCtx.GetFromAddress().String()
			consumerId := args[0]

			msg, err := types.NewMsgRemoveConsumer(owner, consumerId)
			if err != nil {
				return err
			}
			if err := msg.ValidateBasic(); err != nil {
				return err
			}

			return tx.GenerateOrBroadcastTxWithFactory(clientCtx, txf, msg)
		},
	}

	flags.AddTxFlagsToCmd(cmd)

	_ = cmd.MarkFlagRequired(flags.FlagFrom)

	return cmd
}

func NewOptInCmd() *cobra.Command {
	cmd := &cobra.Command{
		Use: "opt-in [consumer-id] [consumer-pubkey]",
		Short: "opts in validator to the consumer chain, and if given uses the " +
			"provided consensus public key for this consumer chain",
		Args: cobra.RangeArgs(1, 2),
		RunE: func(cmd *cobra.Command, args []string) error {
			clientCtx, err := client.GetClientTxContext(cmd)
			if err != nil {
				return err
			}

			txf, err := tx.NewFactoryCLI(clientCtx, cmd.Flags())
			if err != nil {
				return err
			}
			txf = txf.WithTxConfig(clientCtx.TxConfig).WithAccountRetriever(clientCtx.AccountRetriever)

			providerValAddr := clientCtx.GetFromAddress()

			var consumerPubKey string
			if len(args) == 2 {
				// consumer public key was provided
				consumerPubKey = args[1]
			} else {
				consumerPubKey = ""
			}

			submitter := clientCtx.GetFromAddress().String()
			msg, err := types.NewMsgOptIn(args[0], sdk.ValAddress(providerValAddr), consumerPubKey, submitter)
			if err != nil {
				return err
			}
			if err := msg.ValidateBasic(); err != nil {
				return err
			}

			return tx.GenerateOrBroadcastTxWithFactory(clientCtx, txf, msg)
		},
	}

	flags.AddTxFlagsToCmd(cmd)

	_ = cmd.MarkFlagRequired(flags.FlagFrom)

	return cmd
}

func NewOptOutCmd() *cobra.Command {
	cmd := &cobra.Command{
		Use:   "opt-out [consumer-id]",
		Short: "opts out validator from this consumer chain",
		Args:  cobra.ExactArgs(1),
		RunE: func(cmd *cobra.Command, args []string) error {
			clientCtx, err := client.GetClientTxContext(cmd)
			if err != nil {
				return err
			}

			txf, err := tx.NewFactoryCLI(clientCtx, cmd.Flags())
			if err != nil {
				return err
			}
			txf = txf.WithTxConfig(clientCtx.TxConfig).WithAccountRetriever(clientCtx.AccountRetriever)

			providerValAddr := clientCtx.GetFromAddress()

			submitter := clientCtx.GetFromAddress().String()
			msg, err := types.NewMsgOptOut(args[0], sdk.ValAddress(providerValAddr), submitter)
			if err != nil {
				return err
			}
			if err := msg.ValidateBasic(); err != nil {
				return err
			}

			return tx.GenerateOrBroadcastTxWithFactory(clientCtx, txf, msg)
		},
	}

	flags.AddTxFlagsToCmd(cmd)

	_ = cmd.MarkFlagRequired(flags.FlagFrom)

	return cmd
}

func NewSetConsumerCommissionRateCmd() *cobra.Command {
	cmd := &cobra.Command{
		Use:   "set-consumer-commission-rate [consumer-id] [commission-rate]",
		Short: "set a per-consumer chain commission",
		Long: strings.TrimSpace(
			fmt.Sprintf(`Note that the "commission-rate" argument is a fraction and should be in the range [0,1].
			Example:
			%s set-consumer-commission-rate 123 0.5`,
				version.AppName),
		),
		Args: cobra.ExactArgs(2),
		RunE: func(cmd *cobra.Command, args []string) error {
			clientCtx, err := client.GetClientTxContext(cmd)
			if err != nil {
				return err
			}

			txf, err := tx.NewFactoryCLI(clientCtx, cmd.Flags())
			if err != nil {
				return err
			}
			txf = txf.WithTxConfig(clientCtx.TxConfig).WithAccountRetriever(clientCtx.AccountRetriever)

			providerValAddr := clientCtx.GetFromAddress()

			commission, err := math.LegacyNewDecFromStr(args[1])
			if err != nil {
				return err
			}
			submitter := clientCtx.GetFromAddress().String()
			msg := types.NewMsgSetConsumerCommissionRate(args[0], commission, sdk.ValAddress(providerValAddr), submitter)
			if err := msg.ValidateBasic(); err != nil {
				return err
			}

			return tx.GenerateOrBroadcastTxWithFactory(clientCtx, txf, msg)
		},
	}

	flags.AddTxFlagsToCmd(cmd)

	_ = cmd.MarkFlagRequired(flags.FlagFrom)

	return cmd
}<|MERGE_RESOLUTION|>--- conflicted
+++ resolved
@@ -251,18 +251,11 @@
     "top_N": 0,
     "validators_power_cap": 10,
     "validator_set_cap": 0,
-<<<<<<< HEAD
     "allowlist": [],
     "denylist": [],
     "min_stake": "0",
     "allow_inactive_vals": false,
-	"prioritylist": []
-=======
-    "allowlist": ["cosmosvalcons..."],
-    "denylist": ["cosmosvalcons..."],
-    "min_stake": 0,
-    "allow_inactive_vals": false
->>>>>>> 621af724
+	  "prioritylist": []
   },
   "allowlisted_reward_denoms": {
     "denoms": ["ibc/...", "ibc/..."]
@@ -357,18 +350,11 @@
     "top_N": 0,
     "validators_power_cap": 10,
     "validator_set_cap": 0,
-<<<<<<< HEAD
     "allowlist": [],
     "denylist": [],
     "min_stake": "0",
     "allow_inactive_vals": false,
-	"prioritylist": []
-=======
-    "allowlist": ["cosmosvalcons..."],
-    "denylist": ["cosmosvalcons..."],
-    "min_stake": 0,
-    "allow_inactive_vals": false
->>>>>>> 621af724
+	  "prioritylist": []
    },
   "allowlisted_reward_denoms": {
     "denoms": ["ibc/...", "ibc/..."]
