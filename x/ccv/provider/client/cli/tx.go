package cli

import (
	"fmt"

	"github.com/spf13/cobra"

	"github.com/cosmos/cosmos-sdk/client"
	"github.com/cosmos/cosmos-sdk/client/flags"
	"github.com/cosmos/cosmos-sdk/client/tx"
<<<<<<< HEAD
	"github.com/cosmos/cosmos-sdk/version"
	ibctmtypes "github.com/cosmos/ibc-go/v4/modules/light-clients/07-tendermint/types"
	tmproto "github.com/tendermint/tendermint/proto/tendermint/types"

=======
>>>>>>> 811675e2
	sdk "github.com/cosmos/cosmos-sdk/types"

	"github.com/cosmos/interchain-security/v3/x/ccv/provider/types"
)

// GetTxCmd returns the transaction commands for this module
func GetTxCmd() *cobra.Command {
	cmd := &cobra.Command{
		Use:                        types.ModuleName,
		Short:                      fmt.Sprintf("%s transactions subcommands", types.ModuleName),
		DisableFlagParsing:         true,
		SuggestionsMinimumDistance: 2,
		RunE:                       client.ValidateCmd,
	}

	cmd.AddCommand(NewAssignConsumerKeyCmd())
<<<<<<< HEAD
	cmd.AddCommand(NewSubmitConsumerMisbehaviourCmd())
	cmd.AddCommand(NewSubmitConsumerDoubleVotingCmd())
=======
>>>>>>> 811675e2

	return cmd
}

func NewAssignConsumerKeyCmd() *cobra.Command {
	cmd := &cobra.Command{
		Use:   "assign-consensus-key [consumer-chain-id] [consumer-pubkey]",
		Short: "assign a consensus public key to use for a consumer chain",
		Args:  cobra.ExactArgs(2),
		RunE: func(cmd *cobra.Command, args []string) error {
			clientCtx, err := client.GetClientTxContext(cmd)
			if err != nil {
				return err
			}

			txf, err := tx.NewFactoryCLI(clientCtx, cmd.Flags())
			if err != nil {
				return err
			}
			txf = txf.WithTxConfig(clientCtx.TxConfig).WithAccountRetriever(clientCtx.AccountRetriever)

			providerValAddr := clientCtx.GetFromAddress()

			msg, err := types.NewMsgAssignConsumerKey(args[0], sdk.ValAddress(providerValAddr), args[1])
			if err != nil {
				return err
			}
			if err := msg.ValidateBasic(); err != nil {
				return err
			}

			return tx.GenerateOrBroadcastTxWithFactory(clientCtx, txf, msg)
		},
	}

	flags.AddTxFlagsToCmd(cmd)

	_ = cmd.MarkFlagRequired(flags.FlagFrom)

	return cmd
<<<<<<< HEAD
}

func NewSubmitConsumerMisbehaviourCmd() *cobra.Command {
	cmd := &cobra.Command{
		Use:   "submit-consumer-misbehaviour [misbehaviour]",
		Short: "submit an IBC misbehaviour for a consumer chain",
		Long: strings.TrimSpace(
			fmt.Sprintf(`Submit an IBC misbehaviour detected on a consumer chain.
An IBC misbehaviour contains two conflicting IBC client headers, which are used to form a light client attack evidence.
The misbehaviour type definition can be found in the IBC client messages, see ibc-go/proto/ibc/core/client/v1/tx.proto.

Examples:
%s tx provider submit-consumer-misbehaviour [path/to/misbehaviour.json] --from node0 --home ../node0 --chain-id $CID
			`, version.AppName)),
		Args: cobra.ExactArgs(1),
		RunE: func(cmd *cobra.Command, args []string) error {
			clientCtx, err := client.GetClientTxContext(cmd)
			if err != nil {
				return err
			}

			txf := tx.NewFactoryCLI(clientCtx, cmd.Flags()).
				WithTxConfig(clientCtx.TxConfig).WithAccountRetriever(clientCtx.AccountRetriever)

			submitter := clientCtx.GetFromAddress()
			var misbehaviour ibctmtypes.Misbehaviour
			if err := clientCtx.Codec.UnmarshalInterfaceJSON([]byte(args[1]), &misbehaviour); err != nil {
				return err
			}

			msg, err := types.NewMsgSubmitConsumerMisbehaviour(submitter, &misbehaviour)
			if err != nil {
				return err
			}
			if err := msg.ValidateBasic(); err != nil {
				return err
			}

			return tx.GenerateOrBroadcastTxWithFactory(clientCtx, txf, msg)
		},
	}

	flags.AddTxFlagsToCmd(cmd)

	_ = cmd.MarkFlagRequired(flags.FlagFrom)

	return cmd
}

func NewSubmitConsumerDoubleVotingCmd() *cobra.Command {
	cmd := &cobra.Command{
		Use:   "submit-consumer-double-voting [evidence] [infraction_header]",
		Short: "submit a double voting evidence for a consumer chain",
		Long: strings.TrimSpace(
			fmt.Sprintf(`Submit a Tendermint duplicated vote evidence detected on a consumer chain with
 the IBC light client header for the infraction height.
 The DuplicateVoteEvidence type definition can be found in the Tendermint messages,
 , see cometbft/proto/tendermint/types/evidence.proto and the IBC header
 definition can be found in the IBC messages, see ibc-go/proto/ibc/lightclients/tendermint/v1/tendermint.proto.

Examples:
%s tx provider submit-consumer-double-voting [path/to/evidence.json] [path/to/infraction_header.json] --from node0 --home ../node0 --chain-id $CID
`, version.AppName)),
		Args: cobra.ExactArgs(2),
		RunE: func(cmd *cobra.Command, args []string) error {
			clientCtx, err := client.GetClientTxContext(cmd)
			if err != nil {
				return err
			}

			txf := tx.NewFactoryCLI(clientCtx, cmd.Flags()).
				WithTxConfig(clientCtx.TxConfig).WithAccountRetriever(clientCtx.AccountRetriever)

			submitter := clientCtx.GetFromAddress()
			var ev *tmproto.DuplicateVoteEvidence
			if err := clientCtx.Codec.UnmarshalInterfaceJSON([]byte(args[1]), &ev); err != nil {
				return err
			}

			var header ibctmtypes.Header
			if err := clientCtx.Codec.UnmarshalInterfaceJSON([]byte(args[2]), &header); err != nil {
				return err
			}

			msg, err := types.NewMsgSubmitConsumerDoubleVoting(submitter, ev, &header)
			if err != nil {
				return err
			}
			if err := msg.ValidateBasic(); err != nil {
				return err
			}

			return tx.GenerateOrBroadcastTxWithFactory(clientCtx, txf, msg)
		},
	}

	flags.AddTxFlagsToCmd(cmd)

	_ = cmd.MarkFlagRequired(flags.FlagFrom)

	return cmd
=======
>>>>>>> 811675e2
}<|MERGE_RESOLUTION|>--- conflicted
+++ resolved
@@ -2,19 +2,17 @@
 
 import (
 	"fmt"
+	"strings"
 
 	"github.com/spf13/cobra"
 
+	tmproto "github.com/cometbft/cometbft/proto/tendermint/types"
 	"github.com/cosmos/cosmos-sdk/client"
 	"github.com/cosmos/cosmos-sdk/client/flags"
 	"github.com/cosmos/cosmos-sdk/client/tx"
-<<<<<<< HEAD
 	"github.com/cosmos/cosmos-sdk/version"
-	ibctmtypes "github.com/cosmos/ibc-go/v4/modules/light-clients/07-tendermint/types"
-	tmproto "github.com/tendermint/tendermint/proto/tendermint/types"
+	ibctmtypes "github.com/cosmos/ibc-go/v7/modules/light-clients/07-tendermint"
 
-=======
->>>>>>> 811675e2
 	sdk "github.com/cosmos/cosmos-sdk/types"
 
 	"github.com/cosmos/interchain-security/v3/x/ccv/provider/types"
@@ -31,11 +29,8 @@
 	}
 
 	cmd.AddCommand(NewAssignConsumerKeyCmd())
-<<<<<<< HEAD
 	cmd.AddCommand(NewSubmitConsumerMisbehaviourCmd())
 	cmd.AddCommand(NewSubmitConsumerDoubleVotingCmd())
-=======
->>>>>>> 811675e2
 
 	return cmd
 }
@@ -76,7 +71,6 @@
 	_ = cmd.MarkFlagRequired(flags.FlagFrom)
 
 	return cmd
-<<<<<<< HEAD
 }
 
 func NewSubmitConsumerMisbehaviourCmd() *cobra.Command {
@@ -98,8 +92,11 @@
 				return err
 			}
 
-			txf := tx.NewFactoryCLI(clientCtx, cmd.Flags()).
-				WithTxConfig(clientCtx.TxConfig).WithAccountRetriever(clientCtx.AccountRetriever)
+			txf, err := tx.NewFactoryCLI(clientCtx, cmd.Flags())
+			if err != nil {
+				return err
+			}
+			txf = txf.WithTxConfig(clientCtx.TxConfig).WithAccountRetriever(clientCtx.AccountRetriever)
 
 			submitter := clientCtx.GetFromAddress()
 			var misbehaviour ibctmtypes.Misbehaviour
@@ -147,8 +144,11 @@
 				return err
 			}
 
-			txf := tx.NewFactoryCLI(clientCtx, cmd.Flags()).
-				WithTxConfig(clientCtx.TxConfig).WithAccountRetriever(clientCtx.AccountRetriever)
+			txf, err := tx.NewFactoryCLI(clientCtx, cmd.Flags())
+			if err != nil {
+				return err
+			}
+			txf = txf.WithTxConfig(clientCtx.TxConfig).WithAccountRetriever(clientCtx.AccountRetriever)
 
 			submitter := clientCtx.GetFromAddress()
 			var ev *tmproto.DuplicateVoteEvidence
@@ -178,6 +178,4 @@
 	_ = cmd.MarkFlagRequired(flags.FlagFrom)
 
 	return cmd
-=======
->>>>>>> 811675e2
 }