package provider

import (
	errorsmod "cosmossdk.io/errors"

	sdk "github.com/cosmos/cosmos-sdk/types"
	sdkerrors "github.com/cosmos/cosmos-sdk/types/errors"

	"github.com/cosmos/interchain-security/v3/x/ccv/provider/keeper"
	"github.com/cosmos/interchain-security/v3/x/ccv/provider/types"
)

func NewHandler(k *keeper.Keeper) sdk.Handler {
	msgServer := keeper.NewMsgServerImpl(k)

	return func(ctx sdk.Context, msg sdk.Msg) (*sdk.Result, error) {
		ctx = ctx.WithEventManager(sdk.NewEventManager())

		switch msg := msg.(type) {
		case *types.MsgAssignConsumerKey:
			res, err := msgServer.AssignConsumerKey(sdk.WrapSDKContext(ctx), msg)
			return sdk.WrapServiceResult(ctx, res, err)
<<<<<<< HEAD
		case *types.MsgSubmitConsumerMisbehaviour:
			res, err := msgServer.SubmitConsumerMisbehaviour(sdk.WrapSDKContext(ctx), msg)
			return sdk.WrapServiceResult(ctx, res, err)
		case *types.MsgSubmitConsumerDoubleVoting:
			res, err := msgServer.SubmitConsumerDoubleVoting(sdk.WrapSDKContext(ctx), msg)
			return sdk.WrapServiceResult(ctx, res, err)
=======
>>>>>>> 811675e2
		default:
			return nil, errorsmod.Wrapf(sdkerrors.ErrUnknownRequest, "unrecognized %s message type: %T", types.ModuleName, msg)
		}
	}
}<|MERGE_RESOLUTION|>--- conflicted
+++ resolved
@@ -20,15 +20,12 @@
 		case *types.MsgAssignConsumerKey:
 			res, err := msgServer.AssignConsumerKey(sdk.WrapSDKContext(ctx), msg)
 			return sdk.WrapServiceResult(ctx, res, err)
-<<<<<<< HEAD
 		case *types.MsgSubmitConsumerMisbehaviour:
 			res, err := msgServer.SubmitConsumerMisbehaviour(sdk.WrapSDKContext(ctx), msg)
 			return sdk.WrapServiceResult(ctx, res, err)
 		case *types.MsgSubmitConsumerDoubleVoting:
 			res, err := msgServer.SubmitConsumerDoubleVoting(sdk.WrapSDKContext(ctx), msg)
 			return sdk.WrapServiceResult(ctx, res, err)
-=======
->>>>>>> 811675e2
 		default:
 			return nil, errorsmod.Wrapf(sdkerrors.ErrUnknownRequest, "unrecognized %s message type: %T", types.ModuleName, msg)
 		}
