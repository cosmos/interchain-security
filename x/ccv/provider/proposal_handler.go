--- conflicted
+++ resolved
@@ -20,13 +20,9 @@
 		case *types.ConsumerAdditionProposal:
 			return k.HandleLegacyConsumerAdditionProposal(ctx, c)
 		case *types.ConsumerRemovalProposal:
-<<<<<<< HEAD
 			return k.HandleLegacyConsumerRemovalProposal(ctx, c)
-=======
-			return k.HandleConsumerRemovalProposal(ctx, c)
 		case *types.ConsumerModificationProposal:
-			return k.HandleConsumerModificationProposal(ctx, c)
->>>>>>> bbe1c548
+			return k.HandleLegacyConsumerModificationProposal(ctx, c)
 		case *types.ChangeRewardDenomsProposal:
 			return k.HandleLegacyConsumerRewardDenomProposal(ctx, c)
 		default:
