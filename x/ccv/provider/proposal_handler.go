--- conflicted
+++ resolved
@@ -11,12 +11,8 @@
 	"github.com/cosmos/interchain-security/v3/x/ccv/provider/types"
 )
 
-<<<<<<< HEAD
-// NewProviderProposalHandler defines the handler for consumer addition and removal proposals.
-=======
 // NewProviderProposalHandler defines the handler for consumer addition,
 // consumer removal, and consumer reward denom proposals.
->>>>>>> 48164aac
 // Passed proposals are executed during EndBlock.
 func NewProviderProposalHandler(k keeper.Keeper) govv1beta1.Handler {
 	return func(ctx sdk.Context, content govv1beta1.Content) error {
@@ -24,11 +20,7 @@
 		case *types.ConsumerAdditionProposal:
 			return k.HandleLegacyConsumerAdditionProposal(ctx, c)
 		case *types.ConsumerRemovalProposal:
-<<<<<<< HEAD
 			return k.HandleLegacyConsumerRemovalProposal(ctx, c)
-=======
-			return k.HandleConsumerRemovalProposal(ctx, c)
->>>>>>> 48164aac
 		case *types.ChangeRewardDenomsProposal:
 			return k.HandleLegacyConsumerRewardDenomProposal(ctx, c)
 		default:
