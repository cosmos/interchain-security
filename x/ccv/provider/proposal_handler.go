package provider

import (
<<<<<<< HEAD
	sdkerrors "cosmossdk.io/errors"
=======
	errorsmod "cosmossdk.io/errors"
>>>>>>> aba4eb75
	sdk "github.com/cosmos/cosmos-sdk/types"
	sdkerrorstypes "github.com/cosmos/cosmos-sdk/types/errors"
	govv1beta1 "github.com/cosmos/cosmos-sdk/x/gov/types/v1beta1"
	"github.com/cosmos/interchain-security/x/ccv/provider/keeper"
	"github.com/cosmos/interchain-security/x/ccv/provider/types"
)

// NewProviderProposalHandler defines the handler for consumer addition,
// consumer removal and equivocation proposals.
// Passed proposals are executed during EndBlock.
func NewProviderProposalHandler(k keeper.Keeper) govv1beta1.Handler {
	return func(ctx sdk.Context, content govv1beta1.Content) error {
		switch c := content.(type) {
		case *types.ConsumerAdditionProposal:
			return k.HandleConsumerAdditionProposal(ctx, c)
		case *types.ConsumerRemovalProposal:
			return k.HandleConsumerRemovalProposal(ctx, c)
		case *types.EquivocationProposal:
			return k.HandleEquivocationProposal(ctx, c)
		default:
<<<<<<< HEAD
			return sdkerrors.Wrapf(sdkerrorstypes.ErrUnknownRequest, "unrecognized ccv proposal content type: %T", c)
=======
			return errorsmod.Wrapf(sdkerrors.ErrUnknownRequest, "unrecognized ccv proposal content type: %T", c)
>>>>>>> aba4eb75
		}
	}
}<|MERGE_RESOLUTION|>--- conflicted
+++ resolved
@@ -1,11 +1,7 @@
 package provider
 
 import (
-<<<<<<< HEAD
-	sdkerrors "cosmossdk.io/errors"
-=======
 	errorsmod "cosmossdk.io/errors"
->>>>>>> aba4eb75
 	sdk "github.com/cosmos/cosmos-sdk/types"
 	sdkerrorstypes "github.com/cosmos/cosmos-sdk/types/errors"
 	govv1beta1 "github.com/cosmos/cosmos-sdk/x/gov/types/v1beta1"
@@ -26,11 +22,7 @@
 		case *types.EquivocationProposal:
 			return k.HandleEquivocationProposal(ctx, c)
 		default:
-<<<<<<< HEAD
-			return sdkerrors.Wrapf(sdkerrorstypes.ErrUnknownRequest, "unrecognized ccv proposal content type: %T", c)
-=======
-			return errorsmod.Wrapf(sdkerrors.ErrUnknownRequest, "unrecognized ccv proposal content type: %T", c)
->>>>>>> aba4eb75
+			return errorsmod.Wrapf(sdkerrorstypes.ErrUnknownRequest, "unrecognized ccv proposal content type: %T", c)
 		}
 	}
 }