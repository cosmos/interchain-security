package provider_test

import (
	"testing"
	"time"

	sdk "github.com/cosmos/cosmos-sdk/types"
	distributiontypes "github.com/cosmos/cosmos-sdk/x/distribution/types"
	"github.com/golang/mock/gomock"
	"github.com/stretchr/testify/require"

	clienttypes "github.com/cosmos/ibc-go/v4/modules/core/02-client/types"

	govtypes "github.com/cosmos/cosmos-sdk/x/gov/types"
	testkeeper "github.com/cosmos/interchain-security/v2/testutil/keeper"
	"github.com/cosmos/interchain-security/v2/x/ccv/provider"
	providertypes "github.com/cosmos/interchain-security/v2/x/ccv/provider/types"
)

// TestProviderProposalHandler tests the highest level handler for proposals
// concerning creating, stopping consumer chains and changing reward denom.
func TestProviderProposalHandler(t *testing.T) {
	// Snapshot times asserted in tests
	now := time.Now().UTC()
	hourFromNow := now.Add(time.Hour).UTC()

	testCases := []struct {
		name                      string
		content                   govtypes.Content
		blockTime                 time.Time
		expValidConsumerAddition  bool
		expValidConsumerRemoval   bool
<<<<<<< HEAD
=======
		expValidEquivocation      bool
>>>>>>> 60c31aa2
		expValidChangeRewardDenom bool
	}{
		{
			name: "valid consumer addition proposal",
			content: providertypes.NewConsumerAdditionProposal(
				"title", "description", "chainID",
				clienttypes.NewHeight(2, 3), []byte("gen_hash"), []byte("bin_hash"), now,
				"0.75",
				10,
				"",
				10000,
				100000000000,
				100000000000,
				100000000000,
			),
			blockTime:                hourFromNow, // ctx blocktime is after proposal's spawn time
			expValidConsumerAddition: true,
		},
		{
			name: "valid consumer removal proposal",
			content: providertypes.NewConsumerRemovalProposal(
				"title", "description", "chainID", now),
			blockTime:               hourFromNow,
			expValidConsumerRemoval: true,
		},
		{
			name: "valid change reward denoms proposal",
			content: providertypes.NewChangeRewardDenomsProposal(
				"title", "description", []string{"denom1"}, []string{"denom2"}),
			blockTime:                 hourFromNow,
			expValidChangeRewardDenom: true,
		},
		{
			name: "valid change reward denoms proposal",
			content: providertypes.NewChangeRewardDenomsProposal(
				"title", "description", []string{"denom1"}, []string{"denom2"}),
			blockTime:                 hourFromNow,
			expValidChangeRewardDenom: true,
		},
		{
			name:      "nil proposal",
			content:   nil,
			blockTime: hourFromNow,
		},
		{
			name: "unsupported proposal type",
			content: distributiontypes.NewCommunityPoolSpendProposal(
				"title", "desc", []byte{},
				sdk.NewCoins(sdk.NewCoin("communityfunds", sdk.NewInt(10)))),
		},
	}

	for _, tc := range testCases {

		// Setup
		keeperParams := testkeeper.NewInMemKeeperParams(t)
		providerKeeper, ctx, _, mocks := testkeeper.GetProviderKeeperAndCtx(t, keeperParams)
		providerKeeper.SetParams(ctx, providertypes.DefaultParams())
		ctx = ctx.WithBlockTime(tc.blockTime)

		// Mock expectations depending on expected outcome
		switch {
		case tc.expValidConsumerAddition:
			gomock.InOrder(testkeeper.GetMocksForCreateConsumerClient(
				ctx, &mocks, "chainID", clienttypes.NewHeight(2, 3),
			)...)

		case tc.expValidConsumerRemoval:
			testkeeper.SetupForStoppingConsumerChain(t, ctx, &providerKeeper, mocks)

<<<<<<< HEAD
=======
		case tc.expValidEquivocation:
			providerKeeper.SetSlashLog(ctx, providertypes.NewProviderConsAddress(equivocation.GetConsensusAddress()))
			mocks.MockEvidenceKeeper.EXPECT().HandleEquivocationEvidence(ctx, equivocation)
>>>>>>> 60c31aa2
		case tc.expValidChangeRewardDenom:
			// Nothing to mock
		}

		// Execution
		proposalHandler := provider.NewProviderProposalHandler(providerKeeper)
		err := proposalHandler(ctx, tc.content)

		if tc.expValidConsumerAddition || tc.expValidConsumerRemoval ||
<<<<<<< HEAD
			tc.expValidChangeRewardDenom {
=======
			tc.expValidEquivocation || tc.expValidChangeRewardDenom {
>>>>>>> 60c31aa2
			require.NoError(t, err)
		} else {
			require.Error(t, err)
		}
	}
}<|MERGE_RESOLUTION|>--- conflicted
+++ resolved
@@ -30,10 +30,6 @@
 		blockTime                 time.Time
 		expValidConsumerAddition  bool
 		expValidConsumerRemoval   bool
-<<<<<<< HEAD
-=======
-		expValidEquivocation      bool
->>>>>>> 60c31aa2
 		expValidChangeRewardDenom bool
 	}{
 		{
@@ -104,12 +100,6 @@
 		case tc.expValidConsumerRemoval:
 			testkeeper.SetupForStoppingConsumerChain(t, ctx, &providerKeeper, mocks)
 
-<<<<<<< HEAD
-=======
-		case tc.expValidEquivocation:
-			providerKeeper.SetSlashLog(ctx, providertypes.NewProviderConsAddress(equivocation.GetConsensusAddress()))
-			mocks.MockEvidenceKeeper.EXPECT().HandleEquivocationEvidence(ctx, equivocation)
->>>>>>> 60c31aa2
 		case tc.expValidChangeRewardDenom:
 			// Nothing to mock
 		}
@@ -119,12 +109,9 @@
 		err := proposalHandler(ctx, tc.content)
 
 		if tc.expValidConsumerAddition || tc.expValidConsumerRemoval ||
-<<<<<<< HEAD
 			tc.expValidChangeRewardDenom {
-=======
-			tc.expValidEquivocation || tc.expValidChangeRewardDenom {
->>>>>>> 60c31aa2
 			require.NoError(t, err)
+			require.Error(t, err)
 		} else {
 			require.Error(t, err)
 		}
