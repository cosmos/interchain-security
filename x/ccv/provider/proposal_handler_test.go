--- conflicted
+++ resolved
@@ -19,11 +19,7 @@
 )
 
 // TestProviderProposalHandler tests the highest level handler for proposals
-<<<<<<< HEAD
-// concerning creating and stopping consumer chains.
-=======
 // concerning creating, stopping consumer chains and changing reward denom.
->>>>>>> 48164aac
 func TestProviderProposalHandler(t *testing.T) {
 	// Snapshot times asserted in tests
 	now := time.Now().UTC()
@@ -105,10 +101,7 @@
 
 			// assert mocks for expected calls to `StopConsumerChain` when closing the underlying channel
 			gomock.InOrder(testkeeper.GetMocksForStopConsumerChainWithCloseChannel(ctx, &mocks)...)
-<<<<<<< HEAD
 
-=======
->>>>>>> 48164aac
 		case tc.expValidChangeRewardDenom:
 			// Nothing to mock
 		}
@@ -117,12 +110,8 @@
 		proposalHandler := provider.NewProviderProposalHandler(providerKeeper)
 		err := proposalHandler(ctx, tc.content)
 
-<<<<<<< HEAD
-		if tc.expValidConsumerAddition || tc.expValidConsumerRemoval || tc.expValidChangeRewardDenom {
-=======
 		if tc.expValidConsumerAddition || tc.expValidConsumerRemoval ||
 			tc.expValidChangeRewardDenom {
->>>>>>> 48164aac
 			require.NoError(t, err)
 		} else {
 			require.Error(t, err)
