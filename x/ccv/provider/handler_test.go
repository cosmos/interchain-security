--- conflicted
+++ resolved
@@ -117,19 +117,11 @@
 					mocks.MockStakingKeeper.EXPECT().GetValidator(
 						ctx, providerCryptoId.SDKValOpAddress(),
 						// validator should not be missing
-<<<<<<< HEAD
-					).Return(providerCryptoId.SDKStakingValidator(), true).Times(1),
-					mocks.MockStakingKeeper.EXPECT().GetValidatorByConsAddr(ctx,
-						consumerConsAddr.ToSdkConsAddr(),
-						// return false - no other validator uses the consumer key to validate *on the provider*
-					).Return(stakingtypes.Validator{}, false),
-=======
 					).Return(providerCryptoId.SDKStakingValidator(), nil).Times(1),
 					mocks.MockStakingKeeper.EXPECT().GetValidatorByConsAddr(ctx,
 						consumerConsAddr.ToSdkConsAddr(),
 						// return false - no other validator uses the consumer key to validate *on the provider*
 					).Return(stakingtypes.Validator{}, nil),
->>>>>>> 135c4d9f
 				)
 			},
 			expError: true,
