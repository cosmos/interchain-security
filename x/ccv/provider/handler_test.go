package provider_test

import (
	"encoding/base64"
	"strings"
	"testing"

	"github.com/golang/mock/gomock"
	"github.com/stretchr/testify/require"

	"github.com/cosmos/cosmos-sdk/testutil/testdata"
	sdk "github.com/cosmos/cosmos-sdk/types"
	stakingtypes "github.com/cosmos/cosmos-sdk/x/staking/types"

	tmproto "github.com/cometbft/cometbft/proto/tendermint/types"

	testcrypto "github.com/cosmos/interchain-security/v5/testutil/crypto"
	testkeeper "github.com/cosmos/interchain-security/v5/testutil/keeper"
	"github.com/cosmos/interchain-security/v5/x/ccv/provider"
	keeper "github.com/cosmos/interchain-security/v5/x/ccv/provider/keeper"
	providertypes "github.com/cosmos/interchain-security/v5/x/ccv/provider/types"
)

func TestInvalidMsg(t *testing.T) {
	k, _, _, _ := testkeeper.GetProviderKeeperAndCtx(t, testkeeper.NewInMemKeeperParams(t))
	handler := provider.NewHandler(&k)
	res, err := handler(sdk.NewContext(nil, tmproto.Header{}, false, nil), testdata.NewTestMsg())
	require.Error(t, err)
	require.Nil(t, res)
	require.True(t, strings.Contains(err.Error(), "unrecognized provider message type"))
}

func TestAssignConsensusKeyMsgHandling(t *testing.T) {
	providerCryptoId := testcrypto.NewCryptoIdentityFromIntSeed(0)
	providerConsAddr := providerCryptoId.ProviderConsAddress()

	// a different providerConsAddr, to simulate different validators having assigned keys
	providerCryptoId2 := testcrypto.NewCryptoIdentityFromIntSeed(10)
	providerConsAddr2 := providerCryptoId2.ProviderConsAddress()

	consumerCryptoId := testcrypto.NewCryptoIdentityFromIntSeed(1)
	consumerConsAddr := consumerCryptoId.ConsumerConsAddress()
	consumerKeyBz := base64.StdEncoding.EncodeToString(consumerCryptoId.ConsensusSDKPubKey().Bytes())
	consumerKey := `{"@type":"/cosmos.crypto.ed25519.PubKey","key":"` + consumerKeyBz + `"}`

	testCases := []struct {
		name string
		// State-mutating setup specific to this test case
		setup      func(sdk.Context, keeper.Keeper, testkeeper.MockedKeepers)
		expError   bool
		consumerId string
	}{
		{
			name: "success",
			setup: func(ctx sdk.Context,
				k keeper.Keeper, mocks testkeeper.MockedKeepers,
			) {
<<<<<<< HEAD
				k.SetConsumerPhase(ctx, "consumerId", keeper.Initialized)
=======
				k.SetConsumerPhase(ctx, "consumerId", providertypes.ConsumerPhase_CONSUMER_PHASE_INITIALIZED)
>>>>>>> 50475e6a
				gomock.InOrder(
					mocks.MockStakingKeeper.EXPECT().GetValidator(
						ctx, providerCryptoId.SDKValOpAddress(),
					).Return(providerCryptoId.SDKStakingValidator(), nil).Times(1),
					mocks.MockStakingKeeper.EXPECT().GetValidatorByConsAddr(ctx,
						consumerConsAddr.ToSdkConsAddr(),
					).Return(stakingtypes.Validator{}, stakingtypes.ErrNoValidatorFound),
				)
			},
			expError:   false,
			consumerId: "consumerId",
		},
		{
			name: "fail: consumer id does not correspond to a registered chain",
			setup: func(ctx sdk.Context,
				k keeper.Keeper, mocks testkeeper.MockedKeepers,
			) {
				gomock.InOrder(
					mocks.MockStakingKeeper.EXPECT().GetValidator(
						ctx, providerCryptoId.SDKValOpAddress(),
						// Return a valid validator, found!
					).Return(providerCryptoId.SDKStakingValidator(), nil).Times(1),
				)
			},
			expError:   true,
			consumerId: "consumerId",
		},
		{
			name: "fail: missing validator",
			setup: func(ctx sdk.Context,
				k keeper.Keeper, mocks testkeeper.MockedKeepers,
			) {
<<<<<<< HEAD
				k.SetConsumerPhase(ctx, "consumerId", keeper.Initialized)
=======
				k.SetConsumerPhase(ctx, "consumerId", providertypes.ConsumerPhase_CONSUMER_PHASE_INITIALIZED)
>>>>>>> 50475e6a
				gomock.InOrder(
					mocks.MockStakingKeeper.EXPECT().GetValidator(
						ctx, providerCryptoId.SDKValOpAddress(),
					).Return(stakingtypes.Validator{}, stakingtypes.ErrNoValidatorFound).Times(1),
				)
			},
			expError:   true,
			consumerId: "consumerId",
		},
		{
			name: "fail: consumer key in use by other validator",
			setup: func(ctx sdk.Context,
				k keeper.Keeper, mocks testkeeper.MockedKeepers,
			) {
<<<<<<< HEAD
				k.SetConsumerPhase(ctx, "consumerId", keeper.Initialized)
=======
				k.SetConsumerPhase(ctx, "consumerId", providertypes.ConsumerPhase_CONSUMER_PHASE_INITIALIZED)
>>>>>>> 50475e6a

				// Use the consumer key already used by some other validator
				k.SetValidatorByConsumerAddr(ctx, "consumerId", consumerConsAddr, providerConsAddr2)

				gomock.InOrder(
					mocks.MockStakingKeeper.EXPECT().GetValidator(
						ctx, providerCryptoId.SDKValOpAddress(),
						// validator should not be missing
					).Return(providerCryptoId.SDKStakingValidator(), nil).Times(1),
					mocks.MockStakingKeeper.EXPECT().GetValidatorByConsAddr(ctx,
						consumerConsAddr.ToSdkConsAddr(),
						// return false - no other validator uses the consumer key to validate *on the provider*
					).Return(stakingtypes.Validator{}, nil),
				)
			},
			expError:   true,
			consumerId: "consumerId",
		},
		{
			name: "fail: consumer key in use by the same validator",
			setup: func(ctx sdk.Context,
				k keeper.Keeper, mocks testkeeper.MockedKeepers,
			) {
<<<<<<< HEAD
				k.SetConsumerPhase(ctx, "consumerId", keeper.Initialized)
=======
				k.SetConsumerPhase(ctx, "consumerId", providertypes.ConsumerPhase_CONSUMER_PHASE_INITIALIZED)
>>>>>>> 50475e6a

				// Use the consumer key already
				k.SetValidatorByConsumerAddr(ctx, "consumerId", consumerConsAddr, providerConsAddr)

				gomock.InOrder(
					mocks.MockStakingKeeper.EXPECT().GetValidator(
						ctx, providerCryptoId.SDKValOpAddress(),
					).Return(providerCryptoId.SDKStakingValidator(), nil).Times(1),
					mocks.MockStakingKeeper.EXPECT().GetValidatorByConsAddr(ctx,
						consumerConsAddr.ToSdkConsAddr(),
					).Return(stakingtypes.Validator{}, stakingtypes.ErrNoValidatorFound),
				)
			},
			expError:   true,
			consumerId: "consumerId",
		},
		{
			name: "fail: consumer key in use by other validator",
			setup: func(ctx sdk.Context,
				k keeper.Keeper, mocks testkeeper.MockedKeepers,
			) {
<<<<<<< HEAD
				k.SetConsumerPhase(ctx, "consumerId", keeper.Initialized)
=======
				k.SetConsumerPhase(ctx, "consumerId", providertypes.ConsumerPhase_CONSUMER_PHASE_INITIALIZED)
>>>>>>> 50475e6a

				// Use the consumer key already used by some other validator
				k.SetValidatorByConsumerAddr(ctx, "consumerId", consumerConsAddr, providerConsAddr2)

				gomock.InOrder(
					mocks.MockStakingKeeper.EXPECT().GetValidator(
						ctx, providerCryptoId.SDKValOpAddress(),
						// validator should not be missing
					).Return(providerCryptoId.SDKStakingValidator(), nil).Times(1),
					mocks.MockStakingKeeper.EXPECT().GetValidatorByConsAddr(ctx,
						consumerConsAddr.ToSdkConsAddr(),
						// return false - no other validator uses the consumer key to validate *on the provider*
					).Return(stakingtypes.Validator{}, stakingtypes.ErrNoValidatorFound),
				)
			},
			expError:   true,
			consumerId: "consumerId",
		},
	}

	for _, tc := range testCases {
		t.Run(tc.name, func(t *testing.T) {
			k, ctx, ctrl, mocks := testkeeper.GetProviderKeeperAndCtx(t, testkeeper.NewInMemKeeperParams(t))

			tc.setup(ctx, k, mocks)

			msg, err := providertypes.NewMsgAssignConsumerKey(tc.consumerId,
				providerCryptoId.SDKValOpAddress(), consumerKey,
				providerCryptoId.SDKStakingValidator().OperatorAddress,
			)

			require.NoError(t, err)

			// Try to handle the message
			_, err = provider.NewHandler(&k)(ctx, msg)

			if tc.expError {
				require.Error(t, err, "invalid case did not return error")
			} else {
				require.NoError(t, err, "valid case returned error")
			}

			ctrl.Finish()
		})
	}
}<|MERGE_RESOLUTION|>--- conflicted
+++ resolved
@@ -55,11 +55,7 @@
 			setup: func(ctx sdk.Context,
 				k keeper.Keeper, mocks testkeeper.MockedKeepers,
 			) {
-<<<<<<< HEAD
-				k.SetConsumerPhase(ctx, "consumerId", keeper.Initialized)
-=======
 				k.SetConsumerPhase(ctx, "consumerId", providertypes.ConsumerPhase_CONSUMER_PHASE_INITIALIZED)
->>>>>>> 50475e6a
 				gomock.InOrder(
 					mocks.MockStakingKeeper.EXPECT().GetValidator(
 						ctx, providerCryptoId.SDKValOpAddress(),
@@ -92,11 +88,7 @@
 			setup: func(ctx sdk.Context,
 				k keeper.Keeper, mocks testkeeper.MockedKeepers,
 			) {
-<<<<<<< HEAD
-				k.SetConsumerPhase(ctx, "consumerId", keeper.Initialized)
-=======
 				k.SetConsumerPhase(ctx, "consumerId", providertypes.ConsumerPhase_CONSUMER_PHASE_INITIALIZED)
->>>>>>> 50475e6a
 				gomock.InOrder(
 					mocks.MockStakingKeeper.EXPECT().GetValidator(
 						ctx, providerCryptoId.SDKValOpAddress(),
@@ -111,11 +103,7 @@
 			setup: func(ctx sdk.Context,
 				k keeper.Keeper, mocks testkeeper.MockedKeepers,
 			) {
-<<<<<<< HEAD
-				k.SetConsumerPhase(ctx, "consumerId", keeper.Initialized)
-=======
 				k.SetConsumerPhase(ctx, "consumerId", providertypes.ConsumerPhase_CONSUMER_PHASE_INITIALIZED)
->>>>>>> 50475e6a
 
 				// Use the consumer key already used by some other validator
 				k.SetValidatorByConsumerAddr(ctx, "consumerId", consumerConsAddr, providerConsAddr2)
@@ -139,11 +127,7 @@
 			setup: func(ctx sdk.Context,
 				k keeper.Keeper, mocks testkeeper.MockedKeepers,
 			) {
-<<<<<<< HEAD
-				k.SetConsumerPhase(ctx, "consumerId", keeper.Initialized)
-=======
 				k.SetConsumerPhase(ctx, "consumerId", providertypes.ConsumerPhase_CONSUMER_PHASE_INITIALIZED)
->>>>>>> 50475e6a
 
 				// Use the consumer key already
 				k.SetValidatorByConsumerAddr(ctx, "consumerId", consumerConsAddr, providerConsAddr)
@@ -165,11 +149,7 @@
 			setup: func(ctx sdk.Context,
 				k keeper.Keeper, mocks testkeeper.MockedKeepers,
 			) {
-<<<<<<< HEAD
-				k.SetConsumerPhase(ctx, "consumerId", keeper.Initialized)
-=======
 				k.SetConsumerPhase(ctx, "consumerId", providertypes.ConsumerPhase_CONSUMER_PHASE_INITIALIZED)
->>>>>>> 50475e6a
 
 				// Use the consumer key already used by some other validator
 				k.SetValidatorByConsumerAddr(ctx, "consumerId", consumerConsAddr, providerConsAddr2)
