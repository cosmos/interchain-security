package migrations

import (
	storetypes "cosmossdk.io/store/types"
	"github.com/cosmos/cosmos-sdk/codec"
	sdktypes "github.com/cosmos/cosmos-sdk/types"
	paramtypes "github.com/cosmos/cosmos-sdk/x/params/types"

	providerkeeper "github.com/cosmos/interchain-security/v5/x/ccv/provider/keeper"
	v3 "github.com/cosmos/interchain-security/v5/x/ccv/provider/migrations/v3"
	v4 "github.com/cosmos/interchain-security/v5/x/ccv/provider/migrations/v4"
	v5 "github.com/cosmos/interchain-security/v5/x/ccv/provider/migrations/v5"
	v6 "github.com/cosmos/interchain-security/v5/x/ccv/provider/migrations/v6"
	v7 "github.com/cosmos/interchain-security/v5/x/ccv/provider/migrations/v7"
)

// Migrator is a struct for handling in-place store migrations.
type Migrator struct {
	providerKeeper providerkeeper.Keeper
	paramSpace     paramtypes.Subspace
	cdc            codec.BinaryCodec
	storeKey       storetypes.StoreKey
}

// NewMigrator returns a new Migrator.
func NewMigrator(providerKeeper providerkeeper.Keeper, paramSpace paramtypes.Subspace) Migrator {
	return Migrator{providerKeeper: providerKeeper, paramSpace: paramSpace}
}

// Migrating consensus version 1 to 2 is a no-op.
// Migrating from v1 -> v2 -> v3 will require multiple state breaking changes and migrations.
// First run provider@v2.x.y in production to migrate from consensus version 1 to 2.
// Then, in order to migrate to consensus version 3, first upgrade to provider@v3.x.y.
func (m Migrator) Migrate1to2(ctx sdktypes.Context) error {
	return nil
}

// Migrate2to3 migrates x/ccvprovider state from consensus version 2 to 3.
func (m Migrator) Migrate2to3(ctx sdktypes.Context) error {
	return v3.MigrateQueuedPackets(ctx, m.providerKeeper)
}

// Migrate3to4 migrates x/ccvprovider state from consensus version 3 to 4.
// The migration consists of provider chain params additions.
func (m Migrator) Migrate3to4(ctx sdktypes.Context) error {
	v4.MigrateParams(ctx, m.paramSpace)
	return nil
}

// Migrate4to5 migrates x/ccvprovider state from consensus version 4 to 5.
// The migration consists of setting a top N of 95 for all registered consumer chains.
func (m Migrator) Migrate4to5(ctx sdktypes.Context) error {
	v5.MigrateTopNForRegisteredChains(ctx, m.providerKeeper)
	return nil
}

<<<<<<< HEAD
// Migrate5to6 consists of setting the `NumberOfEpochsToStartReceivingRewards` param, as well as
// computing and storing the minimal power in the top N for all registered consumer chains.
func (m Migrator) Migrate5to6(ctx sdktypes.Context) error {
	v6.MigrateParams(ctx, m.paramSpace)
	// TODO: @Sainoe uncomment after #1952 is backported
	// v6.MigrateMinPowerInTopN(ctx, m.providerKeeper)
	return nil
}

// Migrate6to7 migrates x/ccvprovider state from consensus version 6 to 7.
// The migration consists of initializing new provider chain params using params from the legacy store.
func (m Migrator) Migrate6to7(ctx sdktypes.Context) error {
	return v7.MigrateLegacyParams(ctx, m.providerKeeper, m.paramSpace)
=======
// Migrate5to6 migrates x/ccvprovider state from consensus version 5 to 6.
// The migration consists of
// - computing and storing the minimal power in the top N for all registered consumer chains.
// - initializing new provider chain params using params from the legacy store.
func (m Migrator) Migrate5to6(ctx sdktypes.Context) error {
	v6.MigrateMinPowerInTopN(ctx, m.providerKeeper)
	return v6.MigrateLegacyParams(ctx, m.providerKeeper, m.paramSpace)
>>>>>>> 193f15ff
}<|MERGE_RESOLUTION|>--- conflicted
+++ resolved
@@ -54,13 +54,11 @@
 	return nil
 }
 
-<<<<<<< HEAD
 // Migrate5to6 consists of setting the `NumberOfEpochsToStartReceivingRewards` param, as well as
 // computing and storing the minimal power in the top N for all registered consumer chains.
 func (m Migrator) Migrate5to6(ctx sdktypes.Context) error {
 	v6.MigrateParams(ctx, m.paramSpace)
-	// TODO: @Sainoe uncomment after #1952 is backported
-	// v6.MigrateMinPowerInTopN(ctx, m.providerKeeper)
+	v6.MigrateMinPowerInTopN(ctx, m.providerKeeper)
 	return nil
 }
 
@@ -68,13 +66,4 @@
 // The migration consists of initializing new provider chain params using params from the legacy store.
 func (m Migrator) Migrate6to7(ctx sdktypes.Context) error {
 	return v7.MigrateLegacyParams(ctx, m.providerKeeper, m.paramSpace)
-=======
-// Migrate5to6 migrates x/ccvprovider state from consensus version 5 to 6.
-// The migration consists of
-// - computing and storing the minimal power in the top N for all registered consumer chains.
-// - initializing new provider chain params using params from the legacy store.
-func (m Migrator) Migrate5to6(ctx sdktypes.Context) error {
-	v6.MigrateMinPowerInTopN(ctx, m.providerKeeper)
-	return v6.MigrateLegacyParams(ctx, m.providerKeeper, m.paramSpace)
->>>>>>> 193f15ff
 }