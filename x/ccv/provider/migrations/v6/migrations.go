package v6

import (
	sdk "github.com/cosmos/cosmos-sdk/types"
	paramtypes "github.com/cosmos/cosmos-sdk/x/params/types"

	// providerkeeper "github.com/cosmos/interchain-security/v5/x/ccv/provider/keeper"
	providertypes "github.com/cosmos/interchain-security/v5/x/ccv/provider/types"
)

// TODO: @Sainoe uncomment after #1952 is backported
// func MigrateMinPowerInTopN(ctx sdk.Context, providerKeeper providerkeeper.Keeper) {
// 	// we only get the registered consumer chains and not also the proposed consumer chains because
// 	// the minimal power is first set when the consumer chain addition proposal passes
// 	registeredConsumerChains := providerKeeper.GetAllRegisteredConsumerChainIDs(ctx)

<<<<<<< HEAD
// 	for _, chain := range registeredConsumerChains {
// 		// get the top N
// 		topN, found := providerKeeper.GetTopN(ctx, chain)
// 		if !found {
// 			providerKeeper.Logger(ctx).Error("failed to get top N", "chain", chain)
// 			continue
// 		} else if topN == 0 {
// 			providerKeeper.Logger(ctx).Info("top N is 0, not setting minimal power", "chain", chain)
// 		} else {
// 			// set the minimal power in the top N
// 			bondedValidators, _ := providerKeeper.GetLastBondedValidators(ctx)
// 			minPower, err := providerKeeper.ComputeMinPowerInTopN(ctx, bondedValidators, topN)
// 			if err != nil {
// 				providerKeeper.Logger(ctx).Error("failed to compute min power in top N", "chain", chain, "topN", topN, "error", err)
// 				continue
// 			}
// 			providerKeeper.SetMinimumPowerInTopN(ctx, chain, minPower)
// 		}
// 	}
// }

// MigrateParams adds missing provider chain params to the param store.
func MigrateParams(ctx sdk.Context, paramsSubspace paramtypes.Subspace) {
	if !paramsSubspace.HasKeyTable() {
		paramsSubspace.WithKeyTable(providertypes.ParamKeyTable())
	}
	paramsSubspace.Set(ctx, providertypes.KeyNumberOfEpochsToStartReceivingRewards, providertypes.DefaultNumberOfEpochsToStartReceivingRewards)
=======
	keeper.SetParams(ctx, params)
	keeper.Logger(ctx).Info("successfully migrated legacy provider parameters")
	return nil
}

func MigrateMinPowerInTopN(ctx sdk.Context, providerKeeper providerkeeper.Keeper) {
	// we only get the registered consumer chains and not also the proposed consumer chains because
	// the minimal power is first set when the consumer chain addition proposal passes
	registeredConsumerChains := providerKeeper.GetAllRegisteredConsumerChainIDs(ctx)

	for _, chain := range registeredConsumerChains {
		// get the top N
		topN, found := providerKeeper.GetTopN(ctx, chain)
		if !found {
			providerKeeper.Logger(ctx).Error("failed to get top N", "chain", chain)
			continue
		} else if topN == 0 {
			providerKeeper.Logger(ctx).Info("top N is 0, not setting minimal power", "chain", chain)
		} else {
			// set the minimal power in the top N
			bondedValidators, err := providerKeeper.GetLastBondedValidators(ctx)
			if err != nil {
				providerKeeper.Logger(ctx).Error("failed to get last bonded validators", "chain", chain, "error", err)
				continue
			}
			minPower, err := providerKeeper.ComputeMinPowerInTopN(ctx, bondedValidators, topN)
			if err != nil {
				providerKeeper.Logger(ctx).Error("failed to compute min power in top N", "chain", chain, "topN", topN, "error", err)
				continue
			}
			providerKeeper.SetMinimumPowerInTopN(ctx, chain, minPower)
		}
	}
>>>>>>> 193f15ff
}<|MERGE_RESOLUTION|>--- conflicted
+++ resolved
@@ -4,37 +4,9 @@
 	sdk "github.com/cosmos/cosmos-sdk/types"
 	paramtypes "github.com/cosmos/cosmos-sdk/x/params/types"
 
-	// providerkeeper "github.com/cosmos/interchain-security/v5/x/ccv/provider/keeper"
+	providerkeeper "github.com/cosmos/interchain-security/v5/x/ccv/provider/keeper"
 	providertypes "github.com/cosmos/interchain-security/v5/x/ccv/provider/types"
 )
-
-// TODO: @Sainoe uncomment after #1952 is backported
-// func MigrateMinPowerInTopN(ctx sdk.Context, providerKeeper providerkeeper.Keeper) {
-// 	// we only get the registered consumer chains and not also the proposed consumer chains because
-// 	// the minimal power is first set when the consumer chain addition proposal passes
-// 	registeredConsumerChains := providerKeeper.GetAllRegisteredConsumerChainIDs(ctx)
-
-<<<<<<< HEAD
-// 	for _, chain := range registeredConsumerChains {
-// 		// get the top N
-// 		topN, found := providerKeeper.GetTopN(ctx, chain)
-// 		if !found {
-// 			providerKeeper.Logger(ctx).Error("failed to get top N", "chain", chain)
-// 			continue
-// 		} else if topN == 0 {
-// 			providerKeeper.Logger(ctx).Info("top N is 0, not setting minimal power", "chain", chain)
-// 		} else {
-// 			// set the minimal power in the top N
-// 			bondedValidators, _ := providerKeeper.GetLastBondedValidators(ctx)
-// 			minPower, err := providerKeeper.ComputeMinPowerInTopN(ctx, bondedValidators, topN)
-// 			if err != nil {
-// 				providerKeeper.Logger(ctx).Error("failed to compute min power in top N", "chain", chain, "topN", topN, "error", err)
-// 				continue
-// 			}
-// 			providerKeeper.SetMinimumPowerInTopN(ctx, chain, minPower)
-// 		}
-// 	}
-// }
 
 // MigrateParams adds missing provider chain params to the param store.
 func MigrateParams(ctx sdk.Context, paramsSubspace paramtypes.Subspace) {
@@ -42,10 +14,6 @@
 		paramsSubspace.WithKeyTable(providertypes.ParamKeyTable())
 	}
 	paramsSubspace.Set(ctx, providertypes.KeyNumberOfEpochsToStartReceivingRewards, providertypes.DefaultNumberOfEpochsToStartReceivingRewards)
-=======
-	keeper.SetParams(ctx, params)
-	keeper.Logger(ctx).Info("successfully migrated legacy provider parameters")
-	return nil
 }
 
 func MigrateMinPowerInTopN(ctx sdk.Context, providerKeeper providerkeeper.Keeper) {
@@ -76,5 +44,4 @@
 			providerKeeper.SetMinimumPowerInTopN(ctx, chain, minPower)
 		}
 	}
->>>>>>> 193f15ff
 }