--- conflicted
+++ resolved
@@ -24,10 +24,7 @@
 	ErrInvalidConsumerClient            = errorsmod.Register(ModuleName, 16, "ccv channel is not built on correct client")
 	ErrDuplicateConsumerChain           = errorsmod.Register(ModuleName, 17, "consumer chain already exists")
 	ErrConsumerChainNotFound            = errorsmod.Register(ModuleName, 18, "consumer chain not found")
-<<<<<<< HEAD
 	ErrInvalidConsumerCommissionRate    = errorsmod.Register(ModuleName, 19, "consumer commission rate is invalid")
 	ErrCannotOptOutFromTopN             = errorsmod.Register(ModuleName, 20, "cannot opt out from a Top N chain")
-=======
-	ErrNoUnconfirmedVSCPacket           = errorsmod.Register(ModuleName, 19, "no unconfirmed vsc packet for this chain id")
->>>>>>> ec9b4851
+	ErrNoUnconfirmedVSCPacket           = errorsmod.Register(ModuleName, 21, "no unconfirmed vsc packet for this chain id")
 )