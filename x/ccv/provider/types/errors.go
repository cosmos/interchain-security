package types

import (
<<<<<<< HEAD
	sdkerrors "cosmossdk.io/errors"
=======
	errorsmod "cosmossdk.io/errors"
>>>>>>> aba4eb75
)

// Provider sentinel errors
var (
	ErrInvalidConsumerAdditionProposal  = errorsmod.Register(ModuleName, 1, "invalid consumer addition proposal")
	ErrInvalidConsumerRemovalProp       = errorsmod.Register(ModuleName, 2, "invalid consumer removal proposal")
	ErrUnknownConsumerChainId           = errorsmod.Register(ModuleName, 3, "no consumer chain with this chain id")
	ErrUnknownConsumerChannelId         = errorsmod.Register(ModuleName, 4, "no consumer chain with this channel id")
	ErrInvalidConsumerConsensusPubKey   = errorsmod.Register(ModuleName, 5, "empty consumer consensus public key")
	ErrBlankConsumerChainID             = errorsmod.Register(ModuleName, 6, "consumer chain id must not be blank")
	ErrConsumerKeyNotFound              = errorsmod.Register(ModuleName, 7, "consumer key not found")
	ErrNoValidatorConsumerAddress       = errorsmod.Register(ModuleName, 8, "error getting validator consumer address")
	ErrNoValidatorProviderAddress       = errorsmod.Register(ModuleName, 9, "error getting validator provider address")
	ErrConsumerKeyInUse                 = errorsmod.Register(ModuleName, 10, "consumer key is already in use by a validator")
	ErrCannotAssignDefaultKeyAssignment = errorsmod.Register(ModuleName, 11, "cannot re-assign default key assignment")
	ErrInvalidConsumerParams            = errorsmod.Register(ModuleName, 12, "invalid consumer params")
	ErrInvalidProviderAddress           = errorsmod.Register(ModuleName, 13, "invalid provider address")
)<|MERGE_RESOLUTION|>--- conflicted
+++ resolved
@@ -1,11 +1,7 @@
 package types
 
 import (
-<<<<<<< HEAD
-	sdkerrors "cosmossdk.io/errors"
-=======
 	errorsmod "cosmossdk.io/errors"
->>>>>>> aba4eb75
 )
 
 // Provider sentinel errors
