--- conflicted
+++ resolved
@@ -15,10 +15,6 @@
 	ErrConsumerKeyNotFound             = sdkerrors.Register(ModuleName, 7, "consumer key not found")
 	ErrNoValidatorConsumerAddress      = sdkerrors.Register(ModuleName, 8, "error getting validator consumer address")
 	ErrNoValidatorProviderAddress      = sdkerrors.Register(ModuleName, 9, "error getting validator provider address")
-<<<<<<< HEAD
-	ErrConsumerKeyExists               = sdkerrors.Register(ModuleName, 10, "consumer consensus public key already exists")
-=======
 	ErrConsumerKeyInUse                = sdkerrors.Register(ModuleName, 10, "consumer key is already in use by a validator")
 	ErrInvalidConsumerParams           = sdkerrors.Register(ModuleName, 11, "invalid consumer params")
->>>>>>> 5cf43f66
 )