package types_test

import (
	"testing"
	"time"

	clienttypes "github.com/cosmos/ibc-go/v3/modules/core/02-client/types"
	commitmenttypes "github.com/cosmos/ibc-go/v3/modules/core/23-commitment/types"
	ibctmtypes "github.com/cosmos/ibc-go/v3/modules/light-clients/07-tendermint/types"
	testutil "github.com/cosmos/interchain-security/testutil/keeper"
	consumertypes "github.com/cosmos/interchain-security/x/ccv/consumer/types"
	"github.com/cosmos/interchain-security/x/ccv/provider/types"
	ccv "github.com/cosmos/interchain-security/x/ccv/types"
	"github.com/stretchr/testify/require"
	abci "github.com/tendermint/tendermint/abci/types"
	tmtypes "github.com/tendermint/tendermint/types"
)

// Tests validation of consumer states and params within a provider genesis state
func TestValidateGenesisState(t *testing.T) {

	testCases := []struct {
		name     string
		genState *types.GenesisState
		expPass  bool
	}{
		{
			"valid initializing provider genesis with nil updates",
			types.NewGenesisState(
				types.DefaultValsetUpdateID,
				nil,
				[]types.ConsumerState{{ChainId: "chainid-1", ChannelId: "channelid", ClientId: "client-id", ConsumerGenesis: getInitialConsumerGenesis(t, "chainid-1")}},
				nil,
				nil,
				nil,
				nil,
				types.DefaultParams(),
				nil,
				nil,
				nil,
			),
			true,
		},
		{
			"valid multiple provider genesis with multiple consumer chains",
			types.NewGenesisState(
				types.DefaultValsetUpdateID,
				nil,
				[]types.ConsumerState{
					{ChainId: "chainid-1", ChannelId: "channelid1", ClientId: "client-id", ConsumerGenesis: getInitialConsumerGenesis(t, "chainid-1")},
					{ChainId: "chainid-2", ChannelId: "channelid2", ClientId: "client-id", ConsumerGenesis: getInitialConsumerGenesis(t, "chainid-2")},
					{ChainId: "chainid-3", ChannelId: "channelid3", ClientId: "client-id", ConsumerGenesis: getInitialConsumerGenesis(t, "chainid-3")},
					{ChainId: "chainid-4", ChannelId: "channelid4", ClientId: "client-id", ConsumerGenesis: getInitialConsumerGenesis(t, "chainid-4")},
				},
				nil,
				nil,
				nil,
				nil,
				types.DefaultParams(),
				nil,
				nil,
				nil,
			),
			true,
		},
		{
			"valid provider genesis with custom params",
			types.NewGenesisState(
				types.DefaultValsetUpdateID,
				nil,
				[]types.ConsumerState{{ChainId: "chainid-1", ChannelId: "channelid", ClientId: "client-id", ConsumerGenesis: getInitialConsumerGenesis(t, "chainid-1")}},
				nil,
				nil,
				nil,
				nil,
<<<<<<< HEAD
				types.DefaultParams(),
=======
				types.NewParams(ibctmtypes.NewClientState("", ibctmtypes.DefaultTrustLevel, 0, 0,
					time.Second*40, clienttypes.Height{}, commitmenttypes.GetSDKSpecs(), []string{"ibc", "upgradedIBCState"}, true, false),
					3, time.Hour, time.Hour, 30*time.Minute, time.Hour, "0.1", 400),
>>>>>>> 5cf43f66
				nil,
				nil,
				nil,
			),
			true,
		},
		{
			"invalid zero valset update ID",
			types.NewGenesisState(
				0,
				nil,
				nil,
				nil,
				nil,
				nil,
				nil,
				types.NewParams(ibctmtypes.NewClientState("", ibctmtypes.DefaultTrustLevel, 0, 0,
					time.Second*40, clienttypes.Height{}, commitmenttypes.GetSDKSpecs(), []string{"ibc", "upgradedIBCState"}, true, false),
					3, time.Hour, time.Hour, 30*time.Minute, time.Hour, "0.1", 400),
				nil,
				nil,
				nil,
			),
			false,
		},
		{
			"invalid valset ID to block height mapping",
			types.NewGenesisState(
				types.DefaultValsetUpdateID,
				[]types.ValsetUpdateIdToHeight{{ValsetUpdateId: 0}},
				nil,
				nil,
				nil,
				nil,
				nil,
				types.NewParams(ibctmtypes.NewClientState("", ibctmtypes.DefaultTrustLevel, 0, 0,
					time.Second*40, clienttypes.Height{}, commitmenttypes.GetSDKSpecs(), []string{"ibc", "upgradedIBCState"}, true, false),
					3, time.Hour, time.Hour, 30*time.Minute, time.Hour, "0.1", 400),
				nil,
				nil,
				nil,
			),
			false,
		},
		{
			"invalid unbonding op",
			types.NewGenesisState(
				types.DefaultValsetUpdateID,
				nil,
				nil,
				[]ccv.UnbondingOp{{UnbondingConsumerChains: nil}},
				nil,
				nil,
				nil,
				types.NewParams(ibctmtypes.NewClientState("", ibctmtypes.DefaultTrustLevel, 0, 0,
					time.Second*40, clienttypes.Height{}, commitmenttypes.GetSDKSpecs(), []string{"ibc", "upgradedIBCState"}, true, false),
					3, time.Hour, time.Hour, 30*time.Minute, time.Hour, "0.1", 400),
				nil,
				nil,
				nil,
			),
			false,
		},
		{
			"invalid params",
			types.NewGenesisState(
				types.DefaultValsetUpdateID,
				nil,
				[]types.ConsumerState{{ChainId: "chainid-1", ChannelId: "channelid", ClientId: "client-id"}},
				nil,
				nil,
				nil,
				nil,
				types.NewParams(ibctmtypes.NewClientState("", ibctmtypes.DefaultTrustLevel, 0, 0,
					0, clienttypes.Height{}, nil, []string{"ibc", "upgradedIBCState"}, true, false),
					types.DefaultTrustingPeriodFraction,
					ccv.DefaultCCVTimeoutPeriod,
					types.DefaultInitTimeoutPeriod,
					types.DefaultVscTimeoutPeriod,
					types.DefaultSlashMeterReplenishPeriod,
					types.DefaultSlashMeterReplenishFraction,
					types.DefaultMaxPendingSlashPackets),
				nil,
				nil,
				nil,
			),
			false,
		},
		{
			"invalid params, zero trusting period fraction",
			types.NewGenesisState(
				types.DefaultValsetUpdateID,
				nil,
				[]types.ConsumerState{{ChainId: "chainid-1", ChannelId: "channelid", ClientId: "client-id"}},
				nil,
				nil,
				nil,
				nil,
				types.NewParams(ibctmtypes.NewClientState("", ibctmtypes.DefaultTrustLevel, 0, 0,
					time.Second*40, clienttypes.Height{}, commitmenttypes.GetSDKSpecs(), []string{"ibc", "upgradedIBCState"}, true, false),
					0, // 0 trusting period fraction here
					ccv.DefaultCCVTimeoutPeriod,
					types.DefaultInitTimeoutPeriod,
					types.DefaultVscTimeoutPeriod,
					types.DefaultSlashMeterReplenishPeriod,
					types.DefaultSlashMeterReplenishFraction,
					types.DefaultMaxPendingSlashPackets),
				nil,
				nil,
				nil,
			),
			false,
		},
		{
			"invalid params, zero ccv timeout",
			types.NewGenesisState(
				types.DefaultValsetUpdateID,
				nil,
				[]types.ConsumerState{{ChainId: "chainid-1", ChannelId: "channelid", ClientId: "client-id"}},
				nil,
				nil,
				nil,
				nil,
				types.NewParams(ibctmtypes.NewClientState("", ibctmtypes.DefaultTrustLevel, 0, 0,
					time.Second*40, clienttypes.Height{}, commitmenttypes.GetSDKSpecs(), []string{"ibc", "upgradedIBCState"}, true, false),
					types.DefaultTrustingPeriodFraction,
					0, // 0 ccv timeout here
					types.DefaultInitTimeoutPeriod,
					types.DefaultVscTimeoutPeriod,
					types.DefaultSlashMeterReplenishPeriod,
					types.DefaultSlashMeterReplenishFraction,
					types.DefaultMaxPendingSlashPackets),
				nil,
				nil,
				nil,
			),
			false,
		},
		{
			"invalid params, zero init timeout",
			types.NewGenesisState(
				0,
				nil,
				[]types.ConsumerState{{ChainId: "chainid-1", ChannelId: "channelid", ClientId: "client-id"}},
				nil,
				nil,
				nil,
				nil,
				types.NewParams(ibctmtypes.NewClientState("", ibctmtypes.DefaultTrustLevel, 0, 0,
					time.Second*40, clienttypes.Height{}, commitmenttypes.GetSDKSpecs(), []string{"ibc", "upgradedIBCState"}, true, false),
					types.DefaultTrustingPeriodFraction,
					ccv.DefaultCCVTimeoutPeriod,
					0, // 0 init timeout here
					types.DefaultVscTimeoutPeriod,
					types.DefaultSlashMeterReplenishPeriod,
					types.DefaultSlashMeterReplenishFraction,
					types.DefaultMaxPendingSlashPackets),
				nil,
				nil,
				nil,
			),
			false,
		},
		{
			"invalid params, zero vsc timeout",
			types.NewGenesisState(
				types.DefaultValsetUpdateID,
				nil,
				[]types.ConsumerState{{ChainId: "chainid-1", ChannelId: "channelid", ClientId: "client-id"}},
				nil,
				nil,
				nil,
				nil,
				types.NewParams(ibctmtypes.NewClientState("", ibctmtypes.DefaultTrustLevel, 0, 0,
					time.Second*40, clienttypes.Height{}, commitmenttypes.GetSDKSpecs(), []string{"ibc", "upgradedIBCState"}, true, false),
					types.DefaultTrustingPeriodFraction,
					ccv.DefaultCCVTimeoutPeriod,
					types.DefaultInitTimeoutPeriod,
					0, // 0 vsc timeout here
					types.DefaultSlashMeterReplenishPeriod,
					types.DefaultSlashMeterReplenishFraction,
					types.DefaultMaxPendingSlashPackets),
				nil,
				nil,
				nil,
			),
			false,
		},
		{
			"invalid params, zero slash meter replenish period",
			types.NewGenesisState(
				types.DefaultValsetUpdateID,
				nil,
				[]types.ConsumerState{{ChainId: "chainid-1", ChannelId: "channelid", ClientId: "client-id"}},
				nil,
				nil,
				nil,
				nil,
				types.NewParams(ibctmtypes.NewClientState("", ibctmtypes.DefaultTrustLevel, 0, 0,
					time.Second*40, clienttypes.Height{}, commitmenttypes.GetSDKSpecs(), []string{"ibc", "upgradedIBCState"}, true, false),
					types.DefaultTrustingPeriodFraction,
					ccv.DefaultCCVTimeoutPeriod,
					types.DefaultInitTimeoutPeriod,
					types.DefaultVscTimeoutPeriod,
					0, // 0 slash meter replenish period here
					types.DefaultSlashMeterReplenishFraction,
					types.DefaultMaxPendingSlashPackets),
				nil,
				nil,
				nil,
			),
			false,
		},
		{
			"invalid params, invalid slash meter replenish fraction",
			types.NewGenesisState(
				types.DefaultValsetUpdateID,
				nil,
				[]types.ConsumerState{{ChainId: "chainid-1", ChannelId: "channelid", ClientId: "client-id"}},
				nil,
				nil,
				nil,
				nil,
				types.NewParams(ibctmtypes.NewClientState("", ibctmtypes.DefaultTrustLevel, 0, 0,
					time.Second*40, clienttypes.Height{}, commitmenttypes.GetSDKSpecs(), []string{"ibc", "upgradedIBCState"}, true, false),
					types.DefaultTrustingPeriodFraction,
					ccv.DefaultCCVTimeoutPeriod,
					types.DefaultInitTimeoutPeriod,
					types.DefaultVscTimeoutPeriod,
					types.DefaultSlashMeterReplenishPeriod,
					"1.15",
					types.DefaultMaxPendingSlashPackets),
				nil,
				nil,
				nil,
			),
			false,
		},
		{
			"invalid params, invalid max pending slash packets",
			types.NewGenesisState(
				types.DefaultValsetUpdateID,
				nil,
				[]types.ConsumerState{{ChainId: "chainid-1", ChannelId: "channelid", ClientId: "client-id"}},
				nil,
				nil,
				nil,
				nil,
				types.NewParams(ibctmtypes.NewClientState("", ibctmtypes.DefaultTrustLevel, 0, 0,
					time.Second*40, clienttypes.Height{}, commitmenttypes.GetSDKSpecs(), []string{"ibc", "upgradedIBCState"}, true, false),
					types.DefaultTrustingPeriodFraction,
					ccv.DefaultCCVTimeoutPeriod,
					types.DefaultInitTimeoutPeriod,
					types.DefaultVscTimeoutPeriod,
					types.DefaultSlashMeterReplenishPeriod,
					"1.15",
					-1),
				nil,
				nil,
				nil,
			),
			false,
		},
		{
			"invalid consumer state chain id",
			types.NewGenesisState(
				types.DefaultValsetUpdateID,
				nil,
				[]types.ConsumerState{{ChainId: "", ChannelId: "channelid", ClientId: "client-id"}},
				nil,
				nil,
				nil,
				nil,
				types.DefaultParams(),
				nil,
				nil,
				nil,
			),
			false,
		},
		{
			"invalid consumer state channel id",
			types.NewGenesisState(
				types.DefaultValsetUpdateID,
				nil,
				[]types.ConsumerState{{ChainId: "chainid", ChannelId: "ivnalidChannel{}", ClientId: "client-id"}},
				nil,
				nil,
				nil,
				nil,
				types.DefaultParams(),
				nil,
				nil,
				nil,
<<<<<<< HEAD
=======
			),
			false,
		},
		{
			"empty consumer state client id",
			types.NewGenesisState(
				types.DefaultValsetUpdateID,
				nil,
				[]types.ConsumerState{{ChainId: "chainid", ChannelId: "channel-0", ClientId: ""}},
				nil,
				nil,
				nil,
				nil,
				types.DefaultParams(),
				nil,
				nil,
				nil,
			),
			false,
		},
		{
			"invalid consumer state client id 2",
			types.NewGenesisState(
				types.DefaultValsetUpdateID,
				nil,
				[]types.ConsumerState{{ChainId: "chainid", ChannelId: "channel-0", ClientId: "abc", ConsumerGenesis: getInitialConsumerGenesis(t, "chainid")}},
				nil,
				nil,
				nil,
				nil,
				types.DefaultParams(),
				nil,
				nil,
				nil,
			),
			false,
		},
		{
			"empty consumer state consumer genesis",
			types.NewGenesisState(
				types.DefaultValsetUpdateID,
				nil,
				[]types.ConsumerState{{ChainId: "chainid", ChannelId: "channel-0", ClientId: "client-id",
					ConsumerGenesis: consumertypes.GenesisState{}}},
				nil,
				nil,
				nil,
				nil,
				types.DefaultParams(),
				nil,
				nil,
				nil,
			),
			false,
		},
		{
			"invalid consumer state slash acks",
			types.NewGenesisState(
				types.DefaultValsetUpdateID,
				nil,
				[]types.ConsumerState{{ChainId: "chainid", ChannelId: "channel-0", ClientId: "client-id",
					ConsumerGenesis:  getInitialConsumerGenesis(t, "chainid"),
					SlashDowntimeAck: []string{"cosmosvaloper1qlmk6r5w5taqrky4ycur4zq6jqxmuzr688htpp"}}},
				nil,
				nil,
				nil,
				nil,
				types.DefaultParams(),
				nil,
				nil,
				nil,
			),
			false,
		},
		{
			"invalid consumer state pending VSC packets",
			types.NewGenesisState(
				types.DefaultValsetUpdateID,
				nil,
				[]types.ConsumerState{{ChainId: "chainid", ChannelId: "channel-0", ClientId: "client-id",
					ConsumerGenesis:      getInitialConsumerGenesis(t, "chainid"),
					PendingValsetChanges: []ccv.ValidatorSetChangePacketData{{}}}},
				nil,
				nil,
				nil,
				nil,
				types.DefaultParams(),
				nil,
				nil,
				nil,
			),
			false,
		},
		{
			"invalid consumer state pending VSC packets 2: invalid slash acks address",
			types.NewGenesisState(
				types.DefaultValsetUpdateID,
				nil,
				[]types.ConsumerState{{ChainId: "chainid", ChannelId: "channel-0", ClientId: "client-id",
					ConsumerGenesis: getInitialConsumerGenesis(t, "chainid"),
					PendingValsetChanges: []ccv.ValidatorSetChangePacketData{{
						SlashAcks:        []string{"cosmosvaloper1qlmk6r5w5taqrky4ycur4zq6jqxmuzr688htpp"},
						ValsetUpdateId:   1,
						ValidatorUpdates: []abci.ValidatorUpdate{{}}}}}},
				nil,
				nil,
				nil,
				nil,
				types.DefaultParams(),
				nil,
				nil,
				nil,
			),
			false,
		},
		{
			"invalid consumer state unbonding operation operation",
			types.NewGenesisState(
				types.DefaultValsetUpdateID,
				nil,
				[]types.ConsumerState{{ChainId: "chainid", ChannelId: "channel-0", ClientId: "client-id",
					UnbondingOpsIndex: []types.UnbondingOpIndex{{}}}},
				nil,
				nil,
				nil,
				nil,
				types.DefaultParams(),
				nil,
				nil,
				nil,
			),
			false,
		},
		{
			"invalid consumer state unbonding operation operation 2",
			types.NewGenesisState(
				types.DefaultValsetUpdateID,
				nil,
				[]types.ConsumerState{{ChainId: "chainid", ChannelId: "channel-0", ClientId: "client-id",
					UnbondingOpsIndex: []types.UnbondingOpIndex{{ValsetUpdateId: 1}}}},
				nil,
				nil,
				nil,
				nil,
				types.DefaultParams(),
				nil,
				nil,
				nil,
>>>>>>> 5cf43f66
			),
			false,
		},
	}

	for _, tc := range testCases {
		t.Run(tc.name, func(t *testing.T) {
			err := tc.genState.Validate()

			if tc.expPass {
				require.NoError(t, err, "test case: %s must pass", tc.name)
			} else {
				require.Error(t, err, "test case: %s must fail", tc.name)
			}
		})
	}
}

func getInitialConsumerGenesis(t *testing.T, chainID string) consumertypes.GenesisState {
	// generate validator public key
	pubKey, err := testutil.GenPubKey()
	require.NoError(t, err)

	// create validator set with single validator
	validator := tmtypes.NewValidator(pubKey, 1)
	valSet := tmtypes.NewValidatorSet([]*tmtypes.Validator{validator})
	valHash := valSet.Hash()
	valUpdates := tmtypes.TM2PB.ValidatorUpdates(valSet)

	cs := ibctmtypes.NewClientState(
		chainID,
		ibctmtypes.DefaultTrustLevel,
		time.Duration(1),
		time.Duration(2),
		time.Duration(1),
		clienttypes.Height{RevisionNumber: clienttypes.ParseChainID(chainID), RevisionHeight: 1},
		commitmenttypes.GetSDKSpecs(),
		[]string{"upgrade", "upgradedIBCState"},
		true,
		true,
	)
	consensusState := ibctmtypes.NewConsensusState(time.Now(), commitmenttypes.NewMerkleRoot([]byte("apphash")), valHash[:])

	params := consumertypes.DefaultParams()
	params.Enabled = true
	return *consumertypes.NewInitialGenesisState(cs, consensusState, valUpdates, params)
}<|MERGE_RESOLUTION|>--- conflicted
+++ resolved
@@ -73,13 +73,9 @@
 				nil,
 				nil,
 				nil,
-<<<<<<< HEAD
-				types.DefaultParams(),
-=======
 				types.NewParams(ibctmtypes.NewClientState("", ibctmtypes.DefaultTrustLevel, 0, 0,
 					time.Second*40, clienttypes.Height{}, commitmenttypes.GetSDKSpecs(), []string{"ibc", "upgradedIBCState"}, true, false),
 					3, time.Hour, time.Hour, 30*time.Minute, time.Hour, "0.1", 400),
->>>>>>> 5cf43f66
 				nil,
 				nil,
 				nil,
@@ -374,8 +370,6 @@
 				nil,
 				nil,
 				nil,
-<<<<<<< HEAD
-=======
 			),
 			false,
 		},
@@ -524,7 +518,6 @@
 				nil,
 				nil,
 				nil,
->>>>>>> 5cf43f66
 			),
 			false,
 		},
