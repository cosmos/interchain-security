package types_test

import (
	"testing"
	"time"

	"cosmossdk.io/math"
	clienttypes "github.com/cosmos/ibc-go/v8/modules/core/02-client/types"
	commitmenttypes "github.com/cosmos/ibc-go/v8/modules/core/23-commitment/types"
	ibctmtypes "github.com/cosmos/ibc-go/v8/modules/light-clients/07-tendermint"
	"github.com/stretchr/testify/require"

	sdk "github.com/cosmos/cosmos-sdk/types"

	abci "github.com/cometbft/cometbft/abci/types"
	tmtypes "github.com/cometbft/cometbft/types"

	"github.com/cosmos/interchain-security/v5/testutil/crypto"
	"github.com/cosmos/interchain-security/v5/x/ccv/provider/types"
	ccv "github.com/cosmos/interchain-security/v5/x/ccv/types"
)

// Tests validation of consumer states and params within a provider genesis state
func TestValidateGenesisState(t *testing.T) {
	testCases := []struct {
		name     string
		genState *types.GenesisState
		expPass  bool
	}{
		{
			"valid initializing provider genesis with nil updates",
			types.NewGenesisState(
				types.DefaultValsetUpdateID,
				nil,
				[]types.ConsumerState{{ChainId: "chainid-1", ChannelId: "channelid", ClientId: "client-id", ConsumerGenesis: getInitialConsumerGenesis(t, "chainid-1")}},
				nil,
				nil,
				nil,
				nil,
				types.DefaultParams(),
				nil,
				nil,
				nil,
				nil,
				nil,
			),
			true,
		},
		{
			"valid multiple provider genesis with multiple consumer chains",
			types.NewGenesisState(
				types.DefaultValsetUpdateID,
				nil,
				[]types.ConsumerState{
					{ChainId: "chainid-1", ChannelId: "channelid1", ClientId: "client-id", ConsumerGenesis: getInitialConsumerGenesis(t, "chainid-1")},
					{ChainId: "chainid-2", ChannelId: "channelid2", ClientId: "client-id", ConsumerGenesis: getInitialConsumerGenesis(t, "chainid-2")},
					{ChainId: "chainid-3", ChannelId: "channelid3", ClientId: "client-id", ConsumerGenesis: getInitialConsumerGenesis(t, "chainid-3")},
					{ChainId: "chainid-4", ChannelId: "channelid4", ClientId: "client-id", ConsumerGenesis: getInitialConsumerGenesis(t, "chainid-4")},
				},
				nil,
				nil,
				nil,
				nil,
				types.DefaultParams(),
				nil,
				nil,
				nil,
				nil,
				nil,
			),
			true,
		},
		{
			"valid provider genesis with custom params",
			types.NewGenesisState(
				types.DefaultValsetUpdateID,
				nil,
				[]types.ConsumerState{{ChainId: "chainid-1", ChannelId: "channelid", ClientId: "client-id", ConsumerGenesis: getInitialConsumerGenesis(t, "chainid-1")}},
				nil,
				nil,
				nil,
				nil,
				types.NewParams(ibctmtypes.NewClientState("", ibctmtypes.DefaultTrustLevel, 0, 0,
					time.Second*40, clienttypes.Height{}, commitmenttypes.GetSDKSpecs(), []string{"ibc", "upgradedIBCState"}),
<<<<<<< HEAD
					types.DefaultTrustingPeriodFraction, time.Hour, time.Hour, 30*time.Minute, time.Hour, "0.1", sdk.Coin{Denom: "stake", Amount: sdk.NewInt(10000000)}, 600, 24),
=======
					types.DefaultTrustingPeriodFraction, time.Hour, time.Hour, 30*time.Minute, time.Hour, "0.1", sdk.Coin{Denom: "stake", Amount: math.NewInt(10000000)}, 600, 24),
>>>>>>> 135c4d9f
				nil,
				nil,
				nil,
				nil,
				nil,
			),
			true,
		},
		{
			"invalid zero valset update ID",
			types.NewGenesisState(
				0,
				nil,
				nil,
				nil,
				nil,
				nil,
				nil,
				types.NewParams(ibctmtypes.NewClientState("", ibctmtypes.DefaultTrustLevel, 0, 0,
					time.Second*40, clienttypes.Height{}, commitmenttypes.GetSDKSpecs(), []string{"ibc", "upgradedIBCState"}),
<<<<<<< HEAD
					types.DefaultTrustingPeriodFraction, time.Hour, time.Hour, 30*time.Minute, time.Hour, "0.1", sdk.Coin{Denom: "stake", Amount: sdk.NewInt(10000000)}, 600, 24),
=======
					types.DefaultTrustingPeriodFraction, time.Hour, time.Hour, 30*time.Minute, time.Hour, "0.1", sdk.Coin{Denom: "stake", Amount: math.NewInt(10000000)}, 600, 24),
>>>>>>> 135c4d9f
				nil,
				nil,
				nil,
				nil,
				nil,
			),
			false,
		},
		{
			"invalid valset ID to block height mapping",
			types.NewGenesisState(
				types.DefaultValsetUpdateID,
				[]types.ValsetUpdateIdToHeight{{ValsetUpdateId: 0}},
				nil,
				nil,
				nil,
				nil,
				nil,
				types.NewParams(ibctmtypes.NewClientState("", ibctmtypes.DefaultTrustLevel, 0, 0,
					time.Second*40, clienttypes.Height{}, commitmenttypes.GetSDKSpecs(), []string{"ibc", "upgradedIBCState"}),
<<<<<<< HEAD
					types.DefaultTrustingPeriodFraction, time.Hour, time.Hour, 30*time.Minute, time.Hour, "0.1", sdk.Coin{Denom: "stake", Amount: sdk.NewInt(10000000)}, 600, 24),
=======
					types.DefaultTrustingPeriodFraction, time.Hour, time.Hour, 30*time.Minute, time.Hour, "0.1", sdk.Coin{Denom: "stake", Amount: math.NewInt(10000000)}, 600, 24),
>>>>>>> 135c4d9f
				nil,
				nil,
				nil,
				nil,
				nil,
			),
			false,
		},
		{
			"invalid unbonding op",
			types.NewGenesisState(
				types.DefaultValsetUpdateID,
				nil,
				nil,
				[]types.UnbondingOp{{UnbondingConsumerChains: nil}},
				nil,
				nil,
				nil,
				types.NewParams(ibctmtypes.NewClientState("", ibctmtypes.DefaultTrustLevel, 0, 0,
					time.Second*40, clienttypes.Height{}, commitmenttypes.GetSDKSpecs(), []string{"ibc", "upgradedIBCState"}),
<<<<<<< HEAD
					types.DefaultTrustingPeriodFraction, time.Hour, time.Hour, 30*time.Minute, time.Hour, "0.1", sdk.Coin{Denom: "stake", Amount: sdk.NewInt(10000000)}, 600, 24),
=======
					types.DefaultTrustingPeriodFraction, time.Hour, time.Hour, 30*time.Minute, time.Hour, "0.1", sdk.Coin{Denom: "stake", Amount: math.NewInt(10000000)}, 600, 24),
>>>>>>> 135c4d9f
				nil,
				nil,
				nil,
				nil,
				nil,
			),
			false,
		},
		{
			"invalid params",
			types.NewGenesisState(
				types.DefaultValsetUpdateID,
				nil,
				[]types.ConsumerState{{ChainId: "chainid-1", ChannelId: "channelid", ClientId: "client-id"}},
				nil,
				nil,
				nil,
				nil,
				types.NewParams(ibctmtypes.NewClientState("", ibctmtypes.DefaultTrustLevel, 0, 0,
					0, clienttypes.Height{}, nil, []string{"ibc", "upgradedIBCState"}),
					types.DefaultTrustingPeriodFraction,
					ccv.DefaultCCVTimeoutPeriod,
					types.DefaultInitTimeoutPeriod,
					types.DefaultVscTimeoutPeriod,
					types.DefaultSlashMeterReplenishPeriod,
					types.DefaultSlashMeterReplenishFraction,
<<<<<<< HEAD
					sdk.Coin{Denom: "stake", Amount: sdk.NewInt(10000000)}, 600, 24),
=======
					sdk.Coin{Denom: "stake", Amount: math.NewInt(10000000)}, 600, 24),
>>>>>>> 135c4d9f
				nil,
				nil,
				nil,
				nil,
				nil,
			),
			false,
		},
		{
			"invalid params, zero trusting period fraction",
			types.NewGenesisState(
				types.DefaultValsetUpdateID,
				nil,
				[]types.ConsumerState{{ChainId: "chainid-1", ChannelId: "channelid", ClientId: "client-id"}},
				nil,
				nil,
				nil,
				nil,
				types.NewParams(ibctmtypes.NewClientState("", ibctmtypes.DefaultTrustLevel, 0, 0,
					time.Second*40, clienttypes.Height{}, commitmenttypes.GetSDKSpecs(), []string{"ibc", "upgradedIBCState"}),
					"0.0", // 0 trusting period fraction here
					ccv.DefaultCCVTimeoutPeriod,
					types.DefaultInitTimeoutPeriod,
					types.DefaultVscTimeoutPeriod,
					types.DefaultSlashMeterReplenishPeriod,
					types.DefaultSlashMeterReplenishFraction,
<<<<<<< HEAD
					sdk.Coin{Denom: "stake", Amount: sdk.NewInt(10000000)}, 600, 24),
=======
					sdk.Coin{Denom: "stake", Amount: math.NewInt(10000000)}, 600, 24),
>>>>>>> 135c4d9f
				nil,
				nil,
				nil,
				nil,
				nil,
			),
			false,
		},
		{
			"invalid params, zero ccv timeout",
			types.NewGenesisState(
				types.DefaultValsetUpdateID,
				nil,
				[]types.ConsumerState{{ChainId: "chainid-1", ChannelId: "channelid", ClientId: "client-id"}},
				nil,
				nil,
				nil,
				nil,
				types.NewParams(ibctmtypes.NewClientState("", ibctmtypes.DefaultTrustLevel, 0, 0,
					time.Second*40, clienttypes.Height{}, commitmenttypes.GetSDKSpecs(), []string{"ibc", "upgradedIBCState"}),
					types.DefaultTrustingPeriodFraction,
					0, // 0 ccv timeout here
					types.DefaultInitTimeoutPeriod,
					types.DefaultVscTimeoutPeriod,
					types.DefaultSlashMeterReplenishPeriod,
					types.DefaultSlashMeterReplenishFraction,
<<<<<<< HEAD
					sdk.Coin{Denom: "stake", Amount: sdk.NewInt(1000000)}, 600, 24),
=======
					sdk.Coin{Denom: "stake", Amount: math.NewInt(1000000)}, 600, 24),
>>>>>>> 135c4d9f
				nil,
				nil,
				nil,
				nil,
				nil,
			),
			false,
		},
		{
			"invalid params, zero init timeout",
			types.NewGenesisState(
				0,
				nil,
				[]types.ConsumerState{{ChainId: "chainid-1", ChannelId: "channelid", ClientId: "client-id"}},
				nil,
				nil,
				nil,
				nil,
				types.NewParams(ibctmtypes.NewClientState("", ibctmtypes.DefaultTrustLevel, 0, 0,
					time.Second*40, clienttypes.Height{}, commitmenttypes.GetSDKSpecs(), []string{"ibc", "upgradedIBCState"}),
					types.DefaultTrustingPeriodFraction,
					ccv.DefaultCCVTimeoutPeriod,
					0, // 0 init timeout here
					types.DefaultVscTimeoutPeriod,
					types.DefaultSlashMeterReplenishPeriod,
					types.DefaultSlashMeterReplenishFraction,
<<<<<<< HEAD
					sdk.Coin{Denom: "stake", Amount: sdk.NewInt(10000000)}, 600, 24),
=======
					sdk.Coin{Denom: "stake", Amount: math.NewInt(10000000)}, 600, 24),
>>>>>>> 135c4d9f
				nil,
				nil,
				nil,
				nil,
				nil,
			),
			false,
		},
		{
			"invalid params, zero vsc timeout",
			types.NewGenesisState(
				types.DefaultValsetUpdateID,
				nil,
				[]types.ConsumerState{{ChainId: "chainid-1", ChannelId: "channelid", ClientId: "client-id"}},
				nil,
				nil,
				nil,
				nil,
				types.NewParams(ibctmtypes.NewClientState("", ibctmtypes.DefaultTrustLevel, 0, 0,
					time.Second*40, clienttypes.Height{}, commitmenttypes.GetSDKSpecs(), []string{"ibc", "upgradedIBCState"}),
					types.DefaultTrustingPeriodFraction,
					ccv.DefaultCCVTimeoutPeriod,
					types.DefaultInitTimeoutPeriod,
					0, // 0 vsc timeout here
					types.DefaultSlashMeterReplenishPeriod,
					types.DefaultSlashMeterReplenishFraction,
<<<<<<< HEAD
					sdk.Coin{Denom: "stake", Amount: sdk.NewInt(10000000)}, 600, 24),
=======
					sdk.Coin{Denom: "stake", Amount: math.NewInt(10000000)}, 600, 24),
>>>>>>> 135c4d9f
				nil,
				nil,
				nil,
				nil,
				nil,
			),
			false,
		},
		{
			"invalid params, zero slash meter replenish period",
			types.NewGenesisState(
				types.DefaultValsetUpdateID,
				nil,
				[]types.ConsumerState{{ChainId: "chainid-1", ChannelId: "channelid", ClientId: "client-id"}},
				nil,
				nil,
				nil,
				nil,
				types.NewParams(ibctmtypes.NewClientState("", ibctmtypes.DefaultTrustLevel, 0, 0,
					time.Second*40, clienttypes.Height{}, commitmenttypes.GetSDKSpecs(), []string{"ibc", "upgradedIBCState"}),
					types.DefaultTrustingPeriodFraction,
					ccv.DefaultCCVTimeoutPeriod,
					types.DefaultInitTimeoutPeriod,
					types.DefaultVscTimeoutPeriod,
					0, // 0 slash meter replenish period here
					types.DefaultSlashMeterReplenishFraction,
<<<<<<< HEAD
					sdk.Coin{Denom: "stake", Amount: sdk.NewInt(10000000)}, 600, 24),
=======
					sdk.Coin{Denom: "stake", Amount: math.NewInt(10000000)}, 600, 24),
>>>>>>> 135c4d9f
				nil,
				nil,
				nil,
				nil,
				nil,
			),
			false,
		},
		{
			"invalid params, invalid slash meter replenish fraction",
			types.NewGenesisState(
				types.DefaultValsetUpdateID,
				nil,
				[]types.ConsumerState{{ChainId: "chainid-1", ChannelId: "channelid", ClientId: "client-id"}},
				nil,
				nil,
				nil,
				nil,
				types.NewParams(ibctmtypes.NewClientState("", ibctmtypes.DefaultTrustLevel, 0, 0,
					time.Second*40, clienttypes.Height{}, commitmenttypes.GetSDKSpecs(), []string{"ibc", "upgradedIBCState"}),
					types.DefaultTrustingPeriodFraction,
					ccv.DefaultCCVTimeoutPeriod,
					types.DefaultInitTimeoutPeriod,
					types.DefaultVscTimeoutPeriod,
					types.DefaultSlashMeterReplenishPeriod,
					"1.15",
<<<<<<< HEAD
					sdk.Coin{Denom: "stake", Amount: sdk.NewInt(10000000)}, 600, 24),
=======
					sdk.Coin{Denom: "stake", Amount: math.NewInt(10000000)}, 600, 24),
>>>>>>> 135c4d9f
				nil,
				nil,
				nil,
				nil,
				nil,
			),
			false,
		},
		{
			"invalid consumer state chain id",
			types.NewGenesisState(
				types.DefaultValsetUpdateID,
				nil,
				[]types.ConsumerState{{ChainId: "", ChannelId: "channelid", ClientId: "client-id"}},
				nil,
				nil,
				nil,
				nil,
				types.DefaultParams(),
				nil,
				nil,
				nil,
				nil,
				nil,
			),
			false,
		},
		{
			"invalid consumer state channel id",
			types.NewGenesisState(
				types.DefaultValsetUpdateID,
				nil,
				[]types.ConsumerState{{ChainId: "chainid", ChannelId: "ivnalidChannel{}", ClientId: "client-id"}},
				nil,
				nil,
				nil,
				nil,
				types.DefaultParams(),
				nil,
				nil,
				nil,
				nil,
				nil,
			),
			false,
		},
		{
			"empty consumer state client id",
			types.NewGenesisState(
				types.DefaultValsetUpdateID,
				nil,
				[]types.ConsumerState{{ChainId: "chainid", ChannelId: "channel-0", ClientId: ""}},
				nil,
				nil,
				nil,
				nil,
				types.DefaultParams(),
				nil,
				nil,
				nil,
				nil,
				nil,
			),
			false,
		},
		{
			"invalid consumer state client id 2",
			types.NewGenesisState(
				types.DefaultValsetUpdateID,
				nil,
				[]types.ConsumerState{{ChainId: "chainid", ChannelId: "channel-0", ClientId: "abc", ConsumerGenesis: getInitialConsumerGenesis(t, "chainid")}},
				nil,
				nil,
				nil,
				nil,
				types.DefaultParams(),
				nil,
				nil,
				nil,
				nil,
				nil,
			),
			false,
		},
		{
			"empty consumer state consumer genesis",
			types.NewGenesisState(
				types.DefaultValsetUpdateID,
				nil,
				[]types.ConsumerState{{
					ChainId: "chainid", ChannelId: "channel-0", ClientId: "client-id",
					ConsumerGenesis: ccv.ConsumerGenesisState{},
				}},
				nil,
				nil,
				nil,
				nil,
				types.DefaultParams(),
				nil,
				nil,
				nil,
				nil,
				nil,
			),
			false,
		},
		{
			"invalid consumer state slash acks",
			types.NewGenesisState(
				types.DefaultValsetUpdateID,
				nil,
				[]types.ConsumerState{{
					ChainId: "chainid", ChannelId: "channel-0", ClientId: "client-id",
					ConsumerGenesis:  getInitialConsumerGenesis(t, "chainid"),
					SlashDowntimeAck: []string{"cosmosvaloper1qlmk6r5w5taqrky4ycur4zq6jqxmuzr688htpp"},
				}},
				nil,
				nil,
				nil,
				nil,
				types.DefaultParams(),
				nil,
				nil,
				nil,
				nil,
				nil,
			),
			false,
		},
		{
			"invalid consumer state pending VSC packets",
			types.NewGenesisState(
				types.DefaultValsetUpdateID,
				nil,
				[]types.ConsumerState{{
					ChainId: "chainid", ChannelId: "channel-0", ClientId: "client-id",
					ConsumerGenesis:      getInitialConsumerGenesis(t, "chainid"),
					PendingValsetChanges: []ccv.ValidatorSetChangePacketData{{}},
				}},
				nil,
				nil,
				nil,
				nil,
				types.DefaultParams(),
				nil,
				nil,
				nil,
				nil,
				nil,
			),
			false,
		},
		{
			"invalid consumer state pending VSC packets 2: invalid slash acks address",
			types.NewGenesisState(
				types.DefaultValsetUpdateID,
				nil,
				[]types.ConsumerState{{
					ChainId: "chainid", ChannelId: "channel-0", ClientId: "client-id",
					ConsumerGenesis: getInitialConsumerGenesis(t, "chainid"),
					PendingValsetChanges: []ccv.ValidatorSetChangePacketData{{
						SlashAcks:        []string{"cosmosvaloper1qlmk6r5w5taqrky4ycur4zq6jqxmuzr688htpp"},
						ValsetUpdateId:   1,
						ValidatorUpdates: []abci.ValidatorUpdate{{}},
					}},
				}},
				nil,
				nil,
				nil,
				nil,
				types.DefaultParams(),
				nil,
				nil,
				nil,
				nil,
				nil,
			),
			false,
		},
		{
			"invalid consumer state UnbondingOpsIndex - zero vscID",
			types.NewGenesisState(
				types.DefaultValsetUpdateID,
				nil,
				[]types.ConsumerState{
					{
						ChainId:           "chainid",
						ChannelId:         "channel-0",
						ClientId:          "client-id",
						ConsumerGenesis:   getInitialConsumerGenesis(t, "chainid"),
						UnbondingOpsIndex: []types.VscUnbondingOps{{}},
					},
				},
				nil,
				nil,
				nil,
				nil,
				types.DefaultParams(),
				nil,
				nil,
				nil,
				nil,
				nil,
			),
			false,
		},
		{
			"invalid consumer state UnbondingOpsIndex - no IDs",
			types.NewGenesisState(
				types.DefaultValsetUpdateID,
				nil,
				[]types.ConsumerState{
					{
						ChainId:           "chainid",
						ChannelId:         "channel-0",
						ClientId:          "client-id",
						ConsumerGenesis:   getInitialConsumerGenesis(t, "chainid"),
						UnbondingOpsIndex: []types.VscUnbondingOps{{VscId: 1}},
					},
				},
				nil,
				nil,
				nil,
				nil,
				types.DefaultParams(),
				nil,
				nil,
				nil,
				nil,
				nil,
			),
			false,
		},
		{
			"invalid consumer state UnbondingOp - no matching UnbondingOpsIndex",
			types.NewGenesisState(
				types.DefaultValsetUpdateID,
				nil,
				[]types.ConsumerState{
					{
						ChainId:         "chainid",
						ChannelId:       "channel-0",
						ClientId:        "client-id",
						ConsumerGenesis: getInitialConsumerGenesis(t, "chainid"),
						UnbondingOpsIndex: []types.VscUnbondingOps{
							{
								VscId: 1,
							},
						},
					},
				},
				[]types.UnbondingOp{
					{
						Id:                      13,
						UnbondingConsumerChains: []string{"chainid"},
					},
				},
				nil,
				nil,
				nil,
				types.DefaultParams(),
				nil,
				nil,
				nil,
				nil,
				nil,
			),
			false,
		},
		{
			"invalid consumer state UnbondingOp - no matching UnbondingOpsIndex 2",
			types.NewGenesisState(
				types.DefaultValsetUpdateID,
				nil,
				[]types.ConsumerState{
					{
						ChainId:         "chainid",
						ChannelId:       "channel-0",
						ClientId:        "client-id",
						ConsumerGenesis: getInitialConsumerGenesis(t, "chainid"),
						UnbondingOpsIndex: []types.VscUnbondingOps{
							{
								VscId:          1,
								UnbondingOpIds: []uint64{13},
							},
						},
					},
					{
						ChainId:         "chainid-2",
						ChannelId:       "channel-0",
						ClientId:        "client-id",
						ConsumerGenesis: getInitialConsumerGenesis(t, "chainid-2"),
						UnbondingOpsIndex: []types.VscUnbondingOps{
							{
								VscId: 1,
							},
						},
					},
				},
				[]types.UnbondingOp{
					{
						Id:                      13,
						UnbondingConsumerChains: []string{"chainid", "chainid-2"},
					},
				},
				nil,
				nil,
				nil,
				types.DefaultParams(),
				nil,
				nil,
				nil,
				nil,
				nil,
			),
			false,
		},
		{
			"invalid consumer state unbonding operation operation 2",
			types.NewGenesisState(
				types.DefaultValsetUpdateID,
				nil,
				[]types.ConsumerState{{
					ChainId: "chainid", ChannelId: "channel-0", ClientId: "client-id",
					UnbondingOpsIndex: []types.VscUnbondingOps{{VscId: 1}},
				}},
				nil,
				nil,
				nil,
				nil,
				types.DefaultParams(),
				nil,
				nil,
				nil,
				nil,
				nil,
			),
			false,
		},
		{
			"invalid params- invalid consumer registration fee denom",
			types.NewGenesisState(
				types.DefaultValsetUpdateID,
				nil,
				[]types.ConsumerState{{ChainId: "chainid-1", ChannelId: "channelid", ClientId: "client-id", ConsumerGenesis: getInitialConsumerGenesis(t, "chainid-1")}},
				nil,
				nil,
				nil,
				nil,
				types.NewParams(ibctmtypes.NewClientState("", ibctmtypes.DefaultTrustLevel, 0, 0,
					time.Second*40, clienttypes.Height{}, commitmenttypes.GetSDKSpecs(), []string{"ibc", "upgradedIBCState"}),
<<<<<<< HEAD
					types.DefaultTrustingPeriodFraction, time.Hour, time.Hour, 30*time.Minute, time.Hour, "0.1", sdk.Coin{Denom: "st", Amount: sdk.NewInt(10000000)}, 600, 24),
=======
					types.DefaultTrustingPeriodFraction, time.Hour, time.Hour, 30*time.Minute, time.Hour, "0.1", sdk.Coin{Denom: "st", Amount: math.NewInt(10000000)}, 600, 24),
>>>>>>> 135c4d9f
				nil,
				nil,
				nil,
				nil,
				nil,
			),
			false,
		},
		{
			"invalid params- invalid consumer registration fee amount",
			types.NewGenesisState(
				types.DefaultValsetUpdateID,
				nil,
				[]types.ConsumerState{{ChainId: "chainid-1", ChannelId: "channelid", ClientId: "client-id", ConsumerGenesis: getInitialConsumerGenesis(t, "chainid-1")}},
				nil,
				nil,
				nil,
				nil,
				types.NewParams(ibctmtypes.NewClientState("", ibctmtypes.DefaultTrustLevel, 0, 0,
					time.Second*40, clienttypes.Height{}, commitmenttypes.GetSDKSpecs(), []string{"ibc", "upgradedIBCState"}),
<<<<<<< HEAD
					types.DefaultTrustingPeriodFraction, time.Hour, time.Hour, 30*time.Minute, time.Hour, "0.1", sdk.Coin{Denom: "stake", Amount: sdk.NewInt(-1000000)}, 600, 24),
=======
					types.DefaultTrustingPeriodFraction, time.Hour, time.Hour, 30*time.Minute, time.Hour, "0.1", sdk.Coin{Denom: "stake", Amount: math.NewInt(-1000000)}, 600, 24),
>>>>>>> 135c4d9f
				nil,
				nil,
				nil,
				nil,
				nil,
			),
			false,
		},
	}

	for _, tc := range testCases {
		t.Run(tc.name, func(t *testing.T) {
			err := tc.genState.Validate()

			if tc.expPass {
				require.NoError(t, err, "test case: %s must pass", tc.name)
			} else {
				require.Error(t, err, "test case: %s must fail", tc.name)
			}
		})
	}
}

func getInitialConsumerGenesis(t *testing.T, chainID string) ccv.ConsumerGenesisState {
	t.Helper()
	// generate validator public key
	cId := crypto.NewCryptoIdentityFromIntSeed(239668)
	pubKey := cId.TMCryptoPubKey()

	// create validator set with single validator
	validator := tmtypes.NewValidator(pubKey, 1)
	valSet := tmtypes.NewValidatorSet([]*tmtypes.Validator{validator})
	valHash := valSet.Hash()
	valUpdates := tmtypes.TM2PB.ValidatorUpdates(valSet)

	cs := ibctmtypes.NewClientState(
		chainID,
		ibctmtypes.DefaultTrustLevel,
		time.Duration(1),
		time.Duration(2),
		time.Duration(1),
		clienttypes.Height{RevisionNumber: clienttypes.ParseChainID(chainID), RevisionHeight: 1},
		commitmenttypes.GetSDKSpecs(),
		[]string{"upgrade", "upgradedIBCState"})
	consensusState := ibctmtypes.NewConsensusState(time.Now(), commitmenttypes.NewMerkleRoot([]byte("apphash")), valHash)

	params := ccv.DefaultParams()
	params.Enabled = true
	return *ccv.NewInitialConsumerGenesisState(cs, consensusState, valUpdates, params)
}<|MERGE_RESOLUTION|>--- conflicted
+++ resolved
@@ -82,11 +82,7 @@
 				nil,
 				types.NewParams(ibctmtypes.NewClientState("", ibctmtypes.DefaultTrustLevel, 0, 0,
 					time.Second*40, clienttypes.Height{}, commitmenttypes.GetSDKSpecs(), []string{"ibc", "upgradedIBCState"}),
-<<<<<<< HEAD
-					types.DefaultTrustingPeriodFraction, time.Hour, time.Hour, 30*time.Minute, time.Hour, "0.1", sdk.Coin{Denom: "stake", Amount: sdk.NewInt(10000000)}, 600, 24),
-=======
 					types.DefaultTrustingPeriodFraction, time.Hour, time.Hour, 30*time.Minute, time.Hour, "0.1", sdk.Coin{Denom: "stake", Amount: math.NewInt(10000000)}, 600, 24),
->>>>>>> 135c4d9f
 				nil,
 				nil,
 				nil,
@@ -107,11 +103,7 @@
 				nil,
 				types.NewParams(ibctmtypes.NewClientState("", ibctmtypes.DefaultTrustLevel, 0, 0,
 					time.Second*40, clienttypes.Height{}, commitmenttypes.GetSDKSpecs(), []string{"ibc", "upgradedIBCState"}),
-<<<<<<< HEAD
-					types.DefaultTrustingPeriodFraction, time.Hour, time.Hour, 30*time.Minute, time.Hour, "0.1", sdk.Coin{Denom: "stake", Amount: sdk.NewInt(10000000)}, 600, 24),
-=======
 					types.DefaultTrustingPeriodFraction, time.Hour, time.Hour, 30*time.Minute, time.Hour, "0.1", sdk.Coin{Denom: "stake", Amount: math.NewInt(10000000)}, 600, 24),
->>>>>>> 135c4d9f
 				nil,
 				nil,
 				nil,
@@ -132,11 +124,7 @@
 				nil,
 				types.NewParams(ibctmtypes.NewClientState("", ibctmtypes.DefaultTrustLevel, 0, 0,
 					time.Second*40, clienttypes.Height{}, commitmenttypes.GetSDKSpecs(), []string{"ibc", "upgradedIBCState"}),
-<<<<<<< HEAD
-					types.DefaultTrustingPeriodFraction, time.Hour, time.Hour, 30*time.Minute, time.Hour, "0.1", sdk.Coin{Denom: "stake", Amount: sdk.NewInt(10000000)}, 600, 24),
-=======
 					types.DefaultTrustingPeriodFraction, time.Hour, time.Hour, 30*time.Minute, time.Hour, "0.1", sdk.Coin{Denom: "stake", Amount: math.NewInt(10000000)}, 600, 24),
->>>>>>> 135c4d9f
 				nil,
 				nil,
 				nil,
@@ -157,11 +145,7 @@
 				nil,
 				types.NewParams(ibctmtypes.NewClientState("", ibctmtypes.DefaultTrustLevel, 0, 0,
 					time.Second*40, clienttypes.Height{}, commitmenttypes.GetSDKSpecs(), []string{"ibc", "upgradedIBCState"}),
-<<<<<<< HEAD
-					types.DefaultTrustingPeriodFraction, time.Hour, time.Hour, 30*time.Minute, time.Hour, "0.1", sdk.Coin{Denom: "stake", Amount: sdk.NewInt(10000000)}, 600, 24),
-=======
 					types.DefaultTrustingPeriodFraction, time.Hour, time.Hour, 30*time.Minute, time.Hour, "0.1", sdk.Coin{Denom: "stake", Amount: math.NewInt(10000000)}, 600, 24),
->>>>>>> 135c4d9f
 				nil,
 				nil,
 				nil,
@@ -188,11 +172,7 @@
 					types.DefaultVscTimeoutPeriod,
 					types.DefaultSlashMeterReplenishPeriod,
 					types.DefaultSlashMeterReplenishFraction,
-<<<<<<< HEAD
-					sdk.Coin{Denom: "stake", Amount: sdk.NewInt(10000000)}, 600, 24),
-=======
 					sdk.Coin{Denom: "stake", Amount: math.NewInt(10000000)}, 600, 24),
->>>>>>> 135c4d9f
 				nil,
 				nil,
 				nil,
@@ -219,11 +199,7 @@
 					types.DefaultVscTimeoutPeriod,
 					types.DefaultSlashMeterReplenishPeriod,
 					types.DefaultSlashMeterReplenishFraction,
-<<<<<<< HEAD
-					sdk.Coin{Denom: "stake", Amount: sdk.NewInt(10000000)}, 600, 24),
-=======
 					sdk.Coin{Denom: "stake", Amount: math.NewInt(10000000)}, 600, 24),
->>>>>>> 135c4d9f
 				nil,
 				nil,
 				nil,
@@ -250,11 +226,7 @@
 					types.DefaultVscTimeoutPeriod,
 					types.DefaultSlashMeterReplenishPeriod,
 					types.DefaultSlashMeterReplenishFraction,
-<<<<<<< HEAD
-					sdk.Coin{Denom: "stake", Amount: sdk.NewInt(1000000)}, 600, 24),
-=======
 					sdk.Coin{Denom: "stake", Amount: math.NewInt(1000000)}, 600, 24),
->>>>>>> 135c4d9f
 				nil,
 				nil,
 				nil,
@@ -281,11 +253,7 @@
 					types.DefaultVscTimeoutPeriod,
 					types.DefaultSlashMeterReplenishPeriod,
 					types.DefaultSlashMeterReplenishFraction,
-<<<<<<< HEAD
-					sdk.Coin{Denom: "stake", Amount: sdk.NewInt(10000000)}, 600, 24),
-=======
 					sdk.Coin{Denom: "stake", Amount: math.NewInt(10000000)}, 600, 24),
->>>>>>> 135c4d9f
 				nil,
 				nil,
 				nil,
@@ -312,11 +280,7 @@
 					0, // 0 vsc timeout here
 					types.DefaultSlashMeterReplenishPeriod,
 					types.DefaultSlashMeterReplenishFraction,
-<<<<<<< HEAD
-					sdk.Coin{Denom: "stake", Amount: sdk.NewInt(10000000)}, 600, 24),
-=======
 					sdk.Coin{Denom: "stake", Amount: math.NewInt(10000000)}, 600, 24),
->>>>>>> 135c4d9f
 				nil,
 				nil,
 				nil,
@@ -343,11 +307,7 @@
 					types.DefaultVscTimeoutPeriod,
 					0, // 0 slash meter replenish period here
 					types.DefaultSlashMeterReplenishFraction,
-<<<<<<< HEAD
-					sdk.Coin{Denom: "stake", Amount: sdk.NewInt(10000000)}, 600, 24),
-=======
 					sdk.Coin{Denom: "stake", Amount: math.NewInt(10000000)}, 600, 24),
->>>>>>> 135c4d9f
 				nil,
 				nil,
 				nil,
@@ -374,11 +334,7 @@
 					types.DefaultVscTimeoutPeriod,
 					types.DefaultSlashMeterReplenishPeriod,
 					"1.15",
-<<<<<<< HEAD
-					sdk.Coin{Denom: "stake", Amount: sdk.NewInt(10000000)}, 600, 24),
-=======
 					sdk.Coin{Denom: "stake", Amount: math.NewInt(10000000)}, 600, 24),
->>>>>>> 135c4d9f
 				nil,
 				nil,
 				nil,
@@ -730,11 +686,7 @@
 				nil,
 				types.NewParams(ibctmtypes.NewClientState("", ibctmtypes.DefaultTrustLevel, 0, 0,
 					time.Second*40, clienttypes.Height{}, commitmenttypes.GetSDKSpecs(), []string{"ibc", "upgradedIBCState"}),
-<<<<<<< HEAD
-					types.DefaultTrustingPeriodFraction, time.Hour, time.Hour, 30*time.Minute, time.Hour, "0.1", sdk.Coin{Denom: "st", Amount: sdk.NewInt(10000000)}, 600, 24),
-=======
 					types.DefaultTrustingPeriodFraction, time.Hour, time.Hour, 30*time.Minute, time.Hour, "0.1", sdk.Coin{Denom: "st", Amount: math.NewInt(10000000)}, 600, 24),
->>>>>>> 135c4d9f
 				nil,
 				nil,
 				nil,
@@ -755,11 +707,7 @@
 				nil,
 				types.NewParams(ibctmtypes.NewClientState("", ibctmtypes.DefaultTrustLevel, 0, 0,
 					time.Second*40, clienttypes.Height{}, commitmenttypes.GetSDKSpecs(), []string{"ibc", "upgradedIBCState"}),
-<<<<<<< HEAD
-					types.DefaultTrustingPeriodFraction, time.Hour, time.Hour, 30*time.Minute, time.Hour, "0.1", sdk.Coin{Denom: "stake", Amount: sdk.NewInt(-1000000)}, 600, 24),
-=======
 					types.DefaultTrustingPeriodFraction, time.Hour, time.Hour, 30*time.Minute, time.Hour, "0.1", sdk.Coin{Denom: "stake", Amount: math.NewInt(-1000000)}, 600, 24),
->>>>>>> 135c4d9f
 				nil,
 				nil,
 				nil,
