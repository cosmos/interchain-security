package types_test

import (
	"testing"
	"time"

	clienttypes "github.com/cosmos/ibc-go/v3/modules/core/02-client/types"
	commitmenttypes "github.com/cosmos/ibc-go/v3/modules/core/23-commitment/types"
	ibctmtypes "github.com/cosmos/ibc-go/v3/modules/light-clients/07-tendermint/types"
	"github.com/cosmos/interchain-security/x/ccv/provider/types"
	ccv "github.com/cosmos/interchain-security/x/ccv/types"

	"github.com/stretchr/testify/require"
)

// Tests validation of consumer states and params within a provider genesis state
func TestValidateGenesisState(t *testing.T) {
	testCases := []struct {
		name     string
		genState *types.GenesisState
		expPass  bool
	}{
		{
			"valid initializing provider genesis with nil updates",
			types.NewGenesisState(
				0,
				nil,
				[]types.ConsumerState{{ChainId: "chainid-1", ChannelId: "channelid"}},
				nil,
				nil,
				nil,
				nil,
				types.DefaultParams(),
			),
			true,
		},
		{
			"valid validating provider genesis with nil updates",
			types.NewGenesisState(
				0,
				nil,
				[]types.ConsumerState{{ChainId: "chainid-1", ChannelId: "channelid"}},
				nil,
				nil,
				nil,
				nil,
				types.DefaultParams(),
			),
			true,
		},
		{
			"valid multiple provider genesis with multiple consumer chains",
			types.NewGenesisState(
				0,
				nil,
				[]types.ConsumerState{
					{ChainId: "chainid-1", ChannelId: "channelid1"},
					{ChainId: "chainid-2", ChannelId: "channelid2"},
					{ChainId: "chainid-3", ChannelId: "channelid3"},
					{ChainId: "chainid-4", ChannelId: "channelid4"},
				},
				nil,
				nil,
				nil,
				nil,
				types.DefaultParams(),
			),
			true,
		},
		{
			"valid provider genesis with custom params",
			types.NewGenesisState(
				0,
				nil,
				[]types.ConsumerState{{ChainId: "chainid-1", ChannelId: "channelid"}},
				nil,
				nil,
				nil,
				nil,
				types.NewParams(ibctmtypes.NewClientState("", ibctmtypes.DefaultTrustLevel, 0, 0,
					time.Second*40, clienttypes.Height{}, commitmenttypes.GetSDKSpecs(), []string{"ibc", "upgradedIBCState"}, true, false),
<<<<<<< HEAD
					2*7*24*time.Hour, time.Hour, time.Hour),
=======
					3, time.Hour, time.Hour),
>>>>>>> 6b2096a4
			),
			true,
		},
		{
			"invalid params",
			types.NewGenesisState(
				0,
				nil,
				[]types.ConsumerState{{ChainId: "chainid-1", ChannelId: "channelid"}},
				nil,
				nil,
				nil,
				nil,
				types.NewParams(ibctmtypes.NewClientState("", ibctmtypes.DefaultTrustLevel, 0, 0,
					0, clienttypes.Height{}, nil, []string{"ibc", "upgradedIBCState"}, true, false),
<<<<<<< HEAD
					ccv.DefaultCCVTimeoutPeriod, types.DafaultInitTimeoutPeriod, types.DefaultVscTimeoutPeriod),
=======
					types.DefaultTrustingPeriodFraction, ccv.DefaultCCVTimeoutPeriod, types.DafaultInitTimeoutPeriod),
			),
			false,
		},
		{
			"invalid params, zero trusting period fraction",
			types.NewGenesisState(
				0,
				nil,
				[]types.ConsumerState{{ChainId: "chainid-1", ChannelId: "channelid"}},
				nil,
				nil,
				nil,
				nil,
				types.NewParams(ibctmtypes.NewClientState("", ibctmtypes.DefaultTrustLevel, 0, 0,
					time.Second*40, clienttypes.Height{}, commitmenttypes.GetSDKSpecs(), []string{"ibc", "upgradedIBCState"}, true, false),
					0, // 0 trusting period fraction here
					ccv.DefaultCCVTimeoutPeriod,
					types.DafaultInitTimeoutPeriod),
>>>>>>> 6b2096a4
			),
			false,
		},
		{
			"invalid params, zero ccv timeout",
			types.NewGenesisState(
				0,
				nil,
				[]types.ConsumerState{{ChainId: "chainid-1", ChannelId: "channelid"}},
				nil,
				nil,
				nil,
				nil,
				types.NewParams(ibctmtypes.NewClientState("", ibctmtypes.DefaultTrustLevel, 0, 0,
					time.Second*40, clienttypes.Height{}, commitmenttypes.GetSDKSpecs(), []string{"ibc", "upgradedIBCState"}, true, false),
<<<<<<< HEAD
					0, time.Hour, time.Hour),
=======
					types.DefaultTrustingPeriodFraction,
					0, // 0 ccv timeout here
					types.DafaultInitTimeoutPeriod),
			),
			false,
		},
		{
			"invalid params, zero init timeout",
			types.NewGenesisState(
				0,
				nil,
				[]types.ConsumerState{{ChainId: "chainid-1", ChannelId: "channelid"}},
				nil,
				nil,
				nil,
				nil,
				types.NewParams(ibctmtypes.NewClientState("", ibctmtypes.DefaultTrustLevel, 0, 0,
					time.Second*40, clienttypes.Height{}, commitmenttypes.GetSDKSpecs(), []string{"ibc", "upgradedIBCState"}, true, false),
					types.DefaultTrustingPeriodFraction,
					ccv.DefaultCCVTimeoutPeriod,
					0), // 0 init timeout here
>>>>>>> 6b2096a4
			),
			false,
		},
		{
			"invalid chain id",
			types.NewGenesisState(
				0,
				nil,
				[]types.ConsumerState{{ChainId: "", ChannelId: "channelid"}},
				nil,
				nil,
				nil,
				nil,
				types.DefaultParams(),
			),
			false,
		},
		{
			"invalid channel id",
			types.NewGenesisState(
				0,
				nil,
				[]types.ConsumerState{{ChainId: "chainid", ChannelId: "ivnalidChannel{}"}},
				nil,
				nil,
				nil,
				nil,
				types.DefaultParams(),
			),
			false,
		},
	}

	for _, tc := range testCases {
		err := tc.genState.Validate()

		if tc.expPass {
			require.NoError(t, err, "test case: %s must pass", tc.name)
		} else {
			require.Error(t, err, "test case: %s must fail", tc.name)
		}
	}
}<|MERGE_RESOLUTION|>--- conflicted
+++ resolved
@@ -79,11 +79,7 @@
 				nil,
 				types.NewParams(ibctmtypes.NewClientState("", ibctmtypes.DefaultTrustLevel, 0, 0,
 					time.Second*40, clienttypes.Height{}, commitmenttypes.GetSDKSpecs(), []string{"ibc", "upgradedIBCState"}, true, false),
-<<<<<<< HEAD
-					2*7*24*time.Hour, time.Hour, time.Hour),
-=======
-					3, time.Hour, time.Hour),
->>>>>>> 6b2096a4
+					3, time.Hour, time.Hour, time.Hour),
 			),
 			true,
 		},
@@ -99,10 +95,7 @@
 				nil,
 				types.NewParams(ibctmtypes.NewClientState("", ibctmtypes.DefaultTrustLevel, 0, 0,
 					0, clienttypes.Height{}, nil, []string{"ibc", "upgradedIBCState"}, true, false),
-<<<<<<< HEAD
-					ccv.DefaultCCVTimeoutPeriod, types.DafaultInitTimeoutPeriod, types.DefaultVscTimeoutPeriod),
-=======
-					types.DefaultTrustingPeriodFraction, ccv.DefaultCCVTimeoutPeriod, types.DafaultInitTimeoutPeriod),
+					types.DefaultTrustingPeriodFraction, ccv.DefaultCCVTimeoutPeriod, types.DafaultInitTimeoutPeriod, types.DefaultVscTimeoutPeriod),
 			),
 			false,
 		},
@@ -120,8 +113,8 @@
 					time.Second*40, clienttypes.Height{}, commitmenttypes.GetSDKSpecs(), []string{"ibc", "upgradedIBCState"}, true, false),
 					0, // 0 trusting period fraction here
 					ccv.DefaultCCVTimeoutPeriod,
-					types.DafaultInitTimeoutPeriod),
->>>>>>> 6b2096a4
+					types.DafaultInitTimeoutPeriod,
+					types.DefaultVscTimeoutPeriod),
 			),
 			false,
 		},
@@ -137,12 +130,10 @@
 				nil,
 				types.NewParams(ibctmtypes.NewClientState("", ibctmtypes.DefaultTrustLevel, 0, 0,
 					time.Second*40, clienttypes.Height{}, commitmenttypes.GetSDKSpecs(), []string{"ibc", "upgradedIBCState"}, true, false),
-<<<<<<< HEAD
-					0, time.Hour, time.Hour),
-=======
 					types.DefaultTrustingPeriodFraction,
 					0, // 0 ccv timeout here
-					types.DafaultInitTimeoutPeriod),
+					types.DafaultInitTimeoutPeriod,
+					types.DefaultVscTimeoutPeriod),
 			),
 			false,
 		},
@@ -160,8 +151,27 @@
 					time.Second*40, clienttypes.Height{}, commitmenttypes.GetSDKSpecs(), []string{"ibc", "upgradedIBCState"}, true, false),
 					types.DefaultTrustingPeriodFraction,
 					ccv.DefaultCCVTimeoutPeriod,
-					0), // 0 init timeout here
->>>>>>> 6b2096a4
+					0, // 0 init timeout here
+					types.DefaultVscTimeoutPeriod),
+			),
+			false,
+		},
+		{
+			"invalid params, zero vsc timeout",
+			types.NewGenesisState(
+				0,
+				nil,
+				[]types.ConsumerState{{ChainId: "chainid-1", ChannelId: "channelid"}},
+				nil,
+				nil,
+				nil,
+				nil,
+				types.NewParams(ibctmtypes.NewClientState("", ibctmtypes.DefaultTrustLevel, 0, 0,
+					time.Second*40, clienttypes.Height{}, commitmenttypes.GetSDKSpecs(), []string{"ibc", "upgradedIBCState"}, true, false),
+					types.DefaultTrustingPeriodFraction,
+					ccv.DefaultCCVTimeoutPeriod,
+					types.DafaultInitTimeoutPeriod,
+					0), // 0 vsc timeout here
 			),
 			false,
 		},
