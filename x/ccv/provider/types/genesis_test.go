package types_test

import (
	"testing"
	"time"

	clienttypes "github.com/cosmos/ibc-go/v3/modules/core/02-client/types"
	commitmenttypes "github.com/cosmos/ibc-go/v3/modules/core/23-commitment/types"
	ibctmtypes "github.com/cosmos/ibc-go/v3/modules/light-clients/07-tendermint/types"
	"github.com/cosmos/interchain-security/x/ccv/provider/types"
	ccv "github.com/cosmos/interchain-security/x/ccv/types"

	"github.com/stretchr/testify/require"
)

// Tests validation of consumer states and params within a provider genesis state
func TestValidateGenesisState(t *testing.T) {
	testCases := []struct {
		name     string
		genState *types.GenesisState
		expPass  bool
	}{
		{
			"valid initializing provider genesis with nil updates",
			types.NewGenesisState(
				0,
				nil,
				[]types.ConsumerState{{ChainId: "chainid-1", ChannelId: "channelid"}},
				nil,
				nil,
				nil,
				nil,
				types.DefaultParams(),
			),
			true,
		},
		{
			"valid validating provider genesis with nil updates",
			types.NewGenesisState(
				0,
				nil,
				[]types.ConsumerState{{ChainId: "chainid-1", ChannelId: "channelid"}},
				nil,
				nil,
				nil,
				nil,
				types.DefaultParams(),
			),
			true,
		},
		{
			"valid multiple provider genesis with multiple consumer chains",
			types.NewGenesisState(
				0,
				nil,
				[]types.ConsumerState{
					{ChainId: "chainid-1", ChannelId: "channelid1"},
					{ChainId: "chainid-2", ChannelId: "channelid2"},
					{ChainId: "chainid-3", ChannelId: "channelid3"},
					{ChainId: "chainid-4", ChannelId: "channelid4"},
				},
				nil,
				nil,
				nil,
				nil,
				types.DefaultParams(),
			),
			true,
		},
		{
			"valid provider genesis with custom params",
			types.NewGenesisState(
				0,
				nil,
				[]types.ConsumerState{{ChainId: "chainid-1", ChannelId: "channelid"}},
				nil,
				nil,
				nil,
				nil,
				types.NewParams(ibctmtypes.NewClientState("", ibctmtypes.DefaultTrustLevel, 0, 0,
					time.Second*40, clienttypes.Height{}, commitmenttypes.GetSDKSpecs(), []string{"ibc", "upgradedIBCState"}, true, false),
<<<<<<< HEAD
					3, time.Hour, time.Hour, time.Hour),
=======
					3, time.Hour, time.Hour),
>>>>>>> 80b751c1
			),
			true,
		},
		{
			"invalid params",
			types.NewGenesisState(
				0,
				nil,
				[]types.ConsumerState{{ChainId: "chainid-1", ChannelId: "channelid"}},
				nil,
				nil,
				nil,
				nil,
				types.NewParams(ibctmtypes.NewClientState("", ibctmtypes.DefaultTrustLevel, 0, 0,
					0, clienttypes.Height{}, nil, []string{"ibc", "upgradedIBCState"}, true, false),
<<<<<<< HEAD
					types.DefaultTrustingPeriodFraction, ccv.DefaultCCVTimeoutPeriod, types.DafaultInitTimeoutPeriod, types.DefaultVscTimeoutPeriod),
=======
					types.DefaultTrustingPeriodFraction, ccv.DefaultCCVTimeoutPeriod, types.DefaultInitTimeoutPeriod),
>>>>>>> 80b751c1
			),
			false,
		},
		{
			"invalid params, zero trusting period fraction",
			types.NewGenesisState(
				0,
				nil,
				[]types.ConsumerState{{ChainId: "chainid-1", ChannelId: "channelid"}},
				nil,
				nil,
				nil,
				nil,
				types.NewParams(ibctmtypes.NewClientState("", ibctmtypes.DefaultTrustLevel, 0, 0,
					time.Second*40, clienttypes.Height{}, commitmenttypes.GetSDKSpecs(), []string{"ibc", "upgradedIBCState"}, true, false),
					0, // 0 trusting period fraction here
					ccv.DefaultCCVTimeoutPeriod,
<<<<<<< HEAD
					types.DafaultInitTimeoutPeriod,
					types.DefaultVscTimeoutPeriod),
=======
					types.DefaultInitTimeoutPeriod),
>>>>>>> 80b751c1
			),
			false,
		},
		{
			"invalid params, zero ccv timeout",
			types.NewGenesisState(
				0,
				nil,
				[]types.ConsumerState{{ChainId: "chainid-1", ChannelId: "channelid"}},
				nil,
				nil,
				nil,
				nil,
				types.NewParams(ibctmtypes.NewClientState("", ibctmtypes.DefaultTrustLevel, 0, 0,
					time.Second*40, clienttypes.Height{}, commitmenttypes.GetSDKSpecs(), []string{"ibc", "upgradedIBCState"}, true, false),
					types.DefaultTrustingPeriodFraction,
					0, // 0 ccv timeout here
<<<<<<< HEAD
					types.DafaultInitTimeoutPeriod,
					types.DefaultVscTimeoutPeriod),
=======
					types.DefaultInitTimeoutPeriod),
>>>>>>> 80b751c1
			),
			false,
		},
		{
			"invalid params, zero init timeout",
<<<<<<< HEAD
			types.NewGenesisState(
				0,
				nil,
				[]types.ConsumerState{{ChainId: "chainid-1", ChannelId: "channelid"}},
				nil,
				nil,
				nil,
				nil,
				types.NewParams(ibctmtypes.NewClientState("", ibctmtypes.DefaultTrustLevel, 0, 0,
					time.Second*40, clienttypes.Height{}, commitmenttypes.GetSDKSpecs(), []string{"ibc", "upgradedIBCState"}, true, false),
					types.DefaultTrustingPeriodFraction,
					ccv.DefaultCCVTimeoutPeriod,
					0, // 0 init timeout here
					types.DefaultVscTimeoutPeriod),
			),
			false,
		},
		{
			"invalid params, zero vsc timeout",
=======
>>>>>>> 80b751c1
			types.NewGenesisState(
				0,
				nil,
				[]types.ConsumerState{{ChainId: "chainid-1", ChannelId: "channelid"}},
				nil,
				nil,
				nil,
				nil,
				types.NewParams(ibctmtypes.NewClientState("", ibctmtypes.DefaultTrustLevel, 0, 0,
					time.Second*40, clienttypes.Height{}, commitmenttypes.GetSDKSpecs(), []string{"ibc", "upgradedIBCState"}, true, false),
					types.DefaultTrustingPeriodFraction,
					ccv.DefaultCCVTimeoutPeriod,
<<<<<<< HEAD
					types.DafaultInitTimeoutPeriod,
					0), // 0 vsc timeout here
=======
					0), // 0 init timeout here
>>>>>>> 80b751c1
			),
			false,
		},
		{
			"invalid chain id",
			types.NewGenesisState(
				0,
				nil,
				[]types.ConsumerState{{ChainId: "", ChannelId: "channelid"}},
				nil,
				nil,
				nil,
				nil,
				types.DefaultParams(),
			),
			false,
		},
		{
			"invalid channel id",
			types.NewGenesisState(
				0,
				nil,
				[]types.ConsumerState{{ChainId: "chainid", ChannelId: "ivnalidChannel{}"}},
				nil,
				nil,
				nil,
				nil,
				types.DefaultParams(),
			),
			false,
		},
	}

	for _, tc := range testCases {
		err := tc.genState.Validate()

		if tc.expPass {
			require.NoError(t, err, "test case: %s must pass", tc.name)
		} else {
			require.Error(t, err, "test case: %s must fail", tc.name)
		}
	}
}<|MERGE_RESOLUTION|>--- conflicted
+++ resolved
@@ -79,11 +79,7 @@
 				nil,
 				types.NewParams(ibctmtypes.NewClientState("", ibctmtypes.DefaultTrustLevel, 0, 0,
 					time.Second*40, clienttypes.Height{}, commitmenttypes.GetSDKSpecs(), []string{"ibc", "upgradedIBCState"}, true, false),
-<<<<<<< HEAD
 					3, time.Hour, time.Hour, time.Hour),
-=======
-					3, time.Hour, time.Hour),
->>>>>>> 80b751c1
 			),
 			true,
 		},
@@ -99,11 +95,7 @@
 				nil,
 				types.NewParams(ibctmtypes.NewClientState("", ibctmtypes.DefaultTrustLevel, 0, 0,
 					0, clienttypes.Height{}, nil, []string{"ibc", "upgradedIBCState"}, true, false),
-<<<<<<< HEAD
-					types.DefaultTrustingPeriodFraction, ccv.DefaultCCVTimeoutPeriod, types.DafaultInitTimeoutPeriod, types.DefaultVscTimeoutPeriod),
-=======
-					types.DefaultTrustingPeriodFraction, ccv.DefaultCCVTimeoutPeriod, types.DefaultInitTimeoutPeriod),
->>>>>>> 80b751c1
+					types.DefaultTrustingPeriodFraction, ccv.DefaultCCVTimeoutPeriod, types.DefaultInitTimeoutPeriod, types.DefaultVscTimeoutPeriod),
 			),
 			false,
 		},
@@ -121,12 +113,8 @@
 					time.Second*40, clienttypes.Height{}, commitmenttypes.GetSDKSpecs(), []string{"ibc", "upgradedIBCState"}, true, false),
 					0, // 0 trusting period fraction here
 					ccv.DefaultCCVTimeoutPeriod,
-<<<<<<< HEAD
-					types.DafaultInitTimeoutPeriod,
+					types.DefaultInitTimeoutPeriod,
 					types.DefaultVscTimeoutPeriod),
-=======
-					types.DefaultInitTimeoutPeriod),
->>>>>>> 80b751c1
 			),
 			false,
 		},
@@ -144,18 +132,13 @@
 					time.Second*40, clienttypes.Height{}, commitmenttypes.GetSDKSpecs(), []string{"ibc", "upgradedIBCState"}, true, false),
 					types.DefaultTrustingPeriodFraction,
 					0, // 0 ccv timeout here
-<<<<<<< HEAD
-					types.DafaultInitTimeoutPeriod,
+					types.DefaultInitTimeoutPeriod,
 					types.DefaultVscTimeoutPeriod),
-=======
-					types.DefaultInitTimeoutPeriod),
->>>>>>> 80b751c1
 			),
 			false,
 		},
 		{
 			"invalid params, zero init timeout",
-<<<<<<< HEAD
 			types.NewGenesisState(
 				0,
 				nil,
@@ -175,8 +158,6 @@
 		},
 		{
 			"invalid params, zero vsc timeout",
-=======
->>>>>>> 80b751c1
 			types.NewGenesisState(
 				0,
 				nil,
@@ -189,12 +170,8 @@
 					time.Second*40, clienttypes.Height{}, commitmenttypes.GetSDKSpecs(), []string{"ibc", "upgradedIBCState"}, true, false),
 					types.DefaultTrustingPeriodFraction,
 					ccv.DefaultCCVTimeoutPeriod,
-<<<<<<< HEAD
-					types.DafaultInitTimeoutPeriod,
+					types.DefaultInitTimeoutPeriod,
 					0), // 0 vsc timeout here
-=======
-					0), // 0 init timeout here
->>>>>>> 80b751c1
 			),
 			false,
 		},
