--- conflicted
+++ resolved
@@ -13,14 +13,9 @@
 
 // provider message types
 const (
-<<<<<<< HEAD
-	TypeMsgAssignConsumerKey           = "assign_consumer_key"
-	TypeMsgRegisterConsumerRewardDenom = "register_consumer_reward_denom"
-	TypeMsgSubmitConsumerMisbehaviour  = "submit_consumer_misbehaviour"
-	TypeMsgSubmitConsumerDoubleVoting  = "submit_consumer_double_vote"
-=======
-	TypeMsgAssignConsumerKey = "assign_consumer_key"
->>>>>>> 494c4d22
+	TypeMsgAssignConsumerKey          = "assign_consumer_key"
+	TypeMsgSubmitConsumerMisbehaviour = "submit_consumer_misbehaviour"
+	TypeMsgSubmitConsumerDoubleVoting = "submit_consumer_double_vote"
 )
 
 var (
@@ -107,52 +102,6 @@
 		return "", "", err
 	}
 	return pubKey.Type, pubKey.Key, nil
-<<<<<<< HEAD
-}
-
-// NewMsgRegisterConsumerRewardDenom returns a new MsgRegisterConsumerRewardDenom with a sender and
-// a funding amount.
-func NewMsgRegisterConsumerRewardDenom(denom string, depositor sdk.AccAddress) *MsgRegisterConsumerRewardDenom {
-	return &MsgRegisterConsumerRewardDenom{
-		Denom:     denom,
-		Depositor: depositor.String(),
-	}
-}
-
-// Route returns the MsgRegisterConsumerRewardDenom message route.
-func (msg MsgRegisterConsumerRewardDenom) Route() string { return ModuleName }
-
-// Type returns the MsgRegisterConsumerRewardDenom message type.
-func (msg MsgRegisterConsumerRewardDenom) Type() string { return TypeMsgRegisterConsumerRewardDenom }
-
-// GetSigners returns the signer addresses that are expected to sign the result
-// of GetSignBytes.
-func (msg MsgRegisterConsumerRewardDenom) GetSigners() []sdk.AccAddress {
-	depoAddr, err := sdk.AccAddressFromBech32(msg.Depositor)
-	if err != nil {
-		panic(err)
-	}
-	return []sdk.AccAddress{depoAddr}
-}
-
-// GetSignBytes returns the raw bytes for a MsgRegisterConsumerRewardDenom message that
-// the expected signer needs to sign.
-func (msg MsgRegisterConsumerRewardDenom) GetSignBytes() []byte {
-	bz := ModuleCdc.MustMarshalJSON(&msg)
-	return sdk.MustSortJSON(bz)
-}
-
-// ValidateBasic performs basic MsgRegisterConsumerRewardDenom message validation.
-func (msg MsgRegisterConsumerRewardDenom) ValidateBasic() error {
-	if !sdk.NewCoin(msg.Denom, sdk.NewInt(0)).IsValid() {
-		return ErrInvalidConsumerRewardDenom
-	}
-	_, err := sdk.AccAddressFromBech32(msg.Depositor)
-	if err != nil {
-		return ErrInvalidDepositorAddress
-	}
-
-	return nil
 }
 
 func NewMsgSubmitConsumerMisbehaviour(submitter sdk.AccAddress, misbehaviour *ibctmtypes.Misbehaviour) (*MsgSubmitConsumerMisbehaviour, error) {
@@ -249,6 +198,4 @@
 		panic(err)
 	}
 	return []sdk.AccAddress{addr}
-=======
->>>>>>> 494c4d22
 }