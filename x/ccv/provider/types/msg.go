--- conflicted
+++ resolved
@@ -3,18 +3,11 @@
 import (
 	"encoding/json"
 	"fmt"
-<<<<<<< HEAD
-	cmttypes "github.com/cometbft/cometbft/types"
 	"strconv"
 	"strings"
 	"time"
-=======
-	"strconv"
-	"strings"
-	"time"
 
 	cmttypes "github.com/cometbft/cometbft/types"
->>>>>>> 289e05c7
 
 	ibctmtypes "github.com/cosmos/ibc-go/v8/modules/light-clients/07-tendermint"
 
@@ -301,7 +294,6 @@
 // must sign over msg.GetSignBytes().
 func (msg MsgCreateConsumer) GetSigners() []sdk.AccAddress {
 	valAddr, err := sdk.ValAddressFromBech32(msg.Signer)
-<<<<<<< HEAD
 	if err != nil {
 		// same behavior as in cosmos-sdk
 		panic(err)
@@ -377,121 +369,6 @@
 // NewMsgRemoveConsumer creates a new MsgRemoveConsumer instance
 func NewMsgRemoveConsumer(signer string, consumerId string, stopTime time.Time) (*MsgRemoveConsumer, error) {
 	return &MsgRemoveConsumer{
-		Authority:  signer,
-		ConsumerId: consumerId,
-		StopTime:   stopTime,
-	}, nil
-}
-
-// Type implements the sdk.Msg interface.
-func (msg MsgRemoveConsumer) Type() string {
-	return TypeMsgRemoveConsumer
-}
-
-// Route implements the sdk.Msg interface.
-func (msg MsgRemoveConsumer) Route() string { return RouterKey }
-
-// ValidateBasic implements the sdk.Msg interface.
-func (msg MsgRemoveConsumer) ValidateBasic() error {
-	if err := ValidateConsumerId(msg.ConsumerId); err != nil {
-		return err
-	}
-	return nil
-}
-
-// Type implements the sdk.Msg interface.
-func (msg MsgRemoveConsumer) GetSignBytes() []byte {
-	bz := ccvtypes.ModuleCdc.MustMarshalJSON(&msg)
-	return sdk.MustSortJSON(bz)
-}
-
-// GetSigners implements the sdk.Msg interface. It returns the address(es) that
-// must sign over msg.GetSignBytes().
-func (msg MsgRemoveConsumer) GetSigners() []sdk.AccAddress {
-	valAddr, err := sdk.ValAddressFromBech32(msg.Authority)
-=======
->>>>>>> 289e05c7
-	if err != nil {
-		// same behavior as in cosmos-sdk
-		panic(err)
-	}
-	return []sdk.AccAddress{valAddr.Bytes()}
-}
-
-<<<<<<< HEAD
-// Route implements the sdk.Msg interface.
-func (msg MsgConsumerAddition) Route() string { return RouterKey }
-
-// ValidateBasic implements the sdk.Msg interface.
-=======
-// NewMsgUpdateConsumer creates a new MsgUpdateConsumer instance
-func NewMsgUpdateConsumer(signer string, consumerId string, ownerAddress string, metadata *ConsumerMetadata,
-	initializationParameters *ConsumerInitializationParameters, powerShapingParameters *PowerShapingParameters) (*MsgUpdateConsumer, error) {
-	return &MsgUpdateConsumer{
-		Signer:                   signer,
-		ConsumerId:               consumerId,
-		NewOwnerAddress:          ownerAddress,
-		Metadata:                 metadata,
-		InitializationParameters: initializationParameters,
-		PowerShapingParameters:   powerShapingParameters,
-	}, nil
-}
-
-// Type implements the sdk.Msg interface.
-func (msg MsgUpdateConsumer) Type() string {
-	return TypeMsgUpdateConsumer
-}
-
-// Route implements the sdk.Msg interface.
-func (msg MsgUpdateConsumer) Route() string { return RouterKey }
-
-// ValidateBasic implements the sdk.Msg interface.
-func (msg MsgUpdateConsumer) ValidateBasic() error {
-	if err := ValidateConsumerId(msg.ConsumerId); err != nil {
-		return err
-	}
-
-	if msg.Metadata != nil {
-		if err := ValidateConsumerMetadata(*msg.Metadata); err != nil {
-			return err
-		}
-	}
-
-	if msg.InitializationParameters != nil {
-		if err := ValidateInitializationParameters(*msg.InitializationParameters); err != nil {
-			return err
-		}
-	}
-
-	if msg.PowerShapingParameters != nil {
-		if err := ValidatePowerShapingParameters(*msg.PowerShapingParameters); err != nil {
-			return err
-		}
-	}
-
-	return nil
-}
-
-// Type implements the sdk.Msg interface.
-func (msg MsgUpdateConsumer) GetSignBytes() []byte {
-	bz := ccvtypes.ModuleCdc.MustMarshalJSON(&msg)
-	return sdk.MustSortJSON(bz)
-}
-
-// GetSigners implements the sdk.Msg interface. It returns the address(es) that
-// must sign over msg.GetSignBytes().
-func (msg MsgUpdateConsumer) GetSigners() []sdk.AccAddress {
-	valAddr, err := sdk.ValAddressFromBech32(msg.Signer)
-	if err != nil {
-		// same behavior as in cosmos-sdk
-		panic(err)
-	}
-	return []sdk.AccAddress{valAddr.Bytes()}
-}
-
-// NewMsgRemoveConsumer creates a new MsgRemoveConsumer instance
-func NewMsgRemoveConsumer(signer string, consumerId string, stopTime time.Time) (*MsgRemoveConsumer, error) {
-	return &MsgRemoveConsumer{
 		Signer:     signer,
 		ConsumerId: consumerId,
 		StopTime:   stopTime,
@@ -535,7 +412,6 @@
 func (msg MsgConsumerAddition) Route() string { return RouterKey }
 
 // ValidateBasic implements the sdk.Msg interface.
->>>>>>> 289e05c7
 func (msg MsgConsumerAddition) ValidateBasic() error {
 	if strings.TrimSpace(msg.ChainId) == "" {
 		return ErrBlankConsumerChainID
