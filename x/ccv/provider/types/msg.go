--- conflicted
+++ resolved
@@ -5,11 +5,8 @@
 	"fmt"
 	"strings"
 
-<<<<<<< HEAD
-	errorsmod "cosmossdk.io/errors"
 	"cosmossdk.io/math"
-	sdk "github.com/cosmos/cosmos-sdk/types"
-=======
+
 	ibctmtypes "github.com/cosmos/ibc-go/v7/modules/light-clients/07-tendermint"
 
 	errorsmod "cosmossdk.io/errors"
@@ -19,7 +16,6 @@
 
 	tmtypes "github.com/cometbft/cometbft/proto/tendermint/types"
 
->>>>>>> 48164aac
 	ccvtypes "github.com/cosmos/interchain-security/v3/x/ccv/types"
 )
 
@@ -31,21 +27,19 @@
 )
 
 var (
-<<<<<<< HEAD
 	_ sdk.Msg = (*MsgAssignConsumerKey)(nil)
 	_ sdk.Msg = (*MsgConsumerAddition)(nil)
 	_ sdk.Msg = (*MsgConsumerRemoval)(nil)
 	_ sdk.Msg = (*MsgChangeRewardDenoms)(nil)
+	_ sdk.Msg = (*MsgSubmitConsumerMisbehaviour)(nil)
+	_ sdk.Msg = (*MsgSubmitConsumerDoubleVoting)(nil)
 
 	_ sdk.HasValidateBasic = (*MsgAssignConsumerKey)(nil)
 	_ sdk.HasValidateBasic = (*MsgConsumerAddition)(nil)
 	_ sdk.HasValidateBasic = (*MsgConsumerRemoval)(nil)
 	_ sdk.HasValidateBasic = (*MsgChangeRewardDenoms)(nil)
-=======
-	_ sdk.Msg = &MsgAssignConsumerKey{}
-	_ sdk.Msg = &MsgSubmitConsumerMisbehaviour{}
-	_ sdk.Msg = &MsgSubmitConsumerDoubleVoting{}
->>>>>>> 48164aac
+	_ sdk.HasValidateBasic = (*MsgSubmitConsumerMisbehaviour)(nil)
+	_ sdk.HasValidateBasic = (*MsgSubmitConsumerDoubleVoting)(nil)
 )
 
 // NewMsgAssignConsumerKey creates a new MsgAssignConsumerKey instance.
@@ -127,7 +121,102 @@
 	return pubKey.Type, pubKey.Key, nil
 }
 
-<<<<<<< HEAD
+func NewMsgSubmitConsumerMisbehaviour(submitter sdk.AccAddress, misbehaviour *ibctmtypes.Misbehaviour) (*MsgSubmitConsumerMisbehaviour, error) {
+	return &MsgSubmitConsumerMisbehaviour{Submitter: submitter.String(), Misbehaviour: misbehaviour}, nil
+}
+
+// Route implements the sdk.Msg interface.
+func (msg MsgSubmitConsumerMisbehaviour) Route() string { return RouterKey }
+
+// Type implements the sdk.Msg interface.
+func (msg MsgSubmitConsumerMisbehaviour) Type() string {
+	return TypeMsgSubmitConsumerMisbehaviour
+}
+
+// Type implements the sdk.Msg interface.
+func (msg MsgSubmitConsumerMisbehaviour) ValidateBasic() error {
+	if msg.Submitter == "" {
+		return errorsmod.Wrap(sdkerrors.ErrInvalidAddress, msg.Submitter)
+	}
+
+	if err := msg.Misbehaviour.ValidateBasic(); err != nil {
+		return err
+	}
+	return nil
+}
+
+// Type implements the sdk.Msg interface.
+func (msg MsgSubmitConsumerMisbehaviour) GetSignBytes() []byte {
+	bz := ccvtypes.ModuleCdc.MustMarshalJSON(&msg)
+	return sdk.MustSortJSON(bz)
+}
+
+// Type implements the sdk.Msg interface.
+func (msg MsgSubmitConsumerMisbehaviour) GetSigners() []sdk.AccAddress {
+	addr, err := sdk.AccAddressFromBech32(msg.Submitter)
+	if err != nil {
+		// same behavior as in cosmos-sdk
+		panic(err)
+	}
+	return []sdk.AccAddress{addr}
+}
+
+func NewMsgSubmitConsumerDoubleVoting(submitter sdk.AccAddress, ev *tmtypes.DuplicateVoteEvidence, header *ibctmtypes.Header) (*MsgSubmitConsumerDoubleVoting, error) {
+	return &MsgSubmitConsumerDoubleVoting{Submitter: submitter.String(), DuplicateVoteEvidence: ev, InfractionBlockHeader: header}, nil
+}
+
+// Route implements the sdk.Msg interface.
+func (msg MsgSubmitConsumerDoubleVoting) Route() string { return RouterKey }
+
+// Type implements the sdk.Msg interface.
+func (msg MsgSubmitConsumerDoubleVoting) Type() string {
+	return TypeMsgSubmitConsumerDoubleVoting
+}
+
+// Type implements the sdk.Msg interface.
+func (msg MsgSubmitConsumerDoubleVoting) ValidateBasic() error {
+	if msg.Submitter == "" {
+		return errorsmod.Wrap(sdkerrors.ErrInvalidAddress, msg.Submitter)
+	}
+	if msg.DuplicateVoteEvidence == nil {
+		return fmt.Errorf("double voting evidence cannot be nil")
+	}
+
+	if msg.InfractionBlockHeader == nil {
+		return fmt.Errorf("infraction block header cannot be nil")
+	}
+
+	if msg.InfractionBlockHeader.SignedHeader == nil {
+		return fmt.Errorf("signed header in infraction block header cannot be nil")
+	}
+
+	if msg.InfractionBlockHeader.SignedHeader.Header == nil {
+		return fmt.Errorf("invalid signed header in infraction block header, 'SignedHeader.Header' is nil")
+	}
+
+	if msg.InfractionBlockHeader.ValidatorSet == nil {
+		return fmt.Errorf("invalid infraction block header, validator set is nil")
+	}
+
+	return nil
+}
+
+// Type implements the sdk.Msg interface.
+func (msg MsgSubmitConsumerDoubleVoting) GetSignBytes() []byte {
+	bz := ccvtypes.ModuleCdc.MustMarshalJSON(&msg)
+	return sdk.MustSortJSON(bz)
+}
+
+// Type implements the sdk.Msg interface.
+func (msg MsgSubmitConsumerDoubleVoting) GetSigners() []sdk.AccAddress {
+	addr, err := sdk.AccAddressFromBech32(msg.Submitter)
+	if err != nil {
+		// same behavior as in cosmos-sdk
+		panic(err)
+	}
+	return []sdk.AccAddress{addr}
+}
+
 // GetSigners implements the sdk.Msg interface. It returns the address(es) that
 // must sign over msg.GetSignBytes().
 // If the validator address is not same as delegator's, then the validator must
@@ -241,100 +330,4 @@
 	}
 
 	return nil
-=======
-func NewMsgSubmitConsumerMisbehaviour(submitter sdk.AccAddress, misbehaviour *ibctmtypes.Misbehaviour) (*MsgSubmitConsumerMisbehaviour, error) {
-	return &MsgSubmitConsumerMisbehaviour{Submitter: submitter.String(), Misbehaviour: misbehaviour}, nil
-}
-
-// Route implements the sdk.Msg interface.
-func (msg MsgSubmitConsumerMisbehaviour) Route() string { return RouterKey }
-
-// Type implements the sdk.Msg interface.
-func (msg MsgSubmitConsumerMisbehaviour) Type() string {
-	return TypeMsgSubmitConsumerMisbehaviour
-}
-
-// Type implements the sdk.Msg interface.
-func (msg MsgSubmitConsumerMisbehaviour) ValidateBasic() error {
-	if msg.Submitter == "" {
-		return errorsmod.Wrap(sdkerrors.ErrInvalidAddress, msg.Submitter)
-	}
-
-	if err := msg.Misbehaviour.ValidateBasic(); err != nil {
-		return err
-	}
-	return nil
-}
-
-// Type implements the sdk.Msg interface.
-func (msg MsgSubmitConsumerMisbehaviour) GetSignBytes() []byte {
-	bz := ccvtypes.ModuleCdc.MustMarshalJSON(&msg)
-	return sdk.MustSortJSON(bz)
-}
-
-// Type implements the sdk.Msg interface.
-func (msg MsgSubmitConsumerMisbehaviour) GetSigners() []sdk.AccAddress {
-	addr, err := sdk.AccAddressFromBech32(msg.Submitter)
-	if err != nil {
-		// same behavior as in cosmos-sdk
-		panic(err)
-	}
-	return []sdk.AccAddress{addr}
-}
-
-func NewMsgSubmitConsumerDoubleVoting(submitter sdk.AccAddress, ev *tmtypes.DuplicateVoteEvidence, header *ibctmtypes.Header) (*MsgSubmitConsumerDoubleVoting, error) {
-	return &MsgSubmitConsumerDoubleVoting{Submitter: submitter.String(), DuplicateVoteEvidence: ev, InfractionBlockHeader: header}, nil
-}
-
-// Route implements the sdk.Msg interface.
-func (msg MsgSubmitConsumerDoubleVoting) Route() string { return RouterKey }
-
-// Type implements the sdk.Msg interface.
-func (msg MsgSubmitConsumerDoubleVoting) Type() string {
-	return TypeMsgSubmitConsumerDoubleVoting
-}
-
-// Type implements the sdk.Msg interface.
-func (msg MsgSubmitConsumerDoubleVoting) ValidateBasic() error {
-	if msg.Submitter == "" {
-		return errorsmod.Wrap(sdkerrors.ErrInvalidAddress, msg.Submitter)
-	}
-	if msg.DuplicateVoteEvidence == nil {
-		return fmt.Errorf("double voting evidence cannot be nil")
-	}
-
-	if msg.InfractionBlockHeader == nil {
-		return fmt.Errorf("infraction block header cannot be nil")
-	}
-
-	if msg.InfractionBlockHeader.SignedHeader == nil {
-		return fmt.Errorf("signed header in infraction block header cannot be nil")
-	}
-
-	if msg.InfractionBlockHeader.SignedHeader.Header == nil {
-		return fmt.Errorf("invalid signed header in infraction block header, 'SignedHeader.Header' is nil")
-	}
-
-	if msg.InfractionBlockHeader.ValidatorSet == nil {
-		return fmt.Errorf("invalid infraction block header, validator set is nil")
-	}
-
-	return nil
-}
-
-// Type implements the sdk.Msg interface.
-func (msg MsgSubmitConsumerDoubleVoting) GetSignBytes() []byte {
-	bz := ccvtypes.ModuleCdc.MustMarshalJSON(&msg)
-	return sdk.MustSortJSON(bz)
-}
-
-// Type implements the sdk.Msg interface.
-func (msg MsgSubmitConsumerDoubleVoting) GetSigners() []sdk.AccAddress {
-	addr, err := sdk.AccAddressFromBech32(msg.Submitter)
-	if err != nil {
-		// same behavior as in cosmos-sdk
-		panic(err)
-	}
-	return []sdk.AccAddress{addr}
->>>>>>> 48164aac
 }