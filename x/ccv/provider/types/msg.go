package types

import (
	"encoding/json"
	"fmt"
	cmttypes "github.com/cometbft/cometbft/types"
	"strconv"
	"strings"
	"time"

	ibctmtypes "github.com/cosmos/ibc-go/v8/modules/light-clients/07-tendermint"

	errorsmod "cosmossdk.io/errors"
	"cosmossdk.io/math"

	sdk "github.com/cosmos/cosmos-sdk/types"
	sdkerrors "github.com/cosmos/cosmos-sdk/types/errors"

	tmtypes "github.com/cometbft/cometbft/proto/tendermint/types"

	ccvtypes "github.com/cosmos/interchain-security/v5/x/ccv/types"
)

// provider message types
const (
	TypeMsgAssignConsumerKey          = "assign_consumer_key"
	TypeMsgSubmitConsumerMisbehaviour = "submit_consumer_misbehaviour"
	TypeMsgSubmitConsumerDoubleVoting = "submit_consumer_double_vote"
	TypeMsgCreateConsumer             = "create_consumer"
	TypeMsgUpdateConsumer             = "update_consumer"
	TypeMsgRemoveConsumer             = "remove_consumer"
	TypeMsgOptIn                      = "opt_in"
	TypeMsgOptOut                     = "opt_out"
	TypeMsgSetConsumerCommissionRate  = "set_consumer_commission_rate"
)

var (
	_ sdk.Msg = (*MsgAssignConsumerKey)(nil)
	_ sdk.Msg = (*MsgChangeRewardDenoms)(nil)
	_ sdk.Msg = (*MsgSubmitConsumerMisbehaviour)(nil)
	_ sdk.Msg = (*MsgSubmitConsumerDoubleVoting)(nil)
	_ sdk.Msg = (*MsgCreateConsumer)(nil)
	_ sdk.Msg = (*MsgUpdateConsumer)(nil)
	_ sdk.Msg = (*MsgRemoveConsumer)(nil)
	_ sdk.Msg = (*MsgOptIn)(nil)
	_ sdk.Msg = (*MsgOptOut)(nil)
	_ sdk.Msg = (*MsgSetConsumerCommissionRate)(nil)

	_ sdk.HasValidateBasic = (*MsgAssignConsumerKey)(nil)
	_ sdk.HasValidateBasic = (*MsgChangeRewardDenoms)(nil)
	_ sdk.HasValidateBasic = (*MsgSubmitConsumerMisbehaviour)(nil)
	_ sdk.HasValidateBasic = (*MsgSubmitConsumerDoubleVoting)(nil)
	_ sdk.HasValidateBasic = (*MsgCreateConsumer)(nil)
	_ sdk.HasValidateBasic = (*MsgUpdateConsumer)(nil)
	_ sdk.HasValidateBasic = (*MsgRemoveConsumer)(nil)
	_ sdk.HasValidateBasic = (*MsgOptIn)(nil)
	_ sdk.HasValidateBasic = (*MsgOptOut)(nil)
	_ sdk.HasValidateBasic = (*MsgSetConsumerCommissionRate)(nil)
)

// NewMsgAssignConsumerKey creates a new MsgAssignConsumerKey instance.
// Delegator address and validator address are the same.
func NewMsgAssignConsumerKey(consumerId string, providerValidatorAddress sdk.ValAddress,
	consumerConsensusPubKey, signer string,
) (*MsgAssignConsumerKey, error) {
	return &MsgAssignConsumerKey{
		ConsumerId:   consumerId,
		ProviderAddr: providerValidatorAddress.String(),
		ConsumerKey:  consumerConsensusPubKey,
		Signer:       signer,
	}, nil
}

// Route implements the sdk.Msg interface.
func (msg MsgAssignConsumerKey) Route() string { return RouterKey }

// Type implements the sdk.Msg interface.
func (msg MsgAssignConsumerKey) Type() string {
	return TypeMsgAssignConsumerKey
}

// GetSigners implements the sdk.Msg interface. It returns the address(es) that
// must sign over msg.GetSignBytes().
// If the validator address is not same as delegator's, then the validator must
// sign the msg as well.
func (msg MsgAssignConsumerKey) GetSigners() []sdk.AccAddress {
	valAddr, err := sdk.ValAddressFromBech32(msg.ProviderAddr)
	if err != nil {
		// same behavior as in cosmos-sdk
		panic(err)
	}
	return []sdk.AccAddress{valAddr.Bytes()}
}

// GetSignBytes returns the message bytes to sign over.
func (msg MsgAssignConsumerKey) GetSignBytes() []byte {
	bz := ccvtypes.ModuleCdc.MustMarshalJSON(&msg)
	return sdk.MustSortJSON(bz)
}

// ValidateBasic implements the sdk.Msg interface.
func (msg MsgAssignConsumerKey) ValidateBasic() error {
	if err := ValidateConsumerId(msg.ConsumerId); err != nil {
		return err
	}
	_, err := sdk.ValAddressFromBech32(msg.ProviderAddr)
	if err != nil {
		return ErrInvalidProviderAddress
	}
	if msg.ConsumerKey == "" {
		return ErrInvalidConsumerConsensusPubKey
	}
	if _, _, err := ParseConsumerKeyFromJson(msg.ConsumerKey); err != nil {
		return ErrInvalidConsumerConsensusPubKey
	}
	return nil
}

// ParseConsumerKeyFromJson parses the consumer key from a JSON string,
// this replaces deserializing a protobuf any.
func ParseConsumerKeyFromJson(jsonStr string) (pkType, key string, err error) {
	type PubKey struct {
		Type string `json:"@type"`
		Key  string `json:"key"`
	}
	var pubKey PubKey
	err = json.Unmarshal([]byte(jsonStr), &pubKey)
	if err != nil {
		return "", "", err
	}
	return pubKey.Type, pubKey.Key, nil
}

func NewMsgSubmitConsumerMisbehaviour(submitter sdk.AccAddress, misbehaviour *ibctmtypes.Misbehaviour) (*MsgSubmitConsumerMisbehaviour, error) {
	return &MsgSubmitConsumerMisbehaviour{Submitter: submitter.String(), Misbehaviour: misbehaviour}, nil
}

// Route implements the sdk.Msg interface.
func (msg MsgSubmitConsumerMisbehaviour) Route() string { return RouterKey }

// Type implements the sdk.Msg interface.
func (msg MsgSubmitConsumerMisbehaviour) Type() string {
	return TypeMsgSubmitConsumerMisbehaviour
}

// Type implements the sdk.Msg interface.
func (msg MsgSubmitConsumerMisbehaviour) ValidateBasic() error {
	if msg.Submitter == "" {
		return errorsmod.Wrap(sdkerrors.ErrInvalidAddress, msg.Submitter)
	}
	if err := ValidateConsumerId(msg.ConsumerId); err != nil {
		return err
	}

	if err := msg.Misbehaviour.ValidateBasic(); err != nil {
		return err
	}
	return nil
}

// Type implements the sdk.Msg interface.
func (msg MsgSubmitConsumerMisbehaviour) GetSignBytes() []byte {
	bz := ccvtypes.ModuleCdc.MustMarshalJSON(&msg)
	return sdk.MustSortJSON(bz)
}

// Type implements the sdk.Msg interface.
func (msg MsgSubmitConsumerMisbehaviour) GetSigners() []sdk.AccAddress {
	addr, err := sdk.AccAddressFromBech32(msg.Submitter)
	if err != nil {
		// same behavior as in cosmos-sdk
		panic(err)
	}
	return []sdk.AccAddress{addr}
}

func NewMsgSubmitConsumerDoubleVoting(submitter sdk.AccAddress, ev *tmtypes.DuplicateVoteEvidence, header *ibctmtypes.Header) (*MsgSubmitConsumerDoubleVoting, error) {
	return &MsgSubmitConsumerDoubleVoting{Submitter: submitter.String(), DuplicateVoteEvidence: ev, InfractionBlockHeader: header}, nil
}

// Route implements the sdk.Msg interface.
func (msg MsgSubmitConsumerDoubleVoting) Route() string { return RouterKey }

// Type implements the sdk.Msg interface.
func (msg MsgSubmitConsumerDoubleVoting) Type() string {
	return TypeMsgSubmitConsumerDoubleVoting
}

// Type implements the sdk.Msg interface.
func (msg MsgSubmitConsumerDoubleVoting) ValidateBasic() error {
	if msg.Submitter == "" {
		return errorsmod.Wrap(sdkerrors.ErrInvalidAddress, msg.Submitter)
	}
	if msg.DuplicateVoteEvidence == nil {
		return fmt.Errorf("double voting evidence cannot be nil")
	}

	if msg.InfractionBlockHeader == nil {
		return fmt.Errorf("infraction block header cannot be nil")
	}

	if msg.InfractionBlockHeader.SignedHeader == nil {
		return fmt.Errorf("signed header in infraction block header cannot be nil")
	}

	if msg.InfractionBlockHeader.SignedHeader.Header == nil {
		return fmt.Errorf("invalid signed header in infraction block header, 'SignedHeader.Header' is nil")
	}

	if msg.InfractionBlockHeader.ValidatorSet == nil {
		return fmt.Errorf("invalid infraction block header, validator set is nil")
	}

	if err := ValidateConsumerId(msg.ConsumerId); err != nil {
		return err
	}

	return nil
}

// Type implements the sdk.Msg interface.
func (msg MsgSubmitConsumerDoubleVoting) GetSignBytes() []byte {
	bz := ccvtypes.ModuleCdc.MustMarshalJSON(&msg)
	return sdk.MustSortJSON(bz)
}

// Type implements the sdk.Msg interface.
func (msg MsgSubmitConsumerDoubleVoting) GetSigners() []sdk.AccAddress {
	addr, err := sdk.AccAddressFromBech32(msg.Submitter)
	if err != nil {
		// same behavior as in cosmos-sdk
		panic(err)
	}
	return []sdk.AccAddress{addr}
}

// NewMsgCreateConsumer creates a new MsgCreateConsumer instance
func NewMsgCreateConsumer(signer string, chainId string, metadata ConsumerMetadata,
	initializationParameters *ConsumerInitializationParameters, powerShapingParameters *PowerShapingParameters) (*MsgCreateConsumer, error) {
	return &MsgCreateConsumer{
		Signer:                   signer,
		ChainId:                  chainId,
		Metadata:                 metadata,
		InitializationParameters: initializationParameters,
		PowerShapingParameters:   powerShapingParameters,
	}, nil
}

// Type implements the sdk.Msg interface.
func (msg MsgCreateConsumer) Type() string {
	return TypeMsgCreateConsumer
}

// Route implements the sdk.Msg interface.
func (msg MsgCreateConsumer) Route() string { return RouterKey }

// ValidateBasic implements the sdk.Msg interface.
func (msg MsgCreateConsumer) ValidateBasic() error {
	if err := ValidateField("chain id", msg.ChainId, cmttypes.MaxChainIDLen); err != nil {
		return err
	}

	if err := ValidateConsumerMetadata(msg.Metadata); err != nil {
		return err
	}

	if msg.InitializationParameters != nil {
		if err := ValidateInitializationParameters(*msg.InitializationParameters); err != nil {
			return err
		}
	}

	if msg.PowerShapingParameters != nil {
		if msg.PowerShapingParameters.Top_N != 0 {
			return fmt.Errorf("cannot create a Top N chain through `MsgCreateConsumer`; " +
				"first create the chain and then use `MsgUpdateConsumer` to make the chain Top N")
		}
		if err := ValidatePowerShapingParameters(*msg.PowerShapingParameters); err != nil {
			return err
		}
	}

	return nil
}

// Type implements the sdk.Msg interface.
func (msg MsgCreateConsumer) GetSignBytes() []byte {
	bz := ccvtypes.ModuleCdc.MustMarshalJSON(&msg)
	return sdk.MustSortJSON(bz)
}

// GetSigners implements the sdk.Msg interface. It returns the address(es) that
// must sign over msg.GetSignBytes().
func (msg MsgCreateConsumer) GetSigners() []sdk.AccAddress {
	valAddr, err := sdk.ValAddressFromBech32(msg.Signer)
	if err != nil {
		// same behavior as in cosmos-sdk
		panic(err)
	}
	return []sdk.AccAddress{valAddr.Bytes()}
}

// NewMsgUpdateConsumer creates a new MsgUpdateConsumer instance
func NewMsgUpdateConsumer(signer string, consumerId string, ownerAddress string, metadata *ConsumerMetadata,
	initializationParameters *ConsumerInitializationParameters, powerShapingParameters *PowerShapingParameters) (*MsgUpdateConsumer, error) {
	return &MsgUpdateConsumer{
		Signer:                   signer,
		ConsumerId:               consumerId,
		NewOwnerAddress:          ownerAddress,
		Metadata:                 metadata,
		InitializationParameters: initializationParameters,
		PowerShapingParameters:   powerShapingParameters,
	}, nil
}

// Type implements the sdk.Msg interface.
func (msg MsgUpdateConsumer) Type() string {
	return TypeMsgUpdateConsumer
}

// Route implements the sdk.Msg interface.
func (msg MsgUpdateConsumer) Route() string { return RouterKey }

// ValidateBasic implements the sdk.Msg interface.
func (msg MsgUpdateConsumer) ValidateBasic() error {
	if err := ValidateConsumerId(msg.ConsumerId); err != nil {
		return err
	}

<<<<<<< HEAD
	// The new owner address can be empty, in which case the consumer chain does not change its owner.
	// However, if the new owner address is not empty, we verify that it's a valid account address.
	if strings.TrimSpace(msg.NewOwnerAddress) != "" {
		_, err := sdk.AccAddressFromBech32(msg.NewOwnerAddress)
		if err != nil {
			return err
		}
	}

=======
>>>>>>> 05fd5f37
	if msg.Metadata != nil {
		if err := ValidateConsumerMetadata(*msg.Metadata); err != nil {
			return err
		}
	}

	if msg.InitializationParameters != nil {
		if err := ValidateInitializationParameters(*msg.InitializationParameters); err != nil {
			return err
		}
	}

	if msg.PowerShapingParameters != nil {
		if err := ValidatePowerShapingParameters(*msg.PowerShapingParameters); err != nil {
			return err
		}
	}

	return nil
}

// Type implements the sdk.Msg interface.
func (msg MsgUpdateConsumer) GetSignBytes() []byte {
	bz := ccvtypes.ModuleCdc.MustMarshalJSON(&msg)
	return sdk.MustSortJSON(bz)
}

// GetSigners implements the sdk.Msg interface. It returns the address(es) that
// must sign over msg.GetSignBytes().
func (msg MsgUpdateConsumer) GetSigners() []sdk.AccAddress {
	valAddr, err := sdk.ValAddressFromBech32(msg.Signer)
	if err != nil {
		// same behavior as in cosmos-sdk
		panic(err)
	}
	return []sdk.AccAddress{valAddr.Bytes()}
}

// NewMsgRemoveConsumer creates a new MsgRemoveConsumer instance
func NewMsgRemoveConsumer(signer string, consumerId string, stopTime time.Time) (*MsgRemoveConsumer, error) {
	return &MsgRemoveConsumer{
		Authority:  signer,
		ConsumerId: consumerId,
		StopTime:   stopTime,
	}, nil
}

// Type implements the sdk.Msg interface.
func (msg MsgRemoveConsumer) Type() string {
	return TypeMsgRemoveConsumer
}

// Route implements the sdk.Msg interface.
func (msg MsgRemoveConsumer) Route() string { return RouterKey }

// ValidateBasic implements the sdk.Msg interface.
func (msg MsgRemoveConsumer) ValidateBasic() error {
	if err := ValidateConsumerId(msg.ConsumerId); err != nil {
		return err
	}
	return nil
}

// Type implements the sdk.Msg interface.
func (msg MsgRemoveConsumer) GetSignBytes() []byte {
	bz := ccvtypes.ModuleCdc.MustMarshalJSON(&msg)
	return sdk.MustSortJSON(bz)
}

// GetSigners implements the sdk.Msg interface. It returns the address(es) that
// must sign over msg.GetSignBytes().
func (msg MsgRemoveConsumer) GetSigners() []sdk.AccAddress {
	valAddr, err := sdk.ValAddressFromBech32(msg.Authority)
	if err != nil {
		// same behavior as in cosmos-sdk
		panic(err)
	}
	return []sdk.AccAddress{valAddr.Bytes()}
}

// Route implements the sdk.Msg interface.
func (msg MsgConsumerAddition) Route() string { return RouterKey }

// ValidateBasic implements the sdk.Msg interface.
func (msg MsgConsumerAddition) ValidateBasic() error {
	if strings.TrimSpace(msg.ChainId) == "" {
		return ErrBlankConsumerChainID
	}

	if msg.InitialHeight.IsZero() {
		return errorsmod.Wrap(ErrInvalidConsumerAdditionProposal, "initial height cannot be zero")
	}

	if len(msg.GenesisHash) == 0 {
		return errorsmod.Wrap(ErrInvalidConsumerAdditionProposal, "genesis hash cannot be empty")
	}
	if len(msg.BinaryHash) == 0 {
		return errorsmod.Wrap(ErrInvalidConsumerAdditionProposal, "binary hash cannot be empty")
	}

	if msg.SpawnTime.IsZero() {
		return errorsmod.Wrap(ErrInvalidConsumerAdditionProposal, "spawn time cannot be zero")
	}

	if err := ccvtypes.ValidateStringFraction(msg.ConsumerRedistributionFraction); err != nil {
		return errorsmod.Wrapf(ErrInvalidConsumerAdditionProposal, "consumer redistribution fraction is invalid: %s", err)
	}

	if err := ccvtypes.ValidatePositiveInt64(msg.BlocksPerDistributionTransmission); err != nil {
		return errorsmod.Wrap(ErrInvalidConsumerAdditionProposal, "blocks per distribution transmission cannot be < 1")
	}

	if err := ccvtypes.ValidateDistributionTransmissionChannel(msg.DistributionTransmissionChannel); err != nil {
		return errorsmod.Wrap(ErrInvalidConsumerAdditionProposal, "distribution transmission channel")
	}

	if err := ccvtypes.ValidatePositiveInt64(msg.HistoricalEntries); err != nil {
		return errorsmod.Wrap(ErrInvalidConsumerAdditionProposal, "historical entries cannot be < 1")
	}

	if err := ccvtypes.ValidateDuration(msg.CcvTimeoutPeriod); err != nil {
		return errorsmod.Wrap(ErrInvalidConsumerAdditionProposal, "ccv timeout period cannot be zero")
	}

	if err := ccvtypes.ValidateDuration(msg.TransferTimeoutPeriod); err != nil {
		return errorsmod.Wrap(ErrInvalidConsumerAdditionProposal, "transfer timeout period cannot be zero")
	}

	if err := ccvtypes.ValidateDuration(msg.UnbondingPeriod); err != nil {
		return errorsmod.Wrap(ErrInvalidConsumerAdditionProposal, "unbonding period cannot be zero")
	}

	return nil
}

// Type implements the sdk.Msg interface.
func (msg MsgConsumerAddition) GetSignBytes() []byte {
	bz := ccvtypes.ModuleCdc.MustMarshalJSON(&msg)
	return sdk.MustSortJSON(bz)
}

// GetSigners implements the sdk.Msg interface. It returns the address(es) that
// must sign over msg.GetSignBytes().
func (msg MsgConsumerAddition) GetSigners() []sdk.AccAddress {
	valAddr, err := sdk.ValAddressFromBech32(msg.Authority)
	if err != nil {
		// same behavior as in cosmos-sdk
		panic(err)
	}
	return []sdk.AccAddress{valAddr.Bytes()}
}

// Route implements the sdk.Msg interface.
func (msg MsgConsumerModification) Route() string { return RouterKey }

// ValidateBasic implements the sdk.Msg interface.
func (msg MsgConsumerModification) ValidateBasic() error {
	if strings.TrimSpace(msg.ChainId) == "" {
		return ErrBlankConsumerChainID
	}

	err := ValidatePSSFeatures(msg.Top_N, msg.ValidatorsPowerCap)
	if err != nil {
		return errorsmod.Wrapf(ErrInvalidConsumerModificationProposal, "invalid PSS features: %s", err.Error())
	}

	return nil
}

// Type implements the sdk.Msg interface.
func (msg MsgConsumerModification) GetSignBytes() []byte {
	bz := ccvtypes.ModuleCdc.MustMarshalJSON(&msg)
	return sdk.MustSortJSON(bz)
}

// GetSigners implements the sdk.Msg interface. It returns the address(es) that
// must sign over msg.GetSignBytes().
func (msg MsgConsumerModification) GetSigners() []sdk.AccAddress {
	valAddr, err := sdk.ValAddressFromBech32(msg.Authority)
	if err != nil {
		// same behavior as in cosmos-sdk
		panic(err)
	}
	return []sdk.AccAddress{valAddr.Bytes()}
}

// Route implements the sdk.Msg interface.
func (msg MsgConsumerRemoval) Route() string { return RouterKey }

// ValidateBasic implements the sdk.Msg interface.
func (msg MsgConsumerRemoval) ValidateBasic() error {
	if strings.TrimSpace(msg.ChainId) == "" {
		return errorsmod.Wrap(ErrInvalidConsumerRemovalProp, "consumer chain id must not be blank")
	}

	if msg.StopTime.IsZero() {
		return errorsmod.Wrap(ErrInvalidConsumerRemovalProp, "spawn time cannot be zero")
	}
	return nil
}

// Type implements the sdk.Msg interface.
func (msg MsgConsumerRemoval) GetSignBytes() []byte {
	bz := ccvtypes.ModuleCdc.MustMarshalJSON(&msg)
	return sdk.MustSortJSON(bz)
}

// GetSigners implements the sdk.Msg interface. It returns the address(es) that
// must sign over msg.GetSignBytes().
func (msg MsgConsumerRemoval) GetSigners() []sdk.AccAddress {
	valAddr, err := sdk.ValAddressFromBech32(msg.Authority)
	if err != nil {
		// same behavior as in cosmos-sdk
		panic(err)
	}
	return []sdk.AccAddress{valAddr.Bytes()}
}

// NewMsgOptIn creates a new NewMsgOptIn instance.
func NewMsgOptIn(consumerId string, providerValidatorAddress sdk.ValAddress, consumerConsensusPubKey, signer string) (*MsgOptIn, error) {
	return &MsgOptIn{
		ConsumerId:   consumerId,
		ProviderAddr: providerValidatorAddress.String(),
		ConsumerKey:  consumerConsensusPubKey,
		Signer:       signer,
	}, nil
}

// Type implements the sdk.Msg interface.
func (msg MsgOptIn) Type() string {
	return TypeMsgOptIn
}

// Route implements the sdk.Msg interface.
func (msg MsgOptIn) Route() string { return RouterKey }

// GetSigners implements the sdk.Msg interface. It returns the address(es) that
// must sign over msg.GetSignBytes().
func (msg MsgOptIn) GetSigners() []sdk.AccAddress {
	valAddr, err := sdk.ValAddressFromBech32(msg.ProviderAddr)
	if err != nil {
		// same behavior as in cosmos-sdk
		panic(err)
	}
	return []sdk.AccAddress{valAddr.Bytes()}
}

// ValidateBasic implements the sdk.Msg interface.
func (msg MsgOptIn) ValidateBasic() error {
	if err := ValidateConsumerId(msg.ConsumerId); err != nil {
		return err
	}
	_, err := sdk.ValAddressFromBech32(msg.ProviderAddr)
	if err != nil {
		return ErrInvalidProviderAddress
	}

	if msg.ConsumerKey != "" {
		if _, _, err := ParseConsumerKeyFromJson(msg.ConsumerKey); err != nil {
			return ErrInvalidConsumerConsensusPubKey
		}
	}
	return nil
}

// NewMsgOptOut creates a new NewMsgOptIn instance.
func NewMsgOptOut(consumerId string, providerValidatorAddress sdk.ValAddress, signer string) (*MsgOptOut, error) {
	return &MsgOptOut{
		ConsumerId:   consumerId,
		ProviderAddr: providerValidatorAddress.String(),
		Signer:       signer,
	}, nil
}

// Type implements the sdk.Msg interface.
func (msg MsgOptOut) Type() string {
	return TypeMsgOptOut
}

// Route implements the sdk.Msg interface.
func (msg MsgOptOut) Route() string { return RouterKey }

// GetSigners implements the sdk.Msg interface. It returns the address(es) that
// must sign over msg.GetSignBytes().
func (msg MsgOptOut) GetSigners() []sdk.AccAddress {
	valAddr, err := sdk.ValAddressFromBech32(msg.ProviderAddr)
	if err != nil {
		// same behavior as in cosmos-sdk
		panic(err)
	}
	return []sdk.AccAddress{valAddr.Bytes()}
}

// GetSignBytes returns the message bytes to sign over.
func (msg MsgOptOut) GetSignBytes() []byte {
	bz := ccvtypes.ModuleCdc.MustMarshalJSON(&msg)
	return sdk.MustSortJSON(bz)
}

// ValidateBasic implements the sdk.Msg interface.
func (msg MsgOptOut) ValidateBasic() error {
	if err := ValidateConsumerId(msg.ConsumerId); err != nil {
		return err
	}
	_, err := sdk.ValAddressFromBech32(msg.ProviderAddr)
	if err != nil {
		return ErrInvalidProviderAddress
	}
	return nil
}

// NewMsgSetConsumerCommissionRate creates a new MsgSetConsumerCommissionRate msg instance.
func NewMsgSetConsumerCommissionRate(consumerId string, commission math.LegacyDec, providerValidatorAddress sdk.ValAddress, signer string) *MsgSetConsumerCommissionRate {
	return &MsgSetConsumerCommissionRate{
		ConsumerId:   consumerId,
		Rate:         commission,
		ProviderAddr: providerValidatorAddress.String(),
		Signer:       signer,
	}
}

func (msg MsgSetConsumerCommissionRate) Route() string {
	return RouterKey
}

func (msg MsgSetConsumerCommissionRate) Type() string {
	return TypeMsgSetConsumerCommissionRate
}

func (msg MsgSetConsumerCommissionRate) ValidateBasic() error {
	if err := ValidateConsumerId(msg.ConsumerId); err != nil {
		return err
	}
	_, err := sdk.ValAddressFromBech32(msg.ProviderAddr)
	if err != nil {
		return ErrInvalidProviderAddress
	}

	if msg.Rate.IsNegative() || msg.Rate.GT(math.LegacyOneDec()) {
		return errorsmod.Wrapf(ErrInvalidConsumerCommissionRate, "consumer commission rate should be in the range [0, 1]")
	}

	return nil
}

func (msg *MsgChangeRewardDenoms) ValidateBasic() error {
	emptyDenomsToAdd := len(msg.DenomsToAdd) == 0
	emptyDenomsToRemove := len(msg.DenomsToRemove) == 0
	// Return error if both sets are empty or nil
	if emptyDenomsToAdd && emptyDenomsToRemove {
		return fmt.Errorf(
			"invalid change reward denoms proposal: both denoms to add and denoms to remove are empty")
	}

	// Return error if a denom is in both sets
	for _, denomToAdd := range msg.DenomsToAdd {
		for _, denomToRemove := range msg.DenomsToRemove {
			if denomToAdd == denomToRemove {
				return fmt.Errorf(
					"invalid change reward denoms proposal: %s cannot be both added and removed", denomToAdd)
			}
		}
	}

	// Return error if any denom is "invalid"
	for _, denom := range msg.DenomsToAdd {
		if !sdk.NewCoin(denom, math.NewInt(1)).IsValid() {
			return fmt.Errorf("invalid change reward denoms proposal: %s is not a valid denom", denom)
		}
	}
	for _, denom := range msg.DenomsToRemove {
		if !sdk.NewCoin(denom, math.NewInt(1)).IsValid() {
			return fmt.Errorf("invalid change reward denoms proposal: %s is not a valid denom", denom)
		}
	}

	return nil
}

func (msg MsgSetConsumerCommissionRate) GetSigners() []sdk.AccAddress {
	valAddr, err := sdk.ValAddressFromBech32(msg.ProviderAddr)
	if err != nil {
		// same behavior as in cosmos-sdk
		panic(err)
	}
	return []sdk.AccAddress{valAddr.Bytes()}
}

func (msg MsgSetConsumerCommissionRate) GetSignBytes() []byte {
	bz := ccvtypes.ModuleCdc.MustMarshalJSON(&msg)
	return sdk.MustSortJSON(bz)
}

// ValidateConsumerId validates the provided consumer id and returns an error if it is not valid
func ValidateConsumerId(consumerId string) error {
	if strings.TrimSpace(consumerId) == "" {
		return errorsmod.Wrapf(ErrInvalidConsumerId, "consumer id cannot be blank")
	}

	// check that `consumerId` corresponds to a `uint64`
	_, err := strconv.ParseUint(consumerId, 10, 64)
	if err != nil {
		return errorsmod.Wrapf(ErrInvalidConsumerId, "consumer id (%s) cannot be parsed: %s", consumerId, err.Error())
	}

	return nil
}

// ValidateField validates that `field` is not empty and has at most `maxLength` characters
func ValidateField(nameOfTheField string, field string, maxLength int) error {
	if strings.TrimSpace(field) == "" {
		return fmt.Errorf("%s cannot be empty", nameOfTheField)
	} else if len(field) > maxLength {
		return fmt.Errorf("%s is too long; got: %d, max: %d", nameOfTheField, len(field), maxLength)
	}
	return nil
}

// ValidateConsumerMetadata validates that all the provided metadata are in the expected range
func ValidateConsumerMetadata(metadata ConsumerMetadata) error {
	const maxNameLength = 100
	const maxDescriptionLength = 50000
	const maxMetadataLength = 1000

	if err := ValidateField("name", metadata.Name, maxNameLength); err != nil {
		return err
	}

	if err := ValidateField("description", metadata.Description, maxDescriptionLength); err != nil {
		return err
	}

	if err := ValidateField("metadata", metadata.Metadata, maxMetadataLength); err != nil {
		return err
	}

	return nil
}

// ValidatePowerShapingParameters validates that all the provided power-shaping parameters are in the expected range
func ValidatePowerShapingParameters(powerShapingParameters PowerShapingParameters) error {
	const maxAllowlistLength = 500
	const maxDenylistLength = 500

	// Top N corresponds to the top N% of validators that have to validate the consumer chain and can only be 0 (for an
	// Opt In chain) or in the range [50, 100] (for a Top N chain).
	if powerShapingParameters.Top_N != 0 && (powerShapingParameters.Top_N < 50 || powerShapingParameters.Top_N > 100) {
		return fmt.Errorf("parameter Top N can either be 0 or in the range [50, 100]")
	}

	if powerShapingParameters.ValidatorsPowerCap != 0 && powerShapingParameters.ValidatorsPowerCap > 100 {
		return fmt.Errorf("validators' power cap has to be in the range [1, 100]")
	}

	if len(powerShapingParameters.Allowlist) > maxAllowlistLength {
		return fmt.Errorf("allowlist cannot exceed length: %d", maxAllowlistLength)
	}

	if len(powerShapingParameters.Denylist) > maxDenylistLength {
		return fmt.Errorf("denylist cannot exceed length: %d", maxDenylistLength)
	}

	return nil
}

// ValidateInitializationParameters validates that all the provided parameters are in the expected range
func ValidateInitializationParameters(initializationParameters ConsumerInitializationParameters) error {
	const maxGenesisHashLength = 1000
	const maxBinaryHashLength = 1000
	const maxConsumerRedistributionFractionLength = 50
	const maxDistributionTransmissionChannelLength = 1000

	if initializationParameters.InitialHeight.IsZero() {
		return errorsmod.Wrap(ErrInvalidConsumerInitializationParameters, "initial height cannot be zero")
	}

	if len(initializationParameters.GenesisHash) == 0 {
		return errorsmod.Wrap(ErrInvalidConsumerInitializationParameters, "genesis hash cannot be empty")
	} else if len(initializationParameters.GenesisHash) > maxGenesisHashLength {
		return errorsmod.Wrapf(ErrInvalidConsumerInitializationParameters, "genesis hash cannot exceed %d bytes", maxGenesisHashLength)
	}

	if len(initializationParameters.BinaryHash) == 0 {
		return errorsmod.Wrap(ErrInvalidConsumerInitializationParameters, "binary hash cannot be empty")
	} else if len(initializationParameters.BinaryHash) > maxBinaryHashLength {
		return errorsmod.Wrapf(ErrInvalidConsumerInitializationParameters, "binary hash cannot exceed %d bytes", maxBinaryHashLength)
	}

	if initializationParameters.SpawnTime.IsZero() {
		return errorsmod.Wrap(ErrInvalidConsumerInitializationParameters, "spawn time cannot be zero")
	}

	if err := ccvtypes.ValidateStringFraction(initializationParameters.ConsumerRedistributionFraction); err != nil {
		return errorsmod.Wrapf(ErrInvalidConsumerInitializationParameters, "consumer redistribution fraction is invalid: %s", err.Error())
	} else if err := ValidateField("consumer redistribution fraction", initializationParameters.ConsumerRedistributionFraction, maxConsumerRedistributionFractionLength); err != nil {
		return errorsmod.Wrapf(ErrInvalidConsumerInitializationParameters, "consumer redistribution fraction is invalid: %s", err.Error())
	}

	if err := ccvtypes.ValidatePositiveInt64(initializationParameters.BlocksPerDistributionTransmission); err != nil {
		return errorsmod.Wrap(ErrInvalidConsumerInitializationParameters, "blocks per distribution transmission has to be positive")
	}

	if err := ccvtypes.ValidateDistributionTransmissionChannel(initializationParameters.DistributionTransmissionChannel); err != nil {
		return errorsmod.Wrapf(ErrInvalidConsumerInitializationParameters, "distribution transmission channel is invalid: %s", err.Error())
	} else if len(initializationParameters.DistributionTransmissionChannel) > maxDistributionTransmissionChannelLength {
		// note that the distribution transmission channel can be the empty string (i.e., "") and hence we only check its max length here
		return errorsmod.Wrapf(ErrInvalidConsumerInitializationParameters, "distribution transmission channel exceeds %d length", maxDistributionTransmissionChannelLength)
	}

	if err := ccvtypes.ValidatePositiveInt64(initializationParameters.HistoricalEntries); err != nil {
		return errorsmod.Wrap(ErrInvalidConsumerInitializationParameters, "historical entries has to be positive")
	}

	if err := ccvtypes.ValidateDuration(initializationParameters.CcvTimeoutPeriod); err != nil {
		return errorsmod.Wrap(ErrInvalidConsumerInitializationParameters, "ccv timeout period cannot be zero")
	}

	if err := ccvtypes.ValidateDuration(initializationParameters.TransferTimeoutPeriod); err != nil {
		return errorsmod.Wrap(ErrInvalidConsumerInitializationParameters, "transfer timeout period cannot be zero")
	}

	if err := ccvtypes.ValidateDuration(initializationParameters.UnbondingPeriod); err != nil {
		return errorsmod.Wrapf(ErrInvalidConsumerInitializationParameters, "invalid unbonding period: %s", err.Error())
	}

	return nil
}<|MERGE_RESOLUTION|>--- conflicted
+++ resolved
@@ -3,10 +3,11 @@
 import (
 	"encoding/json"
 	"fmt"
-	cmttypes "github.com/cometbft/cometbft/types"
 	"strconv"
 	"strings"
 	"time"
+
+	cmttypes "github.com/cometbft/cometbft/types"
 
 	ibctmtypes "github.com/cosmos/ibc-go/v8/modules/light-clients/07-tendermint"
 
@@ -327,18 +328,6 @@
 		return err
 	}
 
-<<<<<<< HEAD
-	// The new owner address can be empty, in which case the consumer chain does not change its owner.
-	// However, if the new owner address is not empty, we verify that it's a valid account address.
-	if strings.TrimSpace(msg.NewOwnerAddress) != "" {
-		_, err := sdk.AccAddressFromBech32(msg.NewOwnerAddress)
-		if err != nil {
-			return err
-		}
-	}
-
-=======
->>>>>>> 05fd5f37
 	if msg.Metadata != nil {
 		if err := ValidateConsumerMetadata(*msg.Metadata); err != nil {
 			return err
