package types

import (
	"encoding/json"
	"fmt"
	"strconv"
	"strings"

	cmttypes "github.com/cometbft/cometbft/types"

	ibctmtypes "github.com/cosmos/ibc-go/v8/modules/light-clients/07-tendermint"

	errorsmod "cosmossdk.io/errors"
	"cosmossdk.io/math"

	sdk "github.com/cosmos/cosmos-sdk/types"

	tmtypes "github.com/cometbft/cometbft/proto/tendermint/types"

	ccvtypes "github.com/cosmos/interchain-security/v5/x/ccv/types"
)

const (
	// MaxNameLength defines the maximum consumer name length
	MaxNameLength = 50
	// MaxDescriptionLength defines the maximum consumer description length
	MaxDescriptionLength = 10000
	// MaxMetadataLength defines the maximum consumer metadata length
	MaxMetadataLength = 255
	// MaxHashLength defines the maximum length of a hash
	MaxHashLength = 64
	// MaxValidatorCount defines the maximum number of validators
	MaxValidatorCount = 1000
)

var (
	_ sdk.Msg = (*MsgAssignConsumerKey)(nil)
	_ sdk.Msg = (*MsgChangeRewardDenoms)(nil)
	_ sdk.Msg = (*MsgSubmitConsumerMisbehaviour)(nil)
	_ sdk.Msg = (*MsgSubmitConsumerDoubleVoting)(nil)
	_ sdk.Msg = (*MsgCreateConsumer)(nil)
	_ sdk.Msg = (*MsgUpdateConsumer)(nil)
	_ sdk.Msg = (*MsgRemoveConsumer)(nil)
	_ sdk.Msg = (*MsgOptIn)(nil)
	_ sdk.Msg = (*MsgOptOut)(nil)
	_ sdk.Msg = (*MsgSetConsumerCommissionRate)(nil)

	_ sdk.HasValidateBasic = (*MsgAssignConsumerKey)(nil)
	_ sdk.HasValidateBasic = (*MsgChangeRewardDenoms)(nil)
	_ sdk.HasValidateBasic = (*MsgSubmitConsumerMisbehaviour)(nil)
	_ sdk.HasValidateBasic = (*MsgSubmitConsumerDoubleVoting)(nil)
	_ sdk.HasValidateBasic = (*MsgCreateConsumer)(nil)
	_ sdk.HasValidateBasic = (*MsgUpdateConsumer)(nil)
	_ sdk.HasValidateBasic = (*MsgRemoveConsumer)(nil)
	_ sdk.HasValidateBasic = (*MsgOptIn)(nil)
	_ sdk.HasValidateBasic = (*MsgOptOut)(nil)
	_ sdk.HasValidateBasic = (*MsgSetConsumerCommissionRate)(nil)
)

// NewMsgAssignConsumerKey creates a new MsgAssignConsumerKey instance.
// Delegator address and validator address are the same.
func NewMsgAssignConsumerKey(consumerId string, providerValidatorAddress sdk.ValAddress,
	consumerConsensusPubKey, signer string,
) (*MsgAssignConsumerKey, error) {
	return &MsgAssignConsumerKey{
		ConsumerId:   consumerId,
		ProviderAddr: providerValidatorAddress.String(),
		ConsumerKey:  consumerConsensusPubKey,
		Signer:       signer,
	}, nil
}

// ValidateBasic implements the sdk.HasValidateBasic interface.
func (msg MsgAssignConsumerKey) ValidateBasic() error {
	if err := validateDeprecatedChainId(msg.ChainId); err != nil {
		return errorsmod.Wrapf(ErrInvalidMsgAssignConsumerKey, "ChainId: %s", err.Error())
	}

	if err := ValidateConsumerId(msg.ConsumerId); err != nil {
		return errorsmod.Wrapf(ErrInvalidMsgAssignConsumerKey, "ConsumerId: %s", err.Error())
	}
<<<<<<< HEAD

	if err := validateProviderAddress(msg.ProviderAddr); err != nil {
		return errorsmod.Wrapf(ErrInvalidMsgAssignConsumerKey, "ProviderAddr: %s", err.Error())
	}

=======
	valAddr, err := sdk.ValAddressFromBech32(msg.ProviderAddr)
	if err != nil {
		return ErrInvalidProviderAddress
	}
	// Check that the provider validator address and the signer address are the same
	if sdk.AccAddress(valAddr.Bytes()).String() != msg.Signer {
		return errorsmod.Wrapf(ErrInvalidProviderAddress, "provider validator address must be the same as the signer address")
	}
>>>>>>> 5583eaba
	if msg.ConsumerKey == "" {
		return errorsmod.Wrapf(ErrInvalidMsgAssignConsumerKey, "ConsumerKey cannot be empty")
	}
	if _, _, err := ParseConsumerKeyFromJson(msg.ConsumerKey); err != nil {
		return errorsmod.Wrapf(ErrInvalidMsgAssignConsumerKey, "ConsumerKey: %s", err.Error())
	}

	return nil
}

// ValidateBasic implements the sdk.HasValidateBasic interface.
func (msg *MsgChangeRewardDenoms) ValidateBasic() error {
	emptyDenomsToAdd := len(msg.DenomsToAdd) == 0
	emptyDenomsToRemove := len(msg.DenomsToRemove) == 0
	// Return error if both sets are empty or nil
	if emptyDenomsToAdd && emptyDenomsToRemove {
		return errorsmod.Wrapf(ErrInvalidMsgChangeRewardDenoms, "both DenomsToAdd and DenomsToRemove are empty")
	}

	denomMap := map[string]struct{}{}
	for _, denom := range msg.DenomsToAdd {
		// validate the denom
		if !sdk.NewCoin(denom, math.NewInt(1)).IsValid() {
			return errorsmod.Wrapf(ErrInvalidMsgChangeRewardDenoms, "DenomsToAdd: invalid denom(%s)", denom)
		}
		denomMap[denom] = struct{}{}
	}
	for _, denom := range msg.DenomsToRemove {
		// validate the denom
		if !sdk.NewCoin(denom, math.NewInt(1)).IsValid() {
			return errorsmod.Wrapf(ErrInvalidMsgChangeRewardDenoms, "DenomsToRemove: invalid denom(%s)", denom)
		}
		// denom cannot be in both sets
		if _, found := denomMap[denom]; found {
			return errorsmod.Wrapf(ErrInvalidMsgChangeRewardDenoms,
				"denom(%s) cannot be both added and removed", denom)
		}
	}

	return nil
}

func NewMsgSubmitConsumerMisbehaviour(
	consumerId string,
	submitter sdk.AccAddress,
	misbehaviour *ibctmtypes.Misbehaviour,
) (*MsgSubmitConsumerMisbehaviour, error) {
	return &MsgSubmitConsumerMisbehaviour{
		Submitter:    submitter.String(),
		Misbehaviour: misbehaviour,
		ConsumerId:   consumerId,
	}, nil
}

// ValidateBasic implements the sdk.HasValidateBasic interface.
func (msg MsgSubmitConsumerMisbehaviour) ValidateBasic() error {
	if err := ValidateConsumerId(msg.ConsumerId); err != nil {
		return errorsmod.Wrapf(ErrInvalidMsgSubmitConsumerMisbehaviour, "ConsumerId: %s", err.Error())
	}

	if err := msg.Misbehaviour.ValidateBasic(); err != nil {
		return errorsmod.Wrapf(ErrInvalidMsgSubmitConsumerMisbehaviour, "Misbehaviour: %s", err.Error())
	}
	return nil
}

func NewMsgSubmitConsumerDoubleVoting(
	consumerId string,
	submitter sdk.AccAddress,
	ev *tmtypes.DuplicateVoteEvidence,
	header *ibctmtypes.Header,
) (*MsgSubmitConsumerDoubleVoting, error) {
	return &MsgSubmitConsumerDoubleVoting{
		Submitter:             submitter.String(),
		DuplicateVoteEvidence: ev,
		InfractionBlockHeader: header,
		ConsumerId:            consumerId,
	}, nil
}

// ValidateBasic implements the sdk.HasValidateBasic interface.
func (msg MsgSubmitConsumerDoubleVoting) ValidateBasic() error {
	if dve, err := cmttypes.DuplicateVoteEvidenceFromProto(msg.DuplicateVoteEvidence); err != nil {
		return errorsmod.Wrapf(ErrInvalidMsgSubmitConsumerDoubleVoting, "DuplicateVoteEvidence: %s", err.Error())
	} else {
		if err = dve.ValidateBasic(); err != nil {
			return errorsmod.Wrapf(ErrInvalidMsgSubmitConsumerDoubleVoting, "DuplicateVoteEvidence: %s", err.Error())
		}
	}

	if err := ValidateHeaderForConsumerDoubleVoting(msg.InfractionBlockHeader); err != nil {
		return errorsmod.Wrapf(ErrInvalidMsgSubmitConsumerDoubleVoting, "ValidateTendermintHeader: %s", err.Error())
	}

	if err := ValidateConsumerId(msg.ConsumerId); err != nil {
		return errorsmod.Wrapf(ErrInvalidMsgSubmitConsumerDoubleVoting, "ConsumerId: %s", err.Error())
	}

	return nil
}

// NewMsgOptIn creates a new NewMsgOptIn instance.
func NewMsgOptIn(consumerId string, providerValidatorAddress sdk.ValAddress, consumerConsensusPubKey, signer string) (*MsgOptIn, error) {
	return &MsgOptIn{
		ConsumerId:   consumerId,
		ProviderAddr: providerValidatorAddress.String(),
		ConsumerKey:  consumerConsensusPubKey,
		Signer:       signer,
	}, nil
}

// ValidateBasic implements the sdk.HasValidateBasic interface.
func (msg MsgOptIn) ValidateBasic() error {
	if err := validateDeprecatedChainId(msg.ChainId); err != nil {
		return errorsmod.Wrapf(ErrInvalidMsgOptIn, "ChainId: %s", err.Error())
	}

	if err := ValidateConsumerId(msg.ConsumerId); err != nil {
		return errorsmod.Wrapf(ErrInvalidMsgOptIn, "ConsumerId: %s", err.Error())
	}

	if err := validateProviderAddress(msg.ProviderAddr); err != nil {
		return errorsmod.Wrapf(ErrInvalidMsgOptIn, "ProviderAddr: %s", err.Error())
	}

	if msg.ConsumerKey != "" {
		if _, _, err := ParseConsumerKeyFromJson(msg.ConsumerKey); err != nil {
			return errorsmod.Wrapf(ErrInvalidMsgOptIn, "ConsumerKey: %s", err.Error())
		}
	}
	return nil
}

// NewMsgOptOut creates a new NewMsgOptIn instance.
func NewMsgOptOut(consumerId string, providerValidatorAddress sdk.ValAddress, signer string) (*MsgOptOut, error) {
	return &MsgOptOut{
		ConsumerId:   consumerId,
		ProviderAddr: providerValidatorAddress.String(),
		Signer:       signer,
	}, nil
}

// ValidateBasic implements the sdk.HasValidateBasic interface.
func (msg MsgOptOut) ValidateBasic() error {
	if err := validateDeprecatedChainId(msg.ChainId); err != nil {
		return errorsmod.Wrapf(ErrInvalidMsgOptOut, "ChainId: %s", err.Error())
	}

	if err := ValidateConsumerId(msg.ConsumerId); err != nil {
		return errorsmod.Wrapf(ErrInvalidMsgOptOut, "ConsumerId: %s", err.Error())
	}

	if err := validateProviderAddress(msg.ProviderAddr); err != nil {
		return errorsmod.Wrapf(ErrInvalidMsgOptOut, "ProviderAddr: %s", err.Error())
	}

	return nil
}

// NewMsgSetConsumerCommissionRate creates a new MsgSetConsumerCommissionRate msg instance.
func NewMsgSetConsumerCommissionRate(
	consumerId string,
	commission math.LegacyDec,
	providerValidatorAddress sdk.ValAddress,
	signer string,
) *MsgSetConsumerCommissionRate {
	return &MsgSetConsumerCommissionRate{
		ConsumerId:   consumerId,
		Rate:         commission,
		ProviderAddr: providerValidatorAddress.String(),
		Signer:       signer,
	}
}

// ValidateBasic implements the sdk.HasValidateBasic interface.
func (msg MsgSetConsumerCommissionRate) ValidateBasic() error {
	if err := validateDeprecatedChainId(msg.ChainId); err != nil {
		return errorsmod.Wrapf(ErrInvalidMsgSetConsumerCommissionRate, "ChainId: %s", err.Error())
	}

	if err := ValidateConsumerId(msg.ConsumerId); err != nil {
		return errorsmod.Wrapf(ErrInvalidMsgSetConsumerCommissionRate, "ConsumerId: %s", err.Error())
	}

	if err := validateProviderAddress(msg.ProviderAddr); err != nil {
		return errorsmod.Wrapf(ErrInvalidMsgSetConsumerCommissionRate, "ProviderAddr: %s", err.Error())
	}

	if msg.Rate.IsNegative() || msg.Rate.GT(math.LegacyOneDec()) {
		return errorsmod.Wrapf(ErrInvalidMsgSetConsumerCommissionRate, "consumer commission rate should be in the range [0, 1]")
	}

	return nil
}

// NewMsgCreateConsumer creates a new MsgCreateConsumer instance
func NewMsgCreateConsumer(signer string, chainId string, metadata ConsumerMetadata,
	initializationParameters *ConsumerInitializationParameters, powerShapingParameters *PowerShapingParameters) (*MsgCreateConsumer, error) {
	return &MsgCreateConsumer{
		Signer:                   signer,
		ChainId:                  chainId,
		Metadata:                 metadata,
		InitializationParameters: initializationParameters,
		PowerShapingParameters:   powerShapingParameters,
	}, nil
}

// ValidateBasic implements the sdk.HasValidateBasic interface.
func (msg MsgCreateConsumer) ValidateBasic() error {
	if err := ValidateStringField("ChainId", msg.ChainId, cmttypes.MaxChainIDLen); err != nil {
		return errorsmod.Wrapf(ErrInvalidMsgCreateConsumer, "ChainId: %s", err.Error())
	}

	if err := ValidateConsumerMetadata(msg.Metadata); err != nil {
		return errorsmod.Wrapf(ErrInvalidMsgCreateConsumer, "Metadata: %s", err.Error())
	}

	if msg.InitializationParameters != nil {
		if err := ValidateInitializationParameters(*msg.InitializationParameters); err != nil {
			return errorsmod.Wrapf(ErrInvalidMsgCreateConsumer, "InitializationParameters: %s", err.Error())
		}
	}

	if msg.PowerShapingParameters != nil {
		if msg.PowerShapingParameters.Top_N != 0 {
			return fmt.Errorf("cannot create a Top N chain through `MsgCreateConsumer`; " +
				"first create the chain and then use `MsgUpdateConsumer` to make the chain Top N")
		}
		if err := ValidatePowerShapingParameters(*msg.PowerShapingParameters); err != nil {
			return errorsmod.Wrapf(ErrInvalidMsgCreateConsumer, "PowerShapingParameters: %s", err.Error())
		}
	}

	return nil
}

// NewMsgUpdateConsumer creates a new MsgUpdateConsumer instance
func NewMsgUpdateConsumer(signer string, consumerId string, ownerAddress string, metadata *ConsumerMetadata,
	initializationParameters *ConsumerInitializationParameters, powerShapingParameters *PowerShapingParameters) (*MsgUpdateConsumer, error) {
	return &MsgUpdateConsumer{
		Signer:                   signer,
		ConsumerId:               consumerId,
		NewOwnerAddress:          ownerAddress,
		Metadata:                 metadata,
		InitializationParameters: initializationParameters,
		PowerShapingParameters:   powerShapingParameters,
	}, nil
}

// ValidateBasic implements the sdk.HasValidateBasic interface.
func (msg MsgUpdateConsumer) ValidateBasic() error {
	if err := ValidateConsumerId(msg.ConsumerId); err != nil {
		return errorsmod.Wrapf(ErrInvalidMsgUpdateConsumer, "ConsumerId: %s", err.Error())
	}

	// Note that NewOwnerAddress is validated when handling the message in UpdateConsumer

	if msg.Metadata != nil {
		if err := ValidateConsumerMetadata(*msg.Metadata); err != nil {
			return errorsmod.Wrapf(ErrInvalidMsgUpdateConsumer, "Metadata: %s", err.Error())
		}
	}

	if msg.InitializationParameters != nil {
		if err := ValidateInitializationParameters(*msg.InitializationParameters); err != nil {
			return errorsmod.Wrapf(ErrInvalidMsgUpdateConsumer, "InitializationParameters: %s", err.Error())
		}
	}

	if msg.PowerShapingParameters != nil {
		if err := ValidatePowerShapingParameters(*msg.PowerShapingParameters); err != nil {
			return errorsmod.Wrapf(ErrInvalidMsgUpdateConsumer, "PowerShapingParameters: %s", err.Error())
		}
	}

	return nil
}

// NewMsgRemoveConsumer creates a new MsgRemoveConsumer instance
func NewMsgRemoveConsumer(signer string, consumerId string) (*MsgRemoveConsumer, error) {
	return &MsgRemoveConsumer{
		Signer:     signer,
		ConsumerId: consumerId,
	}, nil
}

// ValidateBasic implements the sdk.HasValidateBasic interface.
func (msg MsgRemoveConsumer) ValidateBasic() error {
	if err := ValidateConsumerId(msg.ConsumerId); err != nil {
		return err
	}
	return nil
}

//
// Validation methods
//

// ParseConsumerKeyFromJson parses the consumer key from a JSON string,
// this replaces deserializing a protobuf any.
func ParseConsumerKeyFromJson(jsonStr string) (pkType, key string, err error) {
	type PubKey struct {
		Type string `json:"@type"`
		Key  string `json:"key"`
	}
	var pubKey PubKey
	err = json.Unmarshal([]byte(jsonStr), &pubKey)
	if err != nil {
		return "", "", err
	}
	return pubKey.Type, pubKey.Key, nil
}

// ValidateHeaderForConsumerDoubleVoting validates Tendermint light client header
// for consumer double voting evidence.
//
// TODO create unit test
func ValidateHeaderForConsumerDoubleVoting(header *ibctmtypes.Header) error {
	if header == nil {
		return fmt.Errorf("infraction block header cannot be nil")
	}

	if header.SignedHeader == nil {
		return fmt.Errorf("signed header in infraction block header cannot be nil")
	}
<<<<<<< HEAD

	if header.SignedHeader.Header == nil {
		return fmt.Errorf("invalid signed header in infraction block header, 'SignedHeader.Header' is nil")
	}

	if header.ValidatorSet == nil {
		return fmt.Errorf("invalid infraction block header, validator set is nil")
=======
	valAddr, err := sdk.ValAddressFromBech32(msg.ProviderAddr)
	if err != nil {
		return ErrInvalidProviderAddress
	}
	// Check that the provider validator address and the signer address are the same
	if sdk.AccAddress(valAddr.Bytes()).String() != msg.Signer {
		return errorsmod.Wrapf(ErrInvalidProviderAddress, "provider validator address must be the same as the signer address")
	}
	if msg.ConsumerKey != "" {
		if _, _, err := ParseConsumerKeyFromJson(msg.ConsumerKey); err != nil {
			return ErrInvalidConsumerConsensusPubKey
		}
>>>>>>> 5583eaba
	}

	return nil
}

// ValidateConsumerId validates the provided consumer id and returns an error if it is not valid
func ValidateConsumerId(consumerId string) error {
	if strings.TrimSpace(consumerId) == "" {
		return errorsmod.Wrapf(ErrInvalidConsumerId, "consumer id cannot be blank")
	}

	// check that `consumerId` corresponds to a `uint64`
	_, err := strconv.ParseUint(consumerId, 10, 64)
	if err != nil {
		return errorsmod.Wrapf(ErrInvalidConsumerId, "consumer id (%s) cannot be parsed: %s", consumerId, err.Error())
	}

	return nil
}

// ValidateStringField validates that a string `field` satisfies the following properties:
//   - is not empty
//   - has at most `maxLength` characters
func ValidateStringField(nameOfTheField string, field string, maxLength int) error {
	if strings.TrimSpace(field) == "" {
		return fmt.Errorf("%s cannot be empty", nameOfTheField)
	} else if len(field) > maxLength {
		return fmt.Errorf("%s is too long; got: %d, max: %d", nameOfTheField, len(field), maxLength)
	}
	return nil
}

// TruncateString truncates a string to maximum length characters
func TruncateString(str string, maxLength int) string {
	if maxLength <= 0 {
		return ""
	}

	truncated := ""
	count := 0
	for _, char := range str {
		truncated += string(char)
		count++
		if count >= maxLength {
			break
		}
	}
	return truncated
}

// ValidateConsumerMetadata validates that all the provided metadata are in the expected range
func ValidateConsumerMetadata(metadata ConsumerMetadata) error {
	if err := ValidateStringField("name", metadata.Name, MaxNameLength); err != nil {
		return errorsmod.Wrapf(ErrInvalidConsumerMetadata, "Name: %s", err.Error())
	}

	if err := ValidateStringField("description", metadata.Description, MaxDescriptionLength); err != nil {
		return errorsmod.Wrapf(ErrInvalidConsumerMetadata, "Description: %s", err.Error())
	}
<<<<<<< HEAD

	if err := ValidateStringField("metadata", metadata.Metadata, MaxMetadataLength); err != nil {
		return errorsmod.Wrapf(ErrInvalidConsumerMetadata, "Metadata: %s", err.Error())
	}
=======
	valAddr, err := sdk.ValAddressFromBech32(msg.ProviderAddr)
	if err != nil {
		return ErrInvalidProviderAddress
	}
	// Check that the provider validator address and the signer address are the same
	if sdk.AccAddress(valAddr.Bytes()).String() != msg.Signer {
		return errorsmod.Wrapf(ErrInvalidProviderAddress, "provider validator address must be the same as the signer address")
	}
>>>>>>> 5583eaba

	return nil
}

// ValidateConsAddressList validates a list of consensus addresses
func ValidateConsAddressList(list []string, maxLength int) error {
	if len(list) > maxLength {
		return fmt.Errorf("consensus address list too long;  got: %d, max: %d", len(list), maxLength)
	}
	for _, address := range list {
		_, err := sdk.ConsAddressFromBech32(address)
		if err != nil {
			return fmt.Errorf("invalid address %s: %s", address, err.Error())
		}
	}
	return nil
}

// ValidatePowerShapingParameters validates that all the provided power-shaping parameters are in the expected range
func ValidatePowerShapingParameters(powerShapingParameters PowerShapingParameters) error {
	// Top N corresponds to the top N% of validators that have to validate the consumer chain and can only be 0 (for an
	// Opt In chain) or in the range [50, 100] (for a Top N chain).
	if powerShapingParameters.Top_N != 0 && (powerShapingParameters.Top_N < 50 || powerShapingParameters.Top_N > 100) {
		return errorsmod.Wrap(ErrInvalidPowerShapingParameters, "Top N can either be 0 or in the range [50, 100]")
	}

	if powerShapingParameters.ValidatorsPowerCap > 100 {
		return errorsmod.Wrap(ErrInvalidPowerShapingParameters, "ValidatorsPowerCap has to be in the range [0, 100]")
	}

	if err := ValidateConsAddressList(powerShapingParameters.Allowlist, MaxValidatorCount); err != nil {
		return errorsmod.Wrapf(ErrInvalidPowerShapingParameters, "Allowlist: %s", err.Error())
	}
	if err := ValidateConsAddressList(powerShapingParameters.Denylist, MaxValidatorCount); err != nil {
		return errorsmod.Wrapf(ErrInvalidPowerShapingParameters, "Denylist: %s", err.Error())
	}

	return nil
}

// ValidateInitializationParameters validates that all the provided parameters are in the expected range
func ValidateInitializationParameters(initializationParameters ConsumerInitializationParameters) error {
	if initializationParameters.InitialHeight.IsZero() {
		return errorsmod.Wrap(ErrInvalidConsumerInitializationParameters, "InitialHeight cannot be zero")
	}
<<<<<<< HEAD

	if err := ValidateByteSlice(initializationParameters.GenesisHash, MaxHashLength); err != nil {
		return errorsmod.Wrapf(ErrInvalidConsumerInitializationParameters, "GenesisHash: %s", err.Error())
	}

	if err := ValidateByteSlice(initializationParameters.BinaryHash, MaxHashLength); err != nil {
		return errorsmod.Wrapf(ErrInvalidConsumerInitializationParameters, "BinaryHash: %s", err.Error())
	}

	if initializationParameters.SpawnTime.IsZero() {
		return errorsmod.Wrap(ErrInvalidConsumerInitializationParameters, "SpawnTime cannot be zero")
=======
	if 128 < len(msg.ChainId) {
		return errorsmod.Wrapf(ErrInvalidConsumerChainID, "chainId cannot exceed 128 length")
	}
	valAddr, err := sdk.ValAddressFromBech32(msg.ProviderAddr)
	if err != nil {
		return ErrInvalidProviderAddress
	}
	// Check that the provider validator address and the signer address are the same
	if sdk.AccAddress(valAddr.Bytes()).String() != msg.Signer {
		return errorsmod.Wrapf(ErrInvalidProviderAddress, "provider validator address must be the same as the signer address")
	}
	if msg.Rate.IsNegative() || msg.Rate.GT(math.LegacyOneDec()) {
		return errorsmod.Wrapf(ErrInvalidConsumerCommissionRate, "consumer commission rate should be in the range [0, 1]")
>>>>>>> 5583eaba
	}

	if err := ccvtypes.ValidateStringFraction(initializationParameters.ConsumerRedistributionFraction); err != nil {
		return errorsmod.Wrapf(ErrInvalidConsumerInitializationParameters, "ConsumerRedistributionFraction: %s", err.Error())
	}

	if err := ccvtypes.ValidatePositiveInt64(initializationParameters.BlocksPerDistributionTransmission); err != nil {
		return errorsmod.Wrapf(ErrInvalidConsumerInitializationParameters, "BlocksPerDistributionTransmission: %s", err.Error())
	}

	if err := ccvtypes.ValidateDistributionTransmissionChannel(initializationParameters.DistributionTransmissionChannel); err != nil {
		return errorsmod.Wrapf(ErrInvalidConsumerInitializationParameters, "DistributionTransmissionChannel: %s", err.Error())
	}

	if err := ccvtypes.ValidatePositiveInt64(initializationParameters.HistoricalEntries); err != nil {
		return errorsmod.Wrapf(ErrInvalidConsumerInitializationParameters, "HistoricalEntries: %s", err.Error())
	}

	if err := ccvtypes.ValidateDuration(initializationParameters.CcvTimeoutPeriod); err != nil {
		return errorsmod.Wrapf(ErrInvalidConsumerInitializationParameters, "CcvTimeoutPeriod: %s", err.Error())
	}

	if err := ccvtypes.ValidateDuration(initializationParameters.TransferTimeoutPeriod); err != nil {
		return errorsmod.Wrapf(ErrInvalidConsumerInitializationParameters, "TransferTimeoutPeriod: %s", err.Error())
	}

	if err := ccvtypes.ValidateDuration(initializationParameters.UnbondingPeriod); err != nil {
		return errorsmod.Wrapf(ErrInvalidConsumerInitializationParameters, "UnbondingPeriod: %s", err.Error())
	}

	return nil
}

func ValidateByteSlice(hash []byte, maxLength int) error {
	if len(hash) > maxLength {
		return fmt.Errorf("hash is too long; got: %d, max: %d", len(hash), MaxHashLength)
	}
	return nil
}

func validateDeprecatedChainId(chainId string) error {
	if strings.TrimSpace(chainId) != "" {
		return fmt.Errorf("found non-empty chainId(%s); chainId is deprecated, use consumerId instead", chainId)
	}

	return nil
}

// validateProviderAddress validates that the address is a sdk.ValAddress in Bech32 string format
func validateProviderAddress(addr string) error {
	_, err := sdk.ValAddressFromBech32(addr)
	if err != nil {
		return fmt.Errorf("invalid provider address(%s)", addr)
	}
	return nil
}<|MERGE_RESOLUTION|>--- conflicted
+++ resolved
@@ -79,22 +79,11 @@
 	if err := ValidateConsumerId(msg.ConsumerId); err != nil {
 		return errorsmod.Wrapf(ErrInvalidMsgAssignConsumerKey, "ConsumerId: %s", err.Error())
 	}
-<<<<<<< HEAD
-
-	if err := validateProviderAddress(msg.ProviderAddr); err != nil {
+
+	if err := validateProviderAddress(msg.ProviderAddr, msg.Signer); err != nil {
 		return errorsmod.Wrapf(ErrInvalidMsgAssignConsumerKey, "ProviderAddr: %s", err.Error())
 	}
 
-=======
-	valAddr, err := sdk.ValAddressFromBech32(msg.ProviderAddr)
-	if err != nil {
-		return ErrInvalidProviderAddress
-	}
-	// Check that the provider validator address and the signer address are the same
-	if sdk.AccAddress(valAddr.Bytes()).String() != msg.Signer {
-		return errorsmod.Wrapf(ErrInvalidProviderAddress, "provider validator address must be the same as the signer address")
-	}
->>>>>>> 5583eaba
 	if msg.ConsumerKey == "" {
 		return errorsmod.Wrapf(ErrInvalidMsgAssignConsumerKey, "ConsumerKey cannot be empty")
 	}
@@ -216,7 +205,7 @@
 		return errorsmod.Wrapf(ErrInvalidMsgOptIn, "ConsumerId: %s", err.Error())
 	}
 
-	if err := validateProviderAddress(msg.ProviderAddr); err != nil {
+	if err := validateProviderAddress(msg.ProviderAddr, msg.Signer); err != nil {
 		return errorsmod.Wrapf(ErrInvalidMsgOptIn, "ProviderAddr: %s", err.Error())
 	}
 
@@ -247,7 +236,7 @@
 		return errorsmod.Wrapf(ErrInvalidMsgOptOut, "ConsumerId: %s", err.Error())
 	}
 
-	if err := validateProviderAddress(msg.ProviderAddr); err != nil {
+	if err := validateProviderAddress(msg.ProviderAddr, msg.Signer); err != nil {
 		return errorsmod.Wrapf(ErrInvalidMsgOptOut, "ProviderAddr: %s", err.Error())
 	}
 
@@ -279,7 +268,7 @@
 		return errorsmod.Wrapf(ErrInvalidMsgSetConsumerCommissionRate, "ConsumerId: %s", err.Error())
 	}
 
-	if err := validateProviderAddress(msg.ProviderAddr); err != nil {
+	if err := validateProviderAddress(msg.ProviderAddr, msg.Signer); err != nil {
 		return errorsmod.Wrapf(ErrInvalidMsgSetConsumerCommissionRate, "ProviderAddr: %s", err.Error())
 	}
 
@@ -420,7 +409,6 @@
 	if header.SignedHeader == nil {
 		return fmt.Errorf("signed header in infraction block header cannot be nil")
 	}
-<<<<<<< HEAD
 
 	if header.SignedHeader.Header == nil {
 		return fmt.Errorf("invalid signed header in infraction block header, 'SignedHeader.Header' is nil")
@@ -428,20 +416,6 @@
 
 	if header.ValidatorSet == nil {
 		return fmt.Errorf("invalid infraction block header, validator set is nil")
-=======
-	valAddr, err := sdk.ValAddressFromBech32(msg.ProviderAddr)
-	if err != nil {
-		return ErrInvalidProviderAddress
-	}
-	// Check that the provider validator address and the signer address are the same
-	if sdk.AccAddress(valAddr.Bytes()).String() != msg.Signer {
-		return errorsmod.Wrapf(ErrInvalidProviderAddress, "provider validator address must be the same as the signer address")
-	}
-	if msg.ConsumerKey != "" {
-		if _, _, err := ParseConsumerKeyFromJson(msg.ConsumerKey); err != nil {
-			return ErrInvalidConsumerConsensusPubKey
-		}
->>>>>>> 5583eaba
 	}
 
 	return nil
@@ -501,21 +475,10 @@
 	if err := ValidateStringField("description", metadata.Description, MaxDescriptionLength); err != nil {
 		return errorsmod.Wrapf(ErrInvalidConsumerMetadata, "Description: %s", err.Error())
 	}
-<<<<<<< HEAD
 
 	if err := ValidateStringField("metadata", metadata.Metadata, MaxMetadataLength); err != nil {
 		return errorsmod.Wrapf(ErrInvalidConsumerMetadata, "Metadata: %s", err.Error())
 	}
-=======
-	valAddr, err := sdk.ValAddressFromBech32(msg.ProviderAddr)
-	if err != nil {
-		return ErrInvalidProviderAddress
-	}
-	// Check that the provider validator address and the signer address are the same
-	if sdk.AccAddress(valAddr.Bytes()).String() != msg.Signer {
-		return errorsmod.Wrapf(ErrInvalidProviderAddress, "provider validator address must be the same as the signer address")
-	}
->>>>>>> 5583eaba
 
 	return nil
 }
@@ -561,7 +524,6 @@
 	if initializationParameters.InitialHeight.IsZero() {
 		return errorsmod.Wrap(ErrInvalidConsumerInitializationParameters, "InitialHeight cannot be zero")
 	}
-<<<<<<< HEAD
 
 	if err := ValidateByteSlice(initializationParameters.GenesisHash, MaxHashLength); err != nil {
 		return errorsmod.Wrapf(ErrInvalidConsumerInitializationParameters, "GenesisHash: %s", err.Error())
@@ -573,21 +535,6 @@
 
 	if initializationParameters.SpawnTime.IsZero() {
 		return errorsmod.Wrap(ErrInvalidConsumerInitializationParameters, "SpawnTime cannot be zero")
-=======
-	if 128 < len(msg.ChainId) {
-		return errorsmod.Wrapf(ErrInvalidConsumerChainID, "chainId cannot exceed 128 length")
-	}
-	valAddr, err := sdk.ValAddressFromBech32(msg.ProviderAddr)
-	if err != nil {
-		return ErrInvalidProviderAddress
-	}
-	// Check that the provider validator address and the signer address are the same
-	if sdk.AccAddress(valAddr.Bytes()).String() != msg.Signer {
-		return errorsmod.Wrapf(ErrInvalidProviderAddress, "provider validator address must be the same as the signer address")
-	}
-	if msg.Rate.IsNegative() || msg.Rate.GT(math.LegacyOneDec()) {
-		return errorsmod.Wrapf(ErrInvalidConsumerCommissionRate, "consumer commission rate should be in the range [0, 1]")
->>>>>>> 5583eaba
 	}
 
 	if err := ccvtypes.ValidateStringFraction(initializationParameters.ConsumerRedistributionFraction); err != nil {
@@ -637,10 +584,17 @@
 }
 
 // validateProviderAddress validates that the address is a sdk.ValAddress in Bech32 string format
-func validateProviderAddress(addr string) error {
-	_, err := sdk.ValAddressFromBech32(addr)
+func validateProviderAddress(addr, signer string) error {
+	valAddr, err := sdk.ValAddressFromBech32(addr)
 	if err != nil {
-		return fmt.Errorf("invalid provider address(%s)", addr)
-	}
+		return fmt.Errorf("invalid ValAddress (%s)", addr)
+	}
+
+	// Check that the provider validator address and the signer address are the same
+	accAddr := sdk.AccAddress(valAddr.Bytes()).String()
+	if accAddr != signer {
+		return fmt.Errorf("ValAddress converted to AccAddress (%s) must match the signer address (%s)", accAddr, signer)
+	}
+
 	return nil
 }