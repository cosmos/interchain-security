package types

import (
	"encoding/json"
	"fmt"
<<<<<<< HEAD
	"strconv"
	"strings"
	"time"

	cmttypes "github.com/cometbft/cometbft/types"
=======
	cmttypes "github.com/cometbft/cometbft/types"
	"strconv"
	"strings"
	"time"
>>>>>>> 50475e6a

	ibctmtypes "github.com/cosmos/ibc-go/v8/modules/light-clients/07-tendermint"

	errorsmod "cosmossdk.io/errors"
	"cosmossdk.io/math"

	sdk "github.com/cosmos/cosmos-sdk/types"
	sdkerrors "github.com/cosmos/cosmos-sdk/types/errors"

	tmtypes "github.com/cometbft/cometbft/proto/tendermint/types"

	ccvtypes "github.com/cosmos/interchain-security/v5/x/ccv/types"
)

// provider message types
const (
	TypeMsgAssignConsumerKey          = "assign_consumer_key"
	TypeMsgSubmitConsumerMisbehaviour = "submit_consumer_misbehaviour"
	TypeMsgSubmitConsumerDoubleVoting = "submit_consumer_double_vote"
	TypeMsgCreateConsumer             = "create_consumer"
	TypeMsgUpdateConsumer             = "update_consumer"
	TypeMsgRemoveConsumer             = "remove_consumer"
	TypeMsgOptIn                      = "opt_in"
	TypeMsgOptOut                     = "opt_out"
	TypeMsgSetConsumerCommissionRate  = "set_consumer_commission_rate"
)

var (
	_ sdk.Msg = (*MsgAssignConsumerKey)(nil)
	_ sdk.Msg = (*MsgChangeRewardDenoms)(nil)
	_ sdk.Msg = (*MsgSubmitConsumerMisbehaviour)(nil)
	_ sdk.Msg = (*MsgSubmitConsumerDoubleVoting)(nil)
	_ sdk.Msg = (*MsgCreateConsumer)(nil)
	_ sdk.Msg = (*MsgUpdateConsumer)(nil)
	_ sdk.Msg = (*MsgRemoveConsumer)(nil)
	_ sdk.Msg = (*MsgOptIn)(nil)
	_ sdk.Msg = (*MsgOptOut)(nil)
	_ sdk.Msg = (*MsgSetConsumerCommissionRate)(nil)

	_ sdk.HasValidateBasic = (*MsgAssignConsumerKey)(nil)
	_ sdk.HasValidateBasic = (*MsgChangeRewardDenoms)(nil)
	_ sdk.HasValidateBasic = (*MsgSubmitConsumerMisbehaviour)(nil)
	_ sdk.HasValidateBasic = (*MsgSubmitConsumerDoubleVoting)(nil)
	_ sdk.HasValidateBasic = (*MsgCreateConsumer)(nil)
	_ sdk.HasValidateBasic = (*MsgUpdateConsumer)(nil)
	_ sdk.HasValidateBasic = (*MsgRemoveConsumer)(nil)
	_ sdk.HasValidateBasic = (*MsgOptIn)(nil)
	_ sdk.HasValidateBasic = (*MsgOptOut)(nil)
	_ sdk.HasValidateBasic = (*MsgSetConsumerCommissionRate)(nil)
)

// NewMsgAssignConsumerKey creates a new MsgAssignConsumerKey instance.
// Delegator address and validator address are the same.
func NewMsgAssignConsumerKey(consumerId string, providerValidatorAddress sdk.ValAddress,
	consumerConsensusPubKey, signer string,
) (*MsgAssignConsumerKey, error) {
	return &MsgAssignConsumerKey{
		ConsumerId:   consumerId,
		ProviderAddr: providerValidatorAddress.String(),
		ConsumerKey:  consumerConsensusPubKey,
		Signer:       signer,
	}, nil
}

// Route implements the sdk.Msg interface.
func (msg MsgAssignConsumerKey) Route() string { return RouterKey }

// Type implements the sdk.Msg interface.
func (msg MsgAssignConsumerKey) Type() string {
	return TypeMsgAssignConsumerKey
}

// GetSigners implements the sdk.Msg interface. It returns the address(es) that
// must sign over msg.GetSignBytes().
// If the validator address is not same as delegator's, then the validator must
// sign the msg as well.
func (msg MsgAssignConsumerKey) GetSigners() []sdk.AccAddress {
	valAddr, err := sdk.ValAddressFromBech32(msg.ProviderAddr)
	if err != nil {
		// same behavior as in cosmos-sdk
		panic(err)
	}
	return []sdk.AccAddress{valAddr.Bytes()}
}

// GetSignBytes returns the message bytes to sign over.
func (msg MsgAssignConsumerKey) GetSignBytes() []byte {
	bz := ccvtypes.ModuleCdc.MustMarshalJSON(&msg)
	return sdk.MustSortJSON(bz)
}

// ValidateBasic implements the sdk.Msg interface.
func (msg MsgAssignConsumerKey) ValidateBasic() error {
	if err := ValidateConsumerId(msg.ConsumerId); err != nil {
		return err
	}
	_, err := sdk.ValAddressFromBech32(msg.ProviderAddr)
	if err != nil {
		return ErrInvalidProviderAddress
	}
	if msg.ConsumerKey == "" {
		return ErrInvalidConsumerConsensusPubKey
	}
	if _, _, err := ParseConsumerKeyFromJson(msg.ConsumerKey); err != nil {
		return ErrInvalidConsumerConsensusPubKey
	}
	return nil
}

// ParseConsumerKeyFromJson parses the consumer key from a JSON string,
// this replaces deserializing a protobuf any.
func ParseConsumerKeyFromJson(jsonStr string) (pkType, key string, err error) {
	type PubKey struct {
		Type string `json:"@type"`
		Key  string `json:"key"`
	}
	var pubKey PubKey
	err = json.Unmarshal([]byte(jsonStr), &pubKey)
	if err != nil {
		return "", "", err
	}
	return pubKey.Type, pubKey.Key, nil
}

func NewMsgSubmitConsumerMisbehaviour(submitter sdk.AccAddress, misbehaviour *ibctmtypes.Misbehaviour) (*MsgSubmitConsumerMisbehaviour, error) {
	return &MsgSubmitConsumerMisbehaviour{Submitter: submitter.String(), Misbehaviour: misbehaviour}, nil
}

// Route implements the sdk.Msg interface.
func (msg MsgSubmitConsumerMisbehaviour) Route() string { return RouterKey }

// Type implements the sdk.Msg interface.
func (msg MsgSubmitConsumerMisbehaviour) Type() string {
	return TypeMsgSubmitConsumerMisbehaviour
}

// Type implements the sdk.Msg interface.
func (msg MsgSubmitConsumerMisbehaviour) ValidateBasic() error {
	if msg.Submitter == "" {
		return errorsmod.Wrap(sdkerrors.ErrInvalidAddress, msg.Submitter)
	}
	if err := ValidateConsumerId(msg.ConsumerId); err != nil {
		return err
	}

	if err := msg.Misbehaviour.ValidateBasic(); err != nil {
		return err
	}
	return nil
}

// Type implements the sdk.Msg interface.
func (msg MsgSubmitConsumerMisbehaviour) GetSignBytes() []byte {
	bz := ccvtypes.ModuleCdc.MustMarshalJSON(&msg)
	return sdk.MustSortJSON(bz)
}

// Type implements the sdk.Msg interface.
func (msg MsgSubmitConsumerMisbehaviour) GetSigners() []sdk.AccAddress {
	addr, err := sdk.AccAddressFromBech32(msg.Submitter)
	if err != nil {
		// same behavior as in cosmos-sdk
		panic(err)
	}
	return []sdk.AccAddress{addr}
}

func NewMsgSubmitConsumerDoubleVoting(submitter sdk.AccAddress, ev *tmtypes.DuplicateVoteEvidence, header *ibctmtypes.Header) (*MsgSubmitConsumerDoubleVoting, error) {
	return &MsgSubmitConsumerDoubleVoting{Submitter: submitter.String(), DuplicateVoteEvidence: ev, InfractionBlockHeader: header}, nil
}

// Route implements the sdk.Msg interface.
func (msg MsgSubmitConsumerDoubleVoting) Route() string { return RouterKey }

// Type implements the sdk.Msg interface.
func (msg MsgSubmitConsumerDoubleVoting) Type() string {
	return TypeMsgSubmitConsumerDoubleVoting
}

// Type implements the sdk.Msg interface.
func (msg MsgSubmitConsumerDoubleVoting) ValidateBasic() error {
	if msg.Submitter == "" {
		return errorsmod.Wrap(sdkerrors.ErrInvalidAddress, msg.Submitter)
	}
	if msg.DuplicateVoteEvidence == nil {
		return fmt.Errorf("double voting evidence cannot be nil")
	}

	if msg.InfractionBlockHeader == nil {
		return fmt.Errorf("infraction block header cannot be nil")
	}

	if msg.InfractionBlockHeader.SignedHeader == nil {
		return fmt.Errorf("signed header in infraction block header cannot be nil")
	}

	if msg.InfractionBlockHeader.SignedHeader.Header == nil {
		return fmt.Errorf("invalid signed header in infraction block header, 'SignedHeader.Header' is nil")
	}

	if msg.InfractionBlockHeader.ValidatorSet == nil {
		return fmt.Errorf("invalid infraction block header, validator set is nil")
	}

	if err := ValidateConsumerId(msg.ConsumerId); err != nil {
		return err
	}

	return nil
}

// Type implements the sdk.Msg interface.
func (msg MsgSubmitConsumerDoubleVoting) GetSignBytes() []byte {
	bz := ccvtypes.ModuleCdc.MustMarshalJSON(&msg)
	return sdk.MustSortJSON(bz)
}

// Type implements the sdk.Msg interface.
func (msg MsgSubmitConsumerDoubleVoting) GetSigners() []sdk.AccAddress {
	addr, err := sdk.AccAddressFromBech32(msg.Submitter)
	if err != nil {
		// same behavior as in cosmos-sdk
		panic(err)
	}
	return []sdk.AccAddress{addr}
}

// NewMsgCreateConsumer creates a new MsgCreateConsumer instance
func NewMsgCreateConsumer(signer string, chainId string, metadata ConsumerMetadata,
	initializationParameters *ConsumerInitializationParameters, powerShapingParameters *PowerShapingParameters) (*MsgCreateConsumer, error) {
	return &MsgCreateConsumer{
		Signer:                   signer,
		ChainId:                  chainId,
		Metadata:                 metadata,
		InitializationParameters: initializationParameters,
		PowerShapingParameters:   powerShapingParameters,
	}, nil
}

// Type implements the sdk.Msg interface.
func (msg MsgCreateConsumer) Type() string {
	return TypeMsgCreateConsumer
}

// Route implements the sdk.Msg interface.
func (msg MsgCreateConsumer) Route() string { return RouterKey }

// ValidateBasic implements the sdk.Msg interface.
func (msg MsgCreateConsumer) ValidateBasic() error {
	if err := ValidateField("chain id", msg.ChainId, cmttypes.MaxChainIDLen); err != nil {
		return err
	}

	if err := ValidateConsumerMetadata(msg.Metadata); err != nil {
		return err
	}

	if msg.InitializationParameters != nil {
		if err := ValidateInitializationParameters(*msg.InitializationParameters); err != nil {
			return err
		}
	}

	if msg.PowerShapingParameters != nil {
		if msg.PowerShapingParameters.Top_N != 0 {
			return fmt.Errorf("cannot create a Top N chain through `MsgCreateConsumer`; " +
				"first create the chain and then use `MsgUpdateConsumer` to make the chain Top N")
		}
		if err := ValidatePowerShapingParameters(*msg.PowerShapingParameters); err != nil {
			return err
		}
	}

	return nil
}

// Type implements the sdk.Msg interface.
func (msg MsgCreateConsumer) GetSignBytes() []byte {
	bz := ccvtypes.ModuleCdc.MustMarshalJSON(&msg)
	return sdk.MustSortJSON(bz)
}

// GetSigners implements the sdk.Msg interface. It returns the address(es) that
// must sign over msg.GetSignBytes().
func (msg MsgCreateConsumer) GetSigners() []sdk.AccAddress {
	valAddr, err := sdk.ValAddressFromBech32(msg.Signer)
	if err != nil {
		// same behavior as in cosmos-sdk
		panic(err)
	}
	return []sdk.AccAddress{valAddr.Bytes()}
}

// NewMsgUpdateConsumer creates a new MsgUpdateConsumer instance
func NewMsgUpdateConsumer(signer string, consumerId string, ownerAddress string, metadata *ConsumerMetadata,
	initializationParameters *ConsumerInitializationParameters, powerShapingParameters *PowerShapingParameters) (*MsgUpdateConsumer, error) {
	return &MsgUpdateConsumer{
		Signer:                   signer,
		ConsumerId:               consumerId,
		NewOwnerAddress:          ownerAddress,
		Metadata:                 metadata,
		InitializationParameters: initializationParameters,
		PowerShapingParameters:   powerShapingParameters,
	}, nil
}

// Type implements the sdk.Msg interface.
func (msg MsgUpdateConsumer) Type() string {
	return TypeMsgUpdateConsumer
}

// Route implements the sdk.Msg interface.
func (msg MsgUpdateConsumer) Route() string { return RouterKey }

// ValidateBasic implements the sdk.Msg interface.
func (msg MsgUpdateConsumer) ValidateBasic() error {
	if err := ValidateConsumerId(msg.ConsumerId); err != nil {
		return err
	}

	if msg.Metadata != nil {
		if err := ValidateConsumerMetadata(*msg.Metadata); err != nil {
			return err
		}
	}

	if msg.InitializationParameters != nil {
		if err := ValidateInitializationParameters(*msg.InitializationParameters); err != nil {
			return err
		}
	}

	if msg.PowerShapingParameters != nil {
		if err := ValidatePowerShapingParameters(*msg.PowerShapingParameters); err != nil {
			return err
		}
	}

	return nil
}

// Type implements the sdk.Msg interface.
func (msg MsgUpdateConsumer) GetSignBytes() []byte {
	bz := ccvtypes.ModuleCdc.MustMarshalJSON(&msg)
	return sdk.MustSortJSON(bz)
}

// GetSigners implements the sdk.Msg interface. It returns the address(es) that
// must sign over msg.GetSignBytes().
func (msg MsgUpdateConsumer) GetSigners() []sdk.AccAddress {
	valAddr, err := sdk.ValAddressFromBech32(msg.Signer)
<<<<<<< HEAD
	if err != nil {
		// same behavior as in cosmos-sdk
		panic(err)
	}
	return []sdk.AccAddress{valAddr.Bytes()}
}

// NewMsgRemoveConsumer creates a new MsgRemoveConsumer instance
func NewMsgRemoveConsumer(signer string, consumerId string, stopTime time.Time) (*MsgRemoveConsumer, error) {
	return &MsgRemoveConsumer{
		Authority:  signer,
		ConsumerId: consumerId,
		StopTime:   stopTime,
	}, nil
}

// Type implements the sdk.Msg interface.
func (msg MsgRemoveConsumer) Type() string {
	return TypeMsgRemoveConsumer
}

// Route implements the sdk.Msg interface.
func (msg MsgRemoveConsumer) Route() string { return RouterKey }

// ValidateBasic implements the sdk.Msg interface.
func (msg MsgRemoveConsumer) ValidateBasic() error {
	if err := ValidateConsumerId(msg.ConsumerId); err != nil {
		return err
	}
	return nil
}

// Type implements the sdk.Msg interface.
func (msg MsgRemoveConsumer) GetSignBytes() []byte {
	bz := ccvtypes.ModuleCdc.MustMarshalJSON(&msg)
	return sdk.MustSortJSON(bz)
}

// GetSigners implements the sdk.Msg interface. It returns the address(es) that
// must sign over msg.GetSignBytes().
func (msg MsgRemoveConsumer) GetSigners() []sdk.AccAddress {
	valAddr, err := sdk.ValAddressFromBech32(msg.Authority)
=======
>>>>>>> 50475e6a
	if err != nil {
		// same behavior as in cosmos-sdk
		panic(err)
	}
	return []sdk.AccAddress{valAddr.Bytes()}
}

<<<<<<< HEAD
// Route implements the sdk.Msg interface.
func (msg MsgConsumerAddition) Route() string { return RouterKey }

// ValidateBasic implements the sdk.Msg interface.
=======
// NewMsgRemoveConsumer creates a new MsgRemoveConsumer instance
func NewMsgRemoveConsumer(signer string, consumerId string, stopTime time.Time) (*MsgRemoveConsumer, error) {
	return &MsgRemoveConsumer{
		Signer:     signer,
		ConsumerId: consumerId,
		StopTime:   stopTime,
	}, nil
}

// Type implements the sdk.Msg interface.
func (msg MsgRemoveConsumer) Type() string {
	return TypeMsgRemoveConsumer
}

// Route implements the sdk.Msg interface.
func (msg MsgRemoveConsumer) Route() string { return RouterKey }

// ValidateBasic implements the sdk.Msg interface.
func (msg MsgRemoveConsumer) ValidateBasic() error {
	if err := ValidateConsumerId(msg.ConsumerId); err != nil {
		return err
	}
	return nil
}

// Type implements the sdk.Msg interface.
func (msg MsgRemoveConsumer) GetSignBytes() []byte {
	bz := ccvtypes.ModuleCdc.MustMarshalJSON(&msg)
	return sdk.MustSortJSON(bz)
}

// GetSigners implements the sdk.Msg interface. It returns the address(es) that
// must sign over msg.GetSignBytes().
func (msg MsgRemoveConsumer) GetSigners() []sdk.AccAddress {
	valAddr, err := sdk.ValAddressFromBech32(msg.Signer)
	if err != nil {
		// same behavior as in cosmos-sdk
		panic(err)
	}
	return []sdk.AccAddress{valAddr.Bytes()}
}

// Route implements the sdk.Msg interface.
func (msg MsgConsumerAddition) Route() string { return RouterKey }

// ValidateBasic implements the sdk.Msg interface.
>>>>>>> 50475e6a
func (msg MsgConsumerAddition) ValidateBasic() error {
	if strings.TrimSpace(msg.ChainId) == "" {
		return ErrBlankConsumerChainID
	}

	if msg.InitialHeight.IsZero() {
		return errorsmod.Wrap(ErrInvalidConsumerAdditionProposal, "initial height cannot be zero")
	}

	if len(msg.GenesisHash) == 0 {
		return errorsmod.Wrap(ErrInvalidConsumerAdditionProposal, "genesis hash cannot be empty")
	}
	if len(msg.BinaryHash) == 0 {
		return errorsmod.Wrap(ErrInvalidConsumerAdditionProposal, "binary hash cannot be empty")
	}

	if msg.SpawnTime.IsZero() {
		return errorsmod.Wrap(ErrInvalidConsumerAdditionProposal, "spawn time cannot be zero")
	}

	if err := ccvtypes.ValidateStringFraction(msg.ConsumerRedistributionFraction); err != nil {
		return errorsmod.Wrapf(ErrInvalidConsumerAdditionProposal, "consumer redistribution fraction is invalid: %s", err)
	}

	if err := ccvtypes.ValidatePositiveInt64(msg.BlocksPerDistributionTransmission); err != nil {
		return errorsmod.Wrap(ErrInvalidConsumerAdditionProposal, "blocks per distribution transmission cannot be < 1")
	}

	if err := ccvtypes.ValidateDistributionTransmissionChannel(msg.DistributionTransmissionChannel); err != nil {
		return errorsmod.Wrap(ErrInvalidConsumerAdditionProposal, "distribution transmission channel")
	}

	if err := ccvtypes.ValidatePositiveInt64(msg.HistoricalEntries); err != nil {
		return errorsmod.Wrap(ErrInvalidConsumerAdditionProposal, "historical entries cannot be < 1")
	}

	if err := ccvtypes.ValidateDuration(msg.CcvTimeoutPeriod); err != nil {
		return errorsmod.Wrap(ErrInvalidConsumerAdditionProposal, "ccv timeout period cannot be zero")
	}

	if err := ccvtypes.ValidateDuration(msg.TransferTimeoutPeriod); err != nil {
		return errorsmod.Wrap(ErrInvalidConsumerAdditionProposal, "transfer timeout period cannot be zero")
	}

	if err := ccvtypes.ValidateDuration(msg.UnbondingPeriod); err != nil {
		return errorsmod.Wrap(ErrInvalidConsumerAdditionProposal, "unbonding period cannot be zero")
	}

	return nil
}

// Type implements the sdk.Msg interface.
func (msg MsgConsumerAddition) GetSignBytes() []byte {
	bz := ccvtypes.ModuleCdc.MustMarshalJSON(&msg)
	return sdk.MustSortJSON(bz)
}

// GetSigners implements the sdk.Msg interface. It returns the address(es) that
// must sign over msg.GetSignBytes().
func (msg MsgConsumerAddition) GetSigners() []sdk.AccAddress {
	valAddr, err := sdk.ValAddressFromBech32(msg.Authority)
	if err != nil {
		// same behavior as in cosmos-sdk
		panic(err)
	}
	return []sdk.AccAddress{valAddr.Bytes()}
}

// Route implements the sdk.Msg interface.
func (msg MsgConsumerModification) Route() string { return RouterKey }

// ValidateBasic implements the sdk.Msg interface.
func (msg MsgConsumerModification) ValidateBasic() error {
	if strings.TrimSpace(msg.ChainId) == "" {
		return ErrBlankConsumerChainID
	}

	err := ValidatePSSFeatures(msg.Top_N, msg.ValidatorsPowerCap)
	if err != nil {
		return errorsmod.Wrapf(ErrInvalidConsumerModificationProposal, "invalid PSS features: %s", err.Error())
	}

	return nil
}

// Type implements the sdk.Msg interface.
func (msg MsgConsumerModification) GetSignBytes() []byte {
	bz := ccvtypes.ModuleCdc.MustMarshalJSON(&msg)
	return sdk.MustSortJSON(bz)
}

// GetSigners implements the sdk.Msg interface. It returns the address(es) that
// must sign over msg.GetSignBytes().
func (msg MsgConsumerModification) GetSigners() []sdk.AccAddress {
	valAddr, err := sdk.ValAddressFromBech32(msg.Authority)
	if err != nil {
		// same behavior as in cosmos-sdk
		panic(err)
	}
	return []sdk.AccAddress{valAddr.Bytes()}
}

// Route implements the sdk.Msg interface.
func (msg MsgConsumerRemoval) Route() string { return RouterKey }

// ValidateBasic implements the sdk.Msg interface.
func (msg MsgConsumerRemoval) ValidateBasic() error {
	if strings.TrimSpace(msg.ChainId) == "" {
		return errorsmod.Wrap(ErrInvalidConsumerRemovalProp, "consumer chain id must not be blank")
	}

	if msg.StopTime.IsZero() {
		return errorsmod.Wrap(ErrInvalidConsumerRemovalProp, "spawn time cannot be zero")
	}
	return nil
}

// Type implements the sdk.Msg interface.
func (msg MsgConsumerRemoval) GetSignBytes() []byte {
	bz := ccvtypes.ModuleCdc.MustMarshalJSON(&msg)
	return sdk.MustSortJSON(bz)
}

// GetSigners implements the sdk.Msg interface. It returns the address(es) that
// must sign over msg.GetSignBytes().
func (msg MsgConsumerRemoval) GetSigners() []sdk.AccAddress {
	valAddr, err := sdk.ValAddressFromBech32(msg.Authority)
	if err != nil {
		// same behavior as in cosmos-sdk
		panic(err)
	}
	return []sdk.AccAddress{valAddr.Bytes()}
}

// NewMsgOptIn creates a new NewMsgOptIn instance.
func NewMsgOptIn(consumerId string, providerValidatorAddress sdk.ValAddress, consumerConsensusPubKey, signer string) (*MsgOptIn, error) {
	return &MsgOptIn{
		ConsumerId:   consumerId,
		ProviderAddr: providerValidatorAddress.String(),
		ConsumerKey:  consumerConsensusPubKey,
		Signer:       signer,
	}, nil
}

// Type implements the sdk.Msg interface.
func (msg MsgOptIn) Type() string {
	return TypeMsgOptIn
}

// Route implements the sdk.Msg interface.
func (msg MsgOptIn) Route() string { return RouterKey }

// GetSigners implements the sdk.Msg interface. It returns the address(es) that
// must sign over msg.GetSignBytes().
func (msg MsgOptIn) GetSigners() []sdk.AccAddress {
	valAddr, err := sdk.ValAddressFromBech32(msg.ProviderAddr)
	if err != nil {
		// same behavior as in cosmos-sdk
		panic(err)
	}
	return []sdk.AccAddress{valAddr.Bytes()}
}

// ValidateBasic implements the sdk.Msg interface.
func (msg MsgOptIn) ValidateBasic() error {
	if err := ValidateConsumerId(msg.ConsumerId); err != nil {
		return err
	}
	_, err := sdk.ValAddressFromBech32(msg.ProviderAddr)
	if err != nil {
		return ErrInvalidProviderAddress
	}

	if msg.ConsumerKey != "" {
		if _, _, err := ParseConsumerKeyFromJson(msg.ConsumerKey); err != nil {
			return ErrInvalidConsumerConsensusPubKey
		}
	}
	return nil
}

// NewMsgOptOut creates a new NewMsgOptIn instance.
func NewMsgOptOut(consumerId string, providerValidatorAddress sdk.ValAddress, signer string) (*MsgOptOut, error) {
	return &MsgOptOut{
		ConsumerId:   consumerId,
		ProviderAddr: providerValidatorAddress.String(),
		Signer:       signer,
	}, nil
}

// Type implements the sdk.Msg interface.
func (msg MsgOptOut) Type() string {
	return TypeMsgOptOut
}

// Route implements the sdk.Msg interface.
func (msg MsgOptOut) Route() string { return RouterKey }

// GetSigners implements the sdk.Msg interface. It returns the address(es) that
// must sign over msg.GetSignBytes().
func (msg MsgOptOut) GetSigners() []sdk.AccAddress {
	valAddr, err := sdk.ValAddressFromBech32(msg.ProviderAddr)
	if err != nil {
		// same behavior as in cosmos-sdk
		panic(err)
	}
	return []sdk.AccAddress{valAddr.Bytes()}
}

// GetSignBytes returns the message bytes to sign over.
func (msg MsgOptOut) GetSignBytes() []byte {
	bz := ccvtypes.ModuleCdc.MustMarshalJSON(&msg)
	return sdk.MustSortJSON(bz)
}

// ValidateBasic implements the sdk.Msg interface.
func (msg MsgOptOut) ValidateBasic() error {
	if err := ValidateConsumerId(msg.ConsumerId); err != nil {
		return err
	}
	_, err := sdk.ValAddressFromBech32(msg.ProviderAddr)
	if err != nil {
		return ErrInvalidProviderAddress
	}
	return nil
}

// NewMsgSetConsumerCommissionRate creates a new MsgSetConsumerCommissionRate msg instance.
func NewMsgSetConsumerCommissionRate(consumerId string, commission math.LegacyDec, providerValidatorAddress sdk.ValAddress, signer string) *MsgSetConsumerCommissionRate {
	return &MsgSetConsumerCommissionRate{
		ConsumerId:   consumerId,
		Rate:         commission,
		ProviderAddr: providerValidatorAddress.String(),
		Signer:       signer,
	}
}

func (msg MsgSetConsumerCommissionRate) Route() string {
	return RouterKey
}

func (msg MsgSetConsumerCommissionRate) Type() string {
	return TypeMsgSetConsumerCommissionRate
}

func (msg MsgSetConsumerCommissionRate) ValidateBasic() error {
	if err := ValidateConsumerId(msg.ConsumerId); err != nil {
		return err
	}
	_, err := sdk.ValAddressFromBech32(msg.ProviderAddr)
	if err != nil {
		return ErrInvalidProviderAddress
	}

	if msg.Rate.IsNegative() || msg.Rate.GT(math.LegacyOneDec()) {
		return errorsmod.Wrapf(ErrInvalidConsumerCommissionRate, "consumer commission rate should be in the range [0, 1]")
	}

	return nil
}

func (msg *MsgChangeRewardDenoms) ValidateBasic() error {
	emptyDenomsToAdd := len(msg.DenomsToAdd) == 0
	emptyDenomsToRemove := len(msg.DenomsToRemove) == 0
	// Return error if both sets are empty or nil
	if emptyDenomsToAdd && emptyDenomsToRemove {
		return fmt.Errorf(
			"invalid change reward denoms proposal: both denoms to add and denoms to remove are empty")
	}

	// Return error if a denom is in both sets
	for _, denomToAdd := range msg.DenomsToAdd {
		for _, denomToRemove := range msg.DenomsToRemove {
			if denomToAdd == denomToRemove {
				return fmt.Errorf(
					"invalid change reward denoms proposal: %s cannot be both added and removed", denomToAdd)
			}
		}
	}

	// Return error if any denom is "invalid"
	for _, denom := range msg.DenomsToAdd {
		if !sdk.NewCoin(denom, math.NewInt(1)).IsValid() {
			return fmt.Errorf("invalid change reward denoms proposal: %s is not a valid denom", denom)
		}
	}
	for _, denom := range msg.DenomsToRemove {
		if !sdk.NewCoin(denom, math.NewInt(1)).IsValid() {
			return fmt.Errorf("invalid change reward denoms proposal: %s is not a valid denom", denom)
		}
	}

	return nil
}

func (msg MsgSetConsumerCommissionRate) GetSigners() []sdk.AccAddress {
	valAddr, err := sdk.ValAddressFromBech32(msg.ProviderAddr)
	if err != nil {
		// same behavior as in cosmos-sdk
		panic(err)
	}
	return []sdk.AccAddress{valAddr.Bytes()}
}

func (msg MsgSetConsumerCommissionRate) GetSignBytes() []byte {
	bz := ccvtypes.ModuleCdc.MustMarshalJSON(&msg)
	return sdk.MustSortJSON(bz)
}

// ValidateConsumerId validates the provided consumer id and returns an error if it is not valid
func ValidateConsumerId(consumerId string) error {
	if strings.TrimSpace(consumerId) == "" {
		return errorsmod.Wrapf(ErrInvalidConsumerId, "consumer id cannot be blank")
	}

	// check that `consumerId` corresponds to a `uint64`
	_, err := strconv.ParseUint(consumerId, 10, 64)
	if err != nil {
		return errorsmod.Wrapf(ErrInvalidConsumerId, "consumer id (%s) cannot be parsed: %s", consumerId, err.Error())
	}

	return nil
}

// ValidateField validates that `field` is not empty and has at most `maxLength` characters
func ValidateField(nameOfTheField string, field string, maxLength int) error {
	if strings.TrimSpace(field) == "" {
		return fmt.Errorf("%s cannot be empty", nameOfTheField)
	} else if len(field) > maxLength {
		return fmt.Errorf("%s is too long; got: %d, max: %d", nameOfTheField, len(field), maxLength)
	}
	return nil
}

// ValidateConsumerMetadata validates that all the provided metadata are in the expected range
func ValidateConsumerMetadata(metadata ConsumerMetadata) error {
	const maxNameLength = 100
	const maxDescriptionLength = 50000
	const maxMetadataLength = 1000

	if err := ValidateField("name", metadata.Name, maxNameLength); err != nil {
		return err
	}

	if err := ValidateField("description", metadata.Description, maxDescriptionLength); err != nil {
		return err
	}

	if err := ValidateField("metadata", metadata.Metadata, maxMetadataLength); err != nil {
		return err
	}

	return nil
}

// ValidatePowerShapingParameters validates that all the provided power-shaping parameters are in the expected range
func ValidatePowerShapingParameters(powerShapingParameters PowerShapingParameters) error {
	const maxAllowlistLength = 500
	const maxDenylistLength = 500

	// Top N corresponds to the top N% of validators that have to validate the consumer chain and can only be 0 (for an
	// Opt In chain) or in the range [50, 100] (for a Top N chain).
	if powerShapingParameters.Top_N != 0 && (powerShapingParameters.Top_N < 50 || powerShapingParameters.Top_N > 100) {
		return fmt.Errorf("parameter Top N can either be 0 or in the range [50, 100]")
	}

	if powerShapingParameters.ValidatorsPowerCap != 0 && powerShapingParameters.ValidatorsPowerCap > 100 {
		return fmt.Errorf("validators' power cap has to be in the range [1, 100]")
	}

	if len(powerShapingParameters.Allowlist) > maxAllowlistLength {
		return fmt.Errorf("allowlist cannot exceed length: %d", maxAllowlistLength)
	}

	if len(powerShapingParameters.Denylist) > maxDenylistLength {
		return fmt.Errorf("denylist cannot exceed length: %d", maxDenylistLength)
	}

	return nil
}

// ValidateInitializationParameters validates that all the provided parameters are in the expected range
func ValidateInitializationParameters(initializationParameters ConsumerInitializationParameters) error {
	const maxGenesisHashLength = 1000
	const maxBinaryHashLength = 1000
	const maxConsumerRedistributionFractionLength = 50
	const maxDistributionTransmissionChannelLength = 1000

	if initializationParameters.InitialHeight.IsZero() {
		return errorsmod.Wrap(ErrInvalidConsumerInitializationParameters, "initial height cannot be zero")
	}

	if len(initializationParameters.GenesisHash) == 0 {
		return errorsmod.Wrap(ErrInvalidConsumerInitializationParameters, "genesis hash cannot be empty")
	} else if len(initializationParameters.GenesisHash) > maxGenesisHashLength {
		return errorsmod.Wrapf(ErrInvalidConsumerInitializationParameters, "genesis hash cannot exceed %d bytes", maxGenesisHashLength)
	}

	if len(initializationParameters.BinaryHash) == 0 {
		return errorsmod.Wrap(ErrInvalidConsumerInitializationParameters, "binary hash cannot be empty")
	} else if len(initializationParameters.BinaryHash) > maxBinaryHashLength {
		return errorsmod.Wrapf(ErrInvalidConsumerInitializationParameters, "binary hash cannot exceed %d bytes", maxBinaryHashLength)
	}

	if initializationParameters.SpawnTime.IsZero() {
		return errorsmod.Wrap(ErrInvalidConsumerInitializationParameters, "spawn time cannot be zero")
	}

	if err := ccvtypes.ValidateStringFraction(initializationParameters.ConsumerRedistributionFraction); err != nil {
		return errorsmod.Wrapf(ErrInvalidConsumerInitializationParameters, "consumer redistribution fraction is invalid: %s", err.Error())
	} else if err := ValidateField("consumer redistribution fraction", initializationParameters.ConsumerRedistributionFraction, maxConsumerRedistributionFractionLength); err != nil {
		return errorsmod.Wrapf(ErrInvalidConsumerInitializationParameters, "consumer redistribution fraction is invalid: %s", err.Error())
	}

	if err := ccvtypes.ValidatePositiveInt64(initializationParameters.BlocksPerDistributionTransmission); err != nil {
		return errorsmod.Wrap(ErrInvalidConsumerInitializationParameters, "blocks per distribution transmission has to be positive")
	}

	if err := ccvtypes.ValidateDistributionTransmissionChannel(initializationParameters.DistributionTransmissionChannel); err != nil {
		return errorsmod.Wrapf(ErrInvalidConsumerInitializationParameters, "distribution transmission channel is invalid: %s", err.Error())
	} else if len(initializationParameters.DistributionTransmissionChannel) > maxDistributionTransmissionChannelLength {
		// note that the distribution transmission channel can be the empty string (i.e., "") and hence we only check its max length here
		return errorsmod.Wrapf(ErrInvalidConsumerInitializationParameters, "distribution transmission channel exceeds %d length", maxDistributionTransmissionChannelLength)
	}

	if err := ccvtypes.ValidatePositiveInt64(initializationParameters.HistoricalEntries); err != nil {
		return errorsmod.Wrap(ErrInvalidConsumerInitializationParameters, "historical entries has to be positive")
	}

	if err := ccvtypes.ValidateDuration(initializationParameters.CcvTimeoutPeriod); err != nil {
		return errorsmod.Wrap(ErrInvalidConsumerInitializationParameters, "ccv timeout period cannot be zero")
	}

	if err := ccvtypes.ValidateDuration(initializationParameters.TransferTimeoutPeriod); err != nil {
		return errorsmod.Wrap(ErrInvalidConsumerInitializationParameters, "transfer timeout period cannot be zero")
	}

	if err := ccvtypes.ValidateDuration(initializationParameters.UnbondingPeriod); err != nil {
		return errorsmod.Wrapf(ErrInvalidConsumerInitializationParameters, "invalid unbonding period: %s", err.Error())
	}

	return nil
}<|MERGE_RESOLUTION|>--- conflicted
+++ resolved
@@ -3,18 +3,11 @@
 import (
 	"encoding/json"
 	"fmt"
-<<<<<<< HEAD
 	"strconv"
 	"strings"
 	"time"
 
 	cmttypes "github.com/cometbft/cometbft/types"
-=======
-	cmttypes "github.com/cometbft/cometbft/types"
-	"strconv"
-	"strings"
-	"time"
->>>>>>> 50475e6a
 
 	ibctmtypes "github.com/cosmos/ibc-go/v8/modules/light-clients/07-tendermint"
 
@@ -366,64 +359,13 @@
 // must sign over msg.GetSignBytes().
 func (msg MsgUpdateConsumer) GetSigners() []sdk.AccAddress {
 	valAddr, err := sdk.ValAddressFromBech32(msg.Signer)
-<<<<<<< HEAD
-	if err != nil {
-		// same behavior as in cosmos-sdk
-		panic(err)
-	}
-	return []sdk.AccAddress{valAddr.Bytes()}
-}
-
-// NewMsgRemoveConsumer creates a new MsgRemoveConsumer instance
-func NewMsgRemoveConsumer(signer string, consumerId string, stopTime time.Time) (*MsgRemoveConsumer, error) {
-	return &MsgRemoveConsumer{
-		Authority:  signer,
-		ConsumerId: consumerId,
-		StopTime:   stopTime,
-	}, nil
-}
-
-// Type implements the sdk.Msg interface.
-func (msg MsgRemoveConsumer) Type() string {
-	return TypeMsgRemoveConsumer
-}
-
-// Route implements the sdk.Msg interface.
-func (msg MsgRemoveConsumer) Route() string { return RouterKey }
-
-// ValidateBasic implements the sdk.Msg interface.
-func (msg MsgRemoveConsumer) ValidateBasic() error {
-	if err := ValidateConsumerId(msg.ConsumerId); err != nil {
-		return err
-	}
-	return nil
-}
-
-// Type implements the sdk.Msg interface.
-func (msg MsgRemoveConsumer) GetSignBytes() []byte {
-	bz := ccvtypes.ModuleCdc.MustMarshalJSON(&msg)
-	return sdk.MustSortJSON(bz)
-}
-
-// GetSigners implements the sdk.Msg interface. It returns the address(es) that
-// must sign over msg.GetSignBytes().
-func (msg MsgRemoveConsumer) GetSigners() []sdk.AccAddress {
-	valAddr, err := sdk.ValAddressFromBech32(msg.Authority)
-=======
->>>>>>> 50475e6a
-	if err != nil {
-		// same behavior as in cosmos-sdk
-		panic(err)
-	}
-	return []sdk.AccAddress{valAddr.Bytes()}
-}
-
-<<<<<<< HEAD
-// Route implements the sdk.Msg interface.
-func (msg MsgConsumerAddition) Route() string { return RouterKey }
-
-// ValidateBasic implements the sdk.Msg interface.
-=======
+	if err != nil {
+		// same behavior as in cosmos-sdk
+		panic(err)
+	}
+	return []sdk.AccAddress{valAddr.Bytes()}
+}
+
 // NewMsgRemoveConsumer creates a new MsgRemoveConsumer instance
 func NewMsgRemoveConsumer(signer string, consumerId string, stopTime time.Time) (*MsgRemoveConsumer, error) {
 	return &MsgRemoveConsumer{
@@ -470,7 +412,6 @@
 func (msg MsgConsumerAddition) Route() string { return RouterKey }
 
 // ValidateBasic implements the sdk.Msg interface.
->>>>>>> 50475e6a
 func (msg MsgConsumerAddition) ValidateBasic() error {
 	if strings.TrimSpace(msg.ChainId) == "" {
 		return ErrBlankConsumerChainID
