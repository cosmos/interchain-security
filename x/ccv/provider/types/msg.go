package types

import (
	"encoding/json"
	"fmt"
	"strings"

	ibctmtypes "github.com/cosmos/ibc-go/v8/modules/light-clients/07-tendermint"

	errorsmod "cosmossdk.io/errors"
	"cosmossdk.io/math"

	sdk "github.com/cosmos/cosmos-sdk/types"
	sdkerrors "github.com/cosmos/cosmos-sdk/types/errors"

	tmtypes "github.com/cometbft/cometbft/proto/tendermint/types"

	ccvtypes "github.com/cosmos/interchain-security/v5/x/ccv/types"
)

// provider message types
const (
	TypeMsgAssignConsumerKey          = "assign_consumer_key"
	TypeMsgSubmitConsumerMisbehaviour = "submit_consumer_misbehaviour"
	TypeMsgSubmitConsumerDoubleVoting = "submit_consumer_double_vote"
	TypeMsgOptIn                      = "opt_in"
	TypeMsgOptOut                     = "opt_out"
	TypeMsgSetConsumerCommissionRate  = "set_consumer_commission_rate"
)

var (
<<<<<<< HEAD
	_ sdk.Msg = (*MsgAssignConsumerKey)(nil)
	_ sdk.Msg = (*MsgConsumerAddition)(nil)
	_ sdk.Msg = (*MsgConsumerRemoval)(nil)
	_ sdk.Msg = (*MsgChangeRewardDenoms)(nil)
	_ sdk.Msg = (*MsgSubmitConsumerMisbehaviour)(nil)
	_ sdk.Msg = (*MsgSubmitConsumerDoubleVoting)(nil)

	_ sdk.HasValidateBasic = (*MsgAssignConsumerKey)(nil)
	_ sdk.HasValidateBasic = (*MsgConsumerAddition)(nil)
	_ sdk.HasValidateBasic = (*MsgConsumerRemoval)(nil)
	_ sdk.HasValidateBasic = (*MsgChangeRewardDenoms)(nil)
	_ sdk.HasValidateBasic = (*MsgSubmitConsumerMisbehaviour)(nil)
	_ sdk.HasValidateBasic = (*MsgSubmitConsumerDoubleVoting)(nil)
=======
	_ sdk.Msg = &MsgAssignConsumerKey{}
	_ sdk.Msg = &MsgSubmitConsumerMisbehaviour{}
	_ sdk.Msg = &MsgSubmitConsumerDoubleVoting{}
	_ sdk.Msg = &MsgOptIn{}
	_ sdk.Msg = &MsgOptOut{}
	_ sdk.Msg = &MsgSetConsumerCommissionRate{}
>>>>>>> 98bd90f6
)

// NewMsgAssignConsumerKey creates a new MsgAssignConsumerKey instance.
// Delegator address and validator address are the same.
func NewMsgAssignConsumerKey(chainID string, providerValidatorAddress sdk.ValAddress,
	consumerConsensusPubKey, signer string,
) (*MsgAssignConsumerKey, error) {
	return &MsgAssignConsumerKey{
		ChainId:      chainID,
		ProviderAddr: providerValidatorAddress.String(),
		ConsumerKey:  consumerConsensusPubKey,
		Signer:       signer,
	}, nil
}

// Route implements the sdk.Msg interface.
func (msg MsgAssignConsumerKey) Route() string { return RouterKey }

// Type implements the sdk.Msg interface.
func (msg MsgAssignConsumerKey) Type() string {
	return TypeMsgAssignConsumerKey
}

// GetSigners implements the sdk.Msg interface. It returns the address(es) that
// must sign over msg.GetSignBytes().
// If the validator address is not same as delegator's, then the validator must
// sign the msg as well.
func (msg MsgAssignConsumerKey) GetSigners() []sdk.AccAddress {
	valAddr, err := sdk.ValAddressFromBech32(msg.ProviderAddr)
	if err != nil {
		// same behavior as in cosmos-sdk
		panic(err)
	}
	return []sdk.AccAddress{valAddr.Bytes()}
}

// GetSignBytes returns the message bytes to sign over.
func (msg MsgAssignConsumerKey) GetSignBytes() []byte {
	bz := ccvtypes.ModuleCdc.MustMarshalJSON(&msg)
	return sdk.MustSortJSON(bz)
}

// ValidateBasic implements the sdk.Msg interface.
func (msg MsgAssignConsumerKey) ValidateBasic() error {
	if strings.TrimSpace(msg.ChainId) == "" {
		return errorsmod.Wrapf(ErrInvalidConsumerChainID, "chainId cannot be blank")
	}
	// It is possible to assign keys for consumer chains that are not yet approved.
	// This can only be done by a signing validator, but it is still sensible
	// to limit the chainID size to prevent abuse.
	if 128 < len(msg.ChainId) {
		return errorsmod.Wrapf(ErrInvalidConsumerChainID, "chainId cannot exceed 128 length")
	}
	_, err := sdk.ValAddressFromBech32(msg.ProviderAddr)
	if err != nil {
		return ErrInvalidProviderAddress
	}
	if msg.ConsumerKey == "" {
		return ErrInvalidConsumerConsensusPubKey
	}
	if _, _, err := ParseConsumerKeyFromJson(msg.ConsumerKey); err != nil {
		return ErrInvalidConsumerConsensusPubKey
	}
	return nil
}

// ParseConsumerKeyFromJson parses the consumer key from a JSON string,
// this replaces deserializing a protobuf any.
func ParseConsumerKeyFromJson(jsonStr string) (pkType, key string, err error) {
	type PubKey struct {
		Type string `json:"@type"`
		Key  string `json:"key"`
	}
	var pubKey PubKey
	err = json.Unmarshal([]byte(jsonStr), &pubKey)
	if err != nil {
		return "", "", err
	}
	return pubKey.Type, pubKey.Key, nil
}

func NewMsgSubmitConsumerMisbehaviour(submitter sdk.AccAddress, misbehaviour *ibctmtypes.Misbehaviour) (*MsgSubmitConsumerMisbehaviour, error) {
	return &MsgSubmitConsumerMisbehaviour{Submitter: submitter.String(), Misbehaviour: misbehaviour}, nil
}

// Route implements the sdk.Msg interface.
func (msg MsgSubmitConsumerMisbehaviour) Route() string { return RouterKey }

// Type implements the sdk.Msg interface.
func (msg MsgSubmitConsumerMisbehaviour) Type() string {
	return TypeMsgSubmitConsumerMisbehaviour
}

// Type implements the sdk.Msg interface.
func (msg MsgSubmitConsumerMisbehaviour) ValidateBasic() error {
	if msg.Submitter == "" {
		return errorsmod.Wrap(sdkerrors.ErrInvalidAddress, msg.Submitter)
	}

	if err := msg.Misbehaviour.ValidateBasic(); err != nil {
		return err
	}
	return nil
}

// Type implements the sdk.Msg interface.
func (msg MsgSubmitConsumerMisbehaviour) GetSignBytes() []byte {
	bz := ccvtypes.ModuleCdc.MustMarshalJSON(&msg)
	return sdk.MustSortJSON(bz)
}

// Type implements the sdk.Msg interface.
func (msg MsgSubmitConsumerMisbehaviour) GetSigners() []sdk.AccAddress {
	addr, err := sdk.AccAddressFromBech32(msg.Submitter)
	if err != nil {
		// same behavior as in cosmos-sdk
		panic(err)
	}
	return []sdk.AccAddress{addr}
}

func NewMsgSubmitConsumerDoubleVoting(submitter sdk.AccAddress, ev *tmtypes.DuplicateVoteEvidence, header *ibctmtypes.Header) (*MsgSubmitConsumerDoubleVoting, error) {
	return &MsgSubmitConsumerDoubleVoting{Submitter: submitter.String(), DuplicateVoteEvidence: ev, InfractionBlockHeader: header}, nil
}

// Route implements the sdk.Msg interface.
func (msg MsgSubmitConsumerDoubleVoting) Route() string { return RouterKey }

// Type implements the sdk.Msg interface.
func (msg MsgSubmitConsumerDoubleVoting) Type() string {
	return TypeMsgSubmitConsumerDoubleVoting
}

// Type implements the sdk.Msg interface.
func (msg MsgSubmitConsumerDoubleVoting) ValidateBasic() error {
	if msg.Submitter == "" {
		return errorsmod.Wrap(sdkerrors.ErrInvalidAddress, msg.Submitter)
	}
	if msg.DuplicateVoteEvidence == nil {
		return fmt.Errorf("double voting evidence cannot be nil")
	}

	if msg.InfractionBlockHeader == nil {
		return fmt.Errorf("infraction block header cannot be nil")
	}

	if msg.InfractionBlockHeader.SignedHeader == nil {
		return fmt.Errorf("signed header in infraction block header cannot be nil")
	}

	if msg.InfractionBlockHeader.SignedHeader.Header == nil {
		return fmt.Errorf("invalid signed header in infraction block header, 'SignedHeader.Header' is nil")
	}

	if msg.InfractionBlockHeader.ValidatorSet == nil {
		return fmt.Errorf("invalid infraction block header, validator set is nil")
	}

	return nil
}

// Type implements the sdk.Msg interface.
func (msg MsgSubmitConsumerDoubleVoting) GetSignBytes() []byte {
	bz := ccvtypes.ModuleCdc.MustMarshalJSON(&msg)
	return sdk.MustSortJSON(bz)
}

// Type implements the sdk.Msg interface.
func (msg MsgSubmitConsumerDoubleVoting) GetSigners() []sdk.AccAddress {
	addr, err := sdk.AccAddressFromBech32(msg.Submitter)
	if err != nil {
		// same behavior as in cosmos-sdk
		panic(err)
	}
	return []sdk.AccAddress{addr}
}

<<<<<<< HEAD
// GetSigners implements the sdk.Msg interface. It returns the address(es) that
// must sign over msg.GetSignBytes().
// If the validator address is not same as delegator's, then the validator must
// sign the msg as well.
func (msg *MsgConsumerAddition) GetSigners() []sdk.AccAddress {
	valAddr, err := sdk.ValAddressFromBech32(msg.Authority)
=======
// NewMsgOptIn creates a new NewMsgOptIn instance.
func NewMsgOptIn(chainID string, providerValidatorAddress sdk.ValAddress, consumerConsensusPubKey string) (*MsgOptIn, error) {
	return &MsgOptIn{
		ChainId:      chainID,
		ProviderAddr: providerValidatorAddress.String(),
		ConsumerKey:  consumerConsensusPubKey,
	}, nil
}

// Route implements the sdk.Msg interface.
func (msg MsgOptIn) Route() string { return RouterKey }

// GetSigners implements the sdk.Msg interface. It returns the address(es) that
// must sign over msg.GetSignBytes().
func (msg MsgOptIn) GetSigners() []sdk.AccAddress {
	valAddr, err := sdk.ValAddressFromBech32(msg.ProviderAddr)
>>>>>>> 98bd90f6
	if err != nil {
		// same behavior as in cosmos-sdk
		panic(err)
	}
	return []sdk.AccAddress{valAddr.Bytes()}
}

<<<<<<< HEAD
// ValidateBasic implements the sdk.Msg interface.
func (msg *MsgConsumerAddition) ValidateBasic() error {
	if strings.TrimSpace(msg.ChainId) == "" {
		return ErrBlankConsumerChainID
	}

	if strings.TrimSpace(msg.ChainId) == "" {
		return errorsmod.Wrap(ErrInvalidConsumerAdditionProposal, "consumer chain id must not be blank")
	}

	if msg.InitialHeight.IsZero() {
		return errorsmod.Wrap(ErrInvalidConsumerAdditionProposal, "initial height cannot be zero")
	}

	if len(msg.GenesisHash) == 0 {
		return errorsmod.Wrap(ErrInvalidConsumerAdditionProposal, "genesis hash cannot be empty")
	}
	if len(msg.BinaryHash) == 0 {
		return errorsmod.Wrap(ErrInvalidConsumerAdditionProposal, "binary hash cannot be empty")
	}

	if msg.SpawnTime.IsZero() {
		return errorsmod.Wrap(ErrInvalidConsumerAdditionProposal, "spawn time cannot be zero")
	}

	if err := ccvtypes.ValidateStringFraction(msg.ConsumerRedistributionFraction); err != nil {
		return errorsmod.Wrapf(ErrInvalidConsumerAdditionProposal, "consumer redistribution fraction is invalid: %s", err)
	}

	if err := ccvtypes.ValidatePositiveInt64(msg.BlocksPerDistributionTransmission); err != nil {
		return errorsmod.Wrap(ErrInvalidConsumerAdditionProposal, "blocks per distribution transmission cannot be < 1")
	}

	if err := ccvtypes.ValidateDistributionTransmissionChannel(msg.DistributionTransmissionChannel); err != nil {
		return errorsmod.Wrap(ErrInvalidConsumerAdditionProposal, "distribution transmission channel")
	}

	if err := ccvtypes.ValidatePositiveInt64(msg.HistoricalEntries); err != nil {
		return errorsmod.Wrap(ErrInvalidConsumerAdditionProposal, "historical entries cannot be < 1")
	}

	if err := ccvtypes.ValidateDuration(msg.CcvTimeoutPeriod); err != nil {
		return errorsmod.Wrap(ErrInvalidConsumerAdditionProposal, "ccv timeout period cannot be zero")
	}

	if err := ccvtypes.ValidateDuration(msg.TransferTimeoutPeriod); err != nil {
		return errorsmod.Wrap(ErrInvalidConsumerAdditionProposal, "transfer timeout period cannot be zero")
	}

	if err := ccvtypes.ValidateDuration(msg.UnbondingPeriod); err != nil {
		return errorsmod.Wrap(ErrInvalidConsumerAdditionProposal, "unbonding period cannot be zero")
	}

	return nil
}

func (msg *MsgConsumerRemoval) ValidateBasic() error {

	if strings.TrimSpace(msg.ChainId) == "" {
		return errorsmod.Wrap(ErrInvalidConsumerRemovalProp, "consumer chain id must not be blank")
	}

	if msg.StopTime.IsZero() {
		return errorsmod.Wrap(ErrInvalidConsumerRemovalProp, "spawn time cannot be zero")
	}
	return nil
}

func (msg *MsgChangeRewardDenoms) ValidateBasic() error {
	emptyDenomsToAdd := len(msg.DenomsToAdd) == 0
	emptyDenomsToRemove := len(msg.DenomsToRemove) == 0
	// Return error if both sets are empty or nil
	if emptyDenomsToAdd && emptyDenomsToRemove {
		return fmt.Errorf(
			"invalid change reward denoms proposal: both denoms to add and denoms to remove are empty")
	}

	// Return error if a denom is in both sets
	for _, denomToAdd := range msg.DenomsToAdd {
		for _, denomToRemove := range msg.DenomsToRemove {
			if denomToAdd == denomToRemove {
				return fmt.Errorf(
					"invalid change reward denoms proposal: %s cannot be both added and removed", denomToAdd)
			}
		}
	}

	// Return error if any denom is "invalid"
	for _, denom := range msg.DenomsToAdd {
		if !sdk.NewCoin(denom, math.NewInt(1)).IsValid() {
			return fmt.Errorf("invalid change reward denoms proposal: %s is not a valid denom", denom)
		}
	}
	for _, denom := range msg.DenomsToRemove {
		if !sdk.NewCoin(denom, math.NewInt(1)).IsValid() {
			return fmt.Errorf("invalid change reward denoms proposal: %s is not a valid denom", denom)
		}
	}

	return nil
=======
// GetSignBytes returns the message bytes to sign over.
func (msg MsgOptIn) GetSignBytes() []byte {
	bz := ccvtypes.ModuleCdc.MustMarshalJSON(&msg)
	return sdk.MustSortJSON(bz)
}

// ValidateBasic implements the sdk.Msg interface.
func (msg MsgOptIn) ValidateBasic() error {
	if strings.TrimSpace(msg.ChainId) == "" {
		return errorsmod.Wrapf(ErrInvalidConsumerChainID, "chainId cannot be blank")
	}
	// It is possible to opt in to validate on consumer chains that are not yet approved.
	// This can only be done by a signing validator, but it is still sensible
	// to limit the chainID size to prevent abuse.
	if 128 < len(msg.ChainId) {
		return errorsmod.Wrapf(ErrInvalidConsumerChainID, "chainId cannot exceed 128 length")
	}
	_, err := sdk.ValAddressFromBech32(msg.ProviderAddr)
	if err != nil {
		return ErrInvalidProviderAddress
	}

	if msg.ConsumerKey != "" {
		if _, _, err := ParseConsumerKeyFromJson(msg.ConsumerKey); err != nil {
			return ErrInvalidConsumerConsensusPubKey
		}
	}
	return nil
}

// NewMsgOptOut creates a new NewMsgOptIn instance.
func NewMsgOptOut(chainID string, providerValidatorAddress sdk.ValAddress) (*MsgOptOut, error) {
	return &MsgOptOut{
		ChainId:      chainID,
		ProviderAddr: providerValidatorAddress.String(),
	}, nil
}

// Route implements the sdk.Msg interface.
func (msg MsgOptOut) Route() string { return RouterKey }

// Type implements the sdk.Msg interface.
func (msg MsgOptIn) Type() string {
	return TypeMsgOptIn
}

// GetSigners implements the sdk.Msg interface. It returns the address(es) that
// must sign over msg.GetSignBytes().
func (msg MsgOptOut) GetSigners() []sdk.AccAddress {
	valAddr, err := sdk.ValAddressFromBech32(msg.ProviderAddr)
	if err != nil {
		// same behavior as in cosmos-sdk
		panic(err)
	}
	return []sdk.AccAddress{valAddr.Bytes()}
}

// GetSignBytes returns the message bytes to sign over.
func (msg MsgOptOut) GetSignBytes() []byte {
	bz := ccvtypes.ModuleCdc.MustMarshalJSON(&msg)
	return sdk.MustSortJSON(bz)
}

// ValidateBasic implements the sdk.Msg interface.
func (msg MsgOptOut) ValidateBasic() error {
	if strings.TrimSpace(msg.ChainId) == "" {
		return errorsmod.Wrapf(ErrInvalidConsumerChainID, "chainId cannot be blank")
	}
	// It is possible to assign keys for consumer chains that are not yet approved.
	// This can only be done by a signing validator, but it is still sensible
	// to limit the chainID size to prevent abuse.
	if 128 < len(msg.ChainId) {
		return errorsmod.Wrapf(ErrInvalidConsumerChainID, "chainId cannot exceed 128 length")
	}
	_, err := sdk.ValAddressFromBech32(msg.ProviderAddr)
	if err != nil {
		return ErrInvalidProviderAddress
	}
	return nil
}

// NewMsgSetConsumerCommissionRate creates a new MsgSetConsumerCommissionRate msg instance.
func NewMsgSetConsumerCommissionRate(chainID string, commission sdk.Dec, providerValidatorAddress sdk.ValAddress) *MsgSetConsumerCommissionRate {
	return &MsgSetConsumerCommissionRate{
		ChainId:      chainID,
		Rate:         commission,
		ProviderAddr: providerValidatorAddress.String(),
	}
}

// Type implements the sdk.Msg interface.
func (msg MsgOptOut) Type() string {
	return TypeMsgOptOut
}

func (msg MsgSetConsumerCommissionRate) Route() string {
	return RouterKey
}

func (msg MsgSetConsumerCommissionRate) Type() string {
	return TypeMsgSetConsumerCommissionRate
}

func (msg MsgSetConsumerCommissionRate) ValidateBasic() error {
	if strings.TrimSpace(msg.ChainId) == "" {
		return errorsmod.Wrapf(ErrInvalidConsumerChainID, "chainId cannot be blank")
	}

	if 128 < len(msg.ChainId) {
		return errorsmod.Wrapf(ErrInvalidConsumerChainID, "chainId cannot exceed 128 length")
	}
	_, err := sdk.ValAddressFromBech32(msg.ProviderAddr)
	if err != nil {
		return ErrInvalidProviderAddress
	}

	if msg.Rate.IsNegative() || msg.Rate.GT(sdk.OneDec()) {
		return errorsmod.Wrapf(ErrInvalidConsumerCommissionRate, "consumer commission rate should be in the range [0, 1]")
	}

	return nil
}

func (msg MsgSetConsumerCommissionRate) GetSigners() []sdk.AccAddress {
	valAddr, err := sdk.ValAddressFromBech32(msg.ProviderAddr)
	if err != nil {
		// same behavior as in cosmos-sdk
		panic(err)
	}
	return []sdk.AccAddress{valAddr.Bytes()}
}

func (msg MsgSetConsumerCommissionRate) GetSignBytes() []byte {
	bz := ccvtypes.ModuleCdc.MustMarshalJSON(&msg)
	return sdk.MustSortJSON(bz)
>>>>>>> 98bd90f6
}<|MERGE_RESOLUTION|>--- conflicted
+++ resolved
@@ -29,13 +29,15 @@
 )
 
 var (
-<<<<<<< HEAD
 	_ sdk.Msg = (*MsgAssignConsumerKey)(nil)
 	_ sdk.Msg = (*MsgConsumerAddition)(nil)
 	_ sdk.Msg = (*MsgConsumerRemoval)(nil)
 	_ sdk.Msg = (*MsgChangeRewardDenoms)(nil)
 	_ sdk.Msg = (*MsgSubmitConsumerMisbehaviour)(nil)
 	_ sdk.Msg = (*MsgSubmitConsumerDoubleVoting)(nil)
+	_ sdk.Msg = (*MsgOptIn)(nil)
+	_ sdk.Msg = (*MsgOptOut)(nil)
+	_ sdk.Msg = (*MsgSetConsumerCommissionRate)(nil)
 
 	_ sdk.HasValidateBasic = (*MsgAssignConsumerKey)(nil)
 	_ sdk.HasValidateBasic = (*MsgConsumerAddition)(nil)
@@ -43,14 +45,9 @@
 	_ sdk.HasValidateBasic = (*MsgChangeRewardDenoms)(nil)
 	_ sdk.HasValidateBasic = (*MsgSubmitConsumerMisbehaviour)(nil)
 	_ sdk.HasValidateBasic = (*MsgSubmitConsumerDoubleVoting)(nil)
-=======
-	_ sdk.Msg = &MsgAssignConsumerKey{}
-	_ sdk.Msg = &MsgSubmitConsumerMisbehaviour{}
-	_ sdk.Msg = &MsgSubmitConsumerDoubleVoting{}
-	_ sdk.Msg = &MsgOptIn{}
-	_ sdk.Msg = &MsgOptOut{}
-	_ sdk.Msg = &MsgSetConsumerCommissionRate{}
->>>>>>> 98bd90f6
+	_ sdk.HasValidateBasic = (*MsgOptIn)(nil)
+	_ sdk.HasValidateBasic = (*MsgOptOut)(nil)
+	_ sdk.HasValidateBasic = (*MsgSetConsumerCommissionRate)(nil)
 )
 
 // NewMsgAssignConsumerKey creates a new MsgAssignConsumerKey instance.
@@ -228,14 +225,87 @@
 	return []sdk.AccAddress{addr}
 }
 
-<<<<<<< HEAD
 // GetSigners implements the sdk.Msg interface. It returns the address(es) that
 // must sign over msg.GetSignBytes().
 // If the validator address is not same as delegator's, then the validator must
 // sign the msg as well.
 func (msg *MsgConsumerAddition) GetSigners() []sdk.AccAddress {
 	valAddr, err := sdk.ValAddressFromBech32(msg.Authority)
-=======
+	if err != nil {
+		// same behavior as in cosmos-sdk
+		panic(err)
+	}
+	return []sdk.AccAddress{valAddr.Bytes()}
+}
+
+// ValidateBasic implements the sdk.Msg interface.
+func (msg *MsgConsumerAddition) ValidateBasic() error {
+	if strings.TrimSpace(msg.ChainId) == "" {
+		return ErrBlankConsumerChainID
+	}
+
+	if strings.TrimSpace(msg.ChainId) == "" {
+		return errorsmod.Wrap(ErrInvalidConsumerAdditionProposal, "consumer chain id must not be blank")
+	}
+
+	if msg.InitialHeight.IsZero() {
+		return errorsmod.Wrap(ErrInvalidConsumerAdditionProposal, "initial height cannot be zero")
+	}
+
+	if len(msg.GenesisHash) == 0 {
+		return errorsmod.Wrap(ErrInvalidConsumerAdditionProposal, "genesis hash cannot be empty")
+	}
+	if len(msg.BinaryHash) == 0 {
+		return errorsmod.Wrap(ErrInvalidConsumerAdditionProposal, "binary hash cannot be empty")
+	}
+
+	if msg.SpawnTime.IsZero() {
+		return errorsmod.Wrap(ErrInvalidConsumerAdditionProposal, "spawn time cannot be zero")
+	}
+
+	if err := ccvtypes.ValidateStringFraction(msg.ConsumerRedistributionFraction); err != nil {
+		return errorsmod.Wrapf(ErrInvalidConsumerAdditionProposal, "consumer redistribution fraction is invalid: %s", err)
+	}
+
+	if err := ccvtypes.ValidatePositiveInt64(msg.BlocksPerDistributionTransmission); err != nil {
+		return errorsmod.Wrap(ErrInvalidConsumerAdditionProposal, "blocks per distribution transmission cannot be < 1")
+	}
+
+	if err := ccvtypes.ValidateDistributionTransmissionChannel(msg.DistributionTransmissionChannel); err != nil {
+		return errorsmod.Wrap(ErrInvalidConsumerAdditionProposal, "distribution transmission channel")
+	}
+
+	if err := ccvtypes.ValidatePositiveInt64(msg.HistoricalEntries); err != nil {
+		return errorsmod.Wrap(ErrInvalidConsumerAdditionProposal, "historical entries cannot be < 1")
+	}
+
+	if err := ccvtypes.ValidateDuration(msg.CcvTimeoutPeriod); err != nil {
+		return errorsmod.Wrap(ErrInvalidConsumerAdditionProposal, "ccv timeout period cannot be zero")
+	}
+
+	if err := ccvtypes.ValidateDuration(msg.TransferTimeoutPeriod); err != nil {
+		return errorsmod.Wrap(ErrInvalidConsumerAdditionProposal, "transfer timeout period cannot be zero")
+	}
+
+	if err := ccvtypes.ValidateDuration(msg.UnbondingPeriod); err != nil {
+		return errorsmod.Wrap(ErrInvalidConsumerAdditionProposal, "unbonding period cannot be zero")
+	}
+
+	return nil
+}
+
+func (msg *MsgConsumerRemoval) ValidateBasic() error {
+
+	if strings.TrimSpace(msg.ChainId) == "" {
+		return errorsmod.Wrap(ErrInvalidConsumerRemovalProp, "consumer chain id must not be blank")
+	}
+
+	if msg.StopTime.IsZero() {
+		return errorsmod.Wrap(ErrInvalidConsumerRemovalProp, "spawn time cannot be zero")
+	}
+	return nil
+}
+
 // NewMsgOptIn creates a new NewMsgOptIn instance.
 func NewMsgOptIn(chainID string, providerValidatorAddress sdk.ValAddress, consumerConsensusPubKey string) (*MsgOptIn, error) {
 	return &MsgOptIn{
@@ -245,6 +315,11 @@
 	}, nil
 }
 
+// Type implements the sdk.Msg interface.
+func (msg MsgOptIn) Type() string {
+	return TypeMsgOptIn
+}
+
 // Route implements the sdk.Msg interface.
 func (msg MsgOptIn) Route() string { return RouterKey }
 
@@ -252,7 +327,6 @@
 // must sign over msg.GetSignBytes().
 func (msg MsgOptIn) GetSigners() []sdk.AccAddress {
 	valAddr, err := sdk.ValAddressFromBech32(msg.ProviderAddr)
->>>>>>> 98bd90f6
 	if err != nil {
 		// same behavior as in cosmos-sdk
 		panic(err)
@@ -260,72 +334,115 @@
 	return []sdk.AccAddress{valAddr.Bytes()}
 }
 
-<<<<<<< HEAD
 // ValidateBasic implements the sdk.Msg interface.
-func (msg *MsgConsumerAddition) ValidateBasic() error {
-	if strings.TrimSpace(msg.ChainId) == "" {
-		return ErrBlankConsumerChainID
-	}
-
-	if strings.TrimSpace(msg.ChainId) == "" {
-		return errorsmod.Wrap(ErrInvalidConsumerAdditionProposal, "consumer chain id must not be blank")
-	}
-
-	if msg.InitialHeight.IsZero() {
-		return errorsmod.Wrap(ErrInvalidConsumerAdditionProposal, "initial height cannot be zero")
-	}
-
-	if len(msg.GenesisHash) == 0 {
-		return errorsmod.Wrap(ErrInvalidConsumerAdditionProposal, "genesis hash cannot be empty")
-	}
-	if len(msg.BinaryHash) == 0 {
-		return errorsmod.Wrap(ErrInvalidConsumerAdditionProposal, "binary hash cannot be empty")
-	}
-
-	if msg.SpawnTime.IsZero() {
-		return errorsmod.Wrap(ErrInvalidConsumerAdditionProposal, "spawn time cannot be zero")
-	}
-
-	if err := ccvtypes.ValidateStringFraction(msg.ConsumerRedistributionFraction); err != nil {
-		return errorsmod.Wrapf(ErrInvalidConsumerAdditionProposal, "consumer redistribution fraction is invalid: %s", err)
-	}
-
-	if err := ccvtypes.ValidatePositiveInt64(msg.BlocksPerDistributionTransmission); err != nil {
-		return errorsmod.Wrap(ErrInvalidConsumerAdditionProposal, "blocks per distribution transmission cannot be < 1")
-	}
-
-	if err := ccvtypes.ValidateDistributionTransmissionChannel(msg.DistributionTransmissionChannel); err != nil {
-		return errorsmod.Wrap(ErrInvalidConsumerAdditionProposal, "distribution transmission channel")
-	}
-
-	if err := ccvtypes.ValidatePositiveInt64(msg.HistoricalEntries); err != nil {
-		return errorsmod.Wrap(ErrInvalidConsumerAdditionProposal, "historical entries cannot be < 1")
-	}
-
-	if err := ccvtypes.ValidateDuration(msg.CcvTimeoutPeriod); err != nil {
-		return errorsmod.Wrap(ErrInvalidConsumerAdditionProposal, "ccv timeout period cannot be zero")
-	}
-
-	if err := ccvtypes.ValidateDuration(msg.TransferTimeoutPeriod); err != nil {
-		return errorsmod.Wrap(ErrInvalidConsumerAdditionProposal, "transfer timeout period cannot be zero")
-	}
-
-	if err := ccvtypes.ValidateDuration(msg.UnbondingPeriod); err != nil {
-		return errorsmod.Wrap(ErrInvalidConsumerAdditionProposal, "unbonding period cannot be zero")
-	}
-
-	return nil
-}
-
-func (msg *MsgConsumerRemoval) ValidateBasic() error {
-
-	if strings.TrimSpace(msg.ChainId) == "" {
-		return errorsmod.Wrap(ErrInvalidConsumerRemovalProp, "consumer chain id must not be blank")
-	}
-
-	if msg.StopTime.IsZero() {
-		return errorsmod.Wrap(ErrInvalidConsumerRemovalProp, "spawn time cannot be zero")
-	}
+func (msg MsgOptIn) ValidateBasic() error {
+	if strings.TrimSpace(msg.ChainId) == "" {
+		return errorsmod.Wrapf(ErrInvalidConsumerChainID, "chainId cannot be blank")
+	}
+	// It is possible to opt in to validate on consumer chains that are not yet approved.
+	// This can only be done by a signing validator, but it is still sensible
+	// to limit the chainID size to prevent abuse.
+	if 128 < len(msg.ChainId) {
+		return errorsmod.Wrapf(ErrInvalidConsumerChainID, "chainId cannot exceed 128 length")
+	}
+	_, err := sdk.ValAddressFromBech32(msg.ProviderAddr)
+	if err != nil {
+		return ErrInvalidProviderAddress
+	}
+
+	if msg.ConsumerKey != "" {
+		if _, _, err := ParseConsumerKeyFromJson(msg.ConsumerKey); err != nil {
+			return ErrInvalidConsumerConsensusPubKey
+		}
+	}
+	return nil
+}
+
+// NewMsgOptOut creates a new NewMsgOptIn instance.
+func NewMsgOptOut(chainID string, providerValidatorAddress sdk.ValAddress) (*MsgOptOut, error) {
+	return &MsgOptOut{
+		ChainId:      chainID,
+		ProviderAddr: providerValidatorAddress.String(),
+	}, nil
+}
+
+// Type implements the sdk.Msg interface.
+func (msg MsgOptOut) Type() string {
+	return TypeMsgOptOut
+}
+
+// Route implements the sdk.Msg interface.
+func (msg MsgOptOut) Route() string { return RouterKey }
+
+// GetSigners implements the sdk.Msg interface. It returns the address(es) that
+// must sign over msg.GetSignBytes().
+func (msg MsgOptOut) GetSigners() []sdk.AccAddress {
+	valAddr, err := sdk.ValAddressFromBech32(msg.ProviderAddr)
+	if err != nil {
+		// same behavior as in cosmos-sdk
+		panic(err)
+	}
+	return []sdk.AccAddress{valAddr.Bytes()}
+}
+
+// GetSignBytes returns the message bytes to sign over.
+func (msg MsgOptOut) GetSignBytes() []byte {
+	bz := ccvtypes.ModuleCdc.MustMarshalJSON(&msg)
+	return sdk.MustSortJSON(bz)
+}
+
+// ValidateBasic implements the sdk.Msg interface.
+func (msg MsgOptOut) ValidateBasic() error {
+	if strings.TrimSpace(msg.ChainId) == "" {
+		return errorsmod.Wrapf(ErrInvalidConsumerChainID, "chainId cannot be blank")
+	}
+	// It is possible to assign keys for consumer chains that are not yet approved.
+	// This can only be done by a signing validator, but it is still sensible
+	// to limit the chainID size to prevent abuse.
+	if 128 < len(msg.ChainId) {
+		return errorsmod.Wrapf(ErrInvalidConsumerChainID, "chainId cannot exceed 128 length")
+	}
+	_, err := sdk.ValAddressFromBech32(msg.ProviderAddr)
+	if err != nil {
+		return ErrInvalidProviderAddress
+	}
+	return nil
+}
+
+// NewMsgSetConsumerCommissionRate creates a new MsgSetConsumerCommissionRate msg instance.
+func NewMsgSetConsumerCommissionRate(chainID string, commission math.LegacyDec, providerValidatorAddress sdk.ValAddress) *MsgSetConsumerCommissionRate {
+	return &MsgSetConsumerCommissionRate{
+		ChainId:      chainID,
+		Rate:         commission,
+		ProviderAddr: providerValidatorAddress.String(),
+	}
+}
+
+func (msg MsgSetConsumerCommissionRate) Route() string {
+	return RouterKey
+}
+
+func (msg MsgSetConsumerCommissionRate) Type() string {
+	return TypeMsgSetConsumerCommissionRate
+}
+
+func (msg MsgSetConsumerCommissionRate) ValidateBasic() error {
+	if strings.TrimSpace(msg.ChainId) == "" {
+		return errorsmod.Wrapf(ErrInvalidConsumerChainID, "chainId cannot be blank")
+	}
+
+	if 128 < len(msg.ChainId) {
+		return errorsmod.Wrapf(ErrInvalidConsumerChainID, "chainId cannot exceed 128 length")
+	}
+	_, err := sdk.ValAddressFromBech32(msg.ProviderAddr)
+	if err != nil {
+		return ErrInvalidProviderAddress
+	}
+
+	if msg.Rate.IsNegative() || msg.Rate.GT(math.LegacyOneDec()) {
+		return errorsmod.Wrapf(ErrInvalidConsumerCommissionRate, "consumer commission rate should be in the range [0, 1]")
+	}
+
 	return nil
 }
 
@@ -361,128 +478,6 @@
 	}
 
 	return nil
-=======
-// GetSignBytes returns the message bytes to sign over.
-func (msg MsgOptIn) GetSignBytes() []byte {
-	bz := ccvtypes.ModuleCdc.MustMarshalJSON(&msg)
-	return sdk.MustSortJSON(bz)
-}
-
-// ValidateBasic implements the sdk.Msg interface.
-func (msg MsgOptIn) ValidateBasic() error {
-	if strings.TrimSpace(msg.ChainId) == "" {
-		return errorsmod.Wrapf(ErrInvalidConsumerChainID, "chainId cannot be blank")
-	}
-	// It is possible to opt in to validate on consumer chains that are not yet approved.
-	// This can only be done by a signing validator, but it is still sensible
-	// to limit the chainID size to prevent abuse.
-	if 128 < len(msg.ChainId) {
-		return errorsmod.Wrapf(ErrInvalidConsumerChainID, "chainId cannot exceed 128 length")
-	}
-	_, err := sdk.ValAddressFromBech32(msg.ProviderAddr)
-	if err != nil {
-		return ErrInvalidProviderAddress
-	}
-
-	if msg.ConsumerKey != "" {
-		if _, _, err := ParseConsumerKeyFromJson(msg.ConsumerKey); err != nil {
-			return ErrInvalidConsumerConsensusPubKey
-		}
-	}
-	return nil
-}
-
-// NewMsgOptOut creates a new NewMsgOptIn instance.
-func NewMsgOptOut(chainID string, providerValidatorAddress sdk.ValAddress) (*MsgOptOut, error) {
-	return &MsgOptOut{
-		ChainId:      chainID,
-		ProviderAddr: providerValidatorAddress.String(),
-	}, nil
-}
-
-// Route implements the sdk.Msg interface.
-func (msg MsgOptOut) Route() string { return RouterKey }
-
-// Type implements the sdk.Msg interface.
-func (msg MsgOptIn) Type() string {
-	return TypeMsgOptIn
-}
-
-// GetSigners implements the sdk.Msg interface. It returns the address(es) that
-// must sign over msg.GetSignBytes().
-func (msg MsgOptOut) GetSigners() []sdk.AccAddress {
-	valAddr, err := sdk.ValAddressFromBech32(msg.ProviderAddr)
-	if err != nil {
-		// same behavior as in cosmos-sdk
-		panic(err)
-	}
-	return []sdk.AccAddress{valAddr.Bytes()}
-}
-
-// GetSignBytes returns the message bytes to sign over.
-func (msg MsgOptOut) GetSignBytes() []byte {
-	bz := ccvtypes.ModuleCdc.MustMarshalJSON(&msg)
-	return sdk.MustSortJSON(bz)
-}
-
-// ValidateBasic implements the sdk.Msg interface.
-func (msg MsgOptOut) ValidateBasic() error {
-	if strings.TrimSpace(msg.ChainId) == "" {
-		return errorsmod.Wrapf(ErrInvalidConsumerChainID, "chainId cannot be blank")
-	}
-	// It is possible to assign keys for consumer chains that are not yet approved.
-	// This can only be done by a signing validator, but it is still sensible
-	// to limit the chainID size to prevent abuse.
-	if 128 < len(msg.ChainId) {
-		return errorsmod.Wrapf(ErrInvalidConsumerChainID, "chainId cannot exceed 128 length")
-	}
-	_, err := sdk.ValAddressFromBech32(msg.ProviderAddr)
-	if err != nil {
-		return ErrInvalidProviderAddress
-	}
-	return nil
-}
-
-// NewMsgSetConsumerCommissionRate creates a new MsgSetConsumerCommissionRate msg instance.
-func NewMsgSetConsumerCommissionRate(chainID string, commission sdk.Dec, providerValidatorAddress sdk.ValAddress) *MsgSetConsumerCommissionRate {
-	return &MsgSetConsumerCommissionRate{
-		ChainId:      chainID,
-		Rate:         commission,
-		ProviderAddr: providerValidatorAddress.String(),
-	}
-}
-
-// Type implements the sdk.Msg interface.
-func (msg MsgOptOut) Type() string {
-	return TypeMsgOptOut
-}
-
-func (msg MsgSetConsumerCommissionRate) Route() string {
-	return RouterKey
-}
-
-func (msg MsgSetConsumerCommissionRate) Type() string {
-	return TypeMsgSetConsumerCommissionRate
-}
-
-func (msg MsgSetConsumerCommissionRate) ValidateBasic() error {
-	if strings.TrimSpace(msg.ChainId) == "" {
-		return errorsmod.Wrapf(ErrInvalidConsumerChainID, "chainId cannot be blank")
-	}
-
-	if 128 < len(msg.ChainId) {
-		return errorsmod.Wrapf(ErrInvalidConsumerChainID, "chainId cannot exceed 128 length")
-	}
-	_, err := sdk.ValAddressFromBech32(msg.ProviderAddr)
-	if err != nil {
-		return ErrInvalidProviderAddress
-	}
-
-	if msg.Rate.IsNegative() || msg.Rate.GT(sdk.OneDec()) {
-		return errorsmod.Wrapf(ErrInvalidConsumerCommissionRate, "consumer commission rate should be in the range [0, 1]")
-	}
-
-	return nil
 }
 
 func (msg MsgSetConsumerCommissionRate) GetSigners() []sdk.AccAddress {
@@ -497,5 +492,4 @@
 func (msg MsgSetConsumerCommissionRate) GetSignBytes() []byte {
 	bz := ccvtypes.ModuleCdc.MustMarshalJSON(&msg)
 	return sdk.MustSortJSON(bz)
->>>>>>> 98bd90f6
 }