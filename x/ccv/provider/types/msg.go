--- conflicted
+++ resolved
@@ -32,10 +32,7 @@
 	_ sdk.Msg = (*MsgAssignConsumerKey)(nil)
 	_ sdk.Msg = (*MsgConsumerAddition)(nil)
 	_ sdk.Msg = (*MsgConsumerRemoval)(nil)
-<<<<<<< HEAD
-=======
 	_ sdk.Msg = (*MsgConsumerModification)(nil)
->>>>>>> 3e7cd060
 	_ sdk.Msg = (*MsgChangeRewardDenoms)(nil)
 	_ sdk.Msg = (*MsgSubmitConsumerMisbehaviour)(nil)
 	_ sdk.Msg = (*MsgSubmitConsumerDoubleVoting)(nil)
@@ -46,10 +43,7 @@
 	_ sdk.HasValidateBasic = (*MsgAssignConsumerKey)(nil)
 	_ sdk.HasValidateBasic = (*MsgConsumerAddition)(nil)
 	_ sdk.HasValidateBasic = (*MsgConsumerRemoval)(nil)
-<<<<<<< HEAD
-=======
 	_ sdk.HasValidateBasic = (*MsgConsumerModification)(nil)
->>>>>>> 3e7cd060
 	_ sdk.HasValidateBasic = (*MsgChangeRewardDenoms)(nil)
 	_ sdk.HasValidateBasic = (*MsgSubmitConsumerMisbehaviour)(nil)
 	_ sdk.HasValidateBasic = (*MsgSubmitConsumerDoubleVoting)(nil)
@@ -252,13 +246,6 @@
 		return ErrBlankConsumerChainID
 	}
 
-<<<<<<< HEAD
-	if strings.TrimSpace(msg.ChainId) == "" {
-		return errorsmod.Wrap(ErrInvalidConsumerAdditionProposal, "consumer chain id must not be blank")
-	}
-
-=======
->>>>>>> 3e7cd060
 	if msg.InitialHeight.IsZero() {
 		return errorsmod.Wrap(ErrInvalidConsumerAdditionProposal, "initial height cannot be zero")
 	}
@@ -317,8 +304,6 @@
 	return nil
 }
 
-<<<<<<< HEAD
-=======
 // ValidateBasic implements the sdk.Msg interface.
 func (msg *MsgConsumerModification) ValidateBasic() error {
 	if strings.TrimSpace(msg.ChainId) == "" {
@@ -333,7 +318,6 @@
 	return nil
 }
 
->>>>>>> 3e7cd060
 // NewMsgOptIn creates a new NewMsgOptIn instance.
 func NewMsgOptIn(chainID string, providerValidatorAddress sdk.ValAddress, consumerConsensusPubKey, signer string) (*MsgOptIn, error) {
 	return &MsgOptIn{
