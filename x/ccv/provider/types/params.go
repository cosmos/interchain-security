--- conflicted
+++ resolved
@@ -38,7 +38,6 @@
 }
 
 // NewParams creates new provider parameters with provided arguments
-<<<<<<< HEAD
 func NewParams(
 	cs *ibctmtypes.ClientState,
 	trustingPeriodFraction int64,
@@ -47,13 +46,6 @@
 ) Params {
 	return Params{
 		TemplateClient:         cs,
-=======
-func NewParams(templateClient *ibctmtypes.ClientState, ccvTimeoutPeriod time.Duration,
-	trustingPeriodFraction int64) Params {
-	return Params{
-		TemplateClient:         templateClient,
-		CcvTimeoutPeriod:       ccvTimeoutPeriod,
->>>>>>> cfc45693
 		TrustingPeriodFraction: trustingPeriodFraction,
 		CcvTimeoutPeriod:       ccvTimeoutPeriod,
 		InitTimeoutPeriod:      initTimeoutPeriod,
@@ -65,10 +57,6 @@
 	// create default client state with chainID, trusting period, unbonding period, and inital height zeroed out.
 	// these fields will be populated during proposal handler.
 	return NewParams(
-<<<<<<< HEAD
-		ibctmtypes.NewClientState("", ibctmtypes.DefaultTrustLevel, 0, 0,
-			DefaultMaxClockDrift, clienttypes.Height{}, commitmenttypes.GetSDKSpecs(), []string{"upgrade", "upgradedIBCState"}, true, true),
-=======
 		ibctmtypes.NewClientState(
 			"", // chainID
 			ibctmtypes.DefaultTrustLevel,
@@ -79,9 +67,8 @@
 			commitmenttypes.GetSDKSpecs(),
 			[]string{"upgrade", "upgradedIBCState"},
 			true,
-			true),
-		ccvtypes.DefaultCCVTimeoutPeriod,
->>>>>>> cfc45693
+			true,
+		),
 		DefaultTrustingPeriodFraction,
 		ccvtypes.DefaultCCVTimeoutPeriod,
 		DefaultInitTimeoutPeriod,
