package types

import (
	"fmt"
	"time"

	paramtypes "github.com/cosmos/cosmos-sdk/x/params/types"
	clienttypes "github.com/cosmos/ibc-go/v3/modules/core/02-client/types"
	commitmenttypes "github.com/cosmos/ibc-go/v3/modules/core/23-commitment/types"
	ibctmtypes "github.com/cosmos/ibc-go/v3/modules/light-clients/07-tendermint/types"
	consumertypes "github.com/cosmos/interchain-security/x/ccv/consumer/types"
	ccvtypes "github.com/cosmos/interchain-security/x/ccv/types"
)

const (
	// DefaultMaxClockDrift defines how much new (untrusted) header's Time can drift into the future.
	// This default is only used in the default template client param.
	DefaultMaxClockDrift = 10 * time.Second

	// DefaultTrustingPeriodFraction is the default fraction used to compute TrustingPeriod
	// as UnbondingPeriod / TrustingPeriodFraction
	DefaultTrustingPeriodFraction = 2

	// DafaultInitTimeoutPeriod defines the init timeout period
<<<<<<< HEAD
	DafaultInitTimeoutPeriod = 7 * 24 * time.Hour

	// DefaultVscTimeoutPeriod defines the VSC timeout period
	DefaultVscTimeoutPeriod = 5 * 7 * 24 * time.Hour
=======
	DefaultInitTimeoutPeriod = 7 * 24 * time.Hour
>>>>>>> 80b751c1
)

// Reflection based keys for params subspace
var (
	KeyTemplateClient         = []byte("TemplateClient")
	KeyTrustingPeriodFraction = []byte("TrustingPeriodFraction")
	KeyInitTimeoutPeriod      = []byte("InitTimeoutPeriod")
<<<<<<< HEAD
	KeyVscTimeoutPeriod       = []byte("VscTimeoutPeriod")
=======
>>>>>>> 80b751c1
)

// ParamKeyTable returns a key table with the necessary registered provider params
func ParamKeyTable() paramtypes.KeyTable {
	return paramtypes.NewKeyTable().RegisterParamSet(&Params{})
}

// NewParams creates new provider parameters with provided arguments
func NewParams(
	cs *ibctmtypes.ClientState,
	trustingPeriodFraction int64,
	ccvTimeoutPeriod time.Duration,
	initTimeoutPeriod time.Duration,
<<<<<<< HEAD
	vscTimeoutPeriod time.Duration,
=======
>>>>>>> 80b751c1
) Params {
	return Params{
		TemplateClient:         cs,
		TrustingPeriodFraction: trustingPeriodFraction,
		CcvTimeoutPeriod:       ccvTimeoutPeriod,
		InitTimeoutPeriod:      initTimeoutPeriod,
<<<<<<< HEAD
		VscTimeoutPeriod:       vscTimeoutPeriod,
=======
>>>>>>> 80b751c1
	}
}

// DefaultParams is the default params for the provider module
func DefaultParams() Params {
	// create default client state with chainID, trusting period, unbonding period, and inital height zeroed out.
	// these fields will be populated during proposal handler.
	return NewParams(
<<<<<<< HEAD
		ibctmtypes.NewClientState("", ibctmtypes.DefaultTrustLevel, 0, 0,
			DefaultMaxClockDrift, clienttypes.Height{}, commitmenttypes.GetSDKSpecs(), []string{"upgrade", "upgradedIBCState"}, true, true),
		DefaultTrustingPeriodFraction,
		ccvtypes.DefaultCCVTimeoutPeriod,
		DafaultInitTimeoutPeriod,
		DefaultVscTimeoutPeriod,
=======
		ibctmtypes.NewClientState(
			"", // chainID
			ibctmtypes.DefaultTrustLevel,
			0, // trusting period
			0, // unbonding period
			DefaultMaxClockDrift,
			clienttypes.Height{}, // latest(initial) height
			commitmenttypes.GetSDKSpecs(),
			[]string{"upgrade", "upgradedIBCState"},
			true,
			true,
		),
		DefaultTrustingPeriodFraction,
		ccvtypes.DefaultCCVTimeoutPeriod,
		DefaultInitTimeoutPeriod,
>>>>>>> 80b751c1
	)
}

// Validate all ccv-provider module parameters
func (p Params) Validate() error {
	if p.TemplateClient == nil {
		return fmt.Errorf("template client is nil")
	}
	if err := validateTemplateClient(*p.TemplateClient); err != nil {
		return err
	}
	if err := ccvtypes.ValidatePositiveInt64(p.TrustingPeriodFraction); err != nil {
		return fmt.Errorf("trusting period fraction is invalid: %s", err)
	}
	if err := ccvtypes.ValidateDuration(p.CcvTimeoutPeriod); err != nil {
		return fmt.Errorf("ccv timeout period is invalid: %s", err)
	}
	if err := ccvtypes.ValidateDuration(p.InitTimeoutPeriod); err != nil {
		return fmt.Errorf("init timeout period is invalid: %s", err)
<<<<<<< HEAD
	}
	if err := ccvtypes.ValidateDuration(p.VscTimeoutPeriod); err != nil {
		return fmt.Errorf("vsc timeout period is invalid: %s", err)
=======
>>>>>>> 80b751c1
	}
	return nil
}

// ParamSetPairs implements params.ParamSet
func (p *Params) ParamSetPairs() paramtypes.ParamSetPairs {
	return paramtypes.ParamSetPairs{
		paramtypes.NewParamSetPair(KeyTemplateClient, p.TemplateClient, validateTemplateClient),
		paramtypes.NewParamSetPair(KeyTrustingPeriodFraction, p.TrustingPeriodFraction, ccvtypes.ValidatePositiveInt64),
		paramtypes.NewParamSetPair(ccvtypes.KeyCCVTimeoutPeriod, p.CcvTimeoutPeriod, ccvtypes.ValidateDuration),
		paramtypes.NewParamSetPair(KeyInitTimeoutPeriod, p.InitTimeoutPeriod, ccvtypes.ValidateDuration),
<<<<<<< HEAD
		paramtypes.NewParamSetPair(KeyVscTimeoutPeriod, p.VscTimeoutPeriod, ccvtypes.ValidateDuration),
=======
>>>>>>> 80b751c1
	}
}

func validateTemplateClient(i interface{}) error {
	cs, ok := i.(ibctmtypes.ClientState)
	if !ok {
		return fmt.Errorf("invalid parameter type: %T, expected: %T", i, ibctmtypes.ClientState{})
	}

	// copy clientstate to prevent changing original pointer
	copiedClient := cs

	// populate zeroed fields with valid fields
	copiedClient.ChainId = "chainid"
	copiedClient.TrustingPeriod = consumertypes.DefaultConsumerUnbondingPeriod / DefaultTrustingPeriodFraction
	copiedClient.UnbondingPeriod = consumertypes.DefaultConsumerUnbondingPeriod
	copiedClient.LatestHeight = clienttypes.NewHeight(0, 1)

	if err := copiedClient.Validate(); err != nil {
		return err
	}
	return nil
}<|MERGE_RESOLUTION|>--- conflicted
+++ resolved
@@ -21,15 +21,11 @@
 	// as UnbondingPeriod / TrustingPeriodFraction
 	DefaultTrustingPeriodFraction = 2
 
-	// DafaultInitTimeoutPeriod defines the init timeout period
-<<<<<<< HEAD
-	DafaultInitTimeoutPeriod = 7 * 24 * time.Hour
+	// DefaultInitTimeoutPeriod defines the init timeout period
+	DefaultInitTimeoutPeriod = 7 * 24 * time.Hour
 
 	// DefaultVscTimeoutPeriod defines the VSC timeout period
 	DefaultVscTimeoutPeriod = 5 * 7 * 24 * time.Hour
-=======
-	DefaultInitTimeoutPeriod = 7 * 24 * time.Hour
->>>>>>> 80b751c1
 )
 
 // Reflection based keys for params subspace
@@ -37,10 +33,7 @@
 	KeyTemplateClient         = []byte("TemplateClient")
 	KeyTrustingPeriodFraction = []byte("TrustingPeriodFraction")
 	KeyInitTimeoutPeriod      = []byte("InitTimeoutPeriod")
-<<<<<<< HEAD
 	KeyVscTimeoutPeriod       = []byte("VscTimeoutPeriod")
-=======
->>>>>>> 80b751c1
 )
 
 // ParamKeyTable returns a key table with the necessary registered provider params
@@ -54,20 +47,14 @@
 	trustingPeriodFraction int64,
 	ccvTimeoutPeriod time.Duration,
 	initTimeoutPeriod time.Duration,
-<<<<<<< HEAD
 	vscTimeoutPeriod time.Duration,
-=======
->>>>>>> 80b751c1
 ) Params {
 	return Params{
 		TemplateClient:         cs,
 		TrustingPeriodFraction: trustingPeriodFraction,
 		CcvTimeoutPeriod:       ccvTimeoutPeriod,
 		InitTimeoutPeriod:      initTimeoutPeriod,
-<<<<<<< HEAD
 		VscTimeoutPeriod:       vscTimeoutPeriod,
-=======
->>>>>>> 80b751c1
 	}
 }
 
@@ -76,14 +63,6 @@
 	// create default client state with chainID, trusting period, unbonding period, and inital height zeroed out.
 	// these fields will be populated during proposal handler.
 	return NewParams(
-<<<<<<< HEAD
-		ibctmtypes.NewClientState("", ibctmtypes.DefaultTrustLevel, 0, 0,
-			DefaultMaxClockDrift, clienttypes.Height{}, commitmenttypes.GetSDKSpecs(), []string{"upgrade", "upgradedIBCState"}, true, true),
-		DefaultTrustingPeriodFraction,
-		ccvtypes.DefaultCCVTimeoutPeriod,
-		DafaultInitTimeoutPeriod,
-		DefaultVscTimeoutPeriod,
-=======
 		ibctmtypes.NewClientState(
 			"", // chainID
 			ibctmtypes.DefaultTrustLevel,
@@ -99,7 +78,7 @@
 		DefaultTrustingPeriodFraction,
 		ccvtypes.DefaultCCVTimeoutPeriod,
 		DefaultInitTimeoutPeriod,
->>>>>>> 80b751c1
+		DefaultVscTimeoutPeriod,
 	)
 }
 
@@ -119,12 +98,9 @@
 	}
 	if err := ccvtypes.ValidateDuration(p.InitTimeoutPeriod); err != nil {
 		return fmt.Errorf("init timeout period is invalid: %s", err)
-<<<<<<< HEAD
 	}
 	if err := ccvtypes.ValidateDuration(p.VscTimeoutPeriod); err != nil {
 		return fmt.Errorf("vsc timeout period is invalid: %s", err)
-=======
->>>>>>> 80b751c1
 	}
 	return nil
 }
@@ -136,10 +112,7 @@
 		paramtypes.NewParamSetPair(KeyTrustingPeriodFraction, p.TrustingPeriodFraction, ccvtypes.ValidatePositiveInt64),
 		paramtypes.NewParamSetPair(ccvtypes.KeyCCVTimeoutPeriod, p.CcvTimeoutPeriod, ccvtypes.ValidateDuration),
 		paramtypes.NewParamSetPair(KeyInitTimeoutPeriod, p.InitTimeoutPeriod, ccvtypes.ValidateDuration),
-<<<<<<< HEAD
 		paramtypes.NewParamSetPair(KeyVscTimeoutPeriod, p.VscTimeoutPeriod, ccvtypes.ValidateDuration),
-=======
->>>>>>> 80b751c1
 	}
 }
 
