package types

import (
	"fmt"
	"time"

	"cosmossdk.io/math"
	clienttypes "github.com/cosmos/ibc-go/v8/modules/core/02-client/types"
	commitmenttypes "github.com/cosmos/ibc-go/v8/modules/core/23-commitment/types"
	ibctmtypes "github.com/cosmos/ibc-go/v8/modules/light-clients/07-tendermint"

	sdk "github.com/cosmos/cosmos-sdk/types"
	paramtypes "github.com/cosmos/cosmos-sdk/x/params/types"

	ccvtypes "github.com/cosmos/interchain-security/v5/x/ccv/types"
)

const (
	// DefaultMaxClockDrift defines how much new (untrusted) header's Time can drift into the future.
	// This default is only used in the default template client param.
	DefaultMaxClockDrift = 10 * time.Second

	// DefaultTrustingPeriodFraction is the default fraction used to compute TrustingPeriod
	// as UnbondingPeriod * TrustingPeriodFraction
	DefaultTrustingPeriodFraction = "0.66"

	// DefaultSlashMeterReplenishPeriod defines the default period for which the slash gas meter is replenished
	DefaultSlashMeterReplenishPeriod = time.Hour

	// DefaultSlashMeterReplenishFraction defines the default fraction of total voting power
	// that is replenished to the slash meter every replenish period. This param also serves as a maximum
	// fraction of total voting power that the slash meter can hold.
	DefaultSlashMeterReplenishFraction = "0.05"

	// DefaultBlocksPerEpoch defines the default blocks that constitute an epoch. Assuming we need 6 seconds per block,
	// an epoch corresponds to 1 hour (6 * 600 = 3600 seconds).
	// forcing int64 as the Params KeyTable expects an int64 and not int.
	DefaultBlocksPerEpoch = int64(600)

	// DefaultNumberOfEpochsToStartReceivingRewards defines the default minimum number of epochs required by a validator to validate
	// during so that the validator can start receiving rewards. This would mean that a validator has to be a consumer validator for at least
	// `DefaultNumberOfEpochsToStartReceivingRewards * DefaultBlocksPerEpoch` on a consumer chain to start receiving rewards from the chain.
	// Note that after a validator starts receiving rewards, the validator would keep receiving rewards every time the
	// consumer chain sends an IBC transfer over to the provider. This value only sets a constraint on when a validator
	// can first start receiving rewards to avoid cases where a validator just opts in to receive rewards and then opts out
	// immediately afterward.
	// Current default values for blocks per epoch corresponds to about 1 hour, so with 24 being the
	// minimum amount of epochs, this would imply that a validator has to validate at least for 1 day to receive rewards.
	DefaultNumberOfEpochsToStartReceivingRewards = int64(24)
)

// Reflection based keys for params subspace
// Legacy: usage of x/params for parameters is deprecated.
// Use x/ccv/provider/keeper/params instead
// [DEPRECATED]
var (
<<<<<<< HEAD
	KeyTemplateClient                     = []byte("TemplateClient")
	KeyTrustingPeriodFraction             = []byte("TrustingPeriodFraction")
	KeySlashMeterReplenishPeriod          = []byte("SlashMeterReplenishPeriod")
	KeySlashMeterReplenishFraction        = []byte("SlashMeterReplenishFraction")
	KeyConsumerRewardDenomRegistrationFee = []byte("ConsumerRewardDenomRegistrationFee")
	KeyBlocksPerEpoch                     = []byte("BlocksPerEpoch")
=======
	KeyTemplateClient                        = []byte("TemplateClient")
	KeyTrustingPeriodFraction                = []byte("TrustingPeriodFraction")
	KeyInitTimeoutPeriod                     = []byte("InitTimeoutPeriod")
	KeyVscTimeoutPeriod                      = []byte("VscTimeoutPeriod")
	KeySlashMeterReplenishPeriod             = []byte("SlashMeterReplenishPeriod")
	KeySlashMeterReplenishFraction           = []byte("SlashMeterReplenishFraction")
	KeyConsumerRewardDenomRegistrationFee    = []byte("ConsumerRewardDenomRegistrationFee")
	KeyBlocksPerEpoch                        = []byte("BlocksPerEpoch")
	KeyNumberOfEpochsToStartReceivingRewards = []byte("NumberOfEpochsToStartReceivingRewards")
>>>>>>> c453e202
)

// ParamKeyTable returns a key table with the necessary registered provider params
func ParamKeyTable() paramtypes.KeyTable {
	return paramtypes.NewKeyTable().RegisterParamSet(&Params{})
}

// NewParams creates new provider parameters with provided arguments
func NewParams(
	cs *ibctmtypes.ClientState,
	trustingPeriodFraction string,
	ccvTimeoutPeriod time.Duration,
	slashMeterReplenishPeriod time.Duration,
	slashMeterReplenishFraction string,
	consumerRewardDenomRegistrationFee sdk.Coin,
	blocksPerEpoch int64,
	numberOfEpochsToStartReceivingRewards int64,
) Params {
	return Params{
<<<<<<< HEAD
		TemplateClient:                     cs,
		TrustingPeriodFraction:             trustingPeriodFraction,
		CcvTimeoutPeriod:                   ccvTimeoutPeriod,
		SlashMeterReplenishPeriod:          slashMeterReplenishPeriod,
		SlashMeterReplenishFraction:        slashMeterReplenishFraction,
		ConsumerRewardDenomRegistrationFee: consumerRewardDenomRegistrationFee,
		BlocksPerEpoch:                     blocksPerEpoch,
=======
		TemplateClient:                        cs,
		TrustingPeriodFraction:                trustingPeriodFraction,
		CcvTimeoutPeriod:                      ccvTimeoutPeriod,
		InitTimeoutPeriod:                     initTimeoutPeriod,
		VscTimeoutPeriod:                      vscTimeoutPeriod,
		SlashMeterReplenishPeriod:             slashMeterReplenishPeriod,
		SlashMeterReplenishFraction:           slashMeterReplenishFraction,
		ConsumerRewardDenomRegistrationFee:    consumerRewardDenomRegistrationFee,
		BlocksPerEpoch:                        blocksPerEpoch,
		NumberOfEpochsToStartReceivingRewards: numberOfEpochsToStartReceivingRewards,
>>>>>>> c453e202
	}
}

// DefaultParams is the default params for the provider module
func DefaultParams() Params {
	// create default client state with chainID, trusting period, unbonding period, and initial height zeroed out.
	// these fields will be populated during proposal handler.
	return NewParams(
		ibctmtypes.NewClientState(
			"", // chainID
			ibctmtypes.DefaultTrustLevel,
			0, // trusting period
			0, // unbonding period
			DefaultMaxClockDrift,
			clienttypes.Height{}, // latest(initial) height
			commitmenttypes.GetSDKSpecs(),
			[]string{"upgrade", "upgradedIBCState"},
		),
		DefaultTrustingPeriodFraction,
		ccvtypes.DefaultCCVTimeoutPeriod,
		DefaultSlashMeterReplenishPeriod,
		DefaultSlashMeterReplenishFraction,
		// Defining this inline because it's not possible to define a constant of type sdk.Coin.
		// Following the pattern from cosmos-sdk/staking/types/params.go
		sdk.Coin{
			Denom:  sdk.DefaultBondDenom,
			Amount: math.NewInt(10000000),
		},
		DefaultBlocksPerEpoch,
		DefaultNumberOfEpochsToStartReceivingRewards,
	)
}

// Validate all ccv-provider module parameters
func (p Params) Validate() error {
	if p.TemplateClient == nil {
		return fmt.Errorf("template client is nil")
	}
	if err := ValidateTemplateClient(*p.TemplateClient); err != nil {
		return err
	}
	if err := ccvtypes.ValidateStringFraction(p.TrustingPeriodFraction); err != nil {
		return fmt.Errorf("trusting period fraction is invalid: %s", err)
	}
	if err := ccvtypes.ValidateDuration(p.CcvTimeoutPeriod); err != nil {
		return fmt.Errorf("ccv timeout period is invalid: %s", err)
	}
	if err := ccvtypes.ValidateDuration(p.SlashMeterReplenishPeriod); err != nil {
		return fmt.Errorf("slash meter replenish period is invalid: %s", err)
	}
	if err := ccvtypes.ValidateStringFraction(p.SlashMeterReplenishFraction); err != nil {
		return fmt.Errorf("slash meter replenish fraction is invalid: %s", err)
	}
	if err := ValidateCoin(p.ConsumerRewardDenomRegistrationFee); err != nil {
		return fmt.Errorf("consumer reward denom registration fee is invalid: %s", err)
	}
	if err := ccvtypes.ValidatePositiveInt64(p.BlocksPerEpoch); err != nil {
		return fmt.Errorf("blocks per epoch is invalid: %s", err)
	}
	if err := ccvtypes.ValidatePositiveInt64(p.NumberOfEpochsToStartReceivingRewards); err != nil {
		return fmt.Errorf("number of epochs to start receiving rewards is invalid: %s", err)
	}
	return nil
}

// ParamSetPairs implements params.ParamSet
func (p *Params) ParamSetPairs() paramtypes.ParamSetPairs {
	return paramtypes.ParamSetPairs{
		paramtypes.NewParamSetPair(KeyTemplateClient, p.TemplateClient, ValidateTemplateClient),
		paramtypes.NewParamSetPair(KeyTrustingPeriodFraction, p.TrustingPeriodFraction, ccvtypes.ValidateStringFraction),
		paramtypes.NewParamSetPair(ccvtypes.KeyCCVTimeoutPeriod, p.CcvTimeoutPeriod, ccvtypes.ValidateDuration),
		paramtypes.NewParamSetPair(KeySlashMeterReplenishPeriod, p.SlashMeterReplenishPeriod, ccvtypes.ValidateDuration),
		paramtypes.NewParamSetPair(KeySlashMeterReplenishFraction, p.SlashMeterReplenishFraction, ccvtypes.ValidateStringFraction),
		paramtypes.NewParamSetPair(KeyConsumerRewardDenomRegistrationFee, p.ConsumerRewardDenomRegistrationFee, ValidateCoin),
		paramtypes.NewParamSetPair(KeyBlocksPerEpoch, p.BlocksPerEpoch, ccvtypes.ValidatePositiveInt64),
		paramtypes.NewParamSetPair(KeyNumberOfEpochsToStartReceivingRewards, p.NumberOfEpochsToStartReceivingRewards, ccvtypes.ValidatePositiveInt64),
	}
}

func ValidateTemplateClient(i interface{}) error {
	cs, ok := i.(ibctmtypes.ClientState)
	if !ok {
		return fmt.Errorf("invalid parameter type: %T, expected: %T", i, ibctmtypes.ClientState{})
	}

	// copy clientstate to prevent changing original pointer
	copiedClient := cs

	// populate zeroed fields with valid fields
	copiedClient.ChainId = "chainid"

	trustPeriod, err := ccvtypes.CalculateTrustPeriod(ccvtypes.DefaultConsumerUnbondingPeriod, DefaultTrustingPeriodFraction)
	if err != nil {
		return fmt.Errorf("invalid TrustPeriodFraction: %T", err)
	}
	copiedClient.TrustingPeriod = trustPeriod

	copiedClient.UnbondingPeriod = ccvtypes.DefaultConsumerUnbondingPeriod
	copiedClient.LatestHeight = clienttypes.NewHeight(0, 1)

	if err := copiedClient.Validate(); err != nil {
		return err
	}
	return nil
}

func ValidateCoin(i interface{}) error {
	v, ok := i.(sdk.Coin)
	if !ok {
		return fmt.Errorf("invalid parameter type: %T", i)
	}

	if !v.IsValid() {
		return fmt.Errorf("invalid consumer reward denom registration fee: %s", v)
	}

	return nil
}<|MERGE_RESOLUTION|>--- conflicted
+++ resolved
@@ -54,24 +54,13 @@
 // Use x/ccv/provider/keeper/params instead
 // [DEPRECATED]
 var (
-<<<<<<< HEAD
-	KeyTemplateClient                     = []byte("TemplateClient")
-	KeyTrustingPeriodFraction             = []byte("TrustingPeriodFraction")
-	KeySlashMeterReplenishPeriod          = []byte("SlashMeterReplenishPeriod")
-	KeySlashMeterReplenishFraction        = []byte("SlashMeterReplenishFraction")
-	KeyConsumerRewardDenomRegistrationFee = []byte("ConsumerRewardDenomRegistrationFee")
-	KeyBlocksPerEpoch                     = []byte("BlocksPerEpoch")
-=======
 	KeyTemplateClient                        = []byte("TemplateClient")
 	KeyTrustingPeriodFraction                = []byte("TrustingPeriodFraction")
-	KeyInitTimeoutPeriod                     = []byte("InitTimeoutPeriod")
-	KeyVscTimeoutPeriod                      = []byte("VscTimeoutPeriod")
 	KeySlashMeterReplenishPeriod             = []byte("SlashMeterReplenishPeriod")
 	KeySlashMeterReplenishFraction           = []byte("SlashMeterReplenishFraction")
 	KeyConsumerRewardDenomRegistrationFee    = []byte("ConsumerRewardDenomRegistrationFee")
 	KeyBlocksPerEpoch                        = []byte("BlocksPerEpoch")
 	KeyNumberOfEpochsToStartReceivingRewards = []byte("NumberOfEpochsToStartReceivingRewards")
->>>>>>> c453e202
 )
 
 // ParamKeyTable returns a key table with the necessary registered provider params
@@ -91,26 +80,14 @@
 	numberOfEpochsToStartReceivingRewards int64,
 ) Params {
 	return Params{
-<<<<<<< HEAD
-		TemplateClient:                     cs,
-		TrustingPeriodFraction:             trustingPeriodFraction,
-		CcvTimeoutPeriod:                   ccvTimeoutPeriod,
-		SlashMeterReplenishPeriod:          slashMeterReplenishPeriod,
-		SlashMeterReplenishFraction:        slashMeterReplenishFraction,
-		ConsumerRewardDenomRegistrationFee: consumerRewardDenomRegistrationFee,
-		BlocksPerEpoch:                     blocksPerEpoch,
-=======
 		TemplateClient:                        cs,
 		TrustingPeriodFraction:                trustingPeriodFraction,
 		CcvTimeoutPeriod:                      ccvTimeoutPeriod,
-		InitTimeoutPeriod:                     initTimeoutPeriod,
-		VscTimeoutPeriod:                      vscTimeoutPeriod,
 		SlashMeterReplenishPeriod:             slashMeterReplenishPeriod,
 		SlashMeterReplenishFraction:           slashMeterReplenishFraction,
 		ConsumerRewardDenomRegistrationFee:    consumerRewardDenomRegistrationFee,
 		BlocksPerEpoch:                        blocksPerEpoch,
 		NumberOfEpochsToStartReceivingRewards: numberOfEpochsToStartReceivingRewards,
->>>>>>> c453e202
 	}
 }
 
