package types

import (
	"fmt"
	"time"

	paramtypes "github.com/cosmos/cosmos-sdk/x/params/types"
	clienttypes "github.com/cosmos/ibc-go/v3/modules/core/02-client/types"
	commitmenttypes "github.com/cosmos/ibc-go/v3/modules/core/23-commitment/types"
	ibctmtypes "github.com/cosmos/ibc-go/v3/modules/light-clients/07-tendermint/types"
	ccvtypes "github.com/cosmos/interchain-security/x/ccv/types"
)

const (
	// DefaultTrustingPeriod is duration of the period since
	// the LastestTimestamp during which the submitted headers are valid for upgrade
	DefaultTrustingPeriod = 3 * 7 * 24 * time.Hour

	// DefaultUnbondingPeriod of the staking unbonding period
	DefaultUnbondingPeriod = 4 * 7 * 24 * time.Hour

	// DefaultMaxClockDrift defines how much new (untrusted) header's Time can drift into the future.
	DefaultMaxClockDrift = 10 * time.Second

	// DefaultTrustingPeriodFraction is the default fraction used to compute TrustingPeriod
	// as UnbondingPeriod / TrustingPeriodFraction
	DefaultTrustingPeriodFraction = 2

	// DafaultInitTimeoutPeriod defines the init timeout period
	DafaultInitTimeoutPeriod = 7 * 24 * time.Hour

	// DefaultVscTimeoutPeriod defines the VSC timeout period
	DefaultVscTimeoutPeriod = 5 * 7 * 24 * time.Hour
)

// Reflection based keys for params subspace
var (
	KeyTemplateClient         = []byte("TemplateClient")
	KeyTrustingPeriodFraction = []byte("TrustingPeriodFraction")
	KeyInitTimeoutPeriod      = []byte("InitTimeoutPeriod")
)

// ParamKeyTable returns a key table with the necessary registered provider params
func ParamKeyTable() paramtypes.KeyTable {
	return paramtypes.NewKeyTable().RegisterParamSet(&Params{})
}

// NewParams creates new provider parameters with provided arguments
func NewParams(
	cs *ibctmtypes.ClientState,
	trustingPeriodFraction int64,
	ccvTimeoutPeriod time.Duration,
	initTimeoutPeriod time.Duration,
	vscTimeoutPeriod time.Duration,
) Params {
	return Params{
<<<<<<< HEAD
		TemplateClient:    cs,
		CcvTimeoutPeriod:  ccvTimeoutPeriod,
		InitTimeoutPeriod: initTimeoutPeriod,
		VscTimeoutPeriod:  vscTimeoutPeriod,
=======
		TemplateClient:         cs,
		TrustingPeriodFraction: trustingPeriodFraction,
		CcvTimeoutPeriod:       ccvTimeoutPeriod,
		InitTimeoutPeriod:      initTimeoutPeriod,
>>>>>>> 6b2096a4
	}
}

// DefaultParams is the default params for the provider module
func DefaultParams() Params {
	// create default client state with chainID, trusting period, unbonding period, and inital height zeroed out.
	// these fields will be populated during proposal handler.
	return NewParams(
		ibctmtypes.NewClientState("", ibctmtypes.DefaultTrustLevel, 0, 0,
			DefaultMaxClockDrift, clienttypes.Height{}, commitmenttypes.GetSDKSpecs(), []string{"upgrade", "upgradedIBCState"}, true, true),
		DefaultTrustingPeriodFraction,
		ccvtypes.DefaultCCVTimeoutPeriod,
		DafaultInitTimeoutPeriod,
		DefaultVscTimeoutPeriod,
	)
}

// Validate all ccv-provider module parameters
func (p Params) Validate() error {
	if p.TemplateClient == nil {
		return fmt.Errorf("template client is nil")
	}
	if err := validateTemplateClient(*p.TemplateClient); err != nil {
		return err
	}
	if err := ccvtypes.ValidatePositiveInt64(p.TrustingPeriodFraction); err != nil {
		return fmt.Errorf("trusting period fraction is invalid: %s", err)
	}
	if err := ccvtypes.ValidateDuration(p.CcvTimeoutPeriod); err != nil {
		return fmt.Errorf("ccv timeout period is invalid: %s", err)
	}
<<<<<<< HEAD
	if ccvtypes.ValidateDuration(p.VscTimeoutPeriod) != nil {
		return fmt.Errorf("vsc timeout period is invalid")
	}
	return validateTemplateClient(*p.TemplateClient)
=======
	if err := ccvtypes.ValidateDuration(p.InitTimeoutPeriod); err != nil {
		return fmt.Errorf("init timeout period is invalid: %s", err)
	}
	return nil
>>>>>>> 6b2096a4
}

// ParamSetPairs implements params.ParamSet
func (p *Params) ParamSetPairs() paramtypes.ParamSetPairs {
	return paramtypes.ParamSetPairs{
		paramtypes.NewParamSetPair(KeyTemplateClient, p.TemplateClient, validateTemplateClient),
		paramtypes.NewParamSetPair(KeyTrustingPeriodFraction, p.TrustingPeriodFraction, ccvtypes.ValidatePositiveInt64),
		paramtypes.NewParamSetPair(ccvtypes.KeyCCVTimeoutPeriod, p.CcvTimeoutPeriod, ccvtypes.ValidateDuration),
		paramtypes.NewParamSetPair(KeyInitTimeoutPeriod, p.InitTimeoutPeriod, ccvtypes.ValidateDuration),
		paramtypes.NewParamSetPair(KeyVscTimeoutPeriod, p.VscTimeoutPeriod, ccvtypes.ValidateDuration),
	}
}

func validateTemplateClient(i interface{}) error {
	cs, ok := i.(ibctmtypes.ClientState)
	if !ok {
		return fmt.Errorf("invalid parameter type: %T, expected: %T", i, ibctmtypes.ClientState{})
	}

	// copy clientstate to prevent changing original pointer
	copiedClient := cs

	// populate zeroed fields with valid fields
	copiedClient.ChainId = "chainid"
	copiedClient.TrustingPeriod = DefaultTrustingPeriod
	copiedClient.UnbondingPeriod = DefaultUnbondingPeriod
	copiedClient.LatestHeight = clienttypes.NewHeight(0, 1)

	if err := copiedClient.Validate(); err != nil {
		return err
	}
	return nil
}<|MERGE_RESOLUTION|>--- conflicted
+++ resolved
@@ -38,6 +38,7 @@
 	KeyTemplateClient         = []byte("TemplateClient")
 	KeyTrustingPeriodFraction = []byte("TrustingPeriodFraction")
 	KeyInitTimeoutPeriod      = []byte("InitTimeoutPeriod")
+	KeyVscTimeoutPeriod       = []byte("VscTimeoutPeriod")
 )
 
 // ParamKeyTable returns a key table with the necessary registered provider params
@@ -54,17 +55,11 @@
 	vscTimeoutPeriod time.Duration,
 ) Params {
 	return Params{
-<<<<<<< HEAD
-		TemplateClient:    cs,
-		CcvTimeoutPeriod:  ccvTimeoutPeriod,
-		InitTimeoutPeriod: initTimeoutPeriod,
-		VscTimeoutPeriod:  vscTimeoutPeriod,
-=======
 		TemplateClient:         cs,
 		TrustingPeriodFraction: trustingPeriodFraction,
 		CcvTimeoutPeriod:       ccvTimeoutPeriod,
 		InitTimeoutPeriod:      initTimeoutPeriod,
->>>>>>> 6b2096a4
+		VscTimeoutPeriod:       vscTimeoutPeriod,
 	}
 }
 
@@ -96,17 +91,13 @@
 	if err := ccvtypes.ValidateDuration(p.CcvTimeoutPeriod); err != nil {
 		return fmt.Errorf("ccv timeout period is invalid: %s", err)
 	}
-<<<<<<< HEAD
-	if ccvtypes.ValidateDuration(p.VscTimeoutPeriod) != nil {
-		return fmt.Errorf("vsc timeout period is invalid")
-	}
-	return validateTemplateClient(*p.TemplateClient)
-=======
 	if err := ccvtypes.ValidateDuration(p.InitTimeoutPeriod); err != nil {
 		return fmt.Errorf("init timeout period is invalid: %s", err)
 	}
+	if err := ccvtypes.ValidateDuration(p.VscTimeoutPeriod); err != nil {
+		return fmt.Errorf("vsc timeout period is invalid: %s", err)
+	}
 	return nil
->>>>>>> 6b2096a4
 }
 
 // ParamSetPairs implements params.ParamSet
