--- conflicted
+++ resolved
@@ -138,15 +138,13 @@
 	// handled in the current block
 	VSCMaturedHandledThisBlockBytePrefix
 
-<<<<<<< HEAD
-	// ProposedConsumerChainByteKey is the byte prefix storing the consumer chainId in consumerAddition gov proposal submitted before voting finishes
-	ProposedConsumerChainByteKey
-=======
 	// EquivocationEvidenceMinHeightBytePrefix is the byte prefix storing the mapping from consumer chain IDs
 	// to the minimum height of a valid consumer equivocation evidence
 	EquivocationEvidenceMinHeightBytePrefix
 
->>>>>>> 2a8a3d4e
+	// ProposedConsumerChainByteKey is the byte prefix storing the consumer chainId in consumerAddition gov proposal submitted before voting finishes
+	ProposedConsumerChainByteKey
+
 	// NOTE: DO NOT ADD NEW BYTE PREFIXES HERE WITHOUT ADDING THEM TO getAllKeyPrefixes() IN keys_test.go
 )
 
