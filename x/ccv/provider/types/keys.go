package types

import (
	"bytes"
	"encoding/binary"
	"fmt"
	"time"

	sdk "github.com/cosmos/cosmos-sdk/types"

	ccvutils "github.com/cosmos/interchain-security/x/ccv/utils"
)

type Status int

const (
	// ModuleName defines the CCV provider module name
	ModuleName = "provider"

	// StoreKey is the store key string for IBC transfer
	StoreKey = ModuleName

	// RouterKey is the message route for IBC transfer
	RouterKey = ModuleName

	// QuerierRoute is the querier route for IBC transfer
	QuerierRoute = ModuleName

	// Default validator set update ID
	DefaultValsetUpdateID = 1
)

// Iota generated keys/byte prefixes (as a byte), supports 256 possible values
const (

	// PortKey defines the key to store the port ID in store
	PortByteKey byte = iota

	// MaturedUnbondingOpsByteKey is the byte key that stores the list of all unbonding operations ids
	// that have matured from a consumer chain perspective,
	// i.e., no longer waiting on the unbonding period to elapse on any consumer chain
	MaturedUnbondingOpsByteKey

	// ValidatorSetUpdateIdByteKey is the byte key that stores the current validator set update id
	ValidatorSetUpdateIDByteKey

	// SlashMeterByteKey is the byte key for storing the slash meter
	SlashMeterByteKey

	// SlashMeterReplenishTimeCandidateByteKey is the byte key for storing the slash meter replenish time candidate
	SlashMeterReplenishTimeCandidateByteKey

	// ChainToChannelBytePrefix is the byte prefix for storing mapping
	// from chainID to the channel ID that is used to send over validator set changes.
	ChainToChannelBytePrefix

	// ChannelToChainBytePrefix is the byte prefix for storing mapping
	// from the CCV channel ID to the consumer chain ID.
	ChannelToChainBytePrefix

	// ChainToClientBytePrefix is the byte prefix for storing the client ID for a given consumer chainID.
	ChainToClientBytePrefix

	// InitTimeoutTimestampBytePrefix is the byte prefix for storing
	// the init timeout timestamp for a given consumer chainID.
	InitTimeoutTimestampBytePrefix

	// PendingCAPBytePrefix is the byte prefix for storing pending consumer addition proposals before the spawn time occurs.
	// The key includes the BigEndian timestamp to allow for efficient chronological iteration
	PendingCAPBytePrefix

	// PendingCRPBytePrefix is the byte prefix for storing pending consumer removal proposals before the stop time occurs.
	// The key includes the BigEndian timestamp to allow for efficient chronological iteration
	PendingCRPBytePrefix

	// UnbondingOpBytePrefix is the byte prefix that stores a record of all the ids of consumer chains that
	// need to unbond before a given unbonding operation can unbond on this chain.
	UnbondingOpBytePrefix

	// UnbondingOpIndexBytePrefix is byte prefix of the index for looking up which unbonding
	// operations are waiting for a given consumer chain to unbond
	UnbondingOpIndexBytePrefix

	// ValsetUpdateBlockHeightBytePrefix is the byte prefix that will store the mapping from vscIDs to block heights
	ValsetUpdateBlockHeightBytePrefix

	// ConsumerGenesisBytePrefix stores consumer genesis state material (consensus state and client state) indexed by consumer chain id
	ConsumerGenesisBytePrefix

	// SlashAcksBytePrefix is the byte prefix that will store consensus address of consumer chain validators successfully slashed on the provider chain
	SlashAcksBytePrefix

	// InitChainHeightBytePrefix is the byte prefix that will store the mapping from a chain id to the corresponding block height on the provider
	// this consumer chain was initialized
	InitChainHeightBytePrefix

	// PendingVSCsBytePrefix is the byte prefix that will store pending ValidatorSetChangePacket data
	PendingVSCsBytePrefix

	// VscSendTimestampBytePrefix is the byte prefix for storing
	// the list of VSC sending timestamps for a given consumer chainID.
	VscSendTimestampBytePrefix

	// ThrottledPacketDataSizeBytePrefix is the byte prefix for storing the size of chain-specific throttled packet data queues
	ThrottledPacketDataSizeBytePrefix

	// ThrottledPacketDataBytePrefix is the byte prefix storing throttled packet data
	ThrottledPacketDataBytePrefix

	// GlobalSlashEntryBytePrefix is the byte prefix storing global slash queue entries
	GlobalSlashEntryBytePrefix

	// ConsumerValidatorsBytePrefix is the byte prefix that will store the validator assigned keys for every consumer chain
	ConsumerValidatorsBytePrefix

	// ValidatorsByConsumerAddrBytePrefix is the byte prefix that will store the mapping from validator addresses
	// on consumer chains to validator addresses on the provider chain
	ValidatorsByConsumerAddrBytePrefix

	// KeyAssignmentReplacementsBytePrefix is the byte prefix that will store the key assignments that need to be replaced in the current block
	KeyAssignmentReplacementsBytePrefix

	// ConsumerAddrsToPruneBytePrefix is the byte prefix that will store the mapping from VSC ids
	// to consumer validators addresses needed for pruning
	ConsumerAddrsToPruneBytePrefix

	// SlashLogBytePrefix is the byte prefix that will store the mapping from provider address to boolean
	// denoting whether the provider address has committed any double signign infractions
	SlashLogBytePrefix

	// NOTE: DO NOT ADD NEW BYTE PREFIXES HERE WITHOUT ADDING THEM TO getAllKeyPrefixes() IN keys_test.go
)

//
// Fully defined key func section
//

// PortKey returns the key to the port ID in the store
func PortKey() []byte {
	return []byte{PortByteKey}
}

// MaturedUnbondingOpsKey returns the key for storing the list of matured unbonding operations.
func MaturedUnbondingOpsKey() []byte {
	return []byte{MaturedUnbondingOpsByteKey}
}

// ValidatorSetUpdateIdKey is the key that stores the current validator set update id
func ValidatorSetUpdateIDKey() []byte {
	return []byte{ValidatorSetUpdateIDByteKey}
}

// SlashMeterKey returns the key storing the slash meter
func SlashMeterKey() []byte {
	return []byte{SlashMeterByteKey}
}

// SlashMeterReplenishTimeCandidateKey returns the key storing the slash meter replenish time candidate
func SlashMeterReplenishTimeCandidateKey() []byte {
	return []byte{SlashMeterReplenishTimeCandidateByteKey}
}

// ChainToChannelKey returns the key under which the CCV channel ID will be stored for the given consumer chain.
func ChainToChannelKey(chainID string) []byte {
	return append([]byte{ChainToChannelBytePrefix}, []byte(chainID)...)
}

// ChannelToChainKey returns the key under which the consumer chain ID will be stored for the given channelID.
func ChannelToChainKey(channelID string) []byte {
	return append([]byte{ChannelToChainBytePrefix}, []byte(channelID)...)
}

// ChainToClientKey returns the key under which the clientID for the given chainID is stored.
func ChainToClientKey(chainID string) []byte {
	return append([]byte{ChainToClientBytePrefix}, []byte(chainID)...)
}

// InitTimeoutTimestampKey returns the key under which the init timeout timestamp for the given chainID is stored.
func InitTimeoutTimestampKey(chainID string) []byte {
	return append([]byte{InitTimeoutTimestampBytePrefix}, []byte(chainID)...)
}

// PendingCAPKey returns the key under which a pending consumer addition proposal is stored.
// The key has the following format: PendingCAPBytePrefix | timestamp.UnixNano() | chainID
func PendingCAPKey(timestamp time.Time, chainID string) []byte {
	ts := uint64(timestamp.UTC().UnixNano())
	return ccvutils.AppendMany(
		// Append the prefix
		[]byte{PendingCAPBytePrefix},
		// Append the time
		sdk.Uint64ToBigEndian(ts),
		// Append the chainId
		[]byte(chainID),
	)
}

// PendingCRPKey returns the key under which pending consumer removal proposals are stored.
// The key has the following format: PendingCRPBytePrefix | timestamp.UnixNano() | chainID
func PendingCRPKey(timestamp time.Time, chainID string) []byte {
	ts := uint64(timestamp.UTC().UnixNano())
	return ccvutils.AppendMany(
		// Append the prefix
		[]byte{PendingCRPBytePrefix},
		// Append the time
		sdk.Uint64ToBigEndian(ts),
		// Append the chainId
		[]byte(chainID),
	)
}

// UnbondingOpKey returns the key that stores a record of all the ids of consumer chains that
// need to unbond before a given unbonding operation can unbond on this chain.
func UnbondingOpKey(id uint64) []byte {
	bz := make([]byte, 8)
	binary.BigEndian.PutUint64(bz, id)
	return append([]byte{UnbondingOpBytePrefix}, bz...)
}

// UnbondingOpIndexKey returns an unbonding op index key
// Note: chainId is hashed to a fixed length sequence of bytes here to prevent
// injection attack between chainIDs.
func UnbondingOpIndexKey(chainID string, vscID uint64) []byte {
	return ChainIDAndUintIDKey(UnbondingOpIndexBytePrefix, chainID, vscID)
}

// ParseUnbondingOpIndexKey parses an unbonding op index key for VSC ID
// Removes the prefix + chainID from index key and returns only the key part.
func ParseUnbondingOpIndexKey(key []byte) (string, uint64, error) {
	return ParseChainIDAndUintIDKey(UnbondingOpIndexBytePrefix, key)
}

// ValsetUpdateBlockHeightKey returns the key that storing the mapping from valset update ID to block height
func ValsetUpdateBlockHeightKey(valsetUpdateID uint64) []byte {
	vuidBytes := make([]byte, 8)
	binary.BigEndian.PutUint64(vuidBytes, valsetUpdateID)
	return append([]byte{ValsetUpdateBlockHeightBytePrefix}, vuidBytes...)
}

// ConsumerGenesisKey returns the key corresponding to consumer genesis state material
// (consensus state and client state) indexed by consumer chain id
func ConsumerGenesisKey(chainID string) []byte {
	return append([]byte{ConsumerGenesisBytePrefix}, []byte(chainID)...)
}

// SlashAcksKey returns the key under which slashing acks are stored for a given chain ID
func SlashAcksKey(chainID string) []byte {
	return append([]byte{SlashAcksBytePrefix}, []byte(chainID)...)
}

// InitChainHeightKey returns the key under which the block height for a given chain ID is stored
func InitChainHeightKey(chainID string) []byte {
	return append([]byte{InitChainHeightBytePrefix}, []byte(chainID)...)
}

// PendingVSCsKey returns the key under which
// pending ValidatorSetChangePacket data is stored for a given chain ID
func PendingVSCsKey(chainID string) []byte {
	return append([]byte{PendingVSCsBytePrefix}, []byte(chainID)...)
}

// VscSendingTimestampKey returns the key under which the
// sending timestamp of the VSCPacket with vsc ID is stored
func VscSendingTimestampKey(chainID string, vscID uint64) []byte {
	return ChainIDAndUintIDKey(VscSendTimestampBytePrefix, chainID, vscID)
}

// ParseVscTimeoutTimestampKey returns chain ID and vsc ID
// for a VscSendingTimestampKey or an error if unparsable
func ParseVscSendingTimestampKey(bz []byte) (string, uint64, error) {
	return ParseChainIDAndUintIDKey(VscSendTimestampBytePrefix, bz)
}

<<<<<<< HEAD
// ConsumerValidatorsKey returns the key under which the
// validator assigned keys for every consumer chain are stored
func ConsumerValidatorsKey(chainID string, addr ProviderConsAddress) []byte {
	return ChainIDAndConsAddrKey(ConsumerValidatorsBytePrefix, chainID, addr.ToSdkConsAddr())
}

// ValidatorsByConsumerAddrKey returns the key under which the mapping from validator addresses
// on consumer chains to validator addresses on the provider chain is stored
func ValidatorsByConsumerAddrKey(chainID string, addr ConsumerConsAddress) []byte {
	return ChainIDAndConsAddrKey(ValidatorsByConsumerAddrBytePrefix, chainID, addr.ToSdkConsAddr())
}

// KeyAssignmentReplacementsKey returns the key under which the
// key assignments that need to be replaced in the current block are stored
func KeyAssignmentReplacementsKey(chainID string, addr ProviderConsAddress) []byte {
	return ChainIDAndConsAddrKey(KeyAssignmentReplacementsBytePrefix, chainID, addr.ToSdkConsAddr())
}

// ConsumerAddrsToPruneKey returns the key under which the
// mapping from VSC ids to consumer validators addresses is stored
func ConsumerAddrsToPruneKey(chainID string, vscID uint64) []byte {
	return ChainIDAndUintIDKey(ConsumerAddrsToPruneBytePrefix, chainID, vscID)
}

=======
>>>>>>> 75c0652b
// ThrottledPacketDataSizeKey returns the key storing the size of the throttled packet data queue for a given chain ID
func ThrottledPacketDataSizeKey(consumerChainID string) []byte {
	return append([]byte{ThrottledPacketDataSizeBytePrefix}, []byte(consumerChainID)...)
}

// ThrottledPacketDataKey returns the key storing the throttled packet data queue for a given chain ID and ibc seq num
func ThrottledPacketDataKey(consumerChainID string, ibcSeqNum uint64) []byte {
	return ChainIDAndUintIDKey(ThrottledPacketDataBytePrefix, consumerChainID, ibcSeqNum)
}

// MustParseThrottledPacketDataKey parses a throttled packet data key or panics upon failure
func MustParseThrottledPacketDataKey(key []byte) (string, uint64) {
	chainID, ibcSeqNum, err := ParseThrottledPacketDataKey(key)
	if err != nil {
		panic(fmt.Sprintf("failed to parse throttled packet data key: %s", err.Error()))
	}
	return chainID, ibcSeqNum
}

// ParseThrottledPacketDataKey parses a throttled packet data key
func ParseThrottledPacketDataKey(key []byte) (chainID string, ibcSeqNum uint64, err error) {
	return ParseChainIDAndUintIDKey(ThrottledPacketDataBytePrefix, key)
}

// GlobalSlashEntryKey returns the key for storing a global slash queue entry.
func GlobalSlashEntryKey(entry GlobalSlashEntry) []byte {
	recvTime := uint64(entry.RecvTime.UTC().UnixNano())
	return ccvutils.AppendMany(
		// Append byte prefix
		[]byte{GlobalSlashEntryBytePrefix},
		// Append time bz
		sdk.Uint64ToBigEndian(recvTime),
		// Append ibc seq num
		sdk.Uint64ToBigEndian(entry.IbcSeqNum),
		// Append consumer chain id
		[]byte(entry.ConsumerChainID),
	)
}

// MustParseGlobalSlashEntryKey returns the received time and chainID for a global slash queue entry key,
// or panics if the key is invalid.
func MustParseGlobalSlashEntryKey(bz []byte) (
	recvTime time.Time, consumerChainID string, ibcSeqNum uint64,
) {
	// Prefix is in first byte
	expectedPrefix := []byte{GlobalSlashEntryBytePrefix}
	if prefix := bz[:1]; !bytes.Equal(prefix, expectedPrefix) {
		panic(fmt.Sprintf("invalid prefix; expected: %X, got: %X", expectedPrefix, prefix))
	}

	// 8 bytes for uint64 storing time bytes
	timeBz := sdk.BigEndianToUint64(bz[1:9])
	recvTime = time.Unix(0, int64(timeBz)).UTC()

	// 8 bytes for uint64 storing ibc seq num
	ibcSeqNum = sdk.BigEndianToUint64(bz[9:17])

	// ChainID is stored after 8 byte ibc seq num
	chainID := string(bz[17:])

	return recvTime, chainID, ibcSeqNum
}

// ConsumerValidatorsKey returns the key under which the
// validator assigned keys for every consumer chain are stored
func ConsumerValidatorsKey(chainID string, addr ProviderConsAddress) []byte {
	return ChainIdAndConsAddrKey(ConsumerValidatorsBytePrefix, chainID, addr.ToSdkConsAddr())
}

// ValidatorsByConsumerAddrKey returns the key under which the mapping from validator addresses
// on consumer chains to validator addresses on the provider chain is stored
func ValidatorsByConsumerAddrKey(chainID string, addr ConsumerConsAddress) []byte {
	return ChainIdAndConsAddrKey(ValidatorsByConsumerAddrBytePrefix, chainID, addr.ToSdkConsAddr())
}

// KeyAssignmentReplacementsKey returns the key under which the
// key assignments that need to be replaced in the current block are stored
func KeyAssignmentReplacementsKey(chainID string, addr ProviderConsAddress) []byte {
	return ChainIdAndConsAddrKey(KeyAssignmentReplacementsBytePrefix, chainID, addr.ToSdkConsAddr())
}

// ConsumerAddrsToPruneKey returns the key under which the
// mapping from VSC ids to consumer validators addresses is stored
func ConsumerAddrsToPruneKey(chainID string, vscID uint64) []byte {
	return ChainIdAndUintIdKey(ConsumerAddrsToPruneBytePrefix, chainID, vscID)
}

// SlashLogKey returns the key to a validator's slash log
func SlashLogKey(providerAddr ProviderConsAddress) []byte {
	return append([]byte{SlashLogBytePrefix}, providerAddr.ToSdkConsAddr().Bytes()...)
}

// NOTE: DO	NOT ADD FULLY DEFINED KEY FUNCTIONS WITHOUT ADDING THEM TO getAllFullyDefinedKeys() IN keys_test.go

//
// End of fully defined key func section
//

//
// Generic helpers section
//

// ChainIdAndTsKey returns the key with the following format:
// bytePrefix | len(chainID) | chainID | timestamp
func ChainIDAndTSKey(prefix byte, chainID string, timestamp time.Time) []byte {
	partialKey := ChainIDWithLenKey(prefix, chainID)
	timeBz := sdk.FormatTimeBytes(timestamp)
	return ccvutils.AppendMany(
		// Append the partialKey
		partialKey,
		// Append the time bytes
		timeBz,
	)
}

// ChainIDWithLenKey returns the key with the following format:
// bytePrefix | len(chainID) | chainID
func ChainIDWithLenKey(prefix byte, chainID string) []byte {
	chainIDL := len(chainID)
	return ccvutils.AppendMany(
		// Append the prefix
		[]byte{prefix},
		// Append the chainID length
		sdk.Uint64ToBigEndian(uint64(chainIDL)),
		// Append the chainID
		[]byte(chainID),
	)
}

// ParseChainIDAndTSKey returns the chain ID and time for a ChainIDAndTS key
func ParseChainIDAndTSKey(prefix byte, bz []byte) (string, time.Time, error) {
	expectedPrefix := []byte{prefix}
	prefixL := len(expectedPrefix)
	if prefix := bz[:prefixL]; !bytes.Equal(prefix, expectedPrefix) {
		return "", time.Time{}, fmt.Errorf("invalid prefix; expected: %X, got: %X", expectedPrefix, prefix)
	}
	chainIDL := sdk.BigEndianToUint64(bz[prefixL : prefixL+8])
	chainID := string(bz[prefixL+8 : prefixL+8+int(chainIDL)])
	timestamp, err := sdk.ParseTimeBytes(bz[prefixL+8+int(chainIDL):])
	if err != nil {
		return "", time.Time{}, err
	}
	return chainID, timestamp, nil
}

// ChainIdAndUintIdKey returns the key with the following format:
// bytePrefix | len(chainID) | chainID | uint64(ID)
func ChainIDAndUintIDKey(prefix byte, chainID string, uintID uint64) []byte {
	partialKey := ChainIDWithLenKey(prefix, chainID)
	return ccvutils.AppendMany(
		// Append the partialKey
		partialKey,
		// Append the uint id bytes
		sdk.Uint64ToBigEndian(uintID),
	)
}

// ParseChainIdAndUintIdKey returns the chain ID and uint ID for a ChainIdAndUintId key
func ParseChainIDAndUintIDKey(prefix byte, bz []byte) (string, uint64, error) {
	expectedPrefix := []byte{prefix}
	prefixL := len(expectedPrefix)
	if prefix := bz[:prefixL]; !bytes.Equal(prefix, expectedPrefix) {
		return "", 0, fmt.Errorf("invalid prefix; expected: %X, got: %X", expectedPrefix, prefix)
	}
	chainIDL := sdk.BigEndianToUint64(bz[prefixL : prefixL+8])
	chainID := string(bz[prefixL+8 : prefixL+8+int(chainIDL)])
	uintID := sdk.BigEndianToUint64(bz[prefixL+8+int(chainIDL):])
	return chainID, uintID, nil
}

// ChainIdAndConsAddrKey returns the key with the following format:
// bytePrefix | len(chainID) | chainID | ConsAddress
func ChainIDAndConsAddrKey(prefix byte, chainID string, addr sdk.ConsAddress) []byte {
	partialKey := ChainIDWithLenKey(prefix, chainID)
	return ccvutils.AppendMany(
		// Append the partialKey
		partialKey,
		// Append the addr bytes
		addr,
	)
}

// ParseChainIdAndConsAddrKey returns the chain ID and ConsAddress for a ChainIdAndConsAddrKey key
func ParseChainIDAndConsAddrKey(prefix byte, bz []byte) (string, sdk.ConsAddress, error) {
	expectedPrefix := []byte{prefix}
	prefixL := len(expectedPrefix)
	if prefix := bz[:prefixL]; !bytes.Equal(prefix, expectedPrefix) {
		return "", nil, fmt.Errorf("invalid prefix; expected: %X, got: %X", expectedPrefix, prefix)
	}
	chainIDL := sdk.BigEndianToUint64(bz[prefixL : prefixL+8])
	chainID := string(bz[prefixL+8 : prefixL+8+int(chainIDL)])
	addr := bz[prefixL+8+int(chainIDL):]
	return chainID, addr, nil
}

//
// End of generic helpers section
//<|MERGE_RESOLUTION|>--- conflicted
+++ resolved
@@ -270,33 +270,6 @@
 	return ParseChainIDAndUintIDKey(VscSendTimestampBytePrefix, bz)
 }
 
-<<<<<<< HEAD
-// ConsumerValidatorsKey returns the key under which the
-// validator assigned keys for every consumer chain are stored
-func ConsumerValidatorsKey(chainID string, addr ProviderConsAddress) []byte {
-	return ChainIDAndConsAddrKey(ConsumerValidatorsBytePrefix, chainID, addr.ToSdkConsAddr())
-}
-
-// ValidatorsByConsumerAddrKey returns the key under which the mapping from validator addresses
-// on consumer chains to validator addresses on the provider chain is stored
-func ValidatorsByConsumerAddrKey(chainID string, addr ConsumerConsAddress) []byte {
-	return ChainIDAndConsAddrKey(ValidatorsByConsumerAddrBytePrefix, chainID, addr.ToSdkConsAddr())
-}
-
-// KeyAssignmentReplacementsKey returns the key under which the
-// key assignments that need to be replaced in the current block are stored
-func KeyAssignmentReplacementsKey(chainID string, addr ProviderConsAddress) []byte {
-	return ChainIDAndConsAddrKey(KeyAssignmentReplacementsBytePrefix, chainID, addr.ToSdkConsAddr())
-}
-
-// ConsumerAddrsToPruneKey returns the key under which the
-// mapping from VSC ids to consumer validators addresses is stored
-func ConsumerAddrsToPruneKey(chainID string, vscID uint64) []byte {
-	return ChainIDAndUintIDKey(ConsumerAddrsToPruneBytePrefix, chainID, vscID)
-}
-
-=======
->>>>>>> 75c0652b
 // ThrottledPacketDataSizeKey returns the key storing the size of the throttled packet data queue for a given chain ID
 func ThrottledPacketDataSizeKey(consumerChainID string) []byte {
 	return append([]byte{ThrottledPacketDataSizeBytePrefix}, []byte(consumerChainID)...)
@@ -363,25 +336,25 @@
 // ConsumerValidatorsKey returns the key under which the
 // validator assigned keys for every consumer chain are stored
 func ConsumerValidatorsKey(chainID string, addr ProviderConsAddress) []byte {
-	return ChainIdAndConsAddrKey(ConsumerValidatorsBytePrefix, chainID, addr.ToSdkConsAddr())
+	return ChainIDAndConsAddrKey(ConsumerValidatorsBytePrefix, chainID, addr.ToSdkConsAddr())
 }
 
 // ValidatorsByConsumerAddrKey returns the key under which the mapping from validator addresses
 // on consumer chains to validator addresses on the provider chain is stored
 func ValidatorsByConsumerAddrKey(chainID string, addr ConsumerConsAddress) []byte {
-	return ChainIdAndConsAddrKey(ValidatorsByConsumerAddrBytePrefix, chainID, addr.ToSdkConsAddr())
+	return ChainIDAndConsAddrKey(ValidatorsByConsumerAddrBytePrefix, chainID, addr.ToSdkConsAddr())
 }
 
 // KeyAssignmentReplacementsKey returns the key under which the
 // key assignments that need to be replaced in the current block are stored
 func KeyAssignmentReplacementsKey(chainID string, addr ProviderConsAddress) []byte {
-	return ChainIdAndConsAddrKey(KeyAssignmentReplacementsBytePrefix, chainID, addr.ToSdkConsAddr())
+	return ChainIDAndConsAddrKey(KeyAssignmentReplacementsBytePrefix, chainID, addr.ToSdkConsAddr())
 }
 
 // ConsumerAddrsToPruneKey returns the key under which the
 // mapping from VSC ids to consumer validators addresses is stored
 func ConsumerAddrsToPruneKey(chainID string, vscID uint64) []byte {
-	return ChainIdAndUintIdKey(ConsumerAddrsToPruneBytePrefix, chainID, vscID)
+	return ChainIDAndUintIDKey(ConsumerAddrsToPruneBytePrefix, chainID, vscID)
 }
 
 // SlashLogKey returns the key to a validator's slash log
