package types

import (
	"bytes"
	"crypto/sha256"
	"encoding/binary"
	"fmt"
	"time"

	sdkerrors "github.com/cosmos/cosmos-sdk/types/errors"
)

type Status int

const (
	// ModuleName defines the CCV provider module name
	ModuleName = "provider"

	// PortID is the default port id that transfer module binds to
	PortID = "provider"

	// StoreKey is the store key string for IBC transfer
	StoreKey = ModuleName

	// RouterKey is the message route for IBC transfer
	RouterKey = ModuleName

	// QuerierRoute is the querier route for IBC transfer
	QuerierRoute = ModuleName

	// ChainToChannelKeyPrefix is the key prefix for storing mapping
	// from chainID to the channel ID that is used to send over validator set changes.
	ChainToChannelKeyPrefix = "chaintochannel"

	// ChannelToChainKeyPrefix is the key prefix for storing mapping
	// from the CCV channel ID to the consumer chain ID.
	ChannelToChainKeyPrefix = "channeltochain"

	// ChainToClientKeyPrefix is the key prefix for storing the consumer chainID for a given consumer clientid.
	ChainToClientKeyPrefix = "chaintoclient"

	// PendingClientKeyPrefix is the key prefix for storing the pending identified consumer chain client before the spawn time occurs.
	// The key includes the BigEndian timestamp to allow for efficient chronological iteration
	PendingClientKeyPrefix = "pendingclient"

	//PendingStopProposalKeyPrefix is the key prefix for storing the pending identified consumer chain before the stop time occurs.
	// The key includes the BigEndian timestamp to allow for efficient chronological iteration
	PendingStopProposalKeyPrefix = "pendingstopproposal"

	// UnbondingOpPrefix is the key prefix that stores a record of all the ids of consumer chains that
	// need to unbond before a given delegation can unbond on this chain.
	UnbondingOpPrefix = "unbondingops"

	// ValidatorSetUpdateIdPrefix is the key prefix that stores the current validator set update id
	ValidatorSetUpdateIdPrefix = "valsetupdateid"

	// UnbondingOpIndexPrefix is for the index for looking up which unbonding delegation entries are waiting for a given
	// consumer chain to unbond
	UnbondingOpIndexPrefix = "consumerchaintounbondingops"

	//ValsetUpdateBlockHeightPrefix is the key prefix that will store the mapping from valset update ID to block height
	ValsetUpdateBlockHeightPrefix = "valsetupdateblockheight"

	// ConsumerGenesisStatePrefix stores consumer genesis state material (consensus state and client state) indexed by consumer chain id
	ConsumerGenesisPrefix = "consumergenesisstate"

	// SlashAcksPrefix is the key prefix that will store consensus address of consumer chain validators successfully slashed on the provider chain
	SlashAcksPrefix = "slashacks"

	// InitChainHeightPrefix is the key prefix that will store the mapping from a chain id to the corresponding block height on the provider
	// this consumer chain was initialized
	InitChainHeightPrefix = "initchainheight"

<<<<<<< HEAD
	// PendingVSCsPrefix is the key prefix that will store pending ValidatorSetChangePacket data
	PendingVSCsPrefix = "pendingvscs"
=======
	// LockUnbondingOnTimeout is the key prefix that will store the consumer chain id which unbonding operations are locked on CCV channel timeout
	LockUnbondingOnTimeoutPrefix = "LockUnbondingOnTimeout"
>>>>>>> 80d146a0
)

var (
	// PortKey defines the key to store the port ID in store
	PortKey = []byte{0x01}
)

// Ouputs a fixed length 32 byte hash for any string
func HashString(x string) []byte {
	hash := sha256.Sum256([]byte(x))
	return hash[:]
}

// Appends a variable number of byte slices together
func AppendMany(byteses ...[]byte) (out []byte) {
	for _, bytes := range byteses {
		out = append(out, bytes...)
	}

	return out
}

// Turns a uint64 to bytes
func Uint64ToBytes(x uint64) []byte {
	bz := make([]byte, 8)
	binary.BigEndian.PutUint64(bz, x)
	return bz
}

// ChainToChannelKey returns the key under which the CCV channel ID will be stored for the given consumer chain.
func ChainToChannelKey(chainID string) []byte {
	return []byte(ChainToChannelKeyPrefix + "/" + chainID)
}

// ChannelToChainKey returns the key under which the consumer chain ID will be stored for the given channelID.
func ChannelToChainKey(channelID string) []byte {
	return []byte(ChannelToChainKeyPrefix + "/" + channelID)
}

// ChainToClientKey returns the key under which the clientID for the given chainID is stored.
func ChainToClientKey(chainID string) []byte {
	return []byte(fmt.Sprintf("%s/%s", ChainToClientKeyPrefix, chainID))
}

// PendingClientKey returns the key under which a pending identified client is stored
func PendingClientKey(timestamp time.Time, chainID string) []byte {
	timeBytes := make([]byte, 8)
	binary.BigEndian.PutUint64(timeBytes, uint64(timestamp.UnixNano()))

	return []byte(fmt.Sprintf("%s/%s/%s", PendingClientKeyPrefix, timeBytes, chainID))
}

// PendingStopProposalKey returns the key under which pending consumer chain stop proposals are stored
func PendingStopProposalKey(timestamp time.Time, chainID string) []byte {
	timeBytes := make([]byte, 8)
	binary.BigEndian.PutUint64(timeBytes, uint64(timestamp.UnixNano()))

	return []byte(fmt.Sprintf("%s/%s/%s", PendingStopProposalKeyPrefix, timeBytes, chainID))
}

func UnbondingOpIndexKey(chainID string, valsetUpdateID uint64) []byte {
	return AppendMany(HashString(UnbondingOpIndexPrefix), HashString(chainID), HashString("/"), Uint64ToBytes(valsetUpdateID))
}

func UnbondingOpKey(id uint64) []byte {
	bz := make([]byte, 8)
	binary.BigEndian.PutUint64(bz, id)

	return append([]byte(UnbondingOpPrefix), bz...)
}

func ValsetUpdateBlockHeightKey(valsetUpdateId uint64) []byte {
	vuidBytes := make([]byte, 8)
	binary.BigEndian.PutUint64(vuidBytes, valsetUpdateId)
	return append([]byte(ValsetUpdateBlockHeightPrefix), vuidBytes...)
}

func ConsumerGenesisKey(chainID string) []byte {
	return append(HashString(ConsumerGenesisPrefix), []byte(chainID)...)
}

// SlashAcksKey returns the key under which slashing acks are stored for a given chain ID
func SlashAcksKey(chainID string) []byte {
	return []byte(fmt.Sprintf("%s/%s", SlashAcksPrefix, chainID))
}

// InitChainHeightKey returns the key under which the block height for a given chain ID is stored
func InitChainHeightKey(chainID string) []byte {
	return []byte(fmt.Sprintf("%s/%s", InitChainHeightPrefix, chainID))
}

<<<<<<< HEAD
// PendingVSCsKey returns the key under which
// pending ValidatorSetChangePacket data is stored for a given chain ID
func PendingVSCsKey(chainID string) []byte {
	return []byte(fmt.Sprintf("%s/%s", PendingVSCsPrefix, chainID))
=======
func LockUnbondingOnTimeoutKey(chainID string) []byte {
	return []byte(fmt.Sprintf("%s/%s", LockUnbondingOnTimeoutPrefix, chainID))
}

func ParseUnbondingOpIndexKey(key []byte) (vscID []byte, err error) {
	keySplit := bytes.Split(key, HashString("/"))
	if len(keySplit) != 2 {
		return nil, sdkerrors.Wrapf(
			sdkerrors.ErrLogic, "key provided is incorrect: the key split has incorrect length, expected %d, got %d", 2, len(keySplit),
		)
	}

	return keySplit[1], nil
>>>>>>> 80d146a0
}<|MERGE_RESOLUTION|>--- conflicted
+++ resolved
@@ -71,13 +71,11 @@
 	// this consumer chain was initialized
 	InitChainHeightPrefix = "initchainheight"
 
-<<<<<<< HEAD
 	// PendingVSCsPrefix is the key prefix that will store pending ValidatorSetChangePacket data
 	PendingVSCsPrefix = "pendingvscs"
-=======
+
 	// LockUnbondingOnTimeout is the key prefix that will store the consumer chain id which unbonding operations are locked on CCV channel timeout
 	LockUnbondingOnTimeoutPrefix = "LockUnbondingOnTimeout"
->>>>>>> 80d146a0
 )
 
 var (
@@ -169,12 +167,12 @@
 	return []byte(fmt.Sprintf("%s/%s", InitChainHeightPrefix, chainID))
 }
 
-<<<<<<< HEAD
 // PendingVSCsKey returns the key under which
 // pending ValidatorSetChangePacket data is stored for a given chain ID
 func PendingVSCsKey(chainID string) []byte {
 	return []byte(fmt.Sprintf("%s/%s", PendingVSCsPrefix, chainID))
-=======
+}
+
 func LockUnbondingOnTimeoutKey(chainID string) []byte {
 	return []byte(fmt.Sprintf("%s/%s", LockUnbondingOnTimeoutPrefix, chainID))
 }
@@ -188,5 +186,4 @@
 	}
 
 	return keySplit[1], nil
->>>>>>> 80d146a0
 }