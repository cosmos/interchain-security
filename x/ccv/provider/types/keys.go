--- conflicted
+++ resolved
@@ -101,10 +101,6 @@
 	// the list of VSC sending timestamps for a given consumer chainID.
 	VscSendTimestampBytePrefix
 
-<<<<<<< HEAD
-	// LockUnbondingOnTimeoutBytePrefix is the byte prefix that will store the consumer chain id which unbonding operations are locked on CCV channel timeout
-	LockUnbondingOnTimeoutBytePrefix
-
 	// PendingPacketDataSizeBytePrefix is the byte prefix for storing the size of pending packet data queues per chain
 	PendingPacketDataSizeBytePrefix
 
@@ -114,8 +110,6 @@
 	// PendingSlashPacketEntryBytePrefix is the byte prefix storing pending slash packet entries
 	PendingSlashPacketEntryBytePrefix
 
-=======
->>>>>>> 5cf43f66
 	// ConsumerValidatorsBytePrefix is the byte prefix that will store the validator assigned keys for every consumer chain
 	ConsumerValidatorsBytePrefix
 
@@ -201,21 +195,13 @@
 // Note: chainId is hashed to a fixed length sequence of bytes here to prevent
 // injection attack between chainIDs.
 func UnbondingOpIndexKey(chainID string, vscID uint64) []byte {
-<<<<<<< HEAD
 	return ChainIdAndUintIdKey(UnbondingOpIndexBytePrefix, chainID, vscID)
-=======
-	return ChainIdAndVscIdKey(UnbondingOpIndexBytePrefix, chainID, vscID)
->>>>>>> 5cf43f66
 }
 
 // ParseUnbondingOpIndexKey parses an unbonding op index key for VSC ID
 // Removes the prefix + chainID from index key and returns only the key part.
 func ParseUnbondingOpIndexKey(key []byte) (string, uint64, error) {
-<<<<<<< HEAD
 	return ParseChainIdAndUintIdKey(UnbondingOpIndexBytePrefix, key)
-=======
-	return ParseChainIdAndVscIdKey(UnbondingOpIndexBytePrefix, key)
->>>>>>> 5cf43f66
 }
 
 // UnbondingOpKey returns the key that stores a record of all the ids of consumer chains that
@@ -258,21 +244,13 @@
 // VscSendingTimestampKey returns the key under which the
 // sending timestamp of the VSCPacket with vsc ID is stored
 func VscSendingTimestampKey(chainID string, vscID uint64) []byte {
-<<<<<<< HEAD
 	return ChainIdAndUintIdKey(VscSendTimestampBytePrefix, chainID, vscID)
-=======
-	return ChainIdAndVscIdKey(VscSendTimestampBytePrefix, chainID, vscID)
->>>>>>> 5cf43f66
 }
 
 // ParseVscTimeoutTimestampKey returns chain ID and vsc ID
 // for a VscSendingTimestampKey or an error if unparsable
 func ParseVscSendingTimestampKey(bz []byte) (string, uint64, error) {
-<<<<<<< HEAD
 	return ParseChainIdAndUintIdKey(VscSendTimestampBytePrefix, bz)
-=======
-	return ParseChainIdAndVscIdKey(VscSendTimestampBytePrefix, bz)
->>>>>>> 5cf43f66
 }
 
 // ConsumerValidatorsKey returns the key under which the
@@ -384,15 +362,6 @@
 	return out
 }
 
-<<<<<<< HEAD
-// HashBytes outputs a fixed length 32 byte hash for any byte slice
-func HashBytes(x []byte) []byte {
-	hash := sha256.Sum256(x)
-	return hash[:]
-}
-
-=======
->>>>>>> 5cf43f66
 // TsAndChainIdKey returns the key with the following format:
 // bytePrefix | len(timestamp) | timestamp | chainID
 func TsAndChainIdKey(prefix byte, timestamp time.Time, chainID string) []byte {
@@ -472,15 +441,9 @@
 	return chainID, timestamp, nil
 }
 
-<<<<<<< HEAD
 // ChainIdAndUintIdKey returns the key with the following format:
 // bytePrefix | len(chainID) | chainID | uint64(ID)
 func ChainIdAndUintIdKey(prefix byte, chainID string, uintId uint64) []byte {
-=======
-// ChainIdAndVscIdKey returns the key with the following format:
-// bytePrefix | len(chainID) | chainID | vscID
-func ChainIdAndVscIdKey(prefix byte, chainID string, vscID uint64) []byte {
->>>>>>> 5cf43f66
 	partialKey := ChainIdWithLenKey(prefix, chainID)
 	return AppendMany(
 		// Append the partialKey
@@ -490,13 +453,8 @@
 	)
 }
 
-<<<<<<< HEAD
 // ParseChainIdAndUintIdKey returns the chain ID and uint ID for a ChainIdAndUintId key
 func ParseChainIdAndUintIdKey(prefix byte, bz []byte) (string, uint64, error) {
-=======
-// ParseChainIdAndVscIdKey returns the chain ID and vsc ID for a ChainIdAndVscId key
-func ParseChainIdAndVscIdKey(prefix byte, bz []byte) (string, uint64, error) {
->>>>>>> 5cf43f66
 	expectedPrefix := []byte{prefix}
 	prefixL := len(expectedPrefix)
 	if prefix := bz[:prefixL]; !bytes.Equal(prefix, expectedPrefix) {
@@ -504,13 +462,8 @@
 	}
 	chainIdL := sdk.BigEndianToUint64(bz[prefixL : prefixL+8])
 	chainID := string(bz[prefixL+8 : prefixL+8+int(chainIdL)])
-<<<<<<< HEAD
 	uintID := sdk.BigEndianToUint64(bz[prefixL+8+int(chainIdL):])
 	return chainID, uintID, nil
-=======
-	vscID := sdk.BigEndianToUint64(bz[prefixL+8+int(chainIdL):])
-	return chainID, vscID, nil
->>>>>>> 5cf43f66
 }
 
 // ChainIdAndConsAddrKey returns the key with the following format:
@@ -536,4 +489,29 @@
 	chainID := string(bz[prefixL+8 : prefixL+8+int(chainIdL)])
 	addr := bz[prefixL+8+int(chainIdL):]
 	return chainID, addr, nil
+}
+
+// ChainIdAndConsAddrKey returns the key with the following format:
+// bytePrefix | len(chainID) | chainID | ConsAddress
+func ChainIdAndConsAddrKey(prefix byte, chainID string, addr sdk.ConsAddress) []byte {
+	partialKey := ChainIdWithLenKey(prefix, chainID)
+	return AppendMany(
+		// Append the partialKey
+		partialKey,
+		// Append the addr bytes
+		addr,
+	)
+}
+
+// ParseChainIdAndConsAddrKey returns the chain ID and ConsAddress for a ChainIdAndConsAddrKey key
+func ParseChainIdAndConsAddrKey(prefix byte, bz []byte) (string, sdk.ConsAddress, error) {
+	expectedPrefix := []byte{prefix}
+	prefixL := len(expectedPrefix)
+	if prefix := bz[:prefixL]; !bytes.Equal(prefix, expectedPrefix) {
+		return "", nil, fmt.Errorf("invalid prefix; expected: %X, got: %X", expectedPrefix, prefix)
+	}
+	chainIdL := sdk.BigEndianToUint64(bz[prefixL : prefixL+8])
+	chainID := string(bz[prefixL+8 : prefixL+8+int(chainIdL)])
+	addr := bz[prefixL+8+int(chainIdL):]
+	return chainID, addr, nil
 }