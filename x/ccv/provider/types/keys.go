--- conflicted
+++ resolved
@@ -174,12 +174,6 @@
 // PendingCAPKey returns the key under which a pending consumer addition proposal is stored.
 // The key has the following format: PendingCAPBytePrefix | timestamp.UnixNano() | chainID
 func PendingCAPKey(timestamp time.Time, chainID string) []byte {
-<<<<<<< HEAD
-	return TsAndChainIdKey(PendingCAPBytePrefix, timestamp, chainID)
-}
-
-// PendingCRPKey returns the key under which pending consumer removal proposals are stored
-=======
 	ts := uint64(timestamp.UTC().UnixNano())
 	return AppendMany(
 		// Append the prefix
@@ -193,7 +187,6 @@
 
 // PendingCRPKey returns the key under which pending consumer removal proposals are stored.
 // The key has the following format: PendingCRPBytePrefix | timestamp.UnixNano() | chainID
->>>>>>> d26aaf68
 func PendingCRPKey(timestamp time.Time, chainID string) []byte {
 	ts := uint64(timestamp.UTC().UnixNano())
 	return AppendMany(
@@ -350,49 +343,12 @@
 	return recvTime, chainID, ibcSeqNum
 }
 
-<<<<<<< HEAD
-// TsAndChainIdKey returns the key with the following format:
-// bytePrefix | len(timestamp) | timestamp | chainID
-func TsAndChainIdKey(prefix byte, timestamp time.Time, chainID string) []byte {
-	timeBz := sdk.FormatTimeBytes(timestamp)
-	timeBzL := len(timeBz)
-
-	return utils.AppendMany(
-		// Append the prefix
-		[]byte{prefix},
-		// Append the time length
-		sdk.Uint64ToBigEndian(uint64(timeBzL)),
-		// Append the time bytes
-		timeBz,
-		// Append the chainId
-		[]byte(chainID),
-	)
-}
-
-// ParseTsAndChainIdKey returns the time and chain ID for a TsAndChainId key
-func ParseTsAndChainIdKey(prefix byte, bz []byte) (time.Time, string, error) {
-	expectedPrefix := []byte{prefix}
-	prefixL := len(expectedPrefix)
-	if prefix := bz[:prefixL]; !bytes.Equal(prefix, expectedPrefix) {
-		return time.Time{}, "", fmt.Errorf("invalid prefix; expected: %X, got: %X", expectedPrefix, prefix)
-	}
-
-	timeBzL := sdk.BigEndianToUint64(bz[prefixL : prefixL+8])
-	timestamp, err := sdk.ParseTimeBytes(bz[prefixL+8 : prefixL+8+int(timeBzL)])
-	if err != nil {
-		return time.Time{}, "", err
-	}
-
-	chainID := string(bz[prefixL+8+int(timeBzL):])
-	return timestamp, chainID, nil
-=======
 // AppendMany appends a variable number of byte slices together
 func AppendMany(byteses ...[]byte) (out []byte) {
 	for _, bytes := range byteses {
 		out = append(out, bytes...)
 	}
 	return out
->>>>>>> d26aaf68
 }
 
 // ChainIdAndTsKey returns the key with the following format:
