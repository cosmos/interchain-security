--- conflicted
+++ resolved
@@ -448,12 +448,7 @@
 
 // SlashLogKey returns the key to a validator's slash log
 func SlashLogKey(providerAddr ProviderConsAddress) []byte {
-<<<<<<< HEAD
-	return append([]byte{SlashAcksBytePrefix}, providerAddr.ToSdkConsAddr().Bytes()...)
-}
-
-// NOTE: DO	NOT ADD FULLY DEFINED KEY FUNCTIONS WITHOUT ADDING THEM TO getAllFullyDefinedKeys() IN keys_test.go
-=======
 	return append([]byte{SlashLogBytePrefix}, providerAddr.ToSdkConsAddr().Bytes()...)
 }
->>>>>>> 57d3b542
+
+// NOTE: DO	NOT ADD FULLY DEFINED KEY FUNCTIONS WITHOUT ADDING THEM TO getAllFullyDefinedKeys() IN keys_test.go