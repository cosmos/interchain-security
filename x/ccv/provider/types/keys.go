package types

import (
	"bytes"
	"encoding/binary"
	"fmt"
	"sort"
	"time"

	sdk "github.com/cosmos/cosmos-sdk/types"

	ccvtypes "github.com/cosmos/interchain-security/v5/x/ccv/types"
)

type Status int

const (
	// ModuleName defines the CCV provider module name
	ModuleName = "provider"

	// StoreKey is the store key string for IBC transfer
	StoreKey = ModuleName

	// RouterKey is the message route for IBC transfer
	RouterKey = ModuleName

	// QuerierRoute is the querier route for IBC transfer
	QuerierRoute = ModuleName

	// Default validator set update ID
	DefaultValsetUpdateID = 1

	// This address receives rewards from consumer chains
	ConsumerRewardsPool = "consumer_rewards_pool"

	// Names for the store keys.
	// Used for storing the byte prefixes in the constant map.
	// See getKeyPrefixes().

	ParametersKeyName = "ParametersKey"

<<<<<<< HEAD
	// MaturedUnbondingOpsByteKey is the byte key that stores the list of all unbonding operations ids
	// that have matured from a consumer chain perspective,
	// i.e., no longer waiting on the unbonding period to elapse on any consumer chain
	// NOTE: This prefix is deprecated, but left in place to avoid state migrations
	// [DEPRECATED]
	MaturedUnbondingOpsByteKey
=======
	PortKeyName = "PortKey"
>>>>>>> 9bde6b82

	MaturedUnbondingOpsKeyName = "MaturedUnbondingOpsKey"

	ValidatorSetUpdateIdKeyName = "ValidatorSetUpdateIdKey"

	SlashMeterKeyName = "SlashMeterKey"

	SlashMeterReplenishTimeCandidateKeyName = "SlashMeterReplenishTimeCandidateKey"

	ChainToChannelKeyName = "ChainToChannelKey"

	ChannelToChainKeyName = "ChannelToChainKey"

<<<<<<< HEAD
	// InitTimeoutTimestampBytePrefix is the byte prefix for storing
	// the init timeout timestamp for a given consumer chainID.
	// NOTE: This prefix is deprecated, but left in place to avoid state migrations
	// [DEPRECATED]
	InitTimeoutTimestampBytePrefix
=======
	ChainToClientKeyName = "ChainToClientKey"
>>>>>>> 9bde6b82

	InitTimeoutTimestampKeyName = "InitTimeoutTimestampKey"

	PendingCAPKeyName = "PendingCAPKey"

<<<<<<< HEAD
	// UnbondingOpBytePrefix is the byte prefix that stores a record of all the ids of consumer chains that
	// need to unbond before a given unbonding operation can unbond on this chain.
	// NOTE: This prefix is deprecated, but left in place to avoid state migrations
	// [DEPRECATED]
	UnbondingOpBytePrefix

	// UnbondingOpIndexBytePrefix is byte prefix of the index for looking up which unbonding
	// operations are waiting for a given consumer chain to unbond
	// NOTE: This prefix is deprecated, but left in place to avoid state migrations
	// [DEPRECATED]
	UnbondingOpIndexBytePrefix
=======
	PendingCRPKeyName = "PendingCRPKey"

	UnbondingOpKeyName = "UnbondingOpKey"
>>>>>>> 9bde6b82

	UnbondingOpIndexKeyName = "UnbondingOpIndexKey"

	ValsetUpdateBlockHeightKeyName = "ValsetUpdateBlockHeightKey"

	ConsumerGenesisKeyName = "ConsumerGenesisKey"

	SlashAcksKeyName = "SlashAcksKey"

	InitChainHeightKeyName = "InitChainHeightKey"

<<<<<<< HEAD
	// VscSendTimestampBytePrefix is the byte prefix for storing
	// the list of VSC sending timestamps for a given consumer chainID.
	// NOTE: This prefix is deprecated, but left in place to avoid state migrations
	// [DEPRECATED]
	VscSendTimestampBytePrefix
=======
	PendingVSCsKeyName = "PendingVSCsKey"
>>>>>>> 9bde6b82

	VscSendTimestampKeyName = "VscSendTimestampKey"

	ThrottledPacketDataSizeKeyName = "ThrottledPacketDataSizeKey"

	ThrottledPacketDataKeyName = "ThrottledPacketDataKey"

	GlobalSlashEntryKeyName = "GlobalSlashEntryKey"

	ConsumerValidatorsKeyName = "ConsumerValidatorsKey"

	ValidatorsByConsumerAddrKeyName = "ValidatorsByConsumerAddrKey"

<<<<<<< HEAD
	// ConsumerAddrsToPruneBytePrefix is the byte prefix that will store the mapping from VSC ids
	// to consumer validators addresses needed for pruning
	// NOTE: This prefix is deprecated, but left in place to avoid consumer state migrations
	// [DEPRECATED]
	ConsumerAddrsToPruneBytePrefix
=======
	KeyAssignmentReplacementsKeyName = "DeprecatedKeyAssignmentReplacementsKey"
>>>>>>> 9bde6b82

	ConsumerAddrsToPruneKeyName = "ConsumerAddrsToPruneKey"

	SlashLogKeyName = "SlashLogKey"

<<<<<<< HEAD
	// VSCMaturedHandledThisBlockBytePrefix is the byte prefix storing the number of vsc matured packets
	// handled in the current block
	// NOTE: This prefix is deprecated, but left in place to avoid state migrations
	// [DEPRECATED]
	VSCMaturedHandledThisBlockBytePrefix
=======
	ConsumerRewardDenomsKeyName = "ConsumerRewardDenomsKey"
>>>>>>> 9bde6b82

	VSCMaturedHandledThisBlockKeyName = "VSCMaturedHandledThisBlockKey"

	EquivocationEvidenceMinHeightKeyName = "EquivocationEvidenceMinHeightKey"

	ProposedConsumerChainKeyName = "ProposedConsumerChainKey"

	ConsumerValidatorKeyName = "ConsumerValidatorKey"

	OptedInKeyName = "OptedInKey"

	TopNKeyName = "TopNKey"

	ValidatorsPowerCapKeyName = "ValidatorsPowerCapKey"

	ValidatorSetCapKeyName = "ValidatorSetCapKey"

	AllowlistKeyName = "AllowlistKey"

	DenylistKeyName = "DenylistKey"

	ConsumerRewardsAllocationKeyName = "ConsumerRewardsAllocationKey"

	ConsumerCommissionRateKeyName = "ConsumerCommissionRateKey"

<<<<<<< HEAD
	// ConsumerAddrsToPruneV2BytePrefix is the byte prefix that will store
	// consumer validators addresses that need to be pruned. These are stored as a
	// ts -> (consumer_address1, consumer_address2, ...) mapping, where ts is the
	// timestamp at which the consumer validators addresses can be pruned.
	ConsumerAddrsToPruneV2BytePrefix

	// NOTE: DO NOT ADD NEW BYTE PREFIXES HERE WITHOUT ADDING THEM TO getAllKeyPrefixes() IN keys_test.go
=======
	MinimumPowerInTopNKeyName = "MinimumPowerInTopNKey"
>>>>>>> 9bde6b82
)

// getKeyPrefixes returns a constant map of all the byte prefixes for existing keys
func getKeyPrefixes() map[string]byte {
	return map[string]byte{
		// ParametersKey is the is the key for storing provider's parameters.
		// note that this was set to the max uint8 type value 0xFF in order to protect
		// from using the ICS v5.0.0 provider module by mistake
		ParametersKeyName: byte(0xFF),

		// PortKey defines the key to store the port ID in store
		PortKeyName: 0,

		// MaturedUnbondingOpsKey is the key that stores the list of all unbonding operations ids
		// that have matured from a consumer chain perspective,
		// i.e., no longer waiting on the unbonding period to elapse on any consumer chain
		MaturedUnbondingOpsKeyName: 1,

		// ValidatorSetUpdateIdKey is the key that stores the current validator set update id
		ValidatorSetUpdateIdKeyName: 2,

		// SlashMeterKey is the key for storing the slash meter
		SlashMeterKeyName: 3,

		// SlashMeterReplenishTimeCandidateKey is the key for storing the slash meter replenish time candidate
		SlashMeterReplenishTimeCandidateKeyName: 4,

		// ChainToChannelKey is the key for storing mapping
		// from chainID to the channel ID that is used to send over validator set changes.
		ChainToChannelKeyName: 5,

		// ChannelToChainKey is the key for storing mapping
		// from the CCV channel ID to the consumer chain ID.
		ChannelToChainKeyName: 6,

		// ChainToClientKey is the key for storing the client ID for a given consumer chainID.
		ChainToClientKeyName: 7,

		// InitTimeoutTimestampKey is the key for storing
		// the init timeout timestamp for a given consumer chainID.
		InitTimeoutTimestampKeyName: 8,

		// PendingCAPKey is the key for storing pending consumer addition proposals before the spawn time occurs.
		// The key includes the BigEndian timestamp to allow for efficient chronological iteration
		PendingCAPKeyName: 9,

		// PendingCRPKey is the key for storing pending consumer removal proposals before the stop time occurs.
		// The key includes the BigEndian timestamp to allow for efficient chronological iteration
		PendingCRPKeyName: 10,

		// UnbondingOpKey is the key that stores a record of all the ids of consumer chains that
		// need to unbond before a given unbonding operation can unbond on this chain.
		UnbondingOpKeyName: 11,

		// UnbondingOpIndexKey is key of the index for looking up which unbonding
		// operations are waiting for a given consumer chain to unbond
		UnbondingOpIndexKeyName: 12,

		// ValsetUpdateBlockHeightKey is the key for storing the mapping from vscIDs to block heights
		ValsetUpdateBlockHeightKeyName: 13,

		// ConsumerGenesisKey stores consumer genesis state material (consensus state and client state) indexed by consumer chain id
		ConsumerGenesisKeyName: 14,

		// SlashAcksKey is the key for storing consensus address of consumer chain validators successfully slashed on the provider chain
		SlashAcksKeyName: 15,

		// InitChainHeightKey is the key for storing the mapping from a chain id to the corresponding block height on the provider
		// this consumer chain was initialized
		InitChainHeightKeyName: 16,

		// PendingVSCsKey is the key for storing pending ValidatorSetChangePacket data
		PendingVSCsKeyName: 17,

		// VscSendTimestampKey is the key for storing
		// the list of VSC sending timestamps for a given consumer chainID.
		VscSendTimestampKeyName: 18,

		// ThrottledPacketDataSizeKey is the key for storing the size of chain-specific throttled packet data queues
		ThrottledPacketDataSizeKeyName: 19,

		// ThrottledPacketDataKey is the key for storing throttled packet data
		ThrottledPacketDataKeyName: 20,

		// GlobalSlashEntryKey is the key for storing global slash queue entries
		GlobalSlashEntryKeyName: 21,

		// ConsumerValidatorsKey is the key for storing the validator assigned keys for every consumer chain
		ConsumerValidatorsKeyName: 22,

		// ValidatorsByConsumerAddrKey is the key for storing the mapping from validator addresses
		// on consumer chains to validator addresses on the provider chain
		ValidatorsByConsumerAddrKeyName: 23,

		// DeprecatedKeyAssignmentReplacementsKey was the key used to store the key assignments that needed to be replaced in the current block
		// NOTE: This prefix is deprecated, but left in place to avoid consumer state migrations
		// [DEPRECATED]
		KeyAssignmentReplacementsKeyName: 24,

		// ConsumerAddrsToPruneKey is the key for storing the mapping from VSC ids
		// to consumer validators addresses needed for pruning
		ConsumerAddrsToPruneKeyName: 25,

		// SlashLogKey is the key for storing the mapping from provider address to boolean
		// denoting whether the provider address has committed any double signign infractions
		SlashLogKeyName: 26,

		// ConsumerRewardDenomsKey is the key for storing a list of consumer reward denoms
		ConsumerRewardDenomsKeyName: 27,

		// VSCMaturedHandledThisBlockKey is the key for storing the number of vsc matured packets
		// handled in the current block
		VSCMaturedHandledThisBlockKeyName: 28,

		// EquivocationEvidenceMinHeightKey is the key for storing the mapping from consumer chain IDs
		// to the minimum height of a valid consumer equivocation evidence
		EquivocationEvidenceMinHeightKeyName: 29,

		// ProposedConsumerChainKey is the key for storing the consumer chainId in consumerAddition gov proposal submitted before voting finishes
		ProposedConsumerChainKeyName: 30,

		// ConsumerValidatorKey is the key for storing for each consumer chain all the consumer
		// validators in this epoch that are validating the consumer chain
		ConsumerValidatorKeyName: 31,

		// OptedInKey is the key for storing whether a validator is opted in to validate on a consumer chain
		OptedInKeyName: 32,

		// TopNKey is the key for storing the mapping from a consumer chain to the N value of this chain,
		// that corresponds to the N% of the top validators that have to validate this consumer chain
		TopNKeyName: 33,

		// ValidatorsPowerCapKey is the key for  storing the mapping from a consumer chain to the power-cap value of this chain,
		// that corresponds to p% such that no validator can have more than p% of the voting power on the consumer chain.
		// Operates on a best-effort basis.
		ValidatorsPowerCapKeyName: 34,

		// ValidatorSetCapKey is the key for storing the mapping from a consumer chain to the validator-set cap value
		// of this chain.
		ValidatorSetCapKeyName: 35,

		// AllowlistKey is the key for storing the mapping from a consumer chain to the set of validators that are
		// allowlisted.
		AllowlistKeyName: 36,

		// DenylistKey is the key for storing the mapping from a consumer chain to the set of validators that are
		// denylisted.
		DenylistKeyName: 37,

		// ConsumerRewardsAllocationKey is the key for storing for each consumer the ICS rewards
		// allocated to the consumer rewards pool
		ConsumerRewardsAllocationKeyName: 38,

		// ConsumerCommissionRateKey is the key for storing the commission rate
		// per validator per consumer chain
		ConsumerCommissionRateKeyName: 39,

		// MinimumPowerInTopNKey is the key for storing the
		// minimum power required to be in the top N per consumer chain.
		MinimumPowerInTopNKeyName: 40,

		// NOTE: DO NOT ADD NEW BYTE PREFIXES HERE WITHOUT ADDING THEM TO TestPreserveBytePrefix() IN keys_test.go
	}
}

// mustGetKeyPrefix returns the key prefix for a given key.
// It panics if there is not byte prefix for the index.
func mustGetKeyPrefix(key string) byte {
	keyPrefixes := getKeyPrefixes()
	if prefix, found := keyPrefixes[key]; !found {
		panic(fmt.Sprintf("could not find key prefix for index %s", key))
	} else {
		return prefix
	}
}

// GetAllKeyPrefixes returns all the key prefixes.
// Only used for testing
func GetAllKeyPrefixes() []byte {
	prefixMap := getKeyPrefixes()
	keys := make([]string, 0, len(prefixMap))
	for k := range prefixMap {
		keys = append(keys, k)
	}
	sort.Strings(keys)
	prefixList := make([]byte, 0, len(prefixMap))
	for _, k := range keys {
		prefixList = append(prefixList, prefixMap[k])
	}
	return prefixList
}

// GetAllKeys returns the names of all the keys.
// Only used for testing
func GetAllKeyNames() []string {
	prefixMap := getKeyPrefixes()
	keys := make([]string, 0, len(prefixMap))
	for k := range prefixMap {
		keys = append(keys, k)
	}
	sort.Strings(keys)
	return keys
}

//
// Fully defined key func section
//

// ParametersKey returns the key for the parameters of the provider module in the store
func ParametersKey() []byte {
	return []byte{mustGetKeyPrefix(ParametersKeyName)}
}

// PortKey returns the key to the port ID in the store
func PortKey() []byte {
	return []byte{mustGetKeyPrefix(PortKeyName)}
}

<<<<<<< HEAD
=======
// MaturedUnbondingOpsKey returns the key for storing the list of matured unbonding operations.
func MaturedUnbondingOpsKey() []byte {
	return []byte{mustGetKeyPrefix(MaturedUnbondingOpsKeyName)}
}

>>>>>>> 9bde6b82
// ValidatorSetUpdateIdKey is the key that stores the current validator set update id
func ValidatorSetUpdateIdKey() []byte {
	return []byte{mustGetKeyPrefix(ValidatorSetUpdateIdKeyName)}
}

// SlashMeterKey returns the key storing the slash meter
func SlashMeterKey() []byte {
	return []byte{mustGetKeyPrefix(SlashMeterKeyName)}
}

// SlashMeterReplenishTimeCandidateKey returns the key storing the slash meter replenish time candidate
func SlashMeterReplenishTimeCandidateKey() []byte {
	return []byte{mustGetKeyPrefix(SlashMeterReplenishTimeCandidateKeyName)}
}

// ChainToChannelKey returns the key under which the CCV channel ID will be stored for the given consumer chain.
func ChainToChannelKey(chainID string) []byte {
	return append([]byte{mustGetKeyPrefix(ChainToChannelKeyName)}, []byte(chainID)...)
}

// ChannelToChainKeyPrefix returns the key prefix for storing the consumer chain IDs.
func ChannelToChainKeyPrefix() []byte {
	return []byte{mustGetKeyPrefix(ChannelToChainKeyName)}
}

// ChannelToChainKey returns the key under which the consumer chain ID will be stored for the given channelID.
func ChannelToChainKey(channelID string) []byte {
	return append(ChannelToChainKeyPrefix(), []byte(channelID)...)
}

// ChainToClientKeyPrefix returns the key prefix for storing the clientID for the given chainID.
func ChainToClientKeyPrefix() []byte {
	return []byte{mustGetKeyPrefix(ChainToClientKeyName)}
}

// ChainToClientKey returns the key under which the clientID for the given chainID is stored.
func ChainToClientKey(chainID string) []byte {
	return append(ChainToClientKeyPrefix(), []byte(chainID)...)
}

// InitTimeoutTimestampKeyPrefix returns the key prefix for storing the init timeout timestamps
func InitTimeoutTimestampKeyPrefix() []byte {
	return []byte{mustGetKeyPrefix(InitTimeoutTimestampKeyName)}
}

<<<<<<< HEAD
=======
// InitTimeoutTimestampKey returns the key under which the init timeout timestamp for the given chainID is stored.
func InitTimeoutTimestampKey(chainID string) []byte {
	return append(InitTimeoutTimestampKeyPrefix(), []byte(chainID)...)
}

// PendingCAPKeyPrefix returns the key prefix for storing a pending consumer addition proposal
func PendingCAPKeyPrefix() []byte {
	return []byte{mustGetKeyPrefix(PendingCAPKeyName)}
}

>>>>>>> 9bde6b82
// PendingCAPKey returns the key under which a pending consumer addition proposal is stored.
// The key has the following format: PendingCAPKeyPrefix | timestamp.UnixNano() | chainID
func PendingCAPKey(timestamp time.Time, chainID string) []byte {
	ts := uint64(timestamp.UTC().UnixNano())
	return ccvtypes.AppendMany(
		// Append the prefix
		PendingCAPKeyPrefix(),
		// Append the time
		sdk.Uint64ToBigEndian(ts),
		// Append the chainId
		[]byte(chainID),
	)
}

// PendingCRPKeyPrefix returns the key prefix for storing pending consumer removal proposals.
func PendingCRPKeyPrefix() []byte {
	return []byte{mustGetKeyPrefix(PendingCRPKeyName)}
}

// PendingCRPKey returns the key under which pending consumer removal proposals are stored.
// The key has the following format: PendingCRPKeyPrefix | timestamp.UnixNano() | chainID
func PendingCRPKey(timestamp time.Time, chainID string) []byte {
	ts := uint64(timestamp.UTC().UnixNano())
	return ccvtypes.AppendMany(
		// Append the prefix
		PendingCRPKeyPrefix(),
		// Append the time
		sdk.Uint64ToBigEndian(ts),
		// Append the chainId
		[]byte(chainID),
	)
}

<<<<<<< HEAD
=======
// UnbondingOpKeyPrefix returns the key prefix that stores a record of all the ids of consumer chains that
// need to unbond before a given unbonding operation can unbond on this chain.
func UnbondingOpKeyPrefix() []byte {
	return []byte{mustGetKeyPrefix(UnbondingOpKeyName)}
}

// UnbondingOpKey returns the key that stores a record of all the ids of consumer chains that
// need to unbond before a given unbonding operation can unbond on this chain.
func UnbondingOpKey(id uint64) []byte {
	bz := make([]byte, 8)
	binary.BigEndian.PutUint64(bz, id)
	return append(UnbondingOpKeyPrefix(), bz...)
}

// UnbondingOpIndexKeyPrefix returns the key prefix for storing an unbonding op index
func UnbondingOpIndexKeyPrefix() byte {
	return mustGetKeyPrefix(UnbondingOpIndexKeyName)
}

// UnbondingOpIndexKey returns the key for storing an unbonding op index
func UnbondingOpIndexKey(chainID string, vscID uint64) []byte {
	return ChainIdAndUintIdKey(UnbondingOpIndexKeyPrefix(), chainID, vscID)
}

// ParseUnbondingOpIndexKey parses an unbonding op index key for VSC ID
// Removes the prefix + chainID from index key and returns only the key part.
func ParseUnbondingOpIndexKey(key []byte) (string, uint64, error) {
	return ParseChainIdAndUintIdKey(UnbondingOpIndexKeyPrefix(), key)
}

// ValsetUpdateBlockHeightKeyPrefix returns the key prefix that storing the mapping from valset update ID to block height
func ValsetUpdateBlockHeightKeyPrefix() []byte {
	return []byte{mustGetKeyPrefix(ValsetUpdateBlockHeightKeyName)}
}

>>>>>>> 9bde6b82
// ValsetUpdateBlockHeightKey returns the key that storing the mapping from valset update ID to block height
func ValsetUpdateBlockHeightKey(valsetUpdateId uint64) []byte {
	vuidBytes := make([]byte, 8)
	binary.BigEndian.PutUint64(vuidBytes, valsetUpdateId)
	return append(ValsetUpdateBlockHeightKeyPrefix(), vuidBytes...)
}

// ConsumerGenesisKey returns the key corresponding to consumer genesis state material
// (consensus state and client state) indexed by consumer chain id
func ConsumerGenesisKey(chainID string) []byte {
	return append([]byte{mustGetKeyPrefix(ConsumerGenesisKeyName)}, []byte(chainID)...)
}

// SlashAcksKey returns the key under which slashing acks are stored for a given chain ID
func SlashAcksKey(chainID string) []byte {
	return append([]byte{mustGetKeyPrefix(SlashAcksKeyName)}, []byte(chainID)...)
}

// InitChainHeightKey returns the key under which the block height for a given chain ID is stored
func InitChainHeightKey(chainID string) []byte {
	return append([]byte{mustGetKeyPrefix(InitChainHeightKeyName)}, []byte(chainID)...)
}

// PendingVSCsKey returns the key under which
// pending ValidatorSetChangePacket data is stored for a given chain ID
func PendingVSCsKey(chainID string) []byte {
	return append([]byte{mustGetKeyPrefix(PendingVSCsKeyName)}, []byte(chainID)...)
}

// VscSendingTimestampKeyPrefix returns the key for storing the sending timestamp of VSCPackets
func VscSendingTimestampKeyPrefix() byte {
	return mustGetKeyPrefix(VscSendTimestampKeyName)
}

<<<<<<< HEAD
=======
// VscSendingTimestampKey returns the key under which the
// sending timestamp of the VSCPacket with vsc ID is stored
func VscSendingTimestampKey(chainID string, vscID uint64) []byte {
	return ChainIdAndUintIdKey(VscSendingTimestampKeyPrefix(), chainID, vscID)
}

// ParseVscTimeoutTimestampKey returns chain ID and vsc ID
// for a VscSendingTimestampKey or an error if unparsable
func ParseVscSendingTimestampKey(bz []byte) (string, uint64, error) {
	return ParseChainIdAndUintIdKey(VscSendingTimestampKeyPrefix(), bz)
}

>>>>>>> 9bde6b82
// ThrottledPacketDataSizeKey returns the key storing the size of the throttled packet data queue for a given chain ID
func ThrottledPacketDataSizeKey(consumerChainID string) []byte {
	return append([]byte{mustGetKeyPrefix(ThrottledPacketDataSizeKeyName)}, []byte(consumerChainID)...)
}

// ThrottledPacketDataKeyPrefix returns the key prefix for storing the throttled packet data queue
func ThrottledPacketDataKeyPrefix() byte {
	return mustGetKeyPrefix(ThrottledPacketDataKeyName)
}

// ThrottledPacketDataKey returns the key for storing the throttled packet data queue for a given chain ID and ibc seq num
func ThrottledPacketDataKey(consumerChainID string, ibcSeqNum uint64) []byte {
	return ChainIdAndUintIdKey(ThrottledPacketDataKeyPrefix(), consumerChainID, ibcSeqNum)
}

// MustParseThrottledPacketDataKey parses a throttled packet data key or panics upon failure
func MustParseThrottledPacketDataKey(key []byte) (string, uint64) {
	chainId, ibcSeqNum, err := ParseThrottledPacketDataKey(key)
	if err != nil {
		panic(fmt.Sprintf("failed to parse throttled packet data key: %s", err.Error()))
	}
	return chainId, ibcSeqNum
}

// ParseThrottledPacketDataKey parses a throttled packet data key
func ParseThrottledPacketDataKey(key []byte) (chainId string, ibcSeqNum uint64, err error) {
	return ParseChainIdAndUintIdKey(ThrottledPacketDataKeyPrefix(), key)
}

// GlobalSlashEntryKeyPrefix returns the key for storing a global slash queue entry.
func GlobalSlashEntryKeyPrefix() []byte {
	return []byte{mustGetKeyPrefix(GlobalSlashEntryKeyName)}
}

// GlobalSlashEntryKey returns the key for storing a global slash queue entry.
func GlobalSlashEntryKey(entry GlobalSlashEntry) []byte {
	recvTime := uint64(entry.RecvTime.UTC().UnixNano())
	return ccvtypes.AppendMany(
		// Append byte prefix
		GlobalSlashEntryKeyPrefix(),
		// Append time bz
		sdk.Uint64ToBigEndian(recvTime),
		// Append ibc seq num
		sdk.Uint64ToBigEndian(entry.IbcSeqNum),
		// Append consumer chain id
		[]byte(entry.ConsumerChainID),
	)
}

// MustParseGlobalSlashEntryKey returns the received time and chainID for a global slash queue entry key,
// or panics if the key is invalid.
func MustParseGlobalSlashEntryKey(bz []byte) (
	recvTime time.Time, consumerChainID string, ibcSeqNum uint64,
) {
	// Prefix is in first byte
	expectedPrefix := GlobalSlashEntryKeyPrefix()
	if prefix := bz[:1]; !bytes.Equal(prefix, expectedPrefix) {
		panic(fmt.Sprintf("invalid prefix; expected: %X, got: %X", expectedPrefix, prefix))
	}

	// 8 bytes for uint64 storing time bytes
	timeBz := sdk.BigEndianToUint64(bz[1:9])
	recvTime = time.Unix(0, int64(timeBz)).UTC()

	// 8 bytes for uint64 storing ibc seq num
	ibcSeqNum = sdk.BigEndianToUint64(bz[9:17])

	// ChainID is stored after 8 byte ibc seq num
	chainID := string(bz[17:])

	return recvTime, chainID, ibcSeqNum
}

// ConsumerValidatorsKey returns the key for storing the validator assigned keys for every consumer chain
func ConsumerValidatorsKeyPrefix() byte {
	return mustGetKeyPrefix(ConsumerValidatorsKeyName)
}

// ConsumerValidatorsKey returns the key under which the
// validator assigned keys for every consumer chain are stored
func ConsumerValidatorsKey(chainID string, addr ProviderConsAddress) []byte {
	return ChainIdAndConsAddrKey(ConsumerValidatorsKeyPrefix(), chainID, addr.ToSdkConsAddr())
}

// ValidatorsByConsumerAddrKeyPrefix returns the key prefix for storing the mapping from validator addresses
// on consumer chains to validator addresses on the provider chain
func ValidatorsByConsumerAddrKeyPrefix() byte {
	return mustGetKeyPrefix(ValidatorsByConsumerAddrKeyName)
}

// ValidatorsByConsumerAddrKey returns the key for storing the mapping from validator addresses
// on consumer chains to validator addresses on the provider chain
func ValidatorsByConsumerAddrKey(chainID string, addr ConsumerConsAddress) []byte {
	return ChainIdAndConsAddrKey(ValidatorsByConsumerAddrKeyPrefix(), chainID, addr.ToSdkConsAddr())
}

// ConsumerAddrsToPruneKeyPrefix returns the key prefix for storing the
// mapping from VSC ids to consumer validators addresses
func ConsumerAddrsToPruneKeyPrefix() byte {
	return mustGetKeyPrefix(ConsumerAddrsToPruneKeyName)
}

<<<<<<< HEAD
=======
// ConsumerAddrsToPruneKey returns the key for storing the
// mapping from VSC ids to consumer validators addresses
func ConsumerAddrsToPruneKey(chainID string, vscID uint64) []byte {
	return ChainIdAndUintIdKey(ConsumerAddrsToPruneKeyPrefix(), chainID, vscID)
}

>>>>>>> 9bde6b82
// SlashLogKey returns the key to a validator's slash log
func SlashLogKey(providerAddr ProviderConsAddress) []byte {
	return append([]byte{mustGetKeyPrefix(SlashLogKeyName)}, providerAddr.ToSdkConsAddr().Bytes()...)
}

func VSCMaturedHandledThisBlockKey() []byte {
	return []byte{mustGetKeyPrefix(VSCMaturedHandledThisBlockKeyName)}
}

// ConsumerRewardDenomsKeyPrefix returns the key prefix for storing consumer reward denoms
func ConsumerRewardDenomsKeyPrefix() []byte {
	return []byte{mustGetKeyPrefix(ConsumerRewardDenomsKeyName)}
}

// ConsumerRewardDenomsKey returns the key for storing consumer reward denoms
func ConsumerRewardDenomsKey(denom string) []byte {
	return append(ConsumerRewardDenomsKeyPrefix(), []byte(denom)...)
}

// EquivocationEvidenceMinHeightKey returns the key storing the minimum height
// of a valid consumer equivocation evidence for a given consumer chain ID
func EquivocationEvidenceMinHeightKey(consumerChainID string) []byte {
	return append([]byte{mustGetKeyPrefix(EquivocationEvidenceMinHeightKeyName)}, []byte(consumerChainID)...)
}

// ProposedConsumerChainKeyPrefix returns the key prefix for storing proposed consumer chainId
// in consumerAddition gov proposal before voting finishes
func ProposedConsumerChainKeyPrefix() []byte {
	return []byte{mustGetKeyPrefix(ProposedConsumerChainKeyName)}
}

// ProposedConsumerChainKey returns the key of proposed consumer chainId in consumerAddition gov proposal before voting finishes, the stored key format is prefix|proposalID, value is chainID
func ProposedConsumerChainKey(proposalID uint64) []byte {
	return ccvtypes.AppendMany(
		ProposedConsumerChainKeyPrefix(),
		sdk.Uint64ToBigEndian(proposalID),
	)
}

// ParseProposedConsumerChainKey get the proposalID in the key
func ParseProposedConsumerChainKey(bz []byte) (uint64, error) {
	expectedPrefix := ProposedConsumerChainKeyPrefix()
	prefixL := len(expectedPrefix)
	if prefix := bz[:prefixL]; !bytes.Equal(prefix, expectedPrefix) {
		return 0, fmt.Errorf("invalid prefix; expected: %X, got: %X", expectedPrefix, prefix)
	}
	proposalID := sdk.BigEndianToUint64(bz[prefixL:])

	return proposalID, nil
}

// ConsumerValidatorKeyPrefix returns the key prefix for storing consumer validators
func ConsumerValidatorKeyPrefix() byte {
	return mustGetKeyPrefix(ConsumerValidatorKeyName)
}

// ConsumerValidatorKey returns the key for storing consumer validators
// for the given consumer chain `chainID` and validator with `providerAddr`
func ConsumerValidatorKey(chainID string, providerAddr []byte) []byte {
	prefix := ChainIdWithLenKey(ConsumerValidatorKeyPrefix(), chainID)
	return append(prefix, providerAddr...)
}

// TopNKey returns the key used to store the Top N value per consumer chain.
// This value corresponds to the N% of the top validators that have to validate the consumer chain.
func TopNKey(chainID string) []byte {
	return ChainIdWithLenKey(mustGetKeyPrefix(TopNKeyName), chainID)
}

// ValidatorSetPowerKey returns the key of consumer chain `chainID`
func ValidatorsPowerCapKey(chainID string) []byte {
	return ChainIdWithLenKey(mustGetKeyPrefix(ValidatorsPowerCapKeyName), chainID)
}

// ValidatorSetCapKey returns the key of consumer chain `chainID`
func ValidatorSetCapKey(chainID string) []byte {
	return ChainIdWithLenKey(mustGetKeyPrefix(ValidatorSetCapKeyName), chainID)
}

// AllowlistKeyPrefix returns the key prefix for storing consumer chains allowlists
func AllowlistKeyPrefix() byte {
	return mustGetKeyPrefix(AllowlistKeyName)
}

// AllowlistKey returns the key for storing consumer chains allowlists
func AllowlistKey(chainID string, providerAddr ProviderConsAddress) []byte {
	return append(
		ChainIdWithLenKey(AllowlistKeyPrefix(), chainID),
		providerAddr.ToSdkConsAddr().Bytes()...,
	)
}

// DenylistKeyPrefix returns the key prefix for storing consumer chains denylists
func DenylistKeyPrefix() byte {
	return mustGetKeyPrefix(DenylistKeyName)
}

// DenylistKey returns the key for storing consumer chains denylists
func DenylistKey(chainID string, providerAddr ProviderConsAddress) []byte {
	return append(
		ChainIdWithLenKey(DenylistKeyPrefix(), chainID),
		providerAddr.ToSdkConsAddr().Bytes()...,
	)
}

// OptedInKeyPrefix returns the key prefix for storing whether a validator is opted in on a consumer chain.
func OptedInKeyPrefix() byte {
	return mustGetKeyPrefix(OptedInKeyName)
}

// OptedInKey returns the key used to store whether a validator is opted in on a consumer chain.
func OptedInKey(chainID string, providerAddr ProviderConsAddress) []byte {
	prefix := ChainIdWithLenKey(OptedInKeyPrefix(), chainID)
	return append(prefix, providerAddr.ToSdkConsAddr().Bytes()...)
}

// ConsumerRewardsAllocationKey returns the key used to store the ICS rewards per consumer chain
func ConsumerRewardsAllocationKey(chainID string) []byte {
	return append([]byte{mustGetKeyPrefix(ConsumerRewardsAllocationKeyName)}, []byte(chainID)...)
}

// ConsumerCommissionRateKeyPrefix returns the key prefix for storing the commission rate per validator per consumer chain.
func ConsumerCommissionRateKeyPrefix() byte {
	return mustGetKeyPrefix(ConsumerCommissionRateKeyName)
}

// ConsumerCommissionRateKey returns the key used to store the commission rate per validator per consumer chain.
func ConsumerCommissionRateKey(chainID string, providerAddr ProviderConsAddress) []byte {
	return ChainIdAndConsAddrKey(
		ConsumerCommissionRateKeyPrefix(),
		chainID,
		providerAddr.ToSdkConsAddr(),
	)
}

func MinimumPowerInTopNKey(chainID string) []byte {
	return ChainIdWithLenKey(mustGetKeyPrefix(MinimumPowerInTopNKeyName), chainID)
}

// ConsumerAddrsToPruneV2Key returns the key under which the consumer validators
// addresses that need to be pruned are stored. These are stored as a
// (chainID, ts) -> (consumer_address1, consumer_address2, ...) mapping, where ts is the
// timestamp at which the consumer validators addresses can be pruned.
func ConsumerAddrsToPruneV2Key(chainID string, pruneTs time.Time) []byte {
	return ChainIdAndTsKey(ConsumerAddrsToPruneV2BytePrefix, chainID, pruneTs)
}

// NOTE: DO	NOT ADD FULLY DEFINED KEY FUNCTIONS WITHOUT ADDING THEM TO getAllFullyDefinedKeys() IN keys_test.go

//
// End of fully defined key func section
//

//
// Generic helpers section
//

// ChainIdAndTsKey returns the key with the following format:
// bytePrefix | len(chainID) | chainID | timestamp
func ChainIdAndTsKey(prefix byte, chainID string, timestamp time.Time) []byte {
	partialKey := ChainIdWithLenKey(prefix, chainID)
	timeBz := sdk.FormatTimeBytes(timestamp)
	return ccvtypes.AppendMany(
		// Append the partialKey
		partialKey,
		// Append the time bytes
		timeBz,
	)
}

// ChainIdWithLenKey returns the key with the following format:
// bytePrefix | len(chainID) | chainID
func ChainIdWithLenKey(prefix byte, chainID string) []byte {
	chainIdL := len(chainID)
	return ccvtypes.AppendMany(
		// Append the prefix
		[]byte{prefix},
		// Append the chainID length
		sdk.Uint64ToBigEndian(uint64(chainIdL)),
		// Append the chainID
		[]byte(chainID),
	)
}

// ParseChainIdAndTsKey returns the chain ID and time for a ChainIdAndTs key
func ParseChainIdAndTsKey(prefix byte, bz []byte) (string, time.Time, error) {
	expectedPrefix := []byte{prefix}
	prefixL := len(expectedPrefix)
	if prefix := bz[:prefixL]; !bytes.Equal(prefix, expectedPrefix) {
		return "", time.Time{}, fmt.Errorf("invalid prefix; expected: %X, got: %X", expectedPrefix, prefix)
	}
	chainIdL := sdk.BigEndianToUint64(bz[prefixL : prefixL+8])
	chainID := string(bz[prefixL+8 : prefixL+8+int(chainIdL)])
	timestamp, err := sdk.ParseTimeBytes(bz[prefixL+8+int(chainIdL):])
	if err != nil {
		return "", time.Time{}, err
	}
	return chainID, timestamp, nil
}

// ChainIdAndUintIdKey returns the key with the following format:
// bytePrefix | len(chainID) | chainID | uint64(ID)
func ChainIdAndUintIdKey(prefix byte, chainID string, uintId uint64) []byte {
	partialKey := ChainIdWithLenKey(prefix, chainID)
	return ccvtypes.AppendMany(
		// Append the partialKey
		partialKey,
		// Append the uint id bytes
		sdk.Uint64ToBigEndian(uintId),
	)
}

// ParseChainIdAndUintIdKey returns the chain ID and uint ID for a ChainIdAndUintId key
func ParseChainIdAndUintIdKey(prefix byte, bz []byte) (string, uint64, error) {
	expectedPrefix := []byte{prefix}
	prefixL := len(expectedPrefix)
	if prefix := bz[:prefixL]; !bytes.Equal(prefix, expectedPrefix) {
		return "", 0, fmt.Errorf("invalid prefix; expected: %X, got: %X", expectedPrefix, prefix)
	}
	chainIdL := sdk.BigEndianToUint64(bz[prefixL : prefixL+8])
	chainID := string(bz[prefixL+8 : prefixL+8+int(chainIdL)])
	uintID := sdk.BigEndianToUint64(bz[prefixL+8+int(chainIdL):])
	return chainID, uintID, nil
}

// ChainIdAndConsAddrKey returns the key with the following format:
// bytePrefix | len(chainID) | chainID | ConsAddress
func ChainIdAndConsAddrKey(prefix byte, chainID string, addr sdk.ConsAddress) []byte {
	partialKey := ChainIdWithLenKey(prefix, chainID)
	return ccvtypes.AppendMany(
		// Append the partialKey
		partialKey,
		// Append the addr bytes
		addr,
	)
}

// ParseChainIdAndConsAddrKey returns the chain ID and ConsAddress for a ChainIdAndConsAddrKey key
func ParseChainIdAndConsAddrKey(prefix byte, bz []byte) (string, sdk.ConsAddress, error) {
	expectedPrefix := []byte{prefix}
	prefixL := len(expectedPrefix)
	if prefix := bz[:prefixL]; !bytes.Equal(prefix, expectedPrefix) {
		return "", nil, fmt.Errorf("invalid prefix; expected: %X, got: %X", expectedPrefix, prefix)
	}
	chainIdL := sdk.BigEndianToUint64(bz[prefixL : prefixL+8])
	chainID := string(bz[prefixL+8 : prefixL+8+int(chainIdL)])
	addr := bz[prefixL+8+int(chainIdL):]
	return chainID, addr, nil
}

<<<<<<< HEAD
// ProposedConsumerChainKey returns the key of proposed consumer chainId in consumerAddition gov proposal before voting finishes, the stored key format is prefix|proposalID, value is chainID
func ProposedConsumerChainKey(proposalID uint64) []byte {
	return ccvtypes.AppendMany(
		[]byte{ProposedConsumerChainByteKey},
		sdk.Uint64ToBigEndian(proposalID),
	)
}

// ParseProposedConsumerChainKey get the proposalID in the key
func ParseProposedConsumerChainKey(prefix byte, bz []byte) (uint64, error) {
	expectedPrefix := []byte{prefix}
	prefixL := len(expectedPrefix)
	if prefix := bz[:prefixL]; !bytes.Equal(prefix, expectedPrefix) {
		return 0, fmt.Errorf("invalid prefix; expected: %X, got: %X", expectedPrefix, prefix)
	}
	proposalID := sdk.BigEndianToUint64(bz[prefixL:])

	return proposalID, nil
}

// ConsumerValidatorKey returns the key of consumer chain `chainID` and validator with `providerAddr`
func ConsumerValidatorKey(chainID string, providerAddr []byte) []byte {
	prefix := ChainIdWithLenKey(ConsumerValidatorBytePrefix, chainID)
	return append(prefix, providerAddr...)
}

// TopNKey returns the key used to store the Top N value per consumer chain.
// This value corresponds to the N% of the top validators that have to validate the consumer chain.
func TopNKey(chainID string) []byte {
	return ChainIdWithLenKey(TopNBytePrefix, chainID)
}

// ValidatorSetPowerKey returns the key of consumer chain `chainID`
func ValidatorsPowerCapKey(chainID string) []byte {
	return ChainIdWithLenKey(ValidatorsPowerCapPrefix, chainID)
}

// ValidatorSetCapKey returns the key of consumer chain `chainID`
func ValidatorSetCapKey(chainID string) []byte {
	return ChainIdWithLenKey(ValidatorSetCapPrefix, chainID)
}

// AllowlistCapKey returns the key to a validator's slash log
func AllowlistCapKey(chainID string, providerAddr ProviderConsAddress) []byte {
	return append(ChainIdWithLenKey(AllowlistPrefix, chainID), providerAddr.ToSdkConsAddr().Bytes()...)
}

// DenylistCapKey returns the key to a validator's slash log
func DenylistCapKey(chainID string, providerAddr ProviderConsAddress) []byte {
	return append(ChainIdWithLenKey(DenylistPrefix, chainID), providerAddr.ToSdkConsAddr().Bytes()...)
}

// OptedInKey returns the key used to store whether a validator is opted in on a consumer chain.
func OptedInKey(chainID string, providerAddr ProviderConsAddress) []byte {
	prefix := ChainIdWithLenKey(OptedInBytePrefix, chainID)
	return append(prefix, providerAddr.ToSdkConsAddr().Bytes()...)
}

// ConsumerRewardsAllocationKey returns the key used to store the ICS rewards per consumer chain
func ConsumerRewardsAllocationKey(chainID string) []byte {
	return append([]byte{ConsumerRewardsAllocationBytePrefix}, []byte(chainID)...)
}

// ConsumerCommissionRateKey returns the key used to store the commission rate per validator per consumer chain.
func ConsumerCommissionRateKey(chainID string, providerAddr ProviderConsAddress) []byte {
	return ChainIdAndConsAddrKey(
		ConsumerCommissionRatePrefix,
		chainID,
		providerAddr.ToSdkConsAddr(),
	)
}

func MinimumPowerInTopNKey(chainID string) []byte {
	return ChainIdWithLenKey(MinimumPowerInTopNBytePrefix, chainID)
}

=======
>>>>>>> 9bde6b82
//
// End of generic helpers section
//<|MERGE_RESOLUTION|>--- conflicted
+++ resolved
@@ -39,18 +39,9 @@
 
 	ParametersKeyName = "ParametersKey"
 
-<<<<<<< HEAD
-	// MaturedUnbondingOpsByteKey is the byte key that stores the list of all unbonding operations ids
-	// that have matured from a consumer chain perspective,
-	// i.e., no longer waiting on the unbonding period to elapse on any consumer chain
-	// NOTE: This prefix is deprecated, but left in place to avoid state migrations
-	// [DEPRECATED]
-	MaturedUnbondingOpsByteKey
-=======
 	PortKeyName = "PortKey"
->>>>>>> 9bde6b82
-
-	MaturedUnbondingOpsKeyName = "MaturedUnbondingOpsKey"
+
+	DeprecatedMaturedUnbondingOpsKeyName = "MaturedUnbondingOpsKey"
 
 	ValidatorSetUpdateIdKeyName = "ValidatorSetUpdateIdKey"
 
@@ -62,39 +53,17 @@
 
 	ChannelToChainKeyName = "ChannelToChainKey"
 
-<<<<<<< HEAD
-	// InitTimeoutTimestampBytePrefix is the byte prefix for storing
-	// the init timeout timestamp for a given consumer chainID.
-	// NOTE: This prefix is deprecated, but left in place to avoid state migrations
-	// [DEPRECATED]
-	InitTimeoutTimestampBytePrefix
-=======
 	ChainToClientKeyName = "ChainToClientKey"
->>>>>>> 9bde6b82
-
-	InitTimeoutTimestampKeyName = "InitTimeoutTimestampKey"
+
+	DeprecatedInitTimeoutTimestampKeyName = "InitTimeoutTimestampKey"
 
 	PendingCAPKeyName = "PendingCAPKey"
 
-<<<<<<< HEAD
-	// UnbondingOpBytePrefix is the byte prefix that stores a record of all the ids of consumer chains that
-	// need to unbond before a given unbonding operation can unbond on this chain.
-	// NOTE: This prefix is deprecated, but left in place to avoid state migrations
-	// [DEPRECATED]
-	UnbondingOpBytePrefix
-
-	// UnbondingOpIndexBytePrefix is byte prefix of the index for looking up which unbonding
-	// operations are waiting for a given consumer chain to unbond
-	// NOTE: This prefix is deprecated, but left in place to avoid state migrations
-	// [DEPRECATED]
-	UnbondingOpIndexBytePrefix
-=======
 	PendingCRPKeyName = "PendingCRPKey"
 
-	UnbondingOpKeyName = "UnbondingOpKey"
->>>>>>> 9bde6b82
-
-	UnbondingOpIndexKeyName = "UnbondingOpIndexKey"
+	DeprecatedUnbondingOpKeyName = "UnbondingOpKey"
+
+	DeprecatedUnbondingOpIndexKeyName = "UnbondingOpIndexKey"
 
 	ValsetUpdateBlockHeightKeyName = "ValsetUpdateBlockHeightKey"
 
@@ -104,17 +73,9 @@
 
 	InitChainHeightKeyName = "InitChainHeightKey"
 
-<<<<<<< HEAD
-	// VscSendTimestampBytePrefix is the byte prefix for storing
-	// the list of VSC sending timestamps for a given consumer chainID.
-	// NOTE: This prefix is deprecated, but left in place to avoid state migrations
-	// [DEPRECATED]
-	VscSendTimestampBytePrefix
-=======
 	PendingVSCsKeyName = "PendingVSCsKey"
->>>>>>> 9bde6b82
-
-	VscSendTimestampKeyName = "VscSendTimestampKey"
+
+	DeprecatedVscSendTimestampKeyName = "VscSendTimestampKey"
 
 	ThrottledPacketDataSizeKeyName = "ThrottledPacketDataSizeKey"
 
@@ -126,31 +87,15 @@
 
 	ValidatorsByConsumerAddrKeyName = "ValidatorsByConsumerAddrKey"
 
-<<<<<<< HEAD
-	// ConsumerAddrsToPruneBytePrefix is the byte prefix that will store the mapping from VSC ids
-	// to consumer validators addresses needed for pruning
-	// NOTE: This prefix is deprecated, but left in place to avoid consumer state migrations
-	// [DEPRECATED]
-	ConsumerAddrsToPruneBytePrefix
-=======
-	KeyAssignmentReplacementsKeyName = "DeprecatedKeyAssignmentReplacementsKey"
->>>>>>> 9bde6b82
-
-	ConsumerAddrsToPruneKeyName = "ConsumerAddrsToPruneKey"
+	DeprecatedKeyAssignmentReplacementsKeyName = "KeyAssignmentReplacementsKey"
+
+	DeprecatedConsumerAddrsToPruneKeyName = "ConsumerAddrsToPruneKey"
 
 	SlashLogKeyName = "SlashLogKey"
 
-<<<<<<< HEAD
-	// VSCMaturedHandledThisBlockBytePrefix is the byte prefix storing the number of vsc matured packets
-	// handled in the current block
-	// NOTE: This prefix is deprecated, but left in place to avoid state migrations
-	// [DEPRECATED]
-	VSCMaturedHandledThisBlockBytePrefix
-=======
 	ConsumerRewardDenomsKeyName = "ConsumerRewardDenomsKey"
->>>>>>> 9bde6b82
-
-	VSCMaturedHandledThisBlockKeyName = "VSCMaturedHandledThisBlockKey"
+
+	DeprecatedVSCMaturedHandledThisBlockKeyName = "VSCMaturedHandledThisBlockKey"
 
 	EquivocationEvidenceMinHeightKeyName = "EquivocationEvidenceMinHeightKey"
 
@@ -174,17 +119,9 @@
 
 	ConsumerCommissionRateKeyName = "ConsumerCommissionRateKey"
 
-<<<<<<< HEAD
-	// ConsumerAddrsToPruneV2BytePrefix is the byte prefix that will store
-	// consumer validators addresses that need to be pruned. These are stored as a
-	// ts -> (consumer_address1, consumer_address2, ...) mapping, where ts is the
-	// timestamp at which the consumer validators addresses can be pruned.
-	ConsumerAddrsToPruneV2BytePrefix
-
-	// NOTE: DO NOT ADD NEW BYTE PREFIXES HERE WITHOUT ADDING THEM TO getAllKeyPrefixes() IN keys_test.go
-=======
 	MinimumPowerInTopNKeyName = "MinimumPowerInTopNKey"
->>>>>>> 9bde6b82
+
+	ConsumerAddrsToPruneV2KeyName = "ConsumerAddrsToPruneV2Key"
 )
 
 // getKeyPrefixes returns a constant map of all the byte prefixes for existing keys
@@ -201,7 +138,9 @@
 		// MaturedUnbondingOpsKey is the key that stores the list of all unbonding operations ids
 		// that have matured from a consumer chain perspective,
 		// i.e., no longer waiting on the unbonding period to elapse on any consumer chain
-		MaturedUnbondingOpsKeyName: 1,
+		// NOTE: This prefix is deprecated, but left in place to avoid state migrations
+		// [DEPRECATED]
+		DeprecatedMaturedUnbondingOpsKeyName: 1,
 
 		// ValidatorSetUpdateIdKey is the key that stores the current validator set update id
 		ValidatorSetUpdateIdKeyName: 2,
@@ -225,7 +164,9 @@
 
 		// InitTimeoutTimestampKey is the key for storing
 		// the init timeout timestamp for a given consumer chainID.
-		InitTimeoutTimestampKeyName: 8,
+		// NOTE: This prefix is deprecated, but left in place to avoid state migrations
+		// [DEPRECATED]
+		DeprecatedInitTimeoutTimestampKeyName: 8,
 
 		// PendingCAPKey is the key for storing pending consumer addition proposals before the spawn time occurs.
 		// The key includes the BigEndian timestamp to allow for efficient chronological iteration
@@ -237,11 +178,15 @@
 
 		// UnbondingOpKey is the key that stores a record of all the ids of consumer chains that
 		// need to unbond before a given unbonding operation can unbond on this chain.
-		UnbondingOpKeyName: 11,
+		// NOTE: This prefix is deprecated, but left in place to avoid state migrations
+		// [DEPRECATED]
+		DeprecatedUnbondingOpKeyName: 11,
 
 		// UnbondingOpIndexKey is key of the index for looking up which unbonding
 		// operations are waiting for a given consumer chain to unbond
-		UnbondingOpIndexKeyName: 12,
+		// NOTE: This prefix is deprecated, but left in place to avoid state migrations
+		// [DEPRECATED]
+		DeprecatedUnbondingOpIndexKeyName: 12,
 
 		// ValsetUpdateBlockHeightKey is the key for storing the mapping from vscIDs to block heights
 		ValsetUpdateBlockHeightKeyName: 13,
@@ -261,7 +206,9 @@
 
 		// VscSendTimestampKey is the key for storing
 		// the list of VSC sending timestamps for a given consumer chainID.
-		VscSendTimestampKeyName: 18,
+		// NOTE: This prefix is deprecated, but left in place to avoid state migrations
+		// [DEPRECATED]
+		DeprecatedVscSendTimestampKeyName: 18,
 
 		// ThrottledPacketDataSizeKey is the key for storing the size of chain-specific throttled packet data queues
 		ThrottledPacketDataSizeKeyName: 19,
@@ -282,11 +229,13 @@
 		// DeprecatedKeyAssignmentReplacementsKey was the key used to store the key assignments that needed to be replaced in the current block
 		// NOTE: This prefix is deprecated, but left in place to avoid consumer state migrations
 		// [DEPRECATED]
-		KeyAssignmentReplacementsKeyName: 24,
+		DeprecatedKeyAssignmentReplacementsKeyName: 24,
 
 		// ConsumerAddrsToPruneKey is the key for storing the mapping from VSC ids
 		// to consumer validators addresses needed for pruning
-		ConsumerAddrsToPruneKeyName: 25,
+		// NOTE: This prefix is deprecated, but left in place to avoid consumer state migrations
+		// [DEPRECATED]
+		DeprecatedConsumerAddrsToPruneKeyName: 25,
 
 		// SlashLogKey is the key for storing the mapping from provider address to boolean
 		// denoting whether the provider address has committed any double signign infractions
@@ -297,7 +246,9 @@
 
 		// VSCMaturedHandledThisBlockKey is the key for storing the number of vsc matured packets
 		// handled in the current block
-		VSCMaturedHandledThisBlockKeyName: 28,
+		// NOTE: This prefix is deprecated, but left in place to avoid state migrations
+		// [DEPRECATED]
+		DeprecatedVSCMaturedHandledThisBlockKeyName: 28,
 
 		// EquivocationEvidenceMinHeightKey is the key for storing the mapping from consumer chain IDs
 		// to the minimum height of a valid consumer equivocation evidence
@@ -345,6 +296,10 @@
 		// MinimumPowerInTopNKey is the key for storing the
 		// minimum power required to be in the top N per consumer chain.
 		MinimumPowerInTopNKeyName: 40,
+
+		// ConsumerAddrsToPruneV2Key is the key for storing
+		// consumer validators addresses that need to be pruned.
+		ConsumerAddrsToPruneV2KeyName: 41,
 
 		// NOTE: DO NOT ADD NEW BYTE PREFIXES HERE WITHOUT ADDING THEM TO TestPreserveBytePrefix() IN keys_test.go
 	}
@@ -403,14 +358,6 @@
 	return []byte{mustGetKeyPrefix(PortKeyName)}
 }
 
-<<<<<<< HEAD
-=======
-// MaturedUnbondingOpsKey returns the key for storing the list of matured unbonding operations.
-func MaturedUnbondingOpsKey() []byte {
-	return []byte{mustGetKeyPrefix(MaturedUnbondingOpsKeyName)}
-}
-
->>>>>>> 9bde6b82
 // ValidatorSetUpdateIdKey is the key that stores the current validator set update id
 func ValidatorSetUpdateIdKey() []byte {
 	return []byte{mustGetKeyPrefix(ValidatorSetUpdateIdKeyName)}
@@ -451,24 +398,11 @@
 	return append(ChainToClientKeyPrefix(), []byte(chainID)...)
 }
 
-// InitTimeoutTimestampKeyPrefix returns the key prefix for storing the init timeout timestamps
-func InitTimeoutTimestampKeyPrefix() []byte {
-	return []byte{mustGetKeyPrefix(InitTimeoutTimestampKeyName)}
-}
-
-<<<<<<< HEAD
-=======
-// InitTimeoutTimestampKey returns the key under which the init timeout timestamp for the given chainID is stored.
-func InitTimeoutTimestampKey(chainID string) []byte {
-	return append(InitTimeoutTimestampKeyPrefix(), []byte(chainID)...)
-}
-
 // PendingCAPKeyPrefix returns the key prefix for storing a pending consumer addition proposal
 func PendingCAPKeyPrefix() []byte {
 	return []byte{mustGetKeyPrefix(PendingCAPKeyName)}
 }
 
->>>>>>> 9bde6b82
 // PendingCAPKey returns the key under which a pending consumer addition proposal is stored.
 // The key has the following format: PendingCAPKeyPrefix | timestamp.UnixNano() | chainID
 func PendingCAPKey(timestamp time.Time, chainID string) []byte {
@@ -502,44 +436,11 @@
 	)
 }
 
-<<<<<<< HEAD
-=======
-// UnbondingOpKeyPrefix returns the key prefix that stores a record of all the ids of consumer chains that
-// need to unbond before a given unbonding operation can unbond on this chain.
-func UnbondingOpKeyPrefix() []byte {
-	return []byte{mustGetKeyPrefix(UnbondingOpKeyName)}
-}
-
-// UnbondingOpKey returns the key that stores a record of all the ids of consumer chains that
-// need to unbond before a given unbonding operation can unbond on this chain.
-func UnbondingOpKey(id uint64) []byte {
-	bz := make([]byte, 8)
-	binary.BigEndian.PutUint64(bz, id)
-	return append(UnbondingOpKeyPrefix(), bz...)
-}
-
-// UnbondingOpIndexKeyPrefix returns the key prefix for storing an unbonding op index
-func UnbondingOpIndexKeyPrefix() byte {
-	return mustGetKeyPrefix(UnbondingOpIndexKeyName)
-}
-
-// UnbondingOpIndexKey returns the key for storing an unbonding op index
-func UnbondingOpIndexKey(chainID string, vscID uint64) []byte {
-	return ChainIdAndUintIdKey(UnbondingOpIndexKeyPrefix(), chainID, vscID)
-}
-
-// ParseUnbondingOpIndexKey parses an unbonding op index key for VSC ID
-// Removes the prefix + chainID from index key and returns only the key part.
-func ParseUnbondingOpIndexKey(key []byte) (string, uint64, error) {
-	return ParseChainIdAndUintIdKey(UnbondingOpIndexKeyPrefix(), key)
-}
-
 // ValsetUpdateBlockHeightKeyPrefix returns the key prefix that storing the mapping from valset update ID to block height
 func ValsetUpdateBlockHeightKeyPrefix() []byte {
 	return []byte{mustGetKeyPrefix(ValsetUpdateBlockHeightKeyName)}
 }
 
->>>>>>> 9bde6b82
 // ValsetUpdateBlockHeightKey returns the key that storing the mapping from valset update ID to block height
 func ValsetUpdateBlockHeightKey(valsetUpdateId uint64) []byte {
 	vuidBytes := make([]byte, 8)
@@ -569,26 +470,6 @@
 	return append([]byte{mustGetKeyPrefix(PendingVSCsKeyName)}, []byte(chainID)...)
 }
 
-// VscSendingTimestampKeyPrefix returns the key for storing the sending timestamp of VSCPackets
-func VscSendingTimestampKeyPrefix() byte {
-	return mustGetKeyPrefix(VscSendTimestampKeyName)
-}
-
-<<<<<<< HEAD
-=======
-// VscSendingTimestampKey returns the key under which the
-// sending timestamp of the VSCPacket with vsc ID is stored
-func VscSendingTimestampKey(chainID string, vscID uint64) []byte {
-	return ChainIdAndUintIdKey(VscSendingTimestampKeyPrefix(), chainID, vscID)
-}
-
-// ParseVscTimeoutTimestampKey returns chain ID and vsc ID
-// for a VscSendingTimestampKey or an error if unparsable
-func ParseVscSendingTimestampKey(bz []byte) (string, uint64, error) {
-	return ParseChainIdAndUintIdKey(VscSendingTimestampKeyPrefix(), bz)
-}
-
->>>>>>> 9bde6b82
 // ThrottledPacketDataSizeKey returns the key storing the size of the throttled packet data queue for a given chain ID
 func ThrottledPacketDataSizeKey(consumerChainID string) []byte {
 	return append([]byte{mustGetKeyPrefix(ThrottledPacketDataSizeKeyName)}, []byte(consumerChainID)...)
@@ -685,28 +566,9 @@
 	return ChainIdAndConsAddrKey(ValidatorsByConsumerAddrKeyPrefix(), chainID, addr.ToSdkConsAddr())
 }
 
-// ConsumerAddrsToPruneKeyPrefix returns the key prefix for storing the
-// mapping from VSC ids to consumer validators addresses
-func ConsumerAddrsToPruneKeyPrefix() byte {
-	return mustGetKeyPrefix(ConsumerAddrsToPruneKeyName)
-}
-
-<<<<<<< HEAD
-=======
-// ConsumerAddrsToPruneKey returns the key for storing the
-// mapping from VSC ids to consumer validators addresses
-func ConsumerAddrsToPruneKey(chainID string, vscID uint64) []byte {
-	return ChainIdAndUintIdKey(ConsumerAddrsToPruneKeyPrefix(), chainID, vscID)
-}
-
->>>>>>> 9bde6b82
 // SlashLogKey returns the key to a validator's slash log
 func SlashLogKey(providerAddr ProviderConsAddress) []byte {
 	return append([]byte{mustGetKeyPrefix(SlashLogKeyName)}, providerAddr.ToSdkConsAddr().Bytes()...)
-}
-
-func VSCMaturedHandledThisBlockKey() []byte {
-	return []byte{mustGetKeyPrefix(VSCMaturedHandledThisBlockKeyName)}
 }
 
 // ConsumerRewardDenomsKeyPrefix returns the key prefix for storing consumer reward denoms
@@ -839,12 +701,18 @@
 	return ChainIdWithLenKey(mustGetKeyPrefix(MinimumPowerInTopNKeyName), chainID)
 }
 
-// ConsumerAddrsToPruneV2Key returns the key under which the consumer validators
-// addresses that need to be pruned are stored. These are stored as a
+// ConsumerAddrsToPruneV2KeyPrefix returns the key prefix for storing the consumer validators
+// addresses that need to be pruned. These are stored as a
 // (chainID, ts) -> (consumer_address1, consumer_address2, ...) mapping, where ts is the
 // timestamp at which the consumer validators addresses can be pruned.
+func ConsumerAddrsToPruneV2KeyPrefix() byte {
+	return mustGetKeyPrefix(ConsumerAddrsToPruneV2KeyName)
+}
+
+// ConsumerAddrsToPruneV2Key returns the key for storing the consumer validators
+// addresses that need to be pruned.
 func ConsumerAddrsToPruneV2Key(chainID string, pruneTs time.Time) []byte {
-	return ChainIdAndTsKey(ConsumerAddrsToPruneV2BytePrefix, chainID, pruneTs)
+	return ChainIdAndTsKey(ConsumerAddrsToPruneV2KeyPrefix(), chainID, pruneTs)
 }
 
 // NOTE: DO	NOT ADD FULLY DEFINED KEY FUNCTIONS WITHOUT ADDING THEM TO getAllFullyDefinedKeys() IN keys_test.go
@@ -950,85 +818,6 @@
 	return chainID, addr, nil
 }
 
-<<<<<<< HEAD
-// ProposedConsumerChainKey returns the key of proposed consumer chainId in consumerAddition gov proposal before voting finishes, the stored key format is prefix|proposalID, value is chainID
-func ProposedConsumerChainKey(proposalID uint64) []byte {
-	return ccvtypes.AppendMany(
-		[]byte{ProposedConsumerChainByteKey},
-		sdk.Uint64ToBigEndian(proposalID),
-	)
-}
-
-// ParseProposedConsumerChainKey get the proposalID in the key
-func ParseProposedConsumerChainKey(prefix byte, bz []byte) (uint64, error) {
-	expectedPrefix := []byte{prefix}
-	prefixL := len(expectedPrefix)
-	if prefix := bz[:prefixL]; !bytes.Equal(prefix, expectedPrefix) {
-		return 0, fmt.Errorf("invalid prefix; expected: %X, got: %X", expectedPrefix, prefix)
-	}
-	proposalID := sdk.BigEndianToUint64(bz[prefixL:])
-
-	return proposalID, nil
-}
-
-// ConsumerValidatorKey returns the key of consumer chain `chainID` and validator with `providerAddr`
-func ConsumerValidatorKey(chainID string, providerAddr []byte) []byte {
-	prefix := ChainIdWithLenKey(ConsumerValidatorBytePrefix, chainID)
-	return append(prefix, providerAddr...)
-}
-
-// TopNKey returns the key used to store the Top N value per consumer chain.
-// This value corresponds to the N% of the top validators that have to validate the consumer chain.
-func TopNKey(chainID string) []byte {
-	return ChainIdWithLenKey(TopNBytePrefix, chainID)
-}
-
-// ValidatorSetPowerKey returns the key of consumer chain `chainID`
-func ValidatorsPowerCapKey(chainID string) []byte {
-	return ChainIdWithLenKey(ValidatorsPowerCapPrefix, chainID)
-}
-
-// ValidatorSetCapKey returns the key of consumer chain `chainID`
-func ValidatorSetCapKey(chainID string) []byte {
-	return ChainIdWithLenKey(ValidatorSetCapPrefix, chainID)
-}
-
-// AllowlistCapKey returns the key to a validator's slash log
-func AllowlistCapKey(chainID string, providerAddr ProviderConsAddress) []byte {
-	return append(ChainIdWithLenKey(AllowlistPrefix, chainID), providerAddr.ToSdkConsAddr().Bytes()...)
-}
-
-// DenylistCapKey returns the key to a validator's slash log
-func DenylistCapKey(chainID string, providerAddr ProviderConsAddress) []byte {
-	return append(ChainIdWithLenKey(DenylistPrefix, chainID), providerAddr.ToSdkConsAddr().Bytes()...)
-}
-
-// OptedInKey returns the key used to store whether a validator is opted in on a consumer chain.
-func OptedInKey(chainID string, providerAddr ProviderConsAddress) []byte {
-	prefix := ChainIdWithLenKey(OptedInBytePrefix, chainID)
-	return append(prefix, providerAddr.ToSdkConsAddr().Bytes()...)
-}
-
-// ConsumerRewardsAllocationKey returns the key used to store the ICS rewards per consumer chain
-func ConsumerRewardsAllocationKey(chainID string) []byte {
-	return append([]byte{ConsumerRewardsAllocationBytePrefix}, []byte(chainID)...)
-}
-
-// ConsumerCommissionRateKey returns the key used to store the commission rate per validator per consumer chain.
-func ConsumerCommissionRateKey(chainID string, providerAddr ProviderConsAddress) []byte {
-	return ChainIdAndConsAddrKey(
-		ConsumerCommissionRatePrefix,
-		chainID,
-		providerAddr.ToSdkConsAddr(),
-	)
-}
-
-func MinimumPowerInTopNKey(chainID string) []byte {
-	return ChainIdWithLenKey(MinimumPowerInTopNBytePrefix, chainID)
-}
-
-=======
->>>>>>> 9bde6b82
 //
 // End of generic helpers section
 //