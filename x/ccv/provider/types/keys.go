--- conflicted
+++ resolved
@@ -147,14 +147,11 @@
 	// ProposedConsumerChainByteKey is the byte prefix storing the consumer chainId in consumerAddition gov proposal submitted before voting finishes
 	ProposedConsumerChainByteKey
 
-<<<<<<< HEAD
+	// ConsumerValidatorBytePrefix is the byte prefix used when storing for each consumer chain all the consumer validators in this epoch
+	ConsumerValidatorBytePrefix
+
 	// ParametersKey is the is the single byte key for storing provider's parameters.
 	ParametersByteKey
-=======
-	// ConsumerValidatorBytePrefix is the byte prefix used when storing for each consumer chain all the consumer validators in this epoch
-	ConsumerValidatorBytePrefix
->>>>>>> f2c80975
-
 	// NOTE: DO NOT ADD NEW BYTE PREFIXES HERE WITHOUT ADDING THEM TO getAllKeyPrefixes() IN keys_test.go
 )
 
