--- conflicted
+++ resolved
@@ -187,11 +187,7 @@
 	// minimum power required to be in the top N per consumer chain.
 	MinimumPowerInTopNBytePrefix
 
-<<<<<<< HEAD
-	// LastProviderConsensusValsPrefix is byte prefix for storing the last validator set
-=======
 	// LastProviderConsensusValsPrefix is the byte prefix for storing the last validator set
->>>>>>> 757680be
 	// sent to the consensus engine of the provider chain
 	LastProviderConsensusValsPrefix
 
