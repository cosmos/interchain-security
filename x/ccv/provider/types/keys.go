--- conflicted
+++ resolved
@@ -158,7 +158,6 @@
 	// that corresponds to the N% of the top validators that have to validate this consumer chain
 	TopNBytePrefix
 
-<<<<<<< HEAD
 	// ValidatorsPowerCapPrefix is the byte prefix storing the mapping from a consumer chain to the power-cap value of this chain,
 	// that corresponds to p% such that no validator can have more than p% of the voting power on the consumer chain.
 	// Operates on a best-effort basis.
@@ -176,12 +175,8 @@
 	// denylisted.
 	DenylistPrefix
 
-	// ConsumerRewardsAllocationBytePrefix is the byte prefix used when storing for each consumer the rewards
-	// it allocated to the consumer rewards pool
-=======
 	// ConsumerRewardsAllocationBytePrefix is the byte prefix for storing for each consumer the ICS rewards
 	// allocated to the consumer rewards pool
->>>>>>> d7ac7e75
 	ConsumerRewardsAllocationBytePrefix
 
 	// ConsumerCommissionRatePrefix is the byte prefix for storing the commission rate
@@ -566,7 +561,6 @@
 	return ChainIdWithLenKey(TopNBytePrefix, chainID)
 }
 
-<<<<<<< HEAD
 // ValidatorSetPowerKey returns the key of consumer chain `chainID`
 func ValidatorsPowerCapKey(chainID string) []byte {
 	return ChainIdWithLenKey(ValidatorsPowerCapPrefix, chainID)
@@ -587,10 +581,7 @@
 	return append(ChainIdWithLenKey(AllowlistPrefix, chainID), providerAddr.ToSdkConsAddr().Bytes()...)
 }
 
-// OptedInKey returns the key of consumer chain `chainID` and validator with `providerAddr`
-=======
 // OptedInKey returns the key used to store whether a validator is opted in on a consumer chain.
->>>>>>> d7ac7e75
 func OptedInKey(chainID string, providerAddr ProviderConsAddress) []byte {
 	prefix := ChainIdWithLenKey(OptedInBytePrefix, chainID)
 	return append(prefix, providerAddr.ToSdkConsAddr().Bytes()...)
