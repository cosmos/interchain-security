package types

import (
	"bytes"
	"crypto/sha256"
	"encoding/binary"
	"fmt"
	"time"

	sdk "github.com/cosmos/cosmos-sdk/types"
)

type Status int

const (
	// ModuleName defines the CCV provider module name
	ModuleName = "provider"

	// StoreKey is the store key string for IBC transfer
	StoreKey = ModuleName

	// RouterKey is the message route for IBC transfer
	RouterKey = ModuleName

	// QuerierRoute is the querier route for IBC transfer
	QuerierRoute = ModuleName
)

// Iota generated keys/byte prefixes (as a byte), supports 256 possible values
const (

	// PortBytePrefix defines the byte prefix to store the port ID in store
	PortBytePrefix byte = iota

	// MaturedUnbondingOpsBytePrefix is the byte prefix that stores the list of all unbonding operations ids
	// that have matured from a consumer chain perspective,
	// i.e., no longer waiting on the unbonding period to elapse on any consumer chain
	MaturedUnbondingOpsBytePrefix

	// ValidatorSetUpdateIdBytePrefix is the byte prefix that stores the current validator set update id
	ValidatorSetUpdateIdBytePrefix

	// SlashMeterBytePrefix is the byte prefix for storing the slash meter
	SlashMeterBytePrefix

	// LastSlashMeterReplenishTimeBytePrefix is the byte prefix for storing
	// the last time the slash meter was replenished
	LastSlashMeterReplenishTimeBytePrefix

	// ChainToChannelBytePrefix is the byte prefix for storing mapping
	// from chainID to the channel ID that is used to send over validator set changes.
	ChainToChannelBytePrefix

	// ChannelToChainBytePrefix is the byte prefix for storing mapping
	// from the CCV channel ID to the consumer chain ID.
	ChannelToChainBytePrefix

	// ChainToClientBytePrefix is the byte prefix for storing the client ID for a given consumer chainID.
	ChainToClientBytePrefix

	// InitTimeoutTimestampBytePrefix is the byte prefix for storing
	// the init timeout timestamp for a given consumer chainID.
	InitTimeoutTimestampBytePrefix

	// PendingCAPBytePrefix is the byte prefix for storing pending consumer addition proposals before the spawn time occurs.
	// The key includes the BigEndian timestamp to allow for efficient chronological iteration
	PendingCAPBytePrefix

	// PendingCRPBytePrefix is the byte prefix for storing pending consumer removal proposals before the stop time occurs.
	// The key includes the BigEndian timestamp to allow for efficient chronological iteration
	PendingCRPBytePrefix

	// UnbondingOpBytePrefix is the byte prefix that stores a record of all the ids of consumer chains that
	// need to unbond before a given delegation can unbond on this chain.
	UnbondingOpBytePrefix

	// UnbondingOpIndexBytePrefix is byte prefix of the index for looking up which unbonding
	// delegation entries are waiting for a given consumer chain to unbond
	UnbondingOpIndexBytePrefix

	// ValsetUpdateBlockHeightBytePrefix is the byte prefix that will store the mapping from valset update ID to block height
	ValsetUpdateBlockHeightBytePrefix

	// ConsumerGenesisBytePrefix stores consumer genesis state material (consensus state and client state) indexed by consumer chain id
	ConsumerGenesisBytePrefix

	// SlashAcksBytePrefix is the byte prefix that will store consensus address of consumer chain validators successfully slashed on the provider chain
	SlashAcksBytePrefix

	// InitChainHeightBytePrefix is the byte prefix that will store the mapping from a chain id to the corresponding block height on the provider
	// this consumer chain was initialized
	InitChainHeightBytePrefix

	// PendingVSCsBytePrefix is the byte prefix that will store pending ValidatorSetChangePacket data
	PendingVSCsBytePrefix

	// VscSendTimestampBytePrefix is the byte prefix for storing
	// the list of VSC sending timestamps for a given consumer chainID.
	VscSendTimestampBytePrefix

	// LockUnbondingOnTimeoutBytePrefix is the byte prefix that will store the consumer chain id which unbonding operations are locked on CCV channel timeout
	LockUnbondingOnTimeoutBytePrefix

<<<<<<< HEAD
	// PendingPacketDataSizeBytePrefix is the byte prefix for storing the size of pending packet data queues per chain
	PendingPacketDataSizeBytePrefix

	// PendingPacketDataBytePrefix is the byte prefix storing pending packet data
	PendingPacketDataBytePrefix

	// PendingSlashPacketEntryBytePrefix is the byte prefix storing pending slash packet entries
	PendingSlashPacketEntryBytePrefix
=======
	// ConsumerValidatorsBytePrefix is the byte prefix that will store the validator assigned keys for every consumer chain
	ConsumerValidatorsBytePrefix

	// ValidatorsByConsumerAddrBytePrefix is the byte prefix that will store the mapping from validator addresses
	// on consumer chains to validator addresses on the provider chain
	ValidatorsByConsumerAddrBytePrefix

	// KeyAssignmentReplacementsBytePrefix is the byte prefix that will store the key assignments that need to be replaced in the current block
	KeyAssignmentReplacementsBytePrefix

	// ConsumerAddrsToPruneBytePrefix is the byte prefix that will store the mapping from VSC ids
	// to consumer validators addresses needed for pruning
	ConsumerAddrsToPruneBytePrefix
>>>>>>> 55df41c9
)

// PortKey returns the key to the port ID in the store
func PortKey() []byte {
	return []byte{PortBytePrefix}
}

// MaturedUnbondingOpsKey returns the key for storing the list of matured unbonding operations.
func MaturedUnbondingOpsKey() []byte {
	return []byte{MaturedUnbondingOpsBytePrefix}
}

// ValidatorSetUpdateIdKey is the key that stores the current validator set update id
func ValidatorSetUpdateIdKey() []byte {
	return []byte{ValidatorSetUpdateIdBytePrefix}
}

// SlashMeterKey returns the key storing the slash meter
func SlashMeterKey() []byte {
	return []byte{SlashMeterBytePrefix}
}

// LastSlashMeterReplenishTimeKey returns the key storing the last time the slash meter was replenished
func LastSlashMeterReplenishTimeKey() []byte {
	return []byte{LastSlashMeterReplenishTimeBytePrefix}
}

// ChainToChannelKey returns the key under which the CCV channel ID will be stored for the given consumer chain.
func ChainToChannelKey(chainID string) []byte {
	return append([]byte{ChainToChannelBytePrefix}, []byte(chainID)...)
}

// ChannelToChainKey returns the key under which the consumer chain ID will be stored for the given channelID.
func ChannelToChainKey(channelID string) []byte {
	return append([]byte{ChannelToChainBytePrefix}, []byte(channelID)...)
}

// ChainToClientKey returns the key under which the clientID for the given chainID is stored.
func ChainToClientKey(chainID string) []byte {
	return append([]byte{ChainToClientBytePrefix}, []byte(chainID)...)
}

// InitTimeoutTimestampKey returns the key under which the init timeout timestamp for the given chainID is stored.
func InitTimeoutTimestampKey(chainID string) []byte {
	return append([]byte{InitTimeoutTimestampBytePrefix}, []byte(chainID)...)
}

// PendingCAPKey returns the key under which a pending consumer addition proposal is stored
func PendingCAPKey(timestamp time.Time, chainID string) []byte {
	return TsAndChainIdKey(PendingCAPBytePrefix, timestamp, chainID)
}

// ParsePendingCAPKey returns the time and chain ID for a pending consumer addition proposal key
// or an error if unparsable
func ParsePendingCAPKey(bz []byte) (time.Time, string, error) {
	return ParseTsAndChainIdKey(PendingCAPBytePrefix, bz)
}

// PendingCRPKey returns the key under which pending consumer removal proposals are stored
func PendingCRPKey(timestamp time.Time, chainID string) []byte {
	return TsAndChainIdKey(PendingCRPBytePrefix, timestamp, chainID)
}

// ParsePendingCRPKey returns the time and chain ID for a pending consumer removal proposal key or an error if unparseable
func ParsePendingCRPKey(bz []byte) (time.Time, string, error) {
	return ParseTsAndChainIdKey(PendingCRPBytePrefix, bz)
}

// UnbondingOpIndexKey returns an unbonding op index key
// Note: chainId is hashed to a fixed length sequence of bytes here to prevent
// injection attack between chainIDs.
func UnbondingOpIndexKey(chainID string, vscID uint64) []byte {
<<<<<<< HEAD
	return ChainIdAndUintIdKey(UnbondingOpIndexBytePrefix, chainID, vscID)
=======
	return ChainIdAndVscIdKey(UnbondingOpIndexBytePrefix, chainID, vscID)
>>>>>>> 55df41c9
}

// ParseUnbondingOpIndexKey parses an unbonding op index key for VSC ID
// Removes the prefix + chainID from index key and returns only the key part.
func ParseUnbondingOpIndexKey(key []byte) (string, uint64, error) {
<<<<<<< HEAD
	return ParseChainIdAndUintIdKey(UnbondingOpIndexBytePrefix, key)
=======
	return ParseChainIdAndVscIdKey(UnbondingOpIndexBytePrefix, key)
>>>>>>> 55df41c9
}

// UnbondingOpKey returns the key that stores a record of all the ids of consumer chains that
// need to unbond before a given delegation can unbond on this chain
func UnbondingOpKey(id uint64) []byte {
	bz := make([]byte, 8)
	binary.BigEndian.PutUint64(bz, id)
	return append([]byte{UnbondingOpBytePrefix}, bz...)
}

// ValsetUpdateBlockHeightKey returns the key that storing the mapping from valset update ID to block height
func ValsetUpdateBlockHeightKey(valsetUpdateId uint64) []byte {
	vuidBytes := make([]byte, 8)
	binary.BigEndian.PutUint64(vuidBytes, valsetUpdateId)
	return append([]byte{ValsetUpdateBlockHeightBytePrefix}, vuidBytes...)
}

// ConsumerGenesisKey returns the key corresponding to consumer genesis state material
// (consensus state and client state) indexed by consumer chain id
func ConsumerGenesisKey(chainID string) []byte {
	return append([]byte{ConsumerGenesisBytePrefix}, []byte(chainID)...)
}

// SlashAcksKey returns the key under which slashing acks are stored for a given chain ID
func SlashAcksKey(chainID string) []byte {
	return append([]byte{SlashAcksBytePrefix}, []byte(chainID)...)
}

// InitChainHeightKey returns the key under which the block height for a given chain ID is stored
func InitChainHeightKey(chainID string) []byte {
	return append([]byte{InitChainHeightBytePrefix}, []byte(chainID)...)
}

// PendingVSCsKey returns the key under which
// pending ValidatorSetChangePacket data is stored for a given chain ID
func PendingVSCsKey(chainID string) []byte {
	return append([]byte{PendingVSCsBytePrefix}, []byte(chainID)...)
}

// VscSendingTimestampKey returns the key under which the
// sending timestamp of the VSCPacket with vsc ID is stored
func VscSendingTimestampKey(chainID string, vscID uint64) []byte {
<<<<<<< HEAD
	return ChainIdAndUintIdKey(VscSendTimestampBytePrefix, chainID, vscID)
=======
	return ChainIdAndVscIdKey(VscSendTimestampBytePrefix, chainID, vscID)
>>>>>>> 55df41c9
}

// ParseVscTimeoutTimestampKey returns chain ID and vsc ID
// for a VscSendingTimestampKey or an error if unparsable
func ParseVscSendingTimestampKey(bz []byte) (string, uint64, error) {
<<<<<<< HEAD
	return ParseChainIdAndUintIdKey(VscSendTimestampBytePrefix, bz)
=======
	return ParseChainIdAndVscIdKey(VscSendTimestampBytePrefix, bz)
>>>>>>> 55df41c9
}

// LockUnbondingOnTimeoutKey returns the key that will store the consumer chain id which unbonding operations are locked
// on CCV channel timeout
func LockUnbondingOnTimeoutKey(chainID string) []byte {
	return append([]byte{LockUnbondingOnTimeoutBytePrefix}, []byte(chainID)...)
}

<<<<<<< HEAD
// PendingPacketDataSizeKey returns the key storing the size of the pending packet data queue for a given chain ID
func PendingPacketDataSizeKey(consumerChainID string) []byte {
	return append([]byte{PendingPacketDataSizeBytePrefix}, []byte(consumerChainID)...)
}

// PendingPacketDataKey returns the key storing the pending packet data queue for a given chain ID and ibc seq num
func PendingPacketDataKey(consumerChainID string, ibcSeqNum uint64) []byte {
	return ChainIdAndUintIdKey(PendingPacketDataBytePrefix, consumerChainID, ibcSeqNum)
}

// ParsePendingPacketDataKey parses a pending packet data key for IBC sequence number
func ParsePendingPacketDataKey(key []byte) (string, uint64, error) {
	return ParseChainIdAndUintIdKey(PendingPacketDataBytePrefix, key)
}

// PendingSlashPacketEntryKey returns the key for storing a pending slash packet entry.
//
// Note: It's not expected for a single consumer chain to send a slash packet for the same validator more than once
// in the same block. Hence why this key should ber unique per slash packet. However, if a malicious consumer did send
// duplicate slash packets in the same block, the slash packet entry would simply be overwritten.
func PendingSlashPacketEntryKey(packetEntry SlashPacketEntry) []byte {
	timeBz := sdk.FormatTimeBytes(packetEntry.RecvTime)
	timeBzL := len(timeBz)
	return AppendMany(
		[]byte{PendingSlashPacketEntryBytePrefix},
		sdk.Uint64ToBigEndian(uint64(timeBzL)),
		timeBz,
		HashBytes(packetEntry.ValAddr),
		[]byte(packetEntry.ConsumerChainID),
	)
}

// ParsePendingSlashPacketEntryKey returns the received time and chainID for a pending slash packet entry key
func ParsePendingSlashPacketEntryKey(bz []byte) (time.Time, string) {
	// Prefix is in first byte
	expectedPrefix := []byte{PendingSlashPacketEntryBytePrefix}
	if prefix := bz[:1]; !bytes.Equal(prefix, expectedPrefix) {
		panic(fmt.Sprintf("invalid prefix; expected: %X, got: %X", expectedPrefix, prefix))
	}
	// 8 bytes for uint64 storing timestamp length
	timeBzL := sdk.BigEndianToUint64(bz[1:9])
	recvTime, err := sdk.ParseTimeBytes(bz[9 : 9+timeBzL])
	if err != nil {
		panic(err)
	}
	// ChainID is stored after 32 byte hashed validator address
	chainID := string(bz[9+int(timeBzL)+32:])
	return recvTime, chainID
=======
// ConsumerValidatorsKey returns the key under which the
// validator assigned keys for every consumer chain are stored
func ConsumerValidatorsKey(chainID string, addr sdk.ConsAddress) []byte {
	return ChainIdAndConsAddrKey(ConsumerValidatorsBytePrefix, chainID, addr)
}

// ValidatorsByConsumerAddrKey returns the key under which the mapping from validator addresses
// on consumer chains to validator addresses on the provider chain is stored
func ValidatorsByConsumerAddrKey(chainID string, addr sdk.ConsAddress) []byte {
	return ChainIdAndConsAddrKey(ValidatorsByConsumerAddrBytePrefix, chainID, addr)
}

// KeyAssignmentReplacementsKey returns the key under which the
// key assignments that need to be replaced in the current block are stored
func KeyAssignmentReplacementsKey(chainID string, addr sdk.ConsAddress) []byte {
	return ChainIdAndConsAddrKey(KeyAssignmentReplacementsBytePrefix, chainID, addr)
}

// ConsumerAddrsToPruneKey returns the key under which the
// mapping from VSC ids to consumer validators addresses is stored
func ConsumerAddrsToPruneKey(chainID string, vscID uint64) []byte {
	return ChainIdAndVscIdKey(ConsumerAddrsToPruneBytePrefix, chainID, vscID)
>>>>>>> 55df41c9
}

// AppendMany appends a variable number of byte slices together
func AppendMany(byteses ...[]byte) (out []byte) {
	for _, bytes := range byteses {
		out = append(out, bytes...)
	}
	return out
}

<<<<<<< HEAD
// HashString outputs a fixed length 32 byte hash for any string
func HashString(x string) []byte {
	return HashBytes([]byte(x))
}

// HashBytes outputs a fixed length 32 byte hash for any byte slice
func HashBytes(x []byte) []byte {
	hash := sha256.Sum256(x)
	return hash[:]
}

// tsAndChainIdKey returns the key with the following format:
=======
// TsAndChainIdKey returns the key with the following format:
>>>>>>> 55df41c9
// bytePrefix | len(timestamp) | timestamp | chainID
func TsAndChainIdKey(prefix byte, timestamp time.Time, chainID string) []byte {
	timeBz := sdk.FormatTimeBytes(timestamp)
	timeBzL := len(timeBz)

	return AppendMany(
		// Append the prefix
		[]byte{prefix},
		// Append the time length
		sdk.Uint64ToBigEndian(uint64(timeBzL)),
		// Append the time bytes
		timeBz,
		// Append the chainId
		[]byte(chainID),
	)
}

<<<<<<< HEAD
// parseTsAndChainIdKey returns the time and chain ID for a TsAndChainId key
=======
// ParseTsAndChainIdKey returns the time and chain ID for a TsAndChainId key
>>>>>>> 55df41c9
func ParseTsAndChainIdKey(prefix byte, bz []byte) (time.Time, string, error) {
	expectedPrefix := []byte{prefix}
	prefixL := len(expectedPrefix)
	if prefix := bz[:prefixL]; !bytes.Equal(prefix, expectedPrefix) {
		return time.Time{}, "", fmt.Errorf("invalid prefix; expected: %X, got: %X", expectedPrefix, prefix)
	}

	timeBzL := sdk.BigEndianToUint64(bz[prefixL : prefixL+8])
	timestamp, err := sdk.ParseTimeBytes(bz[prefixL+8 : prefixL+8+int(timeBzL)])
	if err != nil {
		return time.Time{}, "", err
	}

	chainID := string(bz[prefixL+8+int(timeBzL):])
	return timestamp, chainID, nil
}

// ChainIdAndTsKey returns the key with the following format:
// bytePrefix | len(chainID) | chainID | timestamp
func ChainIdAndTsKey(prefix byte, chainID string, timestamp time.Time) []byte {
	partialKey := ChainIdWithLenKey(prefix, chainID)
	timeBz := sdk.FormatTimeBytes(timestamp)
	return AppendMany(
		// Append the partialKey
		partialKey,
		// Append the time bytes
		timeBz,
	)
}

// ChainIdWithLenKey returns the key with the following format:
// bytePrefix | len(chainID) | chainID
func ChainIdWithLenKey(prefix byte, chainID string) []byte {
	chainIdL := len(chainID)
	return AppendMany(
		// Append the prefix
		[]byte{prefix},
		// Append the chainID length
		sdk.Uint64ToBigEndian(uint64(chainIdL)),
		// Append the chainID
		[]byte(chainID),
	)
}

<<<<<<< HEAD
// parseChainIdAndTsKey returns the chain ID and time for a ChainIdAndTs key
=======
// ParseChainIdAndTsKey returns the chain ID and time for a ChainIdAndTs key
>>>>>>> 55df41c9
func ParseChainIdAndTsKey(prefix byte, bz []byte) (string, time.Time, error) {
	expectedPrefix := []byte{prefix}
	prefixL := len(expectedPrefix)
	if prefix := bz[:prefixL]; !bytes.Equal(prefix, expectedPrefix) {
		return "", time.Time{}, fmt.Errorf("invalid prefix; expected: %X, got: %X", expectedPrefix, prefix)
	}
	chainIdL := sdk.BigEndianToUint64(bz[prefixL : prefixL+8])
	chainID := string(bz[prefixL+8 : prefixL+8+int(chainIdL)])
	timestamp, err := sdk.ParseTimeBytes(bz[prefixL+8+int(chainIdL):])
	if err != nil {
		return "", time.Time{}, err
	}
	return chainID, timestamp, nil
}

<<<<<<< HEAD
// ChainIdAndUintIdKey returns the key with the following format:
// bytePrefix | len(chainID) | chainID | uint64(ID)
func ChainIdAndUintIdKey(prefix byte, chainID string, uintId uint64) []byte {
=======
// ChainIdAndVscIdKey returns the key with the following format:
// bytePrefix | len(chainID) | chainID | vscID
func ChainIdAndVscIdKey(prefix byte, chainID string, vscID uint64) []byte {
>>>>>>> 55df41c9
	partialKey := ChainIdWithLenKey(prefix, chainID)
	return AppendMany(
		// Append the partialKey
		partialKey,
		// Append the uint id bytes
		sdk.Uint64ToBigEndian(uintId),
	)
}

<<<<<<< HEAD
// ParseChainIdAndUintIdKey returns the chain ID and uint ID for a ChainIdAndUintId key
func ParseChainIdAndUintIdKey(prefix byte, bz []byte) (string, uint64, error) {
=======
// ParseChainIdAndVscIdKey returns the chain ID and vsc ID for a ChainIdAndVscId key
func ParseChainIdAndVscIdKey(prefix byte, bz []byte) (string, uint64, error) {
>>>>>>> 55df41c9
	expectedPrefix := []byte{prefix}
	prefixL := len(expectedPrefix)
	if prefix := bz[:prefixL]; !bytes.Equal(prefix, expectedPrefix) {
		return "", 0, fmt.Errorf("invalid prefix; expected: %X, got: %X", expectedPrefix, prefix)
	}
	chainIdL := sdk.BigEndianToUint64(bz[prefixL : prefixL+8])
	chainID := string(bz[prefixL+8 : prefixL+8+int(chainIdL)])
<<<<<<< HEAD
	uintID := sdk.BigEndianToUint64(bz[prefixL+8+int(chainIdL):])
	return chainID, uintID, nil
=======
	vscID := sdk.BigEndianToUint64(bz[prefixL+8+int(chainIdL):])
	return chainID, vscID, nil
}

// ChainIdAndConsAddrKey returns the key with the following format:
// bytePrefix | len(chainID) | chainID | ConsAddress
func ChainIdAndConsAddrKey(prefix byte, chainID string, addr sdk.ConsAddress) []byte {
	partialKey := ChainIdWithLenKey(prefix, chainID)
	return AppendMany(
		// Append the partialKey
		partialKey,
		// Append the addr bytes
		addr,
	)
}

// ParseChainIdAndConsAddrKey returns the chain ID and ConsAddress for a ChainIdAndConsAddrKey key
func ParseChainIdAndConsAddrKey(prefix byte, bz []byte) (string, sdk.ConsAddress, error) {
	expectedPrefix := []byte{prefix}
	prefixL := len(expectedPrefix)
	if prefix := bz[:prefixL]; !bytes.Equal(prefix, expectedPrefix) {
		return "", nil, fmt.Errorf("invalid prefix; expected: %X, got: %X", expectedPrefix, prefix)
	}
	chainIdL := sdk.BigEndianToUint64(bz[prefixL : prefixL+8])
	chainID := string(bz[prefixL+8 : prefixL+8+int(chainIdL)])
	addr := bz[prefixL+8+int(chainIdL):]
	return chainID, addr, nil
>>>>>>> 55df41c9
}<|MERGE_RESOLUTION|>--- conflicted
+++ resolved
@@ -101,7 +101,6 @@
 	// LockUnbondingOnTimeoutBytePrefix is the byte prefix that will store the consumer chain id which unbonding operations are locked on CCV channel timeout
 	LockUnbondingOnTimeoutBytePrefix
 
-<<<<<<< HEAD
 	// PendingPacketDataSizeBytePrefix is the byte prefix for storing the size of pending packet data queues per chain
 	PendingPacketDataSizeBytePrefix
 
@@ -110,7 +109,7 @@
 
 	// PendingSlashPacketEntryBytePrefix is the byte prefix storing pending slash packet entries
 	PendingSlashPacketEntryBytePrefix
-=======
+
 	// ConsumerValidatorsBytePrefix is the byte prefix that will store the validator assigned keys for every consumer chain
 	ConsumerValidatorsBytePrefix
 
@@ -124,7 +123,6 @@
 	// ConsumerAddrsToPruneBytePrefix is the byte prefix that will store the mapping from VSC ids
 	// to consumer validators addresses needed for pruning
 	ConsumerAddrsToPruneBytePrefix
->>>>>>> 55df41c9
 )
 
 // PortKey returns the key to the port ID in the store
@@ -197,21 +195,13 @@
 // Note: chainId is hashed to a fixed length sequence of bytes here to prevent
 // injection attack between chainIDs.
 func UnbondingOpIndexKey(chainID string, vscID uint64) []byte {
-<<<<<<< HEAD
 	return ChainIdAndUintIdKey(UnbondingOpIndexBytePrefix, chainID, vscID)
-=======
-	return ChainIdAndVscIdKey(UnbondingOpIndexBytePrefix, chainID, vscID)
->>>>>>> 55df41c9
 }
 
 // ParseUnbondingOpIndexKey parses an unbonding op index key for VSC ID
 // Removes the prefix + chainID from index key and returns only the key part.
 func ParseUnbondingOpIndexKey(key []byte) (string, uint64, error) {
-<<<<<<< HEAD
 	return ParseChainIdAndUintIdKey(UnbondingOpIndexBytePrefix, key)
-=======
-	return ParseChainIdAndVscIdKey(UnbondingOpIndexBytePrefix, key)
->>>>>>> 55df41c9
 }
 
 // UnbondingOpKey returns the key that stores a record of all the ids of consumer chains that
@@ -254,21 +244,13 @@
 // VscSendingTimestampKey returns the key under which the
 // sending timestamp of the VSCPacket with vsc ID is stored
 func VscSendingTimestampKey(chainID string, vscID uint64) []byte {
-<<<<<<< HEAD
 	return ChainIdAndUintIdKey(VscSendTimestampBytePrefix, chainID, vscID)
-=======
-	return ChainIdAndVscIdKey(VscSendTimestampBytePrefix, chainID, vscID)
->>>>>>> 55df41c9
 }
 
 // ParseVscTimeoutTimestampKey returns chain ID and vsc ID
 // for a VscSendingTimestampKey or an error if unparsable
 func ParseVscSendingTimestampKey(bz []byte) (string, uint64, error) {
-<<<<<<< HEAD
 	return ParseChainIdAndUintIdKey(VscSendTimestampBytePrefix, bz)
-=======
-	return ParseChainIdAndVscIdKey(VscSendTimestampBytePrefix, bz)
->>>>>>> 55df41c9
 }
 
 // LockUnbondingOnTimeoutKey returns the key that will store the consumer chain id which unbonding operations are locked
@@ -277,7 +259,6 @@
 	return append([]byte{LockUnbondingOnTimeoutBytePrefix}, []byte(chainID)...)
 }
 
-<<<<<<< HEAD
 // PendingPacketDataSizeKey returns the key storing the size of the pending packet data queue for a given chain ID
 func PendingPacketDataSizeKey(consumerChainID string) []byte {
 	return append([]byte{PendingPacketDataSizeBytePrefix}, []byte(consumerChainID)...)
@@ -326,7 +307,8 @@
 	// ChainID is stored after 32 byte hashed validator address
 	chainID := string(bz[9+int(timeBzL)+32:])
 	return recvTime, chainID
-=======
+}
+
 // ConsumerValidatorsKey returns the key under which the
 // validator assigned keys for every consumer chain are stored
 func ConsumerValidatorsKey(chainID string, addr sdk.ConsAddress) []byte {
@@ -349,7 +331,6 @@
 // mapping from VSC ids to consumer validators addresses is stored
 func ConsumerAddrsToPruneKey(chainID string, vscID uint64) []byte {
 	return ChainIdAndVscIdKey(ConsumerAddrsToPruneBytePrefix, chainID, vscID)
->>>>>>> 55df41c9
 }
 
 // AppendMany appends a variable number of byte slices together
@@ -360,22 +341,7 @@
 	return out
 }
 
-<<<<<<< HEAD
-// HashString outputs a fixed length 32 byte hash for any string
-func HashString(x string) []byte {
-	return HashBytes([]byte(x))
-}
-
-// HashBytes outputs a fixed length 32 byte hash for any byte slice
-func HashBytes(x []byte) []byte {
-	hash := sha256.Sum256(x)
-	return hash[:]
-}
-
-// tsAndChainIdKey returns the key with the following format:
-=======
 // TsAndChainIdKey returns the key with the following format:
->>>>>>> 55df41c9
 // bytePrefix | len(timestamp) | timestamp | chainID
 func TsAndChainIdKey(prefix byte, timestamp time.Time, chainID string) []byte {
 	timeBz := sdk.FormatTimeBytes(timestamp)
@@ -393,11 +359,7 @@
 	)
 }
 
-<<<<<<< HEAD
-// parseTsAndChainIdKey returns the time and chain ID for a TsAndChainId key
-=======
 // ParseTsAndChainIdKey returns the time and chain ID for a TsAndChainId key
->>>>>>> 55df41c9
 func ParseTsAndChainIdKey(prefix byte, bz []byte) (time.Time, string, error) {
 	expectedPrefix := []byte{prefix}
 	prefixL := len(expectedPrefix)
@@ -442,11 +404,7 @@
 	)
 }
 
-<<<<<<< HEAD
-// parseChainIdAndTsKey returns the chain ID and time for a ChainIdAndTs key
-=======
 // ParseChainIdAndTsKey returns the chain ID and time for a ChainIdAndTs key
->>>>>>> 55df41c9
 func ParseChainIdAndTsKey(prefix byte, bz []byte) (string, time.Time, error) {
 	expectedPrefix := []byte{prefix}
 	prefixL := len(expectedPrefix)
@@ -462,15 +420,9 @@
 	return chainID, timestamp, nil
 }
 
-<<<<<<< HEAD
 // ChainIdAndUintIdKey returns the key with the following format:
 // bytePrefix | len(chainID) | chainID | uint64(ID)
 func ChainIdAndUintIdKey(prefix byte, chainID string, uintId uint64) []byte {
-=======
-// ChainIdAndVscIdKey returns the key with the following format:
-// bytePrefix | len(chainID) | chainID | vscID
-func ChainIdAndVscIdKey(prefix byte, chainID string, vscID uint64) []byte {
->>>>>>> 55df41c9
 	partialKey := ChainIdWithLenKey(prefix, chainID)
 	return AppendMany(
 		// Append the partialKey
@@ -480,13 +432,8 @@
 	)
 }
 
-<<<<<<< HEAD
 // ParseChainIdAndUintIdKey returns the chain ID and uint ID for a ChainIdAndUintId key
 func ParseChainIdAndUintIdKey(prefix byte, bz []byte) (string, uint64, error) {
-=======
-// ParseChainIdAndVscIdKey returns the chain ID and vsc ID for a ChainIdAndVscId key
-func ParseChainIdAndVscIdKey(prefix byte, bz []byte) (string, uint64, error) {
->>>>>>> 55df41c9
 	expectedPrefix := []byte{prefix}
 	prefixL := len(expectedPrefix)
 	if prefix := bz[:prefixL]; !bytes.Equal(prefix, expectedPrefix) {
@@ -494,12 +441,8 @@
 	}
 	chainIdL := sdk.BigEndianToUint64(bz[prefixL : prefixL+8])
 	chainID := string(bz[prefixL+8 : prefixL+8+int(chainIdL)])
-<<<<<<< HEAD
 	uintID := sdk.BigEndianToUint64(bz[prefixL+8+int(chainIdL):])
 	return chainID, uintID, nil
-=======
-	vscID := sdk.BigEndianToUint64(bz[prefixL+8+int(chainIdL):])
-	return chainID, vscID, nil
 }
 
 // ChainIdAndConsAddrKey returns the key with the following format:
@@ -525,5 +468,4 @@
 	chainID := string(bz[prefixL+8 : prefixL+8+int(chainIdL)])
 	addr := bz[prefixL+8+int(chainIdL):]
 	return chainID, addr, nil
->>>>>>> 55df41c9
 }