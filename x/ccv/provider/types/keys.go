package types

import (
	"bytes"
	"encoding/binary"
	"fmt"
	"time"

	sdk "github.com/cosmos/cosmos-sdk/types"
)

type Status int

const (
	// ModuleName defines the CCV provider module name
	ModuleName = "provider"

	// StoreKey is the store key string for IBC transfer
	StoreKey = ModuleName

	// RouterKey is the message route for IBC transfer
	RouterKey = ModuleName

	// QuerierRoute is the querier route for IBC transfer
	QuerierRoute = ModuleName
)

// Iota generated keys/byte prefixes (as a byte), supports 256 possible values
const (

	// PortKey defines the key to store the port ID in store
	PortByteKey byte = iota

	// MaturedUnbondingOpsByteKey is the byte key that stores the list of all unbonding operations ids
	// that have matured from a consumer chain perspective,
	// i.e., no longer waiting on the unbonding period to elapse on any consumer chain
	MaturedUnbondingOpsByteKey

	// ValidatorSetUpdateIdByteKey is the byte key that stores the current validator set update id
	ValidatorSetUpdateIdByteKey

	// SlashMeterBytePrefix is the byte prefix for storing the slash meter
	SlashMeterBytePrefix

	// LastSlashMeterReplenishTimeBytePrefix is the byte prefix for storing
	// the last time the slash meter was replenished
	LastSlashMeterReplenishTimeBytePrefix

	// NumPendingSlashPacketsBytePrefix is the byte prefix for storing the number of pending slash packets in the queue
	NumPendingSlashPacketsBytePrefix

	// ChainToChannelBytePrefix is the byte prefix for storing mapping
	// from chainID to the channel ID that is used to send over validator set changes.
	ChainToChannelBytePrefix

	// ChannelToChainBytePrefix is the byte prefix for storing mapping
	// from the CCV channel ID to the consumer chain ID.
	ChannelToChainBytePrefix

	// ChainToClientBytePrefix is the byte prefix for storing the client ID for a given consumer chainID.
	ChainToClientBytePrefix

	// InitTimeoutTimestampBytePrefix is the byte prefix for storing
	// the init timeout timestamp for a given consumer chainID.
	InitTimeoutTimestampBytePrefix

	// PendingCAPBytePrefix is the byte prefix for storing pending consumer addition proposals before the spawn time occurs.
	// The key includes the BigEndian timestamp to allow for efficient chronological iteration
	PendingCAPBytePrefix

	// PendingCRPBytePrefix is the byte prefix for storing pending consumer removal proposals before the stop time occurs.
	// The key includes the BigEndian timestamp to allow for efficient chronological iteration
	PendingCRPBytePrefix

	// UnbondingOpBytePrefix is the byte prefix that stores a record of all the ids of consumer chains that
	// need to unbond before a given delegation can unbond on this chain.
	UnbondingOpBytePrefix

	// UnbondingOpIndexBytePrefix is byte prefix of the index for looking up which unbonding
	// delegation entries are waiting for a given consumer chain to unbond
	UnbondingOpIndexBytePrefix

	// ValsetUpdateBlockHeightBytePrefix is the byte prefix that will store the mapping from valset update ID to block height
	ValsetUpdateBlockHeightBytePrefix

	// ConsumerGenesisBytePrefix stores consumer genesis state material (consensus state and client state) indexed by consumer chain id
	ConsumerGenesisBytePrefix

	// SlashAcksBytePrefix is the byte prefix that will store consensus address of consumer chain validators successfully slashed on the provider chain
	SlashAcksBytePrefix

	// InitChainHeightBytePrefix is the byte prefix that will store the mapping from a chain id to the corresponding block height on the provider
	// this consumer chain was initialized
	InitChainHeightBytePrefix

	// PendingVSCsBytePrefix is the byte prefix that will store pending ValidatorSetChangePacket data
	PendingVSCsBytePrefix

	// VscSendTimestampBytePrefix is the byte prefix for storing
	// the list of VSC sending timestamps for a given consumer chainID.
	VscSendTimestampBytePrefix

	// LockUnbondingOnTimeoutBytePrefix is the byte prefix that will store the consumer chain id which unbonding operations are locked on CCV channel timeout
	LockUnbondingOnTimeoutBytePrefix

	// PendingPacketDataBytePrefix is the byte prefix storing pending packet data
	PendingPacketDataBytePrefix

	// PendingSlashPacketEntryBytePrefix is the byte prefix storing pending slash packet entries
	PendingSlashPacketEntryBytePrefix
)

// PortKey returns the key to the port ID in the store
func PortKey() []byte {
	return []byte{PortByteKey}
}

// MaturedUnbondingOpsKey returns the key for storing the list of matured unbonding operations.
func MaturedUnbondingOpsKey() []byte {
	return []byte{MaturedUnbondingOpsByteKey}
}

// ValidatorSetUpdateIdKey is the key that stores the current validator set update id
func ValidatorSetUpdateIdKey() []byte {
	return []byte{ValidatorSetUpdateIdByteKey}
}

// SlashMeterKey returns the key storing the slash meter
func SlashMeterKey() []byte {
	return []byte{SlashMeterBytePrefix}
}

// LastSlashMeterReplenishTimeKey returns the key storing the last time the slash meter was replenished
func LastSlashMeterReplenishTimeKey() []byte {
	return []byte{LastSlashMeterReplenishTimeBytePrefix}
}

// ChainToChannelKey returns the key under which the CCV channel ID will be stored for the given consumer chain.
func ChainToChannelKey(chainID string) []byte {
	return append([]byte{ChainToChannelBytePrefix}, []byte(chainID)...)
}

// ChannelToChainKey returns the key under which the consumer chain ID will be stored for the given channelID.
func ChannelToChainKey(channelID string) []byte {
	return append([]byte{ChannelToChainBytePrefix}, []byte(channelID)...)
}

// ChainToClientKey returns the key under which the clientID for the given chainID is stored.
func ChainToClientKey(chainID string) []byte {
	return append([]byte{ChainToClientBytePrefix}, []byte(chainID)...)
}

// InitTimeoutTimestampKey returns the key under which the init timeout timestamp for the given chainID is stored.
func InitTimeoutTimestampKey(chainID string) []byte {
	return append([]byte{InitTimeoutTimestampBytePrefix}, []byte(chainID)...)
}

// PendingCAPKey returns the key under which a pending consumer addition proposal is stored
func PendingCAPKey(timestamp time.Time, chainID string) []byte {
	return tsAndChainIdKey(PendingCAPBytePrefix, timestamp, chainID)
}

// ParsePendingCAPKey returns the time and chain ID for a pending consumer addition proposal key
// or an error if unparsable
func ParsePendingCAPKey(bz []byte) (time.Time, string, error) {
	return parseTsAndChainIdKey(PendingCAPBytePrefix, bz)
}

// PendingCRPKey returns the key under which pending consumer removal proposals are stored
func PendingCRPKey(timestamp time.Time, chainID string) []byte {
	return tsAndChainIdKey(PendingCRPBytePrefix, timestamp, chainID)
}

// ParsePendingCRPKey returns the time and chain ID for a pending consumer removal proposal key or an error if unparseable
func ParsePendingCRPKey(bz []byte) (time.Time, string, error) {
	return parseTsAndChainIdKey(PendingCRPBytePrefix, bz)
}

// UnbondingOpIndexKey returns an unbonding op index key
// Note: chainId is hashed to a fixed length sequence of bytes here to prevent
// injection attack between chainIDs.
func UnbondingOpIndexKey(chainID string, vscID uint64) []byte {
	return chainIdAndVscIdKey(UnbondingOpIndexBytePrefix, chainID, vscID)
}

// ParseUnbondingOpIndexKey parses an unbonding op index key for VSC ID
// Removes the prefix + chainID from index key and returns only the key part.
func ParseUnbondingOpIndexKey(key []byte) (string, uint64, error) {
	return parseChainIdAndVscIdKey(UnbondingOpIndexBytePrefix, key)
}

// UnbondingOpKey returns the key that stores a record of all the ids of consumer chains that
// need to unbond before a given delegation can unbond on this chain
func UnbondingOpKey(id uint64) []byte {
	bz := make([]byte, 8)
	binary.BigEndian.PutUint64(bz, id)
	return append([]byte{UnbondingOpBytePrefix}, bz...)
}

// ValsetUpdateBlockHeightKey returns the key that storing the mapping from valset update ID to block height
func ValsetUpdateBlockHeightKey(valsetUpdateId uint64) []byte {
	vuidBytes := make([]byte, 8)
	binary.BigEndian.PutUint64(vuidBytes, valsetUpdateId)
	return append([]byte{ValsetUpdateBlockHeightBytePrefix}, vuidBytes...)
}

// ConsumerGenesisKey returns the key corresponding to consumer genesis state material
// (consensus state and client state) indexed by consumer chain id
func ConsumerGenesisKey(chainID string) []byte {
	return append([]byte{ConsumerGenesisBytePrefix}, []byte(chainID)...)
}

// SlashAcksKey returns the key under which slashing acks are stored for a given chain ID
func SlashAcksKey(chainID string) []byte {
	return append([]byte{SlashAcksBytePrefix}, []byte(chainID)...)
}

// InitChainHeightKey returns the key under which the block height for a given chain ID is stored
func InitChainHeightKey(chainID string) []byte {
	return append([]byte{InitChainHeightBytePrefix}, []byte(chainID)...)
}

// PendingVSCsKey returns the key under which
// pending ValidatorSetChangePacket data is stored for a given chain ID
func PendingVSCsKey(chainID string) []byte {
	return append([]byte{PendingVSCsBytePrefix}, []byte(chainID)...)
}

// VscSendingTimestampKey returns the key under which the
// sending timestamp of the VSCPacket with vsc ID is stored
func VscSendingTimestampKey(chainID string, vscID uint64) []byte {
	return chainIdAndVscIdKey(VscSendTimestampBytePrefix, chainID, vscID)
}

// ParseVscTimeoutTimestampKey returns chain ID and vsc ID
// for a VscSendingTimestampKey or an error if unparsable
func ParseVscSendingTimestampKey(bz []byte) (string, uint64, error) {
	return parseChainIdAndVscIdKey(VscSendTimestampBytePrefix, bz)
}

// LockUnbondingOnTimeoutKey returns the key that will store the consumer chain id which unbonding operations are locked
// on CCV channel timeout
func LockUnbondingOnTimeoutKey(chainID string) []byte {
	return append([]byte{LockUnbondingOnTimeoutBytePrefix}, []byte(chainID)...)
}

// TODO: tests
func PendingPacketDataKey(consumerChainID string, ibcSeqNum uint64) []byte {
	return AppendMany(
		[]byte{PendingPacketDataBytePrefix},
		HashString(consumerChainID),
		sdk.Uint64ToBigEndian(ibcSeqNum),
	)
}

// ParsePendingPacketDataKey parses a pending packet data key for IBC sequence number
func ParsePendingPacketDataKey(key []byte) uint64 {
	return sdk.BigEndianToUint64(key[1+32:])
}

// PendingSlashPacketEntryKey returns the key for storing a pending slash packet entry.
//
// Note: It's not expected for a single consumer chain to send a slash packet for the same validator more than once
// in the same block. Hence why this key should ber unique per slash packet. However, if a malicious consumer did send
// duplicate slash packets in the same block, the slash packet entry would simply be overwritten.
func PendingSlashPacketEntryKey(packetEntry SlashPacketEntry) []byte {
	timeBz := sdk.FormatTimeBytes(packetEntry.RecvTime)
	timeBzL := len(timeBz)
	return AppendMany(
		[]byte{PendingSlashPacketEntryBytePrefix},
		sdk.Uint64ToBigEndian(uint64(timeBzL)),
		timeBz,
		HashBytes(packetEntry.ValAddr),
		[]byte(packetEntry.ConsumerChainID),
	)
}

// ParsePendingSlashPacketEntryKey returns the received time and chainID for a pending slash packet entry key
func ParsePendingSlashPacketEntryKey(bz []byte) (time.Time, string) {
	// Prefix is in first byte
	expectedPrefix := []byte{PendingSlashPacketEntryBytePrefix}
	if prefix := bz[:1]; !bytes.Equal(prefix, expectedPrefix) {
		panic(fmt.Sprintf("invalid prefix; expected: %X, got: %X", expectedPrefix, prefix))
	}
	// 8 bytes for uint64 storing timestamp length
	timeBzL := sdk.BigEndianToUint64(bz[1:9])
	recvTime, err := sdk.ParseTimeBytes(bz[9 : 9+timeBzL])
	if err != nil {
		panic(err)
	}
	// ChainID is stored after 32 byte hashed validator address
	chainID := string(bz[9+int(timeBzL)+32:])
	return recvTime, chainID
}

// AppendMany appends a variable number of byte slices together
func AppendMany(byteses ...[]byte) (out []byte) {
	for _, bytes := range byteses {
		out = append(out, bytes...)
	}
	return out
}

<<<<<<< HEAD
// HashString outputs a fixed length 32 byte hash for any string
func HashString(x string) []byte {
	return HashBytes([]byte(x))
}

// HashBytes outputs a fixed length 32 byte hash for any byte slice
func HashBytes(x []byte) []byte {
	hash := sha256.Sum256(x)
	return hash[:]
=======
// tsAndChainIdKey returns the key with the following format:
// bytePrefix | len(timestamp) | timestamp | chainID
func tsAndChainIdKey(prefix byte, timestamp time.Time, chainID string) []byte {
	timeBz := sdk.FormatTimeBytes(timestamp)
	timeBzL := len(timeBz)

	return AppendMany(
		// Append the prefix
		[]byte{prefix},
		// Append the time length
		sdk.Uint64ToBigEndian(uint64(timeBzL)),
		// Append the time bytes
		timeBz,
		// Append the chainId
		[]byte(chainID),
	)
}

// parseTsAndChainIdKey returns the time and chain ID for a TsAndChainId key
func parseTsAndChainIdKey(prefix byte, bz []byte) (time.Time, string, error) {
	expectedPrefix := []byte{prefix}
	prefixL := len(expectedPrefix)
	if prefix := bz[:prefixL]; !bytes.Equal(prefix, expectedPrefix) {
		return time.Time{}, "", fmt.Errorf("invalid prefix; expected: %X, got: %X", expectedPrefix, prefix)
	}

	timeBzL := sdk.BigEndianToUint64(bz[prefixL : prefixL+8])
	timestamp, err := sdk.ParseTimeBytes(bz[prefixL+8 : prefixL+8+int(timeBzL)])
	if err != nil {
		return time.Time{}, "", err
	}

	chainID := string(bz[prefixL+8+int(timeBzL):])
	return timestamp, chainID, nil
}

// chainIdAndTsKey returns the key with the following format:
// bytePrefix | len(chainID) | chainID | timestamp
func chainIdAndTsKey(prefix byte, chainID string, timestamp time.Time) []byte {
	partialKey := ChainIdWithLenKey(prefix, chainID)
	timeBz := sdk.FormatTimeBytes(timestamp)
	return AppendMany(
		// Append the partialKey
		partialKey,
		// Append the time bytes
		timeBz,
	)
}

// chainIdWithLenKey returns the key with the following format:
// bytePrefix | len(chainID) | chainID
func ChainIdWithLenKey(prefix byte, chainID string) []byte {
	chainIdL := len(chainID)
	return AppendMany(
		// Append the prefix
		[]byte{prefix},
		// Append the chainID length
		sdk.Uint64ToBigEndian(uint64(chainIdL)),
		// Append the chainID
		[]byte(chainID),
	)
}

// parseChainIdAndTsKey returns the chain ID and time for a ChainIdAndTs key
func parseChainIdAndTsKey(prefix byte, bz []byte) (string, time.Time, error) {
	expectedPrefix := []byte{prefix}
	prefixL := len(expectedPrefix)
	if prefix := bz[:prefixL]; !bytes.Equal(prefix, expectedPrefix) {
		return "", time.Time{}, fmt.Errorf("invalid prefix; expected: %X, got: %X", expectedPrefix, prefix)
	}
	chainIdL := sdk.BigEndianToUint64(bz[prefixL : prefixL+8])
	chainID := string(bz[prefixL+8 : prefixL+8+int(chainIdL)])
	timestamp, err := sdk.ParseTimeBytes(bz[prefixL+8+int(chainIdL):])
	if err != nil {
		return "", time.Time{}, err
	}
	return chainID, timestamp, nil
}

// chainIdAndVscIdKey returns the key with the following format:
// bytePrefix | len(chainID) | chainID | vscID
func chainIdAndVscIdKey(prefix byte, chainID string, vscID uint64) []byte {
	partialKey := ChainIdWithLenKey(prefix, chainID)
	return AppendMany(
		// Append the partialKey
		partialKey,
		// Append the vscID bytes
		sdk.Uint64ToBigEndian(vscID),
	)
}

// parseChainIdAndVscIdKey returns the chain ID and vsc ID for a ChainIdAndVscId key
func parseChainIdAndVscIdKey(prefix byte, bz []byte) (string, uint64, error) {
	expectedPrefix := []byte{prefix}
	prefixL := len(expectedPrefix)
	if prefix := bz[:prefixL]; !bytes.Equal(prefix, expectedPrefix) {
		return "", 0, fmt.Errorf("invalid prefix; expected: %X, got: %X", expectedPrefix, prefix)
	}
	chainIdL := sdk.BigEndianToUint64(bz[prefixL : prefixL+8])
	chainID := string(bz[prefixL+8 : prefixL+8+int(chainIdL)])
	vscID := sdk.BigEndianToUint64(bz[prefixL+8+int(chainIdL):])
	return chainID, vscID, nil
>>>>>>> 6c0d718d
}<|MERGE_RESOLUTION|>--- conflicted
+++ resolved
@@ -2,6 +2,7 @@
 
 import (
 	"bytes"
+	"crypto/sha256"
 	"encoding/binary"
 	"fmt"
 	"time"
@@ -301,7 +302,6 @@
 	return out
 }
 
-<<<<<<< HEAD
 // HashString outputs a fixed length 32 byte hash for any string
 func HashString(x string) []byte {
 	return HashBytes([]byte(x))
@@ -311,10 +311,11 @@
 func HashBytes(x []byte) []byte {
 	hash := sha256.Sum256(x)
 	return hash[:]
-=======
+}
+
 // tsAndChainIdKey returns the key with the following format:
 // bytePrefix | len(timestamp) | timestamp | chainID
-func tsAndChainIdKey(prefix byte, timestamp time.Time, chainID string) []byte {
+func TsAndChainIdKey(prefix byte, timestamp time.Time, chainID string) []byte {
 	timeBz := sdk.FormatTimeBytes(timestamp)
 	timeBzL := len(timeBz)
 
@@ -331,7 +332,7 @@
 }
 
 // parseTsAndChainIdKey returns the time and chain ID for a TsAndChainId key
-func parseTsAndChainIdKey(prefix byte, bz []byte) (time.Time, string, error) {
+func ParseTsAndChainIdKey(prefix byte, bz []byte) (time.Time, string, error) {
 	expectedPrefix := []byte{prefix}
 	prefixL := len(expectedPrefix)
 	if prefix := bz[:prefixL]; !bytes.Equal(prefix, expectedPrefix) {
@@ -350,7 +351,7 @@
 
 // chainIdAndTsKey returns the key with the following format:
 // bytePrefix | len(chainID) | chainID | timestamp
-func chainIdAndTsKey(prefix byte, chainID string, timestamp time.Time) []byte {
+func ChainIdAndTsKey(prefix byte, chainID string, timestamp time.Time) []byte {
 	partialKey := ChainIdWithLenKey(prefix, chainID)
 	timeBz := sdk.FormatTimeBytes(timestamp)
 	return AppendMany(
@@ -376,7 +377,7 @@
 }
 
 // parseChainIdAndTsKey returns the chain ID and time for a ChainIdAndTs key
-func parseChainIdAndTsKey(prefix byte, bz []byte) (string, time.Time, error) {
+func ParseChainIdAndTsKey(prefix byte, bz []byte) (string, time.Time, error) {
 	expectedPrefix := []byte{prefix}
 	prefixL := len(expectedPrefix)
 	if prefix := bz[:prefixL]; !bytes.Equal(prefix, expectedPrefix) {
@@ -393,7 +394,7 @@
 
 // chainIdAndVscIdKey returns the key with the following format:
 // bytePrefix | len(chainID) | chainID | vscID
-func chainIdAndVscIdKey(prefix byte, chainID string, vscID uint64) []byte {
+func ChainIdAndVscIdKey(prefix byte, chainID string, vscID uint64) []byte {
 	partialKey := ChainIdWithLenKey(prefix, chainID)
 	return AppendMany(
 		// Append the partialKey
@@ -404,7 +405,7 @@
 }
 
 // parseChainIdAndVscIdKey returns the chain ID and vsc ID for a ChainIdAndVscId key
-func parseChainIdAndVscIdKey(prefix byte, bz []byte) (string, uint64, error) {
+func ParseChainIdAndVscIdKey(prefix byte, bz []byte) (string, uint64, error) {
 	expectedPrefix := []byte{prefix}
 	prefixL := len(expectedPrefix)
 	if prefix := bz[:prefixL]; !bytes.Equal(prefix, expectedPrefix) {
@@ -414,5 +415,4 @@
 	chainID := string(bz[prefixL+8 : prefixL+8+int(chainIdL)])
 	vscID := sdk.BigEndianToUint64(bz[prefixL+8+int(chainIdL):])
 	return chainID, vscID, nil
->>>>>>> 6c0d718d
 }