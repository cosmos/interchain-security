package types_test

import (
	"testing"
	"time"

	sdk "github.com/cosmos/cosmos-sdk/types"
	providertypes "github.com/cosmos/interchain-security/x/ccv/provider/types"
	"github.com/stretchr/testify/require"
	"github.com/tendermint/tendermint/crypto/ed25519"
)

// Tests that all singular keys, or prefixes to fully resolves keys are a single byte long,
// preventing injection attacks into restricted parts of a full store.
func TestSameLength(t *testing.T) {

	keys := getSingleByteKeys()

	for _, keyByteArray := range keys {
		require.Equal(t, 1, len(keyByteArray))
	}
}

// Tests that all singular keys, or prefixes to fully resolves keys are non duplicate byte values.
func TestNoDuplicates(t *testing.T) {

	keys := getSingleByteKeys()

	for i, keyByteArray := range keys {
		keys[i] = nil
		require.NotContains(t, keys, keyByteArray)
	}
}

// Returns all singular keys, or prefixes to fully resolved keys,
// any of which should be a single, unique byte.
func getSingleByteKeys() [][]byte {

	keys := make([][]byte, 32)
	i := 0

<<<<<<< HEAD
	keys[i], i = providertypes.PortKey(), i+1
	keys[i], i = providertypes.MaturedUnbondingOpsKey(), i+1
	keys[i], i = providertypes.ValidatorSetUpdateIdKey(), i+1
	keys[i], i = providertypes.SlashMeterKey(), i+1
	keys[i], i = providertypes.LastSlashMeterReplenishTimeKey(), i+1
	keys[i], i = []byte{providertypes.ChainToChannelBytePrefix}, i+1
	keys[i], i = []byte{providertypes.ChannelToChainBytePrefix}, i+1
	keys[i], i = []byte{providertypes.ChainToClientBytePrefix}, i+1
	keys[i], i = []byte{providertypes.InitTimeoutTimestampBytePrefix}, i+1
	keys[i], i = []byte{providertypes.PendingCAPBytePrefix}, i+1
	keys[i], i = []byte{providertypes.PendingCRPBytePrefix}, i+1
	keys[i], i = []byte{providertypes.UnbondingOpBytePrefix}, i+1
	keys[i], i = []byte{providertypes.UnbondingOpIndexBytePrefix}, i+1
	keys[i], i = []byte{providertypes.ValsetUpdateBlockHeightBytePrefix}, i+1
	keys[i], i = []byte{providertypes.ConsumerGenesisBytePrefix}, i+1
	keys[i], i = []byte{providertypes.SlashAcksBytePrefix}, i+1
	keys[i], i = []byte{providertypes.InitChainHeightBytePrefix}, i+1
	keys[i], i = []byte{providertypes.PendingVSCsBytePrefix}, i+1
	keys[i], i = []byte{providertypes.LockUnbondingOnTimeoutBytePrefix}, i+1
	keys[i] = []byte{providertypes.PendingSlashPacketEntryBytePrefix}
=======
	keys[i], i = PortKey(), i+1
	keys[i], i = MaturedUnbondingOpsKey(), i+1
	keys[i], i = ValidatorSetUpdateIdKey(), i+1
	keys[i], i = []byte{ChainToChannelBytePrefix}, i+1
	keys[i], i = []byte{ChannelToChainBytePrefix}, i+1
	keys[i], i = []byte{ChainToClientBytePrefix}, i+1
	keys[i], i = []byte{InitTimeoutTimestampBytePrefix}, i+1
	keys[i], i = []byte{PendingCAPBytePrefix}, i+1
	keys[i], i = []byte{PendingCRPBytePrefix}, i+1
	keys[i], i = []byte{UnbondingOpBytePrefix}, i+1
	keys[i], i = []byte{UnbondingOpIndexBytePrefix}, i+1
	keys[i], i = []byte{ValsetUpdateBlockHeightBytePrefix}, i+1
	keys[i], i = []byte{ConsumerGenesisBytePrefix}, i+1
	keys[i], i = []byte{SlashAcksBytePrefix}, i+1
	keys[i], i = []byte{InitChainHeightBytePrefix}, i+1
	keys[i], i = []byte{PendingVSCsBytePrefix}, i+1
	keys[i], i = []byte{VscSendTimestampBytePrefix}, i+1
	keys[i], i = []byte{LockUnbondingOnTimeoutBytePrefix}, i+1
>>>>>>> 6c0d718d

	return keys[:i]
}

// Tests the construction and parsing of TsAndChainId keys
func TestTsAndChainIdKeyAndParse(t *testing.T) {
	tests := []struct {
		prefix    byte
		timestamp time.Time
		chainID   string
	}{
		{prefix: 0x01, timestamp: time.Now(), chainID: "1"},
		{prefix: 0x02, timestamp: time.Date(
			2003, 11, 17, 20, 34, 58, 651387237, time.UTC), chainID: "some other ID"},
		{prefix: 0x03, timestamp: time.Now().Add(5000 * time.Hour), chainID: "some other other chain ID"},
	}

	for _, test := range tests {
<<<<<<< HEAD
		key := providertypes.PendingCAPKey(test.timestamp, test.chainID)
		require.NotEmpty(t, key)
		// Expected bytes = prefix + time length + time bytes + length of chainID
		expectedBytes := 1 + 8 + len(sdk.FormatTimeBytes(time.Time{})) + len(test.chainID)
		require.Equal(t, expectedBytes, len(key))
		parsedTime, parsedID, err := providertypes.ParsePendingCAPKey(key)
=======
		key := tsAndChainIdKey(test.prefix, test.timestamp, test.chainID)
		require.NotEmpty(t, key)
		// Expected bytes = prefix + time length + time bytes + length of chainID
		expectedLen := 1 + 8 + len(sdk.FormatTimeBytes(time.Time{})) + len(test.chainID)
		require.Equal(t, expectedLen, len(key))
		parsedTime, parsedID, err := parseTsAndChainIdKey(test.prefix, key)
>>>>>>> 6c0d718d
		require.Equal(t, test.timestamp.UTC(), parsedTime.UTC())
		require.Equal(t, test.chainID, parsedID)
		require.NoError(t, err)
	}
}

// Tests the construction and parsing of ChainIdAndTs keys
func TestChainIdAndTsKeyAndParse(t *testing.T) {
	tests := []struct {
		prefix    byte
		chainID   string
		timestamp time.Time
	}{
		{prefix: 0x01, chainID: "1", timestamp: time.Now()},
		{prefix: 0x02, chainID: "some other ID", timestamp: time.Date(
			2003, 11, 17, 20, 34, 58, 651387237, time.UTC)},
		{prefix: 0x03, chainID: "some other other chain ID", timestamp: time.Now().Add(5000 * time.Hour)},
	}

	for _, test := range tests {
<<<<<<< HEAD
		key := providertypes.PendingCRPKey(test.timestamp, test.chainID)
		require.NotEmpty(t, key)
		// Expected bytes = prefix + time length + time bytes + length of chainID
		expectedBytes := 1 + 8 + len(sdk.FormatTimeBytes(time.Time{})) + len(test.chainID)
		require.Equal(t, expectedBytes, len(key))
		parsedTime, parsedID, err := providertypes.ParsePendingCRPKey(key)
		require.Equal(t, test.timestamp.UTC(), parsedTime.UTC())
=======
		key := chainIdAndTsKey(test.prefix, test.chainID, test.timestamp)
		require.NotEmpty(t, key)
		// Expected bytes = prefix + chainID length + chainID + time bytes
		expectedLen := 1 + 8 + len(test.chainID) + len(sdk.FormatTimeBytes(time.Time{}))
		require.Equal(t, expectedLen, len(key))
		parsedID, parsedTime, err := parseChainIdAndTsKey(test.prefix, key)
>>>>>>> 6c0d718d
		require.Equal(t, test.chainID, parsedID)
		require.Equal(t, test.timestamp.UTC(), parsedTime.UTC())
		require.NoError(t, err)
	}
}

// Tests the construction and parsing of ChainIdAndVscId keys
func TestChainIdAndVscIdAndParse(t *testing.T) {
	tests := []struct {
		prefix  byte
		chainID string
		vscID   uint64
	}{
		{prefix: 0x01, chainID: "1", vscID: 1},
		{prefix: 0x02, chainID: "some other ID", vscID: 2},
		{prefix: 0x03, chainID: "some other other chain ID", vscID: 3},
	}

	for _, test := range tests {
<<<<<<< HEAD
		key := providertypes.UnbondingOpIndexKey(test.chainID, test.valsetUpdateID)
		require.NotEmpty(t, key)
		// This key should be of set length: prefix + hashed chain ID + uint64
		require.Equal(t, 1+32+8, len(key))
		parsedVSCID, err := providertypes.ParseUnbondingOpIndexKey(key)
		require.NotEmpty(t, parsedVSCID)
		asUint64 := sdk.BigEndianToUint64(parsedVSCID)
		require.Equal(t, test.valsetUpdateID, asUint64)
=======
		key := chainIdAndVscIdKey(test.prefix, test.chainID, test.vscID)
		require.NotEmpty(t, key)
		// Expected bytes = prefix + chainID length + chainID + vscId bytes
		expectedLen := 1 + 8 + len(test.chainID) + 8
		require.Equal(t, expectedLen, len(key))
		parsedID, parsedVscID, err := parseChainIdAndVscIdKey(test.prefix, key)
		require.Equal(t, test.chainID, parsedID)
		require.Equal(t, test.vscID, parsedVscID)
>>>>>>> 6c0d718d
		require.NoError(t, err)
	}
}

// Tests the construction and parsing of keys for pending slash packet entries
func TestPendingSlashPacketEntryKeyAndParse(t *testing.T) {
	now := time.Now()
	entries := []providertypes.SlashPacketEntry{}
	entries = append(entries, providertypes.NewSlashPacketEntry(now, "chain-0", ed25519.GenPrivKey().PubKey().Address()))
	entries = append(entries, providertypes.NewSlashPacketEntry(now.Add(2*time.Hour), "chain-7896978", ed25519.GenPrivKey().PubKey().Address()))
	entries = append(entries, providertypes.NewSlashPacketEntry(now.Add(3*time.Hour), "chain-1", ed25519.GenPrivKey().PubKey().Address()))

	for _, entry := range entries {
		key := providertypes.PendingSlashPacketEntryKey(entry)
		require.NotEmpty(t, key)
		timeBzL := len(sdk.FormatTimeBytes(entry.RecvTime))
		// This key should be of set length: prefix + 8 + timeBzL + hashed valAddr + chainID
		require.Equal(t, 1+8+timeBzL+32+len(entry.ConsumerChainID), len(key))
		parsedRecvTime, parsedChainID := providertypes.ParsePendingSlashPacketEntryKey(key)
		require.Equal(t, entry.RecvTime, parsedRecvTime)
		require.Equal(t, entry.ConsumerChainID, parsedChainID)
	}
}

// Test key packing functions with the format <prefix><stringID>
func TestKeysWithPrefixAndId(t *testing.T) {

	funcs := []func(string) []byte{
		providertypes.ChainToChannelKey,
		providertypes.ChannelToChainKey,
		providertypes.ChainToClientKey,
		providertypes.InitTimeoutTimestampKey,
		providertypes.ConsumerGenesisKey,
		providertypes.SlashAcksKey,
		providertypes.InitChainHeightKey,
		providertypes.PendingVSCsKey,
		providertypes.LockUnbondingOnTimeoutKey,
	}

	expectedBytePrefixes := []byte{
		providertypes.ChainToChannelBytePrefix,
		providertypes.ChannelToChainBytePrefix,
		providertypes.ChainToClientBytePrefix,
		providertypes.InitTimeoutTimestampBytePrefix,
		providertypes.ConsumerGenesisBytePrefix,
		providertypes.SlashAcksBytePrefix,
		providertypes.InitChainHeightBytePrefix,
		providertypes.PendingVSCsBytePrefix,
		providertypes.LockUnbondingOnTimeoutBytePrefix,
	}

	tests := []struct {
		stringID string
	}{
		{stringID: "test id 1"},
		{stringID: "2"},
		{stringID: "a longer id to test test test test test"},
	}

	for _, test := range tests {
		for funcIdx, function := range funcs {
			key := function(test.stringID)
			require.Equal(t, expectedBytePrefixes[funcIdx], key[0])
			require.Equal(t, []byte(test.stringID), key[1:])
		}
	}
}

func TestKeysWithUint64Payload(t *testing.T) {

	funcs := []func(uint64) []byte{
		providertypes.UnbondingOpKey,
		providertypes.ValsetUpdateBlockHeightKey,
	}

	expectedBytePrefixes := []byte{
		providertypes.UnbondingOpBytePrefix,
		providertypes.ValsetUpdateBlockHeightBytePrefix,
	}

	tests := []struct {
		integer uint64
	}{
		{integer: 0},
		{integer: 25},
		{integer: 3472843},
		{integer: 8503458034859305834},
	}

	for _, test := range tests {
		for funcIdx, function := range funcs {
			key := function(test.integer)
			require.Equal(t, expectedBytePrefixes[funcIdx], key[0])
			require.Equal(t, sdk.Uint64ToBigEndian(test.integer), key[1:])
		}
	}
}<|MERGE_RESOLUTION|>--- conflicted
+++ resolved
@@ -39,7 +39,6 @@
 	keys := make([][]byte, 32)
 	i := 0
 
-<<<<<<< HEAD
 	keys[i], i = providertypes.PortKey(), i+1
 	keys[i], i = providertypes.MaturedUnbondingOpsKey(), i+1
 	keys[i], i = providertypes.ValidatorSetUpdateIdKey(), i+1
@@ -59,27 +58,8 @@
 	keys[i], i = []byte{providertypes.InitChainHeightBytePrefix}, i+1
 	keys[i], i = []byte{providertypes.PendingVSCsBytePrefix}, i+1
 	keys[i], i = []byte{providertypes.LockUnbondingOnTimeoutBytePrefix}, i+1
+	keys[i], i = []byte{VscSendTimestampBytePrefix}, i+1
 	keys[i] = []byte{providertypes.PendingSlashPacketEntryBytePrefix}
-=======
-	keys[i], i = PortKey(), i+1
-	keys[i], i = MaturedUnbondingOpsKey(), i+1
-	keys[i], i = ValidatorSetUpdateIdKey(), i+1
-	keys[i], i = []byte{ChainToChannelBytePrefix}, i+1
-	keys[i], i = []byte{ChannelToChainBytePrefix}, i+1
-	keys[i], i = []byte{ChainToClientBytePrefix}, i+1
-	keys[i], i = []byte{InitTimeoutTimestampBytePrefix}, i+1
-	keys[i], i = []byte{PendingCAPBytePrefix}, i+1
-	keys[i], i = []byte{PendingCRPBytePrefix}, i+1
-	keys[i], i = []byte{UnbondingOpBytePrefix}, i+1
-	keys[i], i = []byte{UnbondingOpIndexBytePrefix}, i+1
-	keys[i], i = []byte{ValsetUpdateBlockHeightBytePrefix}, i+1
-	keys[i], i = []byte{ConsumerGenesisBytePrefix}, i+1
-	keys[i], i = []byte{SlashAcksBytePrefix}, i+1
-	keys[i], i = []byte{InitChainHeightBytePrefix}, i+1
-	keys[i], i = []byte{PendingVSCsBytePrefix}, i+1
-	keys[i], i = []byte{VscSendTimestampBytePrefix}, i+1
-	keys[i], i = []byte{LockUnbondingOnTimeoutBytePrefix}, i+1
->>>>>>> 6c0d718d
 
 	return keys[:i]
 }
@@ -98,21 +78,12 @@
 	}
 
 	for _, test := range tests {
-<<<<<<< HEAD
-		key := providertypes.PendingCAPKey(test.timestamp, test.chainID)
-		require.NotEmpty(t, key)
-		// Expected bytes = prefix + time length + time bytes + length of chainID
-		expectedBytes := 1 + 8 + len(sdk.FormatTimeBytes(time.Time{})) + len(test.chainID)
-		require.Equal(t, expectedBytes, len(key))
-		parsedTime, parsedID, err := providertypes.ParsePendingCAPKey(key)
-=======
-		key := tsAndChainIdKey(test.prefix, test.timestamp, test.chainID)
+		key := providertypes.TsAndChainIdKey(test.prefix, test.timestamp, test.chainID)
 		require.NotEmpty(t, key)
 		// Expected bytes = prefix + time length + time bytes + length of chainID
 		expectedLen := 1 + 8 + len(sdk.FormatTimeBytes(time.Time{})) + len(test.chainID)
 		require.Equal(t, expectedLen, len(key))
-		parsedTime, parsedID, err := parseTsAndChainIdKey(test.prefix, key)
->>>>>>> 6c0d718d
+		parsedTime, parsedID, err := providertypes.ParseTsAndChainIdKey(test.prefix, key)
 		require.Equal(t, test.timestamp.UTC(), parsedTime.UTC())
 		require.Equal(t, test.chainID, parsedID)
 		require.NoError(t, err)
@@ -133,22 +104,12 @@
 	}
 
 	for _, test := range tests {
-<<<<<<< HEAD
-		key := providertypes.PendingCRPKey(test.timestamp, test.chainID)
-		require.NotEmpty(t, key)
-		// Expected bytes = prefix + time length + time bytes + length of chainID
-		expectedBytes := 1 + 8 + len(sdk.FormatTimeBytes(time.Time{})) + len(test.chainID)
-		require.Equal(t, expectedBytes, len(key))
-		parsedTime, parsedID, err := providertypes.ParsePendingCRPKey(key)
-		require.Equal(t, test.timestamp.UTC(), parsedTime.UTC())
-=======
-		key := chainIdAndTsKey(test.prefix, test.chainID, test.timestamp)
+		key := providertypes.ChainIdAndTsKey(test.prefix, test.chainID, test.timestamp)
 		require.NotEmpty(t, key)
 		// Expected bytes = prefix + chainID length + chainID + time bytes
 		expectedLen := 1 + 8 + len(test.chainID) + len(sdk.FormatTimeBytes(time.Time{}))
 		require.Equal(t, expectedLen, len(key))
-		parsedID, parsedTime, err := parseChainIdAndTsKey(test.prefix, key)
->>>>>>> 6c0d718d
+		parsedID, parsedTime, err := providertypes.ParseChainIdAndTsKey(test.prefix, key)
 		require.Equal(t, test.chainID, parsedID)
 		require.Equal(t, test.timestamp.UTC(), parsedTime.UTC())
 		require.NoError(t, err)
@@ -168,25 +129,14 @@
 	}
 
 	for _, test := range tests {
-<<<<<<< HEAD
-		key := providertypes.UnbondingOpIndexKey(test.chainID, test.valsetUpdateID)
-		require.NotEmpty(t, key)
-		// This key should be of set length: prefix + hashed chain ID + uint64
-		require.Equal(t, 1+32+8, len(key))
-		parsedVSCID, err := providertypes.ParseUnbondingOpIndexKey(key)
-		require.NotEmpty(t, parsedVSCID)
-		asUint64 := sdk.BigEndianToUint64(parsedVSCID)
-		require.Equal(t, test.valsetUpdateID, asUint64)
-=======
-		key := chainIdAndVscIdKey(test.prefix, test.chainID, test.vscID)
+		key := providertypes.ChainIdAndVscIdKey(test.prefix, test.chainID, test.vscID)
 		require.NotEmpty(t, key)
 		// Expected bytes = prefix + chainID length + chainID + vscId bytes
 		expectedLen := 1 + 8 + len(test.chainID) + 8
 		require.Equal(t, expectedLen, len(key))
-		parsedID, parsedVscID, err := parseChainIdAndVscIdKey(test.prefix, key)
+		parsedID, parsedVscID, err := providertypes.ParseChainIdAndVscIdKey(test.prefix, key)
 		require.Equal(t, test.chainID, parsedID)
 		require.Equal(t, test.vscID, parsedVscID)
->>>>>>> 6c0d718d
 		require.NoError(t, err)
 	}
 }
