--- conflicted
+++ resolved
@@ -28,15 +28,11 @@
 		&MsgAssignConsumerKey{},
 	)
 	registry.RegisterImplementations(
-<<<<<<< HEAD
-		(*govv1beta1.Content)(nil),
-=======
 		(*sdk.Msg)(nil),
 		&MsgRegisterConsumerRewardDenom{},
 	)
 	registry.RegisterImplementations(
-		(*govtypes.Content)(nil),
->>>>>>> 8c8e6a08
+		(*govv1beta1.Content)(nil),
 		&EquivocationProposal{},
 	)
 
