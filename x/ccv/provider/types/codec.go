--- conflicted
+++ resolved
@@ -46,14 +46,6 @@
 		&MsgSubmitConsumerDoubleVoting{},
 	)
 
-<<<<<<< HEAD
-	registry.RegisterImplementations(
-		(*sdk.Msg)(nil),
-		&MsgSubmitConsumerMisbehaviour{},
-	)
-
-=======
->>>>>>> 88e07170
 	msgservice.RegisterMsgServiceDesc(registry, &_Msg_serviceDesc)
 }
 
