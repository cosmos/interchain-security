package distribution

import (
	"time"

	"github.com/cosmos/cosmos-sdk/codec"
	"github.com/cosmos/cosmos-sdk/types/module"

	"github.com/cosmos/cosmos-sdk/telemetry"
	sdk "github.com/cosmos/cosmos-sdk/types"
	"github.com/cosmos/cosmos-sdk/x/auth/exported"
	distr "github.com/cosmos/cosmos-sdk/x/distribution"
	"github.com/cosmos/cosmos-sdk/x/distribution/exported"
	"github.com/cosmos/cosmos-sdk/x/distribution/keeper"
	stakingkeeper "github.com/cosmos/cosmos-sdk/x/staking/keeper"
	stakingtypes "github.com/cosmos/cosmos-sdk/x/staking/types"
	consumertypes "github.com/cosmos/interchain-security/x/ccv/consumer/types"

	abci "github.com/cometbft/cometbft/abci/types"
	distrtypes "github.com/cosmos/cosmos-sdk/x/distribution/types"
)

var (
	_ module.AppModule           = AppModule{}
	_ module.AppModuleBasic      = AppModuleBasic{}
	_ module.AppModuleSimulation = AppModule{}
)

// AppModule embeds the Cosmos SDK's x/distribution AppModuleBasic.
type AppModuleBasic struct {
	distr.AppModuleBasic
}

// AppModule embeds the Cosmos SDK's x/distribution AppModule
type AppModule struct {
	// embed the Cosmos SDK's x/distribution AppModule
	distr.AppModule

	keeper        keeper.Keeper
	accountKeeper distrtypes.AccountKeeper
	bankKeeper    distrtypes.BankKeeper
	stakingKeeper stakingkeeper.Keeper

	feeCollectorName string
}

// NewAppModule creates a new AppModule object using the native x/distribution module
// AppModule constructor.
func NewAppModule(
	cdc codec.Codec, keeper keeper.Keeper, ak distrtypes.AccountKeeper,
<<<<<<< HEAD
	bk distrtypes.BankKeeper, sk stakingkeeper.Keeper, feeCollectorName string, ss exported.Subspace,
) AppModule {
	distrAppMod := distr.NewAppModule(cdc, keeper, ak, bk, sk, ss)
=======
	bk distrtypes.BankKeeper, sk stakingkeeper.Keeper, feeCollectorName string, subspace exported.Subspace,
) AppModule {
	distrAppMod := distr.NewAppModule(cdc, keeper, ak, bk, sk, subspace)
>>>>>>> 32325411
	return AppModule{
		AppModule:        distrAppMod,
		keeper:           keeper,
		accountKeeper:    ak,
		bankKeeper:       bk,
		stakingKeeper:    sk,
		feeCollectorName: feeCollectorName,
	}
}

// BeginBlocker mirror functionality of cosmos-sdk/distribution BeginBlocker
// however it allocates no proposer reward
func (am AppModule) BeginBlock(ctx sdk.Context, req abci.RequestBeginBlock) {
	defer telemetry.ModuleMeasureSince(distrtypes.ModuleName, time.Now(), telemetry.MetricKeyBeginBlocker)

	// TODO this is Tendermint-dependent
	// ref https://github.com/cosmos/cosmos-sdk/issues/3095
	if ctx.BlockHeight() > 1 {
		am.AllocateTokens(ctx)
	}
}

// AllocateTokens handles distribution of the collected fees
func (am AppModule) AllocateTokens(
	ctx sdk.Context,
) {
	// fetch and clear the collected fees for distribution, since this is
	// called in BeginBlock, collected fees will be from the previous block
	// (and distributed to the current representatives)
	feeCollector := am.accountKeeper.GetModuleAccount(ctx, consumertypes.ConsumerRedistributeName)
	feesCollectedInt := am.bankKeeper.GetAllBalances(ctx, feeCollector.GetAddress())
	feesCollected := sdk.NewDecCoinsFromCoins(feesCollectedInt...)

	// transfer collected fees to the distribution module account
	err := am.bankKeeper.SendCoinsFromModuleToModule(ctx, consumertypes.ConsumerRedistributeName, distrtypes.ModuleName, feesCollectedInt)
	if err != nil {
		// same behavior as in the original x/distribution module of cosmos-sdk
		panic(err)
	}

	// temporary workaround to keep CanWithdrawInvariant happy
	// general discussions here: https://github.com/cosmos/cosmos-sdk/issues/2906#issuecomment-441867634
	feePool := am.keeper.GetFeePool(ctx)
	vs := am.stakingKeeper.GetValidatorSet()
	totalBondedTokens := vs.TotalBondedTokens(ctx)
	if totalBondedTokens.IsZero() {
		feePool.CommunityPool = feePool.CommunityPool.Add(feesCollected...)
		am.keeper.SetFeePool(ctx, feePool)
		return
	}

	// calculate the fraction allocated to representatives by subtracting the community tax.
	// e.g. if community tax is 0.02, representatives fraction will be 0.98 (2% goes to the community pool and the rest to the representatives)
	remaining := feesCollected
	communityTax := am.keeper.GetCommunityTax(ctx)
	representativesFraction := sdk.OneDec().Sub(communityTax)

	// allocate tokens proportionally to representatives voting power
	vs.IterateBondedValidatorsByPower(ctx, func(_ int64, validator stakingtypes.ValidatorI) bool {
		// we get this validator's percentage of the total power by dividing their tokens by the total bonded tokens
		powerFraction := sdk.NewDecFromInt(validator.GetTokens()).QuoTruncate(sdk.NewDecFromInt(totalBondedTokens))
		// we truncate here again, which means that the reward will be slightly lower than it should be
		reward := feesCollected.MulDecTruncate(representativesFraction).MulDecTruncate(powerFraction)
		am.keeper.AllocateTokensToValidator(ctx, validator, reward)
		remaining = remaining.Sub(reward)

		return false
	})

	// allocate community funding
	// due to the 3 truncations above, remaining sent to the community pool will be slightly more than it should be. This is OK
	feePool.CommunityPool = feePool.CommunityPool.Add(remaining...)
	am.keeper.SetFeePool(ctx, feePool)
}<|MERGE_RESOLUTION|>--- conflicted
+++ resolved
@@ -8,7 +8,6 @@
 
 	"github.com/cosmos/cosmos-sdk/telemetry"
 	sdk "github.com/cosmos/cosmos-sdk/types"
-	"github.com/cosmos/cosmos-sdk/x/auth/exported"
 	distr "github.com/cosmos/cosmos-sdk/x/distribution"
 	"github.com/cosmos/cosmos-sdk/x/distribution/exported"
 	"github.com/cosmos/cosmos-sdk/x/distribution/keeper"
@@ -48,15 +47,9 @@
 // AppModule constructor.
 func NewAppModule(
 	cdc codec.Codec, keeper keeper.Keeper, ak distrtypes.AccountKeeper,
-<<<<<<< HEAD
-	bk distrtypes.BankKeeper, sk stakingkeeper.Keeper, feeCollectorName string, ss exported.Subspace,
-) AppModule {
-	distrAppMod := distr.NewAppModule(cdc, keeper, ak, bk, sk, ss)
-=======
 	bk distrtypes.BankKeeper, sk stakingkeeper.Keeper, feeCollectorName string, subspace exported.Subspace,
 ) AppModule {
 	distrAppMod := distr.NewAppModule(cdc, keeper, ak, bk, sk, subspace)
->>>>>>> 32325411
 	return AppModule{
 		AppModule:        distrAppMod,
 		keeper:           keeper,
