package distribution

import (
	"time"

	"github.com/cosmos/cosmos-sdk/codec"
	"github.com/cosmos/cosmos-sdk/types/module"

	"github.com/cosmos/cosmos-sdk/telemetry"
	sdk "github.com/cosmos/cosmos-sdk/types"
	distr "github.com/cosmos/cosmos-sdk/x/distribution"
	"github.com/cosmos/cosmos-sdk/x/distribution/keeper"
	stakingkeeper "github.com/cosmos/cosmos-sdk/x/staking/keeper"
	stakingtypes "github.com/cosmos/cosmos-sdk/x/staking/types"
	consumertypes "github.com/cosmos/interchain-security/x/ccv/consumer/types"

	distrtypes "github.com/cosmos/cosmos-sdk/x/distribution/types"
	abci "github.com/tendermint/tendermint/abci/types"
)

var (
	_ module.AppModule           = AppModule{}
	_ module.AppModuleBasic      = AppModuleBasic{}
	_ module.AppModuleSimulation = AppModule{}
)

// AppModule embeds the Cosmos SDK's x/distribution AppModuleBasic.
type AppModuleBasic struct {
	distr.AppModuleBasic
}

// AppModule embeds the Cosmos SDK's x/distribution AppModule
type AppModule struct {
	// embed the Cosmos SDK's x/distribution AppModule
	distr.AppModule

	keeper        keeper.Keeper
	accountKeeper distrtypes.AccountKeeper
	bankKeeper    distrtypes.BankKeeper
	stakingKeeper stakingkeeper.Keeper

	feeCollectorName string
}

// NewAppModule creates a new AppModule object using the native x/distribution module
// AppModule constructor.
func NewAppModule(
	cdc codec.Codec, keeper keeper.Keeper, ak distrtypes.AccountKeeper,
	bk distrtypes.BankKeeper, sk stakingkeeper.Keeper, feeCollectorName string,
) AppModule {
	distrAppMod := distr.NewAppModule(cdc, keeper, ak, bk, sk)
	return AppModule{
		AppModule:        distrAppMod,
		keeper:           keeper,
		accountKeeper:    ak,
		bankKeeper:       bk,
		stakingKeeper:    sk,
		feeCollectorName: feeCollectorName,
	}
}

// BeginBlocker mirror functionality of cosmos-sdk/distribution BeginBlocker
// however it allocates no proposer reward
func (am AppModule) BeginBlock(ctx sdk.Context, req abci.RequestBeginBlock) {
	defer telemetry.ModuleMeasureSince(distrtypes.ModuleName, time.Now(), telemetry.MetricKeyBeginBlocker)

	// TODO this is Tendermint-dependent
	// ref https://github.com/cosmos/cosmos-sdk/issues/3095
	if ctx.BlockHeight() > 1 {
		am.AllocateTokens(ctx)
	}
}

// AllocateTokens handles distribution of the collected fees
func (am AppModule) AllocateTokens(
	ctx sdk.Context,
) {
	// fetch and clear the collected fees for distribution, since this is
	// called in BeginBlock, collected fees will be from the previous block
	// (and distributed to the current representatives)
	feeCollector := am.accountKeeper.GetModuleAccount(ctx, consumertypes.ConsumerRedistributeName)
	feesCollectedInt := am.bankKeeper.GetAllBalances(ctx, feeCollector.GetAddress())
	feesCollected := sdk.NewDecCoinsFromCoins(feesCollectedInt...)

	// transfer collected fees to the distribution module account
	err := am.bankKeeper.SendCoinsFromModuleToModule(ctx, consumertypes.ConsumerRedistributeName, distrtypes.ModuleName, feesCollectedInt)
	if err != nil {
		// same behavior as in the original x/distribution module of cosmos-sdk
		panic(err)
	}

	// temporary workaround to keep CanWithdrawInvariant happy
	// general discussions here: https://github.com/cosmos/cosmos-sdk/issues/2906#issuecomment-441867634
	feePool := am.keeper.GetFeePool(ctx)
	vs := am.stakingKeeper.GetValidatorSet()
	totalBondedTokens := vs.TotalBondedTokens(ctx)
	if totalBondedTokens.IsZero() {
		feePool.CommunityPool = feePool.CommunityPool.Add(feesCollected...)
		am.keeper.SetFeePool(ctx, feePool)
		return
	}

	// calculate the fraction allocated to representatives by subtracting the community tax.
	// e.g. if community tax is 0.02, representatives fraction will be 0.98 (2% goes to the community pool and the rest to the representatives)
	remaining := feesCollected
	communityTax := am.keeper.GetCommunityTax(ctx)
	representativesFraction := sdk.OneDec().Sub(communityTax)

	// allocate tokens proportionally to representatives voting power
	vs.IterateBondedValidatorsByPower(ctx, func(_ int64, validator stakingtypes.ValidatorI) bool {
<<<<<<< HEAD
		powerFraction := sdk.NewDecFromInt(validator.GetTokens()).QuoTruncate(sdk.NewDecFromInt(totalBondedTokens))

=======
		// we get this validator's percentage of the total power by dividing their tokens by the total bonded tokens
		powerFraction := sdk.NewDecFromInt(validator.GetTokens()).QuoTruncate(sdk.NewDecFromInt(totalBondedTokens))
		// we truncate here again, which means that the reward will be slightly lower than it should be
>>>>>>> 6755fc02
		reward := feesCollected.MulDecTruncate(representativesFraction).MulDecTruncate(powerFraction)
		am.keeper.AllocateTokensToValidator(ctx, validator, reward)
		remaining = remaining.Sub(reward)

		return false
	})

	// allocate community funding
<<<<<<< HEAD

=======
	// due to the 3 truncations above, remaining sent to the community pool will be slightly more than it should be. This is OK
>>>>>>> 6755fc02
	feePool.CommunityPool = feePool.CommunityPool.Add(remaining...)
	am.keeper.SetFeePool(ctx, feePool)
}<|MERGE_RESOLUTION|>--- conflicted
+++ resolved
@@ -108,14 +108,9 @@
 
 	// allocate tokens proportionally to representatives voting power
 	vs.IterateBondedValidatorsByPower(ctx, func(_ int64, validator stakingtypes.ValidatorI) bool {
-<<<<<<< HEAD
-		powerFraction := sdk.NewDecFromInt(validator.GetTokens()).QuoTruncate(sdk.NewDecFromInt(totalBondedTokens))
-
-=======
 		// we get this validator's percentage of the total power by dividing their tokens by the total bonded tokens
 		powerFraction := sdk.NewDecFromInt(validator.GetTokens()).QuoTruncate(sdk.NewDecFromInt(totalBondedTokens))
 		// we truncate here again, which means that the reward will be slightly lower than it should be
->>>>>>> 6755fc02
 		reward := feesCollected.MulDecTruncate(representativesFraction).MulDecTruncate(powerFraction)
 		am.keeper.AllocateTokensToValidator(ctx, validator, reward)
 		remaining = remaining.Sub(reward)
@@ -124,11 +119,7 @@
 	})
 
 	// allocate community funding
-<<<<<<< HEAD
-
-=======
 	// due to the 3 truncations above, remaining sent to the community pool will be slightly more than it should be. This is OK
->>>>>>> 6755fc02
 	feePool.CommunityPool = feePool.CommunityPool.Add(remaining...)
 	am.keeper.SetFeePool(ctx, feePool)
 }