--- conflicted
+++ resolved
@@ -54,17 +54,8 @@
 // however, it returns no validator updates as validators are tracked via the
 // consumer chain's x/cvv/consumer module and so this module is not responsible
 // for returning the initial validator set.
-<<<<<<< HEAD
 func (AppModule) InitGenesis(_ sdk.Context, _ codec.JSONCodec, _ json.RawMessage) []abci.ValidatorUpdate {
 	// var genesisState types.GenesisState
-=======
-//
-// Note: InitGenesis is not called during the soft upgrade of a module
-// (as a part of a changeover from standalone -> consumer chain),
-// so there is no special handling needed in this method for a consumer being in the pre-CCV state.
-func (am AppModule) InitGenesis(ctx sdk.Context, cdc codec.JSONCodec, data json.RawMessage) []abci.ValidatorUpdate {
-	var genesisState types.GenesisState
->>>>>>> 2457ab03
 
 	// cdc.MustUnmarshalJSON(data, &genesisState)
 	// _ = staking.InitGenesis(ctx, am.keeper, am.accKeeper, am.bankKeeper, &genesisState)
