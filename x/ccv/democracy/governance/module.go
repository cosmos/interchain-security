--- conflicted
+++ resolved
@@ -12,13 +12,8 @@
 	gov "github.com/cosmos/cosmos-sdk/x/gov"
 	"github.com/cosmos/cosmos-sdk/x/gov/keeper"
 	govtypes "github.com/cosmos/cosmos-sdk/x/gov/types"
-<<<<<<< HEAD
 	govv1 "github.com/cosmos/cosmos-sdk/x/gov/types/v1"
 	govv1beta1 "github.com/cosmos/cosmos-sdk/x/gov/types/v1beta1"
-=======
-	v1 "github.com/cosmos/cosmos-sdk/x/gov/types/v1"
-	"github.com/cosmos/cosmos-sdk/x/gov/types/v1beta1"
->>>>>>> 32325411
 )
 
 const (
@@ -36,19 +31,11 @@
 	gov.AppModule
 
 	keeper                keeper.Keeper
-<<<<<<< HEAD
 	isProposalWhitelisted func(govv1beta1.Content) bool
 }
 
 // NewAppModule creates a new AppModule object using the native x/governance module AppModule constructor.
 func NewAppModule(cdc codec.Codec, keeper keeper.Keeper, ak govtypes.AccountKeeper, bk govtypes.BankKeeper, isProposalWhitelisted func(govv1beta1.Content) bool, ss govtypes.ParamSubspace) AppModule {
-=======
-	isProposalWhitelisted func(v1beta1.Content) bool
-}
-
-// NewAppModule creates a new AppModule object using the native x/governance module AppModule constructor.
-func NewAppModule(cdc codec.Codec, keeper keeper.Keeper, ak govtypes.AccountKeeper, bk govtypes.BankKeeper, isProposalWhitelisted func(v1beta1.Content) bool, ss govtypes.ParamSubspace) AppModule {
->>>>>>> 32325411
 	govAppModule := gov.NewAppModule(cdc, &keeper, ak, bk, ss)
 	return AppModule{
 		AppModule:             govAppModule,
@@ -58,11 +45,7 @@
 }
 
 func (am AppModule) EndBlock(ctx sdk.Context, request abci.RequestEndBlock) []abci.ValidatorUpdate {
-<<<<<<< HEAD
 	am.keeper.IterateActiveProposalsQueue(ctx, ctx.BlockHeader().Time, func(proposal govv1.Proposal) bool {
-=======
-	am.keeper.IterateActiveProposalsQueue(ctx, ctx.BlockHeader().Time, func(proposal v1.Proposal) bool {
->>>>>>> 32325411
 		// if there are forbidden proposals in active proposals queue, refund deposit, delete votes for that proposal
 		// and delete proposal from all storages
 		deleteForbiddenProposal(ctx, am, proposal)
@@ -72,7 +55,6 @@
 	return am.AppModule.EndBlock(ctx, request)
 }
 
-<<<<<<< HEAD
 func deleteForbiddenProposal(ctx sdk.Context, am AppModule, proposal govv1.Proposal) {
 	message := proposal.GetMessages()[0]
 
@@ -86,10 +68,6 @@
 		return
 	}
 	if am.isProposalWhitelisted(content) {
-=======
-func deleteForbiddenProposal(ctx sdk.Context, am AppModule, proposal v1.Proposal) {
-	if am.isProposalWhitelisted(proposal.Messages) {
->>>>>>> 32325411
 		return
 	}
 	// delete the votes related to the proposal calling Tally
@@ -98,11 +76,7 @@
 	// private and cannot be called directly from the overridden app module
 	am.keeper.Tally(ctx, proposal)
 
-<<<<<<< HEAD
-	am.keeper.DeleteProposal(ctx, proposal.Id)
-=======
 	am.keeper.DeleteAndBurnDeposits(ctx, proposal.Id)
->>>>>>> 32325411
 	am.keeper.RefundAndDeleteDeposits(ctx, proposal.Id)
 
 	ctx.EventManager().EmitEvent(
