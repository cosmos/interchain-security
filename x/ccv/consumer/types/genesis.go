package types

import (
	"bytes"

	sdkerrors "github.com/cosmos/cosmos-sdk/types/errors"
	ibctmtypes "github.com/cosmos/ibc-go/v3/modules/light-clients/07-tendermint/types"
	ccv "github.com/cosmos/interchain-security/x/ccv/types"

	abci "github.com/tendermint/tendermint/abci/types"
	tmtypes "github.com/tendermint/tendermint/types"
)

// NewInitialGenesisState returns a consumer GenesisState for a completely new consumer chain.
func NewInitialGenesisState(cs *ibctmtypes.ClientState, consState *ibctmtypes.ConsensusState,
	initValSet []abci.ValidatorUpdate, params Params) *GenesisState {

	return &GenesisState{
		Params:                 params,
		NewChain:               true,
		ProviderClientState:    cs,
		ProviderConsensusState: consState,
		InitialValSet:          initValSet,
	}
}

// NewRestartGenesisState returns a consumer GenesisState that has already been established.
func NewRestartGenesisState(
	clientID, channelID string,
	maturingPackets []MaturingVSCPacket,
	initValSet []abci.ValidatorUpdate,
	heightToValsetUpdateIDs []HeightToValsetUpdateID,
	pendingConsumerPackets ConsumerPackets,
	outstandingDowntimes []OutstandingDowntime,
	lastTransBlockHeight LastTransmissionBlockHeight,
	params Params,
) *GenesisState {

	return &GenesisState{
		Params:                      params,
		ProviderClientId:            clientID,
		ProviderChannelId:           channelID,
		MaturingPackets:             maturingPackets,
		NewChain:                    false,
		InitialValSet:               initValSet,
		HeightToValsetUpdateId:      heightToValsetUpdateIDs,
		PendingConsumerPackets:      pendingConsumerPackets,
		OutstandingDowntimeSlashing: outstandingDowntimes,
		LastTransmissionBlockHeight: lastTransBlockHeight,
	}
}

// DefaultGenesisState returns a default disabled consumer chain genesis state. This allows the module to be hooked up to app without getting use
// unless explicitly specified in genesis.
func DefaultGenesisState() *GenesisState {
	return &GenesisState{
		Params: DefaultParams(),
	}
}

// Validate performs basic genesis state validation returning an error upon any failure.
//
// The three cases where a consumer chain starts/restarts
// expect the following optional and mandatory genesis states:
//
// 1. New chain starts:
//   - Params, InitialValset, IBC provider client state, IBC provider consensus state // mandatory
//
// 2. Chain restarts with CCV handshake still in progress:
<<<<<<< HEAD
//   - Params, InitialValset,  ProviderID, HeightToValidatorSetUpdateID // mandatory
=======
//   - Params, InitialValset, ProviderID, HeightToValidatorSetUpdateID // mandatory
>>>>>>> af1aebbd
//   - PendingSlashRequest // optional
//
// 3. Chain restarts with CCV handshake completed:
//   - Params, InitialValset, ProviderID, channelID, HeightToValidatorSetUpdateID // mandatory
//   - MaturingVSCPackets, OutstandingDowntime, LastTransmissionBlockHeight // optional
//

func (gs GenesisState) Validate() error {
	if !gs.Params.Enabled {
		return nil
	}
	if len(gs.InitialValSet) == 0 {
		return sdkerrors.Wrap(ccv.ErrInvalidGenesis, "initial validator set is empty")
	}
	if err := gs.Params.Validate(); err != nil {
		return err
	}

	if gs.NewChain {
		if gs.ProviderClientState == nil {
			return sdkerrors.Wrap(ccv.ErrInvalidGenesis, "provider client state cannot be nil for new chain")
		}
		if err := gs.ProviderClientState.Validate(); err != nil {
			return sdkerrors.Wrapf(ccv.ErrInvalidGenesis, "provider client state invalid for new chain %s", err.Error())
		}
		if gs.ProviderConsensusState == nil {
			return sdkerrors.Wrap(ccv.ErrInvalidGenesis, "provider consensus state cannot be nil for new chain")
		}
		if err := gs.ProviderConsensusState.ValidateBasic(); err != nil {
			return sdkerrors.Wrapf(ccv.ErrInvalidGenesis, "provider consensus state invalid for new chain %s", err.Error())
		}
		if gs.ProviderClientId != "" {
			return sdkerrors.Wrap(ccv.ErrInvalidGenesis, "provider client id cannot be set for new chain. It must be established on handshake")
		}
		if gs.ProviderChannelId != "" {
			return sdkerrors.Wrap(ccv.ErrInvalidGenesis, "provider channel id cannot be set for new chain. It must be established on handshake")
		}
		if len(gs.MaturingPackets) != 0 {
			return sdkerrors.Wrap(ccv.ErrInvalidGenesis, "maturing packets must be empty for new chain")
		}
		if len(gs.PendingConsumerPackets.List) != 0 {
			return sdkerrors.Wrap(ccv.ErrInvalidGenesis, "pending consumer packets must be empty for new chain")
		}
		if gs.LastTransmissionBlockHeight.Height != 0 {
			return sdkerrors.Wrap(ccv.ErrInvalidGenesis, "last transmission block height must be empty for new chain")
		}

		// ensure that initial validator set is same as initial consensus state on provider client.
		// this will be verified by provider module on channel handshake.
		vals, err := tmtypes.PB2TM.ValidatorUpdates(gs.InitialValSet)
		if err != nil {
			return sdkerrors.Wrap(err, "could not convert val updates to validator set")
		}
		valSet := tmtypes.NewValidatorSet(vals)
		if !bytes.Equal(gs.ProviderConsensusState.NextValidatorsHash, valSet.Hash()) {
			return sdkerrors.Wrap(ccv.ErrInvalidGenesis, "initial validators does not hash to NextValidatorsHash on provider client")
		}
	} else {
		// NOTE: For restart genesis, we will verify initial validator set in InitGenesis.
		if gs.ProviderClientId == "" {
			return sdkerrors.Wrap(ccv.ErrInvalidGenesis, "provider client id must be set for a restarting consumer genesis state")
		}
		// handshake is still in progress
		handshakeInProgress := gs.ProviderChannelId == ""
		if handshakeInProgress {
			if len(gs.MaturingPackets) != 0 {
				return sdkerrors.Wrap(
					ccv.ErrInvalidGenesis, "maturing packets must be empty when handshake isn't completed")
			}
			if len(gs.OutstandingDowntimeSlashing) != 0 {
				return sdkerrors.Wrap(
					ccv.ErrInvalidGenesis, "outstanding downtime must be empty when handshake isn't completed")
			}
			if gs.LastTransmissionBlockHeight.Height != 0 {
				return sdkerrors.Wrap(
					ccv.ErrInvalidGenesis, "last transmission block height must be zero when handshake isn't completed")
			}
<<<<<<< HEAD
=======
			if len(gs.PendingConsumerPackets.List) != 0 {
				for _, packet := range gs.PendingConsumerPackets.List {
					if packet.Type == VscMaturedPacket {
						return sdkerrors.Wrap(ccv.ErrInvalidGenesis, "pending maturing packets must be empty for new chain")
					}
				}
			}
>>>>>>> af1aebbd
		}
		if gs.HeightToValsetUpdateId == nil {
			return sdkerrors.Wrap(
				ccv.ErrInvalidGenesis,
				"empty height to validator set update id mapping",
			)
		}
		if gs.ProviderClientState != nil || gs.ProviderConsensusState != nil {
			return sdkerrors.Wrap(ccv.ErrInvalidGenesis, "provider client state and consensus state must be nil for a restarting genesis state")
		}
		for _, mat := range gs.MaturingPackets {
			if err := mat.Validate(); err != nil {
				return sdkerrors.Wrap(err, "invalid unbonding sequences")
			}
		}
	}
	return nil
}

func (mat MaturingVSCPacket) Validate() error {
	if mat.MaturityTime == 0 {
		return sdkerrors.Wrap(ccv.ErrInvalidVSCMaturedTime, "cannot have 0 maturity time")
	}
	if mat.VscId == 0 {
		return sdkerrors.Wrap(ccv.ErrInvalidVSCMaturedId, "cannot have 0 maturity time")
	}
	return nil
}<|MERGE_RESOLUTION|>--- conflicted
+++ resolved
@@ -64,19 +64,15 @@
 // expect the following optional and mandatory genesis states:
 //
 // 1. New chain starts:
-//   - Params, InitialValset, IBC provider client state, IBC provider consensus state // mandatory
+//   - Params, InitialValset, provider client state, provider consensus state // mandatory
 //
 // 2. Chain restarts with CCV handshake still in progress:
-<<<<<<< HEAD
-//   - Params, InitialValset,  ProviderID, HeightToValidatorSetUpdateID // mandatory
-=======
 //   - Params, InitialValset, ProviderID, HeightToValidatorSetUpdateID // mandatory
->>>>>>> af1aebbd
-//   - PendingSlashRequest // optional
+//   - PendingConsumerPacket // optional
 //
 // 3. Chain restarts with CCV handshake completed:
 //   - Params, InitialValset, ProviderID, channelID, HeightToValidatorSetUpdateID // mandatory
-//   - MaturingVSCPackets, OutstandingDowntime, LastTransmissionBlockHeight // optional
+//   - MaturingVSCPackets, OutstandingDowntime, PendingConsumerPacket, LastTransmissionBlockHeight // optional
 //
 
 func (gs GenesisState) Validate() error {
@@ -149,8 +145,6 @@
 				return sdkerrors.Wrap(
 					ccv.ErrInvalidGenesis, "last transmission block height must be zero when handshake isn't completed")
 			}
-<<<<<<< HEAD
-=======
 			if len(gs.PendingConsumerPackets.List) != 0 {
 				for _, packet := range gs.PendingConsumerPackets.List {
 					if packet.Type == VscMaturedPacket {
@@ -158,7 +152,6 @@
 					}
 				}
 			}
->>>>>>> af1aebbd
 		}
 		if gs.HeightToValsetUpdateId == nil {
 			return sdkerrors.Wrap(
