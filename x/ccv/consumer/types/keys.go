--- conflicted
+++ resolved
@@ -102,11 +102,8 @@
 	// This index is used for implementing a FIFO queue of pending packets in the KV store.
 	PendingPacketsIndexByteKey
 
-<<<<<<< HEAD
 	SlashRecordByteKey
 
-=======
->>>>>>> 3f3ba9c2
 	// NOTE: DO NOT ADD NEW BYTE PREFIXES HERE WITHOUT ADDING THEM TO getAllKeyPrefixes() IN keys_test.go
 )
 
@@ -223,13 +220,10 @@
 	return []byte{PendingPacketsIndexByteKey}
 }
 
-<<<<<<< HEAD
 func SlashRecordKey() []byte {
 	return []byte{SlashRecordByteKey}
 }
 
-=======
->>>>>>> 3f3ba9c2
 // NOTE: DO	NOT ADD FULLY DEFINED KEY FUNCTIONS WITHOUT ADDING THEM TO getAllFullyDefinedKeys() IN keys_test.go
 
 //
