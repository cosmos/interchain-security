--- conflicted
+++ resolved
@@ -108,7 +108,6 @@
 	return []byte{PendingChangesByteKey}
 }
 
-<<<<<<< HEAD
 func PreCCVKey() []byte {
 	return []byte{PreCCVByteKey}
 }
@@ -117,18 +116,6 @@
 	return []byte{LastSovereignHeightByteKey}
 }
 
-// PacketMaturityTimeKey returns the key for storing maturity time for a given received VSC packet id
-func PacketMaturityTimeKey(id uint64) []byte {
-	seqBytes := make([]byte, 8)
-	binary.BigEndian.PutUint64(seqBytes, id)
-	return append([]byte{PacketMaturityTimeBytePrefix}, seqBytes...)
-}
-
-// IdFromPacketMaturityTimeKey returns the packet id corresponding to a maturity time full key (including prefix)
-func IdFromPacketMaturityTimeKey(key []byte) uint64 {
-	// Bytes after single byte prefix are converted to uin64
-	return binary.BigEndian.Uint64(key[1:])
-=======
 // PacketMaturityTimeKey returns the key for storing the maturity time for a given received VSC packet id
 func PacketMaturityTimeKey(vscID uint64, maturityTime time.Time) []byte {
 	ts := uint64(maturityTime.UTC().UnixNano())
@@ -140,7 +127,12 @@
 		// Append the vscID
 		sdk.Uint64ToBigEndian(vscID),
 	)
->>>>>>> 558516f9
+}
+
+// IdFromPacketMaturityTimeKey returns the packet id corresponding to a maturity time full key (including prefix)
+func IdFromPacketMaturityTimeKey(key []byte) uint64 {
+	// Bytes after single byte prefix are converted to uin64
+	return binary.BigEndian.Uint64(key[1:])
 }
 
 // HeightValsetUpdateIDKey returns the key to a valset update ID for a given block height
