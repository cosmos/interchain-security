package types

import (
	"encoding/binary"
	time "time"

	sdk "github.com/cosmos/cosmos-sdk/types"

	utils "github.com/cosmos/interchain-security/x/ccv/utils"
)

const (
	// ModuleName defines the CCV consumer module name
	ModuleName = "ccvconsumer"

	// StoreKey is the store key string for IBC consumer
	StoreKey = ModuleName

	// RouterKey is the message route for IBC consumer
	RouterKey = ModuleName

	// QuerierRoute is the querier route for IBC consumer
	QuerierRoute = ModuleName

	// ConsumerRedistributeName the root string for the consumer-redistribution account address
	ConsumerRedistributeName = "cons_redistribute"

	// ConsumerToSendToProviderName is a "buffer" address for outgoing fees to be transferred to the provider chain
	ConsumerToSendToProviderName = "cons_to_send_to_provider"
)

// Iota generated keys/key prefixes (as a byte), supports 256 possible values
const (
	// PortByteKey defines the byte key to store the port ID in store
	PortByteKey byte = iota

	// LastDistributionTransmissionByteKey defines the byte key to store the last distribution transmission
	LastDistributionTransmissionByteKey

	// UnbondingTimeKeyString is the byte key for storing the unbonding period
	UnbondingTimeByteKey

	// ProviderClientKeyString is the byte key for storing the clientID of the provider client
	ProviderClientByteKey

	// ProviderChannelKeyString is the byte key for storing the channelID of the CCV channel
	ProviderChannelByteKey

	// PendingChangesKeyString is the byte key that will store any pending validator set changes
	// received over CCV channel but not yet flushed over ABCI
	PendingChangesByteKey

	// PendingDataPacketsByteKey is the byte key for storing
	// a list of data packets that cannot be sent yet to the provider
	// chain either because the CCV channel is not established or
	// because the client is expired
	PendingDataPacketsByteKey

	// HistoricalInfoKey is the byte prefix that will store the historical info for a given height
	HistoricalInfoBytePrefix

	// PacketMaturityTimePrefix is the byte prefix that will store maturity time for each received VSC packet
	PacketMaturityTimeBytePrefix

	// HeightValsetUpdateIDPrefix is the byte prefix that will store the mapping from block height to valset update ID
	HeightValsetUpdateIDBytePrefix

	// OutstandingDowntimePrefix is the byte prefix that will store the validators outstanding downtime by consensus address
	OutstandingDowntimeBytePrefix

<<<<<<< HEAD
	// PendingDataPacketsBytePrefix is the byte prefix for storing
	// a list of data packets that cannot be sent yet to the provider
	// chain either because the CCV channel is not established or
	// because the client is expired
	PendingDataPacketsBytePrefix

	// CrossChainValidatorPrefix is the byte that will store cross-chain validators by consensus address
	CrossChainValidatorBytePrefix

	// PreCCVByteKey is the byte to store the consumer is running on democracy staking module without consumer
	PreCCVByteKey

	// InitialValSetByteKey is the byte to store the initial validator set for a consumer
	InitialValSetByteKey

	// LastStandaloneHeightByteKey is the byte that will store last standalone height
	LastStandaloneHeightByteKey
=======
	// CrossChainValidatorPrefix is the byte prefix that will store cross-chain validators by consensus address
	CrossChainValidatorBytePrefix

	// NOTE: DO NOT ADD NEW BYTE PREFIXES HERE WITHOUT ADDING THEM TO getAllKeyPrefixes() IN keys_test.go
>>>>>>> 45afa5c4
)

//
// Fully defined key func section
//

// PortKey returns the key to the port ID in the store
func PortKey() []byte {
	return []byte{PortByteKey}
}

// LastDistributionTransmissionKey returns the key to the last distribution transmission in the store
func LastDistributionTransmissionKey() []byte {
	return []byte{LastDistributionTransmissionByteKey}
}

// UnbondingTimeKey returns the key for storing the unbonding period
func UnbondingTimeKey() []byte {
	return []byte{UnbondingTimeByteKey}
}

// ProviderClientIDKey returns the key for storing clientID of the provider
func ProviderClientIDKey() []byte {
	return []byte{ProviderClientByteKey}
}

// ProviderChannelKey returns the key for storing channelID of the provider chain
func ProviderChannelKey() []byte {
	return []byte{ProviderChannelByteKey}
}

// PendingChangesKey returns the key for storing pending validator set changes
func PendingChangesKey() []byte {
	return []byte{PendingChangesByteKey}
}

<<<<<<< HEAD
func PreCCVKey() []byte {
	return []byte{PreCCVByteKey}
}

func InitialValSetKey() []byte {
	return []byte{InitialValSetByteKey}
}

func LastStandaloneHeightKey() []byte {
	return []byte{LastStandaloneHeightByteKey}
=======
// PendingDataPacketsKey returns the key for storing a list of data packets
// that cannot be sent yet to the provider chain either because the CCV channel
// is not established or because the client is expired.
func PendingDataPacketsKey() []byte {
	return []byte{PendingDataPacketsByteKey}
}

// HistoricalInfoKey returns the key to historical info to a given block height
func HistoricalInfoKey(height int64) []byte {
	hBytes := make([]byte, 8)
	binary.BigEndian.PutUint64(hBytes, uint64(height))
	return append([]byte{HistoricalInfoBytePrefix}, hBytes...)
>>>>>>> 45afa5c4
}

// PacketMaturityTimeKey returns the key for storing the maturity time for a given received VSC packet id
func PacketMaturityTimeKey(vscID uint64, maturityTime time.Time) []byte {
	ts := uint64(maturityTime.UTC().UnixNano())
	return utils.AppendMany(
		// Append the prefix
		[]byte{PacketMaturityTimeBytePrefix},
		// Append the time
		sdk.Uint64ToBigEndian(ts),
		// Append the vscID
		sdk.Uint64ToBigEndian(vscID),
	)
}

// HeightValsetUpdateIDKey returns the key to a valset update ID for a given block height
func HeightValsetUpdateIDKey(height uint64) []byte {
	hBytes := make([]byte, 8)
	binary.BigEndian.PutUint64(hBytes, height)
	return append([]byte{HeightValsetUpdateIDBytePrefix}, hBytes...)
}

// OutstandingDowntimeKey returns the key to a validators' outstanding downtime by consensus address
func OutstandingDowntimeKey(address sdk.ConsAddress) []byte {
	return append([]byte{OutstandingDowntimeBytePrefix}, address.Bytes()...)
}

// CrossChainValidatorKey returns the key to a cross chain validator by consensus address
func CrossChainValidatorKey(addr []byte) []byte {
	return append([]byte{CrossChainValidatorBytePrefix}, addr...)
}

// NOTE: DO	NOT ADD FULLY DEFINED KEY FUNCTIONS WITHOUT ADDING THEM TO getAllFullyDefinedKeys() IN keys_test.go

//
// End of fully defined key func section
//<|MERGE_RESOLUTION|>--- conflicted
+++ resolved
@@ -68,30 +68,10 @@
 	// OutstandingDowntimePrefix is the byte prefix that will store the validators outstanding downtime by consensus address
 	OutstandingDowntimeBytePrefix
 
-<<<<<<< HEAD
-	// PendingDataPacketsBytePrefix is the byte prefix for storing
-	// a list of data packets that cannot be sent yet to the provider
-	// chain either because the CCV channel is not established or
-	// because the client is expired
-	PendingDataPacketsBytePrefix
-
-	// CrossChainValidatorPrefix is the byte that will store cross-chain validators by consensus address
-	CrossChainValidatorBytePrefix
-
-	// PreCCVByteKey is the byte to store the consumer is running on democracy staking module without consumer
-	PreCCVByteKey
-
-	// InitialValSetByteKey is the byte to store the initial validator set for a consumer
-	InitialValSetByteKey
-
-	// LastStandaloneHeightByteKey is the byte that will store last standalone height
-	LastStandaloneHeightByteKey
-=======
 	// CrossChainValidatorPrefix is the byte prefix that will store cross-chain validators by consensus address
 	CrossChainValidatorBytePrefix
 
 	// NOTE: DO NOT ADD NEW BYTE PREFIXES HERE WITHOUT ADDING THEM TO getAllKeyPrefixes() IN keys_test.go
->>>>>>> 45afa5c4
 )
 
 //
@@ -128,18 +108,6 @@
 	return []byte{PendingChangesByteKey}
 }
 
-<<<<<<< HEAD
-func PreCCVKey() []byte {
-	return []byte{PreCCVByteKey}
-}
-
-func InitialValSetKey() []byte {
-	return []byte{InitialValSetByteKey}
-}
-
-func LastStandaloneHeightKey() []byte {
-	return []byte{LastStandaloneHeightByteKey}
-=======
 // PendingDataPacketsKey returns the key for storing a list of data packets
 // that cannot be sent yet to the provider chain either because the CCV channel
 // is not established or because the client is expired.
@@ -152,7 +120,6 @@
 	hBytes := make([]byte, 8)
 	binary.BigEndian.PutUint64(hBytes, uint64(height))
 	return append([]byte{HistoricalInfoBytePrefix}, hBytes...)
->>>>>>> 45afa5c4
 }
 
 // PacketMaturityTimeKey returns the key for storing the maturity time for a given received VSC packet id
