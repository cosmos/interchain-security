package types

import (
	"encoding/binary"
	time "time"

	sdk "github.com/cosmos/cosmos-sdk/types"

	utils "github.com/cosmos/interchain-security/x/ccv/utils"
)

const (
	// ModuleName defines the CCV consumer module name
	ModuleName = "ccvconsumer"

	// StoreKey is the store key string for IBC consumer
	StoreKey = ModuleName

	// RouterKey is the message route for IBC consumer
	RouterKey = ModuleName

	// QuerierRoute is the querier route for IBC consumer
	QuerierRoute = ModuleName

	// ConsumerRedistributeName the root string for the consumer-redistribution account address
	ConsumerRedistributeName = "cons_redistribute"

	// ConsumerToSendToProviderName is a "buffer" address for outgoing fees to be transferred to the provider chain
	ConsumerToSendToProviderName = "cons_to_send_to_provider"
)

// Iota generated keys/key prefixes (as a byte), supports 256 possible values
const (
	// PortByteKey defines the byte key to store the port ID in store
	PortByteKey byte = iota

	// LastDistributionTransmissionByteKey defines the byte key to store the last distribution transmission
	LastDistributionTransmissionByteKey

	// UnbondingTimeKeyString is the byte key for storing the unbonding period
	UnbondingTimeByteKey

	// ProviderClientKeyString is the byte key for storing the clientID of the provider client
	ProviderClientByteKey

	// ProviderChannelKeyString is the byte key for storing the channelID of the CCV channel
	ProviderChannelByteKey

	// PendingChangesKeyString is the byte key that will store any pending validator set changes
	// received over CCV channel but not yet flushed over ABCI
	PendingChangesByteKey

	// PendingDataPacketsByteKey is the byte key for storing
	// a list of data packets that cannot be sent yet to the provider
	// chain either because the CCV channel is not established or
	// because the client is expired
	PendingDataPacketsByteKey

	// PreCCVByteKey is the byte to store the consumer is running on democracy staking module without consumer
	PreCCVByteKey

	// InitialValSetByteKey is the byte to store the initial validator set for a consumer
	InitialValSetByteKey

	// LastStandaloneHeightByteKey is the byte that will store last standalone height
	LastStandaloneHeightByteKey

<<<<<<< HEAD
	// StandaloneTransferChannelIDByteKey is the byte storing the channelID of transfer channel
	// that existed from a standalone chain changing over to a consumer
	StandaloneTransferChannelIDByteKey

	// PrevStandaloneChainByteKey is the byte storing the flag marking whether this chain was previously standalone
	PrevStandaloneChainByteKey
=======
	// SmallestNonOptOutPowerByteKey is the byte that will store the smallest val power that cannot opt out
	SmallestNonOptOutPowerByteKey
>>>>>>> d5149896

	// HistoricalInfoKey is the byte prefix that will store the historical info for a given height
	HistoricalInfoBytePrefix

	// PacketMaturityTimePrefix is the byte prefix that will store maturity time for each received VSC packet
	PacketMaturityTimeBytePrefix

	// HeightValsetUpdateIDPrefix is the byte prefix that will store the mapping from block height to valset update ID
	HeightValsetUpdateIDBytePrefix

	// OutstandingDowntimePrefix is the byte prefix that will store the validators outstanding downtime by consensus address
	OutstandingDowntimeBytePrefix

	// CrossChainValidatorPrefix is the byte prefix that will store cross-chain validators by consensus address
	CrossChainValidatorBytePrefix

	// NOTE: DO NOT ADD NEW BYTE PREFIXES HERE WITHOUT ADDING THEM TO getAllKeyPrefixes() IN keys_test.go
)

//
// Fully defined key func section
//

// PortKey returns the key to the port ID in the store
func PortKey() []byte {
	return []byte{PortByteKey}
}

// LastDistributionTransmissionKey returns the key to the last distribution transmission in the store
func LastDistributionTransmissionKey() []byte {
	return []byte{LastDistributionTransmissionByteKey}
}

// UnbondingTimeKey returns the key for storing the unbonding period
func UnbondingTimeKey() []byte {
	return []byte{UnbondingTimeByteKey}
}

// ProviderClientIDKey returns the key for storing clientID of the provider
func ProviderClientIDKey() []byte {
	return []byte{ProviderClientByteKey}
}

// ProviderChannelKey returns the key for storing channelID of the provider chain
func ProviderChannelKey() []byte {
	return []byte{ProviderChannelByteKey}
}

// PendingChangesKey returns the key for storing pending validator set changes
func PendingChangesKey() []byte {
	return []byte{PendingChangesByteKey}
}

// PendingDataPacketsKey returns the key for storing a list of data packets
// that cannot be sent yet to the provider chain either because the CCV channel
// is not established or because the client is expired.
func PendingDataPacketsKey() []byte {
	return []byte{PendingDataPacketsByteKey}
}

func PreCCVKey() []byte {
	return []byte{PreCCVByteKey}
}

func InitialValSetKey() []byte {
	return []byte{InitialValSetByteKey}
}

func LastStandaloneHeightKey() []byte {
	return []byte{LastStandaloneHeightByteKey}
}

<<<<<<< HEAD
// StandaloneTransferChannelIDKey returns the key to the transfer channelID that existed from a standalone chain
// changing over to a consumer
func StandaloneTransferChannelIDKey() []byte {
	return []byte{StandaloneTransferChannelIDByteKey}
}

// PrevStandaloneChainKey returns the key to the flag marking whether this chain was previously standalone
func PrevStandaloneChainKey() []byte {
	return []byte{PrevStandaloneChainByteKey}
=======
func SmallestNonOptOutPowerKey() []byte {
	return []byte{SmallestNonOptOutPowerByteKey}
>>>>>>> d5149896
}

// HistoricalInfoKey returns the key to historical info to a given block height
func HistoricalInfoKey(height int64) []byte {
	hBytes := make([]byte, 8)
	binary.BigEndian.PutUint64(hBytes, uint64(height))
	return append([]byte{HistoricalInfoBytePrefix}, hBytes...)
}

// PacketMaturityTimeKey returns the key for storing the maturity time for a given received VSC packet id
func PacketMaturityTimeKey(vscID uint64, maturityTime time.Time) []byte {
	ts := uint64(maturityTime.UTC().UnixNano())
	return utils.AppendMany(
		// Append the prefix
		[]byte{PacketMaturityTimeBytePrefix},
		// Append the time
		sdk.Uint64ToBigEndian(ts),
		// Append the vscID
		sdk.Uint64ToBigEndian(vscID),
	)
}

// HeightValsetUpdateIDKey returns the key to a valset update ID for a given block height
func HeightValsetUpdateIDKey(height uint64) []byte {
	hBytes := make([]byte, 8)
	binary.BigEndian.PutUint64(hBytes, height)
	return append([]byte{HeightValsetUpdateIDBytePrefix}, hBytes...)
}

// OutstandingDowntimeKey returns the key to a validators' outstanding downtime by consensus address
func OutstandingDowntimeKey(address sdk.ConsAddress) []byte {
	return append([]byte{OutstandingDowntimeBytePrefix}, address.Bytes()...)
}

// CrossChainValidatorKey returns the key to a cross chain validator by consensus address
func CrossChainValidatorKey(addr []byte) []byte {
	return append([]byte{CrossChainValidatorBytePrefix}, addr...)
}

// NOTE: DO	NOT ADD FULLY DEFINED KEY FUNCTIONS WITHOUT ADDING THEM TO getAllFullyDefinedKeys() IN keys_test.go

//
// End of fully defined key func section
//<|MERGE_RESOLUTION|>--- conflicted
+++ resolved
@@ -65,17 +65,15 @@
 	// LastStandaloneHeightByteKey is the byte that will store last standalone height
 	LastStandaloneHeightByteKey
 
-<<<<<<< HEAD
+	// SmallestNonOptOutPowerByteKey is the byte that will store the smallest val power that cannot opt out
+	SmallestNonOptOutPowerByteKey
+
 	// StandaloneTransferChannelIDByteKey is the byte storing the channelID of transfer channel
 	// that existed from a standalone chain changing over to a consumer
 	StandaloneTransferChannelIDByteKey
 
 	// PrevStandaloneChainByteKey is the byte storing the flag marking whether this chain was previously standalone
 	PrevStandaloneChainByteKey
-=======
-	// SmallestNonOptOutPowerByteKey is the byte that will store the smallest val power that cannot opt out
-	SmallestNonOptOutPowerByteKey
->>>>>>> d5149896
 
 	// HistoricalInfoKey is the byte prefix that will store the historical info for a given height
 	HistoricalInfoBytePrefix
@@ -148,7 +146,10 @@
 	return []byte{LastStandaloneHeightByteKey}
 }
 
-<<<<<<< HEAD
+func SmallestNonOptOutPowerKey() []byte {
+	return []byte{SmallestNonOptOutPowerByteKey}
+}
+
 // StandaloneTransferChannelIDKey returns the key to the transfer channelID that existed from a standalone chain
 // changing over to a consumer
 func StandaloneTransferChannelIDKey() []byte {
@@ -158,10 +159,6 @@
 // PrevStandaloneChainKey returns the key to the flag marking whether this chain was previously standalone
 func PrevStandaloneChainKey() []byte {
 	return []byte{PrevStandaloneChainByteKey}
-=======
-func SmallestNonOptOutPowerKey() []byte {
-	return []byte{SmallestNonOptOutPowerByteKey}
->>>>>>> d5149896
 }
 
 // HistoricalInfoKey returns the key to historical info to a given block height
