--- conflicted
+++ resolved
@@ -180,13 +180,6 @@
 	return append([]byte{CrossChainValidatorBytePrefix}, addr...)
 }
 
-<<<<<<< HEAD
-// PendingDataPacketsKey returns the key for storing a list of data packets
-// that cannot be sent yet to the provider chain either because the CCV channel
-// is not established or because the client is expired.
-func PendingDataPacketsKey() []byte {
-	return []byte{PendingDataPacketsBytePrefix}
-=======
 // PendingDataPacketsKey returns the key for storing a queue of data packets to be sent to the provider.
 // Packets in this queue will not be sent on the next endblocker if:
 // - the CCV channel is not yet established
@@ -194,7 +187,6 @@
 // - A slash packet is being bounced between consumer and provider (not yet implemented)
 func PendingDataPacketsKey(idx uint64) []byte {
 	return append([]byte{PendingDataPacketsBytePrefix}, sdk.Uint64ToBigEndian(idx)...)
->>>>>>> 811675e2
 }
 
 func PreCCVKey() []byte {
