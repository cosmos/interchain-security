package types_test

import (
	"testing"
	"time"

	sdk "github.com/cosmos/cosmos-sdk/types"
	stakingtypes "github.com/cosmos/cosmos-sdk/x/staking/types"

	clienttypes "github.com/cosmos/ibc-go/v3/modules/core/02-client/types"
	commitmenttypes "github.com/cosmos/ibc-go/v3/modules/core/23-commitment/types"
	ibctmtypes "github.com/cosmos/ibc-go/v3/modules/light-clients/07-tendermint/types"
	abci "github.com/tendermint/tendermint/abci/types"

	"github.com/cosmos/interchain-security/x/ccv/consumer/types"

	tmtypes "github.com/tendermint/tendermint/types"

	testutil "github.com/cosmos/interchain-security/testutil/keeper"

	ccv "github.com/cosmos/interchain-security/x/ccv/types"
	"github.com/stretchr/testify/require"
)

const (
	chainID                      = "gaia"
	trustingPeriod time.Duration = time.Hour * 24 * 7 * 2
	ubdPeriod      time.Duration = time.Hour * 24 * 7 * 3
	maxClockDrift  time.Duration = time.Second * 10
)

var (
	height      = clienttypes.NewHeight(0, 4)
	upgradePath = []string{"upgrade", "upgradedIBCState"}
)

// TestValidateInitialGenesisState tests a NewInitialGenesisState instantiation,
// and its Validate() method over different genesis scenarios
func TestValidateInitialGenesisState(t *testing.T) {
	// generate validator public key
	pubKey, err := testutil.GenPubKey()
	require.NoError(t, err)

	// create validator set with single validator
	validator := tmtypes.NewValidator(pubKey, 1)
	valSet := tmtypes.NewValidatorSet([]*tmtypes.Validator{validator})
	valHash := valSet.Hash()
	valUpdates := tmtypes.TM2PB.ValidatorUpdates(valSet)

	cs := ibctmtypes.NewClientState(chainID, ibctmtypes.DefaultTrustLevel, trustingPeriod, ubdPeriod, maxClockDrift, height, commitmenttypes.GetSDKSpecs(), upgradePath, false, false)
	consensusState := ibctmtypes.NewConsensusState(time.Now(), commitmenttypes.NewMerkleRoot([]byte("apphash")), valHash[:])

	params := types.DefaultParams()
	params.Enabled = true

	cases := []struct {
		name     string
		gs       *types.GenesisState
		expError bool
	}{
		{
			"valid new consumer genesis state",
			types.NewInitialGenesisState(cs, consensusState, valUpdates, params),
			false,
		},
		{
			"invalid new consumer genesis state: nil client state",
			types.NewInitialGenesisState(nil, consensusState, valUpdates, params),
			true,
		},
		{
			"invalid new consumer genesis state: invalid client state",
			types.NewInitialGenesisState(&ibctmtypes.ClientState{ChainId: "badClientState"},
				consensusState, valUpdates, params),
			true,
		},
		{
			"invalid new consumer genesis state: nil consensus state",
			types.NewInitialGenesisState(cs, nil, valUpdates, params),
			true,
		},
		{
			"invalid new consumer genesis state: invalid consensus state",
			types.NewInitialGenesisState(cs, &ibctmtypes.ConsensusState{Timestamp: time.Now()},
				valUpdates, params),
			true,
		},
		{
			"invalid new consumer genesis state: client id not empty",
			&types.GenesisState{
				params,
				"ccvclient",
				"",
				true,
				cs,
				consensusState,
				nil,
				valUpdates,
				nil,
				nil,
				ccv.ConsumerPacketDataList{},
				types.LastTransmissionBlockHeight{},
			},
			true,
		},
		{
			"invalid new consumer genesis state: channel id not empty",
			&types.GenesisState{
				params,
				"",
				"ccvchannel",
				true,
				cs,
				consensusState,
				nil,
				valUpdates,
				nil,
				nil,
				ccv.ConsumerPacketDataList{},
				types.LastTransmissionBlockHeight{},
			},
			true,
		},
		{
			"invalid new consumer genesis state: non-empty unbonding sequences",
			&types.GenesisState{
				params,
				"",
				"",
				true,
				cs,
				consensusState,
				[]types.MaturingVSCPacket{{}},
				valUpdates,
				nil,
				nil,
				ccv.ConsumerPacketDataList{},
				types.LastTransmissionBlockHeight{},
			},
			true,
		},
		{
			"invalid new consumer genesis state: non-empty last transmission packet",
			&types.GenesisState{
				params,
				"",
				"",
				true,
				cs,
				consensusState,
				nil,
				valUpdates,
				nil,
				nil,
				ccv.ConsumerPacketDataList{},
				types.LastTransmissionBlockHeight{Height: 1},
			},
			true,
		},
		{
			"invalid new consumer genesis state: non-empty pending consumer packets",
			&types.GenesisState{
				params,
				"",
				"",
				true,
				cs,
				consensusState,
				nil,
				valUpdates,
				nil,
				nil,
				ccv.ConsumerPacketDataList{List: []ccv.ConsumerPacketData{{}}},
				types.LastTransmissionBlockHeight{},
			},
			true,
		},
		{
			"invalid new consumer genesis state: nil initial validator set",
			types.NewInitialGenesisState(cs, consensusState, nil, params),
			true,
		},
		{
			"invalid new consumer genesis state: invalid consensus state validator set hash",
			types.NewInitialGenesisState(
				cs, ibctmtypes.NewConsensusState(
					time.Now(), commitmenttypes.NewMerkleRoot([]byte("apphash")), []byte("wrong_length_hash")),
				valUpdates, params),
			true,
		},
		{
			"invalid new consumer genesis state: initial validator set does not match validator set hash",
			types.NewInitialGenesisState(
				cs, ibctmtypes.NewConsensusState(
					time.Now(), commitmenttypes.NewMerkleRoot([]byte("apphash")), []byte("9f86d081884c7d659a2feaa0c55ad015a3bf4f1b2b0b822cd15d6c15b0f00a08")),
				valUpdates, params),
			true,
		},
		{
			"invalid new consumer genesis state: initial validator set does not match validator set hash",
			types.NewInitialGenesisState(
				cs, ibctmtypes.NewConsensusState(
					time.Now(), commitmenttypes.NewMerkleRoot([]byte("apphash")), []byte("9f86d081884c7d659a2feaa0c55ad015a3bf4f1b2b0b822cd15d6c15b0f00a08")),
				valUpdates, params),
			true,
		},
		{
			"invalid new consumer genesis state: invalid params",
			types.NewInitialGenesisState(cs, consensusState, valUpdates,
				types.NewParams(
					true,
					types.DefaultBlocksPerDistributionTransmission,
					"",
					"",
					0, // CCV timeout period cannot be 0
					types.DefaultTransferTimeoutPeriod,
					types.DefaultConsumerRedistributeFrac,
					types.DefaultHistoricalEntries,
					types.DefaultConsumerUnbondingPeriod,
				)),
			true,
		},
	}

	for _, c := range cases {
		err := c.gs.Validate()
		if c.expError {
			require.Error(t, err, "%s did not return expected error", c.name)
		} else {
			require.NoError(t, err, "%s returned unexpected error", c.name)
		}
	}
}

// TestValidateRestartGenesisState tests a NewRestartGenesisState instantiation,
// and its Validate() method over different genesis scenarios
func TestValidateRestartGenesisState(t *testing.T) {
	// generate validator private/public key
	pubKey, err := testutil.GenPubKey()
	require.NoError(t, err)

	// create validator set with single validator
	validator := tmtypes.NewValidator(pubKey, 1)
	valSet := tmtypes.NewValidatorSet([]*tmtypes.Validator{validator})
	valHash := valSet.Hash()
	valUpdates := tmtypes.TM2PB.ValidatorUpdates(valSet)

	matConsumerPacket := ccv.ConsumerPacketData{
		Type: ccv.VscMaturedPacket,
		Data: &ccv.ConsumerPacketData_VscMaturedPacketData{
			VscMaturedPacketData: ccv.NewVSCMaturedPacketData(1),
		},
	}

	slashConsumerPacket := ccv.ConsumerPacketData{
		Type: ccv.SlashPacket,
		Data: &ccv.ConsumerPacketData_SlashPacketData{
			SlashPacketData: ccv.NewSlashPacketData(
				abci.Validator{Address: pubKey.Address(), Power: int64(1)},
				1,
				stakingtypes.Downtime),
		},
	}

	// create default height to validator set update id mapping
	heightToValsetUpdateID := []types.HeightToValsetUpdateID{
		{Height: 0, ValsetUpdateId: 0},
	}

	cs := ibctmtypes.NewClientState(chainID, ibctmtypes.DefaultTrustLevel, trustingPeriod, ubdPeriod, maxClockDrift, height, commitmenttypes.GetSDKSpecs(), upgradePath, false, false)
	consensusState := ibctmtypes.NewConsensusState(time.Now(), commitmenttypes.NewMerkleRoot([]byte("apphash")), valHash[:])

	params := types.DefaultParams()
	params.Enabled = true

	cases := []struct {
		name     string
		gs       *types.GenesisState
		expError bool
	}{
		{
			"valid restart consumer genesis state: empty maturing packets",
			types.NewRestartGenesisState("ccvclient", "ccvchannel", nil, valUpdates, heightToValsetUpdateID,
				ccv.ConsumerPacketDataList{List: []ccv.ConsumerPacketData{matConsumerPacket, slashConsumerPacket}},
				nil, types.LastTransmissionBlockHeight{Height: 100}, params),
			false,
		},
		{
			"valid restart consumer genesis state: handshake in progress ",
			types.NewRestartGenesisState("ccvclient", "", nil, valUpdates, heightToValsetUpdateID,
				ccv.ConsumerPacketDataList{List: []ccv.ConsumerPacketData{slashConsumerPacket}}, nil, types.LastTransmissionBlockHeight{}, params),
			false,
		},
		{
			"valid restart consumer genesis state: maturing packets",
			types.NewRestartGenesisState("ccvclient", "ccvchannel", []types.MaturingVSCPacket{
<<<<<<< HEAD
				{1, time.Now().UTC()},
				{3, time.Now().UTC()},
				{5, time.Now().UTC()},
			}, valUpdates, heightToValsetUpdateID, types.ConsumerPackets{},
=======
				{1, uint64(time.Now().UnixNano())},
				{3, uint64(time.Now().UnixNano())},
				{5, uint64(time.Now().UnixNano())},
			}, valUpdates, heightToValsetUpdateID, ccv.ConsumerPacketDataList{},
>>>>>>> 57b47af1
				[]types.OutstandingDowntime{{ValidatorConsensusAddress: sdk.ConsAddress(validator.Address.Bytes()).String()}},
				types.LastTransmissionBlockHeight{}, params),
			false,
		},
		{
			"invalid restart consumer genesis state: provider id is empty",
			types.NewRestartGenesisState("", "ccvchannel", nil, valUpdates, heightToValsetUpdateID, ccv.ConsumerPacketDataList{}, nil, types.LastTransmissionBlockHeight{}, params),
			true,
		},
		{
			"invalid restart consumer genesis state: maturing packet vscId is invalid",
			types.NewRestartGenesisState("ccvclient", "ccvchannel", []types.MaturingVSCPacket{
<<<<<<< HEAD
				{0, time.Now().UTC()},
			}, valUpdates, nil, types.ConsumerPackets{}, nil, types.LastTransmissionBlockHeight{}, params),
=======
				{0, uint64(time.Now().UnixNano())},
			}, valUpdates, nil, ccv.ConsumerPacketDataList{}, nil, types.LastTransmissionBlockHeight{}, params),
>>>>>>> 57b47af1
			true,
		},
		{
			"invalid restart consumer genesis state: maturing packet time is invalid",
			types.NewRestartGenesisState("ccvclient", "ccvchannel", []types.MaturingVSCPacket{
<<<<<<< HEAD
				{1, time.Time{}},
			}, valUpdates, nil, types.ConsumerPackets{}, nil, types.LastTransmissionBlockHeight{}, params),
=======
				{1, 0},
			}, valUpdates, nil, ccv.ConsumerPacketDataList{}, nil, types.LastTransmissionBlockHeight{}, params),
>>>>>>> 57b47af1
			true,
		},
		{
			"invalid restart consumer genesis: client state defined",
			&types.GenesisState{
				params,
				"ccvclient",
				"ccvchannel",
				false,
				cs,
				nil,
				nil,
				valUpdates,
				nil,
				nil,
				ccv.ConsumerPacketDataList{},
				types.LastTransmissionBlockHeight{},
			},
			true,
		},
		{
			"invalid restart consumer genesis: consensus state defined",
			&types.GenesisState{
				params,
				"ccvclient",
				"ccvchannel",
				false,
				nil,
				consensusState,
				nil,
				valUpdates,
				nil,
				nil,
				ccv.ConsumerPacketDataList{},
				types.LastTransmissionBlockHeight{},
			},
			true,
		},
		{
			"invalid restart consumer genesis state: nil initial validator set",
			types.NewRestartGenesisState("ccvclient", "ccvchannel", nil, nil, nil, ccv.ConsumerPacketDataList{}, nil, types.LastTransmissionBlockHeight{}, params),
			true,
		},
		{
			"invalid restart consumer genesis state: nil height to validator set id mapping",
			types.NewRestartGenesisState("ccvclient", "",
<<<<<<< HEAD
				[]types.MaturingVSCPacket{{1, time.Time{}}}, valUpdates, nil, types.ConsumerPackets{}, nil, types.LastTransmissionBlockHeight{}, params),
=======
				[]types.MaturingVSCPacket{{1, 0}}, valUpdates, nil, ccv.ConsumerPacketDataList{}, nil, types.LastTransmissionBlockHeight{}, params),
>>>>>>> 57b47af1
			true,
		}, {
			"invalid restart consumer genesis state: maturing packet defined when handshake is still in progress",
			types.NewRestartGenesisState("ccvclient", "",
<<<<<<< HEAD
				[]types.MaturingVSCPacket{{1, time.Time{}}}, valUpdates, heightToValsetUpdateID, types.ConsumerPackets{}, nil, types.LastTransmissionBlockHeight{}, params),
=======
				[]types.MaturingVSCPacket{{1, 0}}, valUpdates, heightToValsetUpdateID, ccv.ConsumerPacketDataList{}, nil, types.LastTransmissionBlockHeight{}, params),
>>>>>>> 57b47af1
			true,
		},
		{
			"invalid restart consumer genesis state: outstanding downtime defined when handshake is still in progress",
			types.NewRestartGenesisState("ccvclient", "",
				nil, valUpdates, heightToValsetUpdateID, ccv.ConsumerPacketDataList{}, []types.OutstandingDowntime{{ValidatorConsensusAddress: "cosmosvalconsxxx"}},
				types.LastTransmissionBlockHeight{}, params),
			true,
		},
		{
			"invalid restart consumer genesis state: last transmission block height defined when handshake is still in progress",
			types.NewRestartGenesisState("ccvclient", "",
				nil, valUpdates, heightToValsetUpdateID, ccv.ConsumerPacketDataList{}, nil, types.LastTransmissionBlockHeight{Height: int64(1)}, params),
			true,
		},
		{
			"invalid restart consumer genesis state: pending maturing packets defined when handshake is still in progress",
			types.NewRestartGenesisState("ccvclient", "",
				nil, valUpdates, heightToValsetUpdateID, ccv.ConsumerPacketDataList{
					List: []ccv.ConsumerPacketData{
						{
							Type: ccv.VscMaturedPacket,
							Data: &ccv.ConsumerPacketData_VscMaturedPacketData{VscMaturedPacketData: ccv.NewVSCMaturedPacketData(1)},
						},
					},
				}, nil, types.LastTransmissionBlockHeight{Height: int64(1)}, params),
			true,
		},
		{
			"invalid restart consumer genesis state: invalid params",
			types.NewRestartGenesisState("ccvclient", "ccvchannel", nil, valUpdates, nil, ccv.ConsumerPacketDataList{}, nil, types.LastTransmissionBlockHeight{},
				types.NewParams(
					true,
					types.DefaultBlocksPerDistributionTransmission,
					"",
					"",
					0, // CCV timeout period cannot be 0
					types.DefaultTransferTimeoutPeriod,
					types.DefaultConsumerRedistributeFrac,
					types.DefaultHistoricalEntries,
					types.DefaultConsumerUnbondingPeriod,
				)),
			true,
		},
	}

	for _, c := range cases {
		err := c.gs.Validate()
		if c.expError {
			require.Error(t, err, "%s did not return expected error", c.name)
		} else {
			require.NoError(t, err, "%s returned unexpected error", c.name)
		}
	}
}<|MERGE_RESOLUTION|>--- conflicted
+++ resolved
@@ -294,17 +294,10 @@
 		{
 			"valid restart consumer genesis state: maturing packets",
 			types.NewRestartGenesisState("ccvclient", "ccvchannel", []types.MaturingVSCPacket{
-<<<<<<< HEAD
 				{1, time.Now().UTC()},
 				{3, time.Now().UTC()},
 				{5, time.Now().UTC()},
-			}, valUpdates, heightToValsetUpdateID, types.ConsumerPackets{},
-=======
-				{1, uint64(time.Now().UnixNano())},
-				{3, uint64(time.Now().UnixNano())},
-				{5, uint64(time.Now().UnixNano())},
 			}, valUpdates, heightToValsetUpdateID, ccv.ConsumerPacketDataList{},
->>>>>>> 57b47af1
 				[]types.OutstandingDowntime{{ValidatorConsensusAddress: sdk.ConsAddress(validator.Address.Bytes()).String()}},
 				types.LastTransmissionBlockHeight{}, params),
 			false,
@@ -317,25 +310,15 @@
 		{
 			"invalid restart consumer genesis state: maturing packet vscId is invalid",
 			types.NewRestartGenesisState("ccvclient", "ccvchannel", []types.MaturingVSCPacket{
-<<<<<<< HEAD
 				{0, time.Now().UTC()},
-			}, valUpdates, nil, types.ConsumerPackets{}, nil, types.LastTransmissionBlockHeight{}, params),
-=======
-				{0, uint64(time.Now().UnixNano())},
 			}, valUpdates, nil, ccv.ConsumerPacketDataList{}, nil, types.LastTransmissionBlockHeight{}, params),
->>>>>>> 57b47af1
 			true,
 		},
 		{
 			"invalid restart consumer genesis state: maturing packet time is invalid",
 			types.NewRestartGenesisState("ccvclient", "ccvchannel", []types.MaturingVSCPacket{
-<<<<<<< HEAD
 				{1, time.Time{}},
-			}, valUpdates, nil, types.ConsumerPackets{}, nil, types.LastTransmissionBlockHeight{}, params),
-=======
-				{1, 0},
 			}, valUpdates, nil, ccv.ConsumerPacketDataList{}, nil, types.LastTransmissionBlockHeight{}, params),
->>>>>>> 57b47af1
 			true,
 		},
 		{
@@ -382,20 +365,12 @@
 		{
 			"invalid restart consumer genesis state: nil height to validator set id mapping",
 			types.NewRestartGenesisState("ccvclient", "",
-<<<<<<< HEAD
-				[]types.MaturingVSCPacket{{1, time.Time{}}}, valUpdates, nil, types.ConsumerPackets{}, nil, types.LastTransmissionBlockHeight{}, params),
-=======
-				[]types.MaturingVSCPacket{{1, 0}}, valUpdates, nil, ccv.ConsumerPacketDataList{}, nil, types.LastTransmissionBlockHeight{}, params),
->>>>>>> 57b47af1
+				[]types.MaturingVSCPacket{{1, time.Time{}}}, valUpdates, nil, ccv.ConsumerPacketDataList{}, nil, types.LastTransmissionBlockHeight{}, params),
 			true,
 		}, {
 			"invalid restart consumer genesis state: maturing packet defined when handshake is still in progress",
 			types.NewRestartGenesisState("ccvclient", "",
-<<<<<<< HEAD
-				[]types.MaturingVSCPacket{{1, time.Time{}}}, valUpdates, heightToValsetUpdateID, types.ConsumerPackets{}, nil, types.LastTransmissionBlockHeight{}, params),
-=======
-				[]types.MaturingVSCPacket{{1, 0}}, valUpdates, heightToValsetUpdateID, ccv.ConsumerPacketDataList{}, nil, types.LastTransmissionBlockHeight{}, params),
->>>>>>> 57b47af1
+				[]types.MaturingVSCPacket{{1, time.Time{}}}, valUpdates, heightToValsetUpdateID, ccv.ConsumerPacketDataList{}, nil, types.LastTransmissionBlockHeight{}, params),
 			true,
 		},
 		{
