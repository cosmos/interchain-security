--- conflicted
+++ resolved
@@ -208,11 +208,7 @@
 		},
 		{
 			"invalid new consumer genesis state: invalid params - ccvTimeoutPeriod",
-<<<<<<< HEAD
-			types.NewInitialGenesisState(cs, consensusState, valUpdates,
-=======
 			types.NewInitialConsumerGenesisState(cs, consensusState, valUpdates,
->>>>>>> 811675e2
 				types.NewParams(
 					true,
 					types.DefaultBlocksPerDistributionTransmission,
@@ -231,21 +227,13 @@
 		},
 		{
 			"invalid new consumer genesis state: invalid params - distributionTransmissionChannel",
-<<<<<<< HEAD
-			types.NewInitialGenesisState(cs, consensusState, valUpdates,
-=======
 			types.NewInitialConsumerGenesisState(cs, consensusState, valUpdates,
->>>>>>> 811675e2
 				types.NewParams(
 					true,
 					types.DefaultBlocksPerDistributionTransmission,
 					"badchannel/",
 					"",
-<<<<<<< HEAD
-					ccv.DefaultCCVTimeoutPeriod,
-=======
 					types.DefaultCCVTimeoutPeriod,
->>>>>>> 811675e2
 					types.DefaultTransferTimeoutPeriod,
 					types.DefaultConsumerRedistributeFrac,
 					types.DefaultHistoricalEntries,
