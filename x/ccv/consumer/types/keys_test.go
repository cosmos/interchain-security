--- conflicted
+++ resolved
@@ -9,37 +9,6 @@
 
 // Tests that all singular keys, or prefixes to fully resolves keys are non duplicate byte values.
 func TestNoDuplicates(t *testing.T) {
-<<<<<<< HEAD
-
-	prefixes := getAllKeyPrefixes()
-	seen := []byte{}
-
-	for _, prefix := range prefixes {
-		require.NotContains(t, seen, prefix, "Duplicate key prefix: %v", prefix)
-		seen = append(seen, prefix)
-	}
-}
-
-// Returns all key prefixes to fully resolved keys, any of which should be a single, unique byte.
-func getAllKeyPrefixes() []byte {
-
-	return []byte{
-		PortByteKey,
-		LastDistributionTransmissionByteKey,
-		UnbondingTimeByteKey,
-		ProviderClientByteKey,
-		ProviderChannelByteKey,
-		PendingChangesByteKey,
-		PendingDataPacketsByteKey,
-		HistoricalInfoBytePrefix,
-		PacketMaturityTimeBytePrefix,
-		HeightValsetUpdateIDBytePrefix,
-		OutstandingDowntimeBytePrefix,
-		CrossChainValidatorBytePrefix,
-	}
-}
-
-=======
 	prefixes := getAllKeyPrefixes()
 	seen := []byte{}
 
@@ -67,7 +36,6 @@
 	}
 }
 
->>>>>>> 3e7aa376
 func TestNoPrefixOverlap(t *testing.T) {
 	keys := getAllFullyDefinedKeys()
 	seenPrefixes := []byte{}
