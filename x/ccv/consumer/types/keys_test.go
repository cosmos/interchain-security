--- conflicted
+++ resolved
@@ -41,12 +41,9 @@
 		InitGenesisHeightByteKey,
 		StandaloneTransferChannelIDByteKey,
 		PrevStandaloneChainByteKey,
-<<<<<<< HEAD
+		PendingPacketsIndexByteKey,
 		BouncingSlashByteKey,
 		RetryAllowedByteKey,
-=======
-		PendingPacketsIndexByteKey,
->>>>>>> 394f709e
 	}
 }
 
@@ -83,11 +80,8 @@
 		InitGenesisHeightKey(),
 		StandaloneTransferChannelIDKey(),
 		PrevStandaloneChainKey(),
-<<<<<<< HEAD
+		PendingPacketsIndexKey(),
 		BouncingSlashKey(),
 		RetryAllowedKey(),
-=======
-		PendingPacketsIndexKey(),
->>>>>>> 394f709e
 	}
 }