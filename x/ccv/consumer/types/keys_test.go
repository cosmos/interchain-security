--- conflicted
+++ resolved
@@ -7,18 +7,10 @@
 	"github.com/stretchr/testify/require"
 )
 
-<<<<<<< HEAD
-// Tests that all singular keys, or prefixes to fully resolves keys are a single byte long,
-// preventing injection attacks into restricted parts of a full store.
-func TestSameLength(t *testing.T) {
-	keys := getSingleByteKeys()
-=======
 // Tests that all singular keys, or prefixes to fully resolves keys are non duplicate byte values.
 func TestNoDuplicates(t *testing.T) {
-
 	prefixes := getAllKeyPrefixes()
 	seen := []byte{}
->>>>>>> 75c0652b
 
 	for _, prefix := range prefixes {
 		require.NotContains(t, seen, prefix, "Duplicate key prefix: %v", prefix)
@@ -26,14 +18,8 @@
 	}
 }
 
-<<<<<<< HEAD
-// Tests that all singular keys, or prefixes to fully resolves keys are non duplicate byte values.
-func TestNoDuplicates(t *testing.T) {
-	keys := getSingleByteKeys()
-=======
 // Returns all key prefixes to fully resolved keys, any of which should be a single, unique byte.
 func getAllKeyPrefixes() []byte {
-
 	return []byte{
 		PortByteKey,
 		LastDistributionTransmissionByteKey,
@@ -49,7 +35,6 @@
 		CrossChainValidatorBytePrefix,
 	}
 }
->>>>>>> 75c0652b
 
 func TestNoPrefixOverlap(t *testing.T) {
 	keys := getAllFullyDefinedKeys()
@@ -60,28 +45,6 @@
 	}
 }
 
-<<<<<<< HEAD
-// Returns all singular keys, or prefixes to fully resolved keys,
-// any of which should be a single, unique byte.
-func getSingleByteKeys() [][]byte {
-	keys := make([][]byte, 32)
-	i := 0
-
-	keys[i], i = PortKey(), i+1
-	keys[i], i = LastDistributionTransmissionKey(), i+1
-	keys[i], i = UnbondingTimeKey(), i+1
-	keys[i], i = ProviderClientIDKey(), i+1
-	keys[i], i = ProviderChannelKey(), i+1
-	keys[i], i = PendingChangesKey(), i+1
-	keys[i], i = []byte{HistoricalInfoBytePrefix}, i+1
-	keys[i], i = []byte{PacketMaturityTimeBytePrefix}, i+1
-	keys[i], i = []byte{HeightValsetUpdateIDBytePrefix}, i+1
-	keys[i], i = []byte{OutstandingDowntimeBytePrefix}, i+1
-	keys[i], i = []byte{PendingDataPacketsBytePrefix}, i+1
-	keys[i], i = []byte{CrossChainValidatorBytePrefix}, i+1
-
-	return keys[:i]
-=======
 // getAllFullyDefinedKeys returns instances of byte arrays returned from fully defined key functions.
 // Note we only care about checking prefixes here, so parameters into the key functions are arbitrary.
 func getAllFullyDefinedKeys() [][]byte {
@@ -99,5 +62,4 @@
 		OutstandingDowntimeKey([]byte{}),
 		CrossChainValidatorKey([]byte{}),
 	}
->>>>>>> 75c0652b
 }