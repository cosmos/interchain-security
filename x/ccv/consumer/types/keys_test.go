package types

import (
	"testing"
	"time"

	"github.com/stretchr/testify/require"
)

// Tests that all singular keys, or prefixes to fully resolves keys are non duplicate byte values.
func TestNoDuplicates(t *testing.T) {
	prefixes := getAllKeyPrefixes()
	seen := []byte{}

	for _, prefix := range prefixes {
		require.NotContains(t, seen, prefix, "Duplicate key prefix: %v", prefix)
		seen = append(seen, prefix)
	}
}

// Returns all key prefixes to fully resolved keys, any of which should be a single, unique byte.
func getAllKeyPrefixes() []byte {
	return []byte{
		PortByteKey,
		LastDistributionTransmissionByteKey,
		UnbondingTimeByteKey,
		ProviderClientByteKey,
		ProviderChannelByteKey,
		PendingChangesByteKey,
		PendingDataPacketsByteKey,
		PreCCVByteKey,
		InitialValSetByteKey,
		LastStandaloneHeightByteKey,
<<<<<<< HEAD
		StandaloneTransferChannelIDByteKey,
=======
		SmallestNonOptOutPowerByteKey,
>>>>>>> d5149896
		HistoricalInfoBytePrefix,
		PacketMaturityTimeBytePrefix,
		HeightValsetUpdateIDBytePrefix,
		OutstandingDowntimeBytePrefix,
		CrossChainValidatorBytePrefix,
	}
}

func TestNoPrefixOverlap(t *testing.T) {
	keys := getAllFullyDefinedKeys()
	seenPrefixes := []byte{}
	for _, key := range keys {
		require.NotContains(t, seenPrefixes, key[0], "Duplicate key prefix: %v", key[0])
		seenPrefixes = append(seenPrefixes, key[0])
	}
}

// getAllFullyDefinedKeys returns instances of byte arrays returned from fully defined key functions.
// Note we only care about checking prefixes here, so parameters into the key functions are arbitrary.
func getAllFullyDefinedKeys() [][]byte {
	return [][]byte{
		PortKey(),
		LastDistributionTransmissionKey(),
		UnbondingTimeKey(),
		ProviderClientIDKey(),
		ProviderChannelKey(),
		PendingChangesKey(),
		PendingDataPacketsKey(),
		PreCCVKey(),
		InitialValSetKey(),
		LastStandaloneHeightKey(),
<<<<<<< HEAD
		StandaloneTransferChannelIDKey(),
=======
		SmallestNonOptOutPowerKey(),
>>>>>>> d5149896
		HistoricalInfoKey(0),
		PacketMaturityTimeKey(0, time.Time{}),
		HeightValsetUpdateIDKey(0),
		OutstandingDowntimeKey([]byte{}),
		CrossChainValidatorKey([]byte{}),
	}
}<|MERGE_RESOLUTION|>--- conflicted
+++ resolved
@@ -30,12 +30,9 @@
 		PendingDataPacketsByteKey,
 		PreCCVByteKey,
 		InitialValSetByteKey,
+		SmallestNonOptOutPowerByteKey,
 		LastStandaloneHeightByteKey,
-<<<<<<< HEAD
 		StandaloneTransferChannelIDByteKey,
-=======
-		SmallestNonOptOutPowerByteKey,
->>>>>>> d5149896
 		HistoricalInfoBytePrefix,
 		PacketMaturityTimeBytePrefix,
 		HeightValsetUpdateIDBytePrefix,
@@ -66,12 +63,9 @@
 		PendingDataPacketsKey(),
 		PreCCVKey(),
 		InitialValSetKey(),
+		SmallestNonOptOutPowerKey(),
 		LastStandaloneHeightKey(),
-<<<<<<< HEAD
 		StandaloneTransferChannelIDKey(),
-=======
-		SmallestNonOptOutPowerKey(),
->>>>>>> d5149896
 		HistoricalInfoKey(0),
 		PacketMaturityTimeKey(0, time.Time{}),
 		HeightValsetUpdateIDKey(0),
