package types

import (
	fmt "fmt"
	time "time"

	sdktypes "github.com/cosmos/cosmos-sdk/types"
	paramtypes "github.com/cosmos/cosmos-sdk/x/params/types"
	stakingtypes "github.com/cosmos/cosmos-sdk/x/staking/types"
	ccvtypes "github.com/cosmos/interchain-security/v2/x/ccv/types"
)

const (
	// about 2 hr at 7.6 seconds per blocks
	DefaultBlocksPerDistributionTransmission = 1000

	// Default transfer timeout period is 1 hour, less than the default blocks
	// per dist transmission * average block time.
	// Since IBC token transfers do not have to be in order, it could be easier
	// to reason about the distribution protocol if the previous reward times out
	// before sending the next one. Note that on timeout, the transferred funds are
	// added back to the pool, so the next transfer will include them as well.
	DefaultTransferTimeoutPeriod = time.Hour

	// The default fraction of tokens allocated to the consumer redistribution address
	// during distribution events. The fraction is a string representing a
	// decimal number. For example "0.75" would represent 75%.
	DefaultConsumerRedistributeFrac = "0.75"

	// Default number of historical info entries to persist in store.
	// We use the same default as the staking module, but use a signed integer
	// so that negative values can be caught during parameter validation in a readable way,
	// (and for consistency with other protobuf schemas defined for ccv).
	DefaultHistoricalEntries = int64(stakingtypes.DefaultHistoricalEntries)

	// In general, the default unbonding period on the consumer is one day less
	// than the default unbonding period on the provider, where the provider uses
	// the staking module default.
	DefaultConsumerUnbondingPeriod = stakingtypes.DefaultUnbondingTime - 24*time.Hour

	// By default, the bottom 5% of the validator set can opt out of validating consumer chains
	DefaultSoftOptOutThreshold = "0.05"
)

// Reflection based keys for params subspace
var (
	KeyEnabled                           = []byte("Enabled")
	KeyBlocksPerDistributionTransmission = []byte("BlocksPerDistributionTransmission")
	KeyDistributionTransmissionChannel   = []byte("DistributionTransmissionChannel")
	KeyProviderFeePoolAddrStr            = []byte("ProviderFeePoolAddrStr")
	KeyTransferTimeoutPeriod             = []byte("TransferTimeoutPeriod")
	KeyConsumerRedistributionFrac        = []byte("ConsumerRedistributionFraction")
	KeyHistoricalEntries                 = []byte("HistoricalEntries")
	KeyConsumerUnbondingPeriod           = []byte("UnbondingPeriod")
	KeySoftOptOutThreshold               = []byte("SoftOptOutThreshold")
	KeyRewardDenoms                      = []byte("RewardDenoms")
	KeyProviderRewardDenoms              = []byte("ProviderRewardDenoms")
)

// ParamKeyTable type declaration for parameters
func ParamKeyTable() paramtypes.KeyTable {
	return paramtypes.NewKeyTable().RegisterParamSet(&Params{})
}

// NewParams creates new consumer parameters with provided arguments
func NewParams(enabled bool, blocksPerDistributionTransmission int64,
	distributionTransmissionChannel, providerFeePoolAddrStr string,
	ccvTimeoutPeriod, transferTimeoutPeriod time.Duration,
	consumerRedistributionFraction string, historicalEntries int64,
	consumerUnbondingPeriod time.Duration, softOptOutThreshold string, rewardDenoms, providerRewardDenoms []string,
) Params {
	return Params{
		Enabled:                           enabled,
		BlocksPerDistributionTransmission: blocksPerDistributionTransmission,
		DistributionTransmissionChannel:   distributionTransmissionChannel,
		ProviderFeePoolAddrStr:            providerFeePoolAddrStr,
		CcvTimeoutPeriod:                  ccvTimeoutPeriod,
		TransferTimeoutPeriod:             transferTimeoutPeriod,
		ConsumerRedistributionFraction:    consumerRedistributionFraction,
		HistoricalEntries:                 historicalEntries,
		UnbondingPeriod:                   consumerUnbondingPeriod,
		SoftOptOutThreshold:               softOptOutThreshold,
		RewardDenoms:                      rewardDenoms,
		ProviderRewardDenoms:              providerRewardDenoms,
	}
}

// DefaultParams is the default params for the consumer module
func DefaultParams() Params {
	var rewardDenoms []string
	var provideRewardDenoms []string
	return NewParams(
		false,
		DefaultBlocksPerDistributionTransmission,
		"",
		"",
		ccvtypes.DefaultCCVTimeoutPeriod,
		DefaultTransferTimeoutPeriod,
		DefaultConsumerRedistributeFrac,
		DefaultHistoricalEntries,
		DefaultConsumerUnbondingPeriod,
		DefaultSoftOptOutThreshold,
		rewardDenoms,
		provideRewardDenoms,
	)
}

// Validate all ccv-consumer module parameters
func (p Params) Validate() error {
	if err := ccvtypes.ValidateBool(p.Enabled); err != nil {
		return err
	}
	if err := ccvtypes.ValidatePositiveInt64(p.BlocksPerDistributionTransmission); err != nil {
		return err
	}
<<<<<<< HEAD
	if err := ccvtypes.ValidateDistributionTransmissionChannel(p.DistributionTransmissionChannel); err != nil {
=======
	if err := ValidateDistributionTransmissionChannel(p.DistributionTransmissionChannel); err != nil {
>>>>>>> 07be71aa
		return err
	}
	if err := ValidateProviderFeePoolAddrStr(p.ProviderFeePoolAddrStr); err != nil {
		return err
	}
	if err := ccvtypes.ValidateDuration(p.CcvTimeoutPeriod); err != nil {
		return err
	}
	if err := ccvtypes.ValidateDuration(p.TransferTimeoutPeriod); err != nil {
		return err
	}
	if err := ccvtypes.ValidateStringFraction(p.ConsumerRedistributionFraction); err != nil {
		return err
	}
	if err := ccvtypes.ValidatePositiveInt64(p.HistoricalEntries); err != nil {
		return err
	}
	if err := ccvtypes.ValidateDuration(p.UnbondingPeriod); err != nil {
		return err
	}
	if err := ValidateSoftOptOutThreshold(p.SoftOptOutThreshold); err != nil {
		return err
	}
	if err := ValidateDenoms(p.RewardDenoms); err != nil {
		return err
	}
	if err := ValidateDenoms(p.ProviderRewardDenoms); err != nil {
		return err
	}
	return nil
}

// ParamSetPairs implements params.ParamSet
func (p *Params) ParamSetPairs() paramtypes.ParamSetPairs {
	return paramtypes.ParamSetPairs{
		paramtypes.NewParamSetPair(KeyEnabled, p.Enabled, ccvtypes.ValidateBool),
		paramtypes.NewParamSetPair(KeyBlocksPerDistributionTransmission,
			p.BlocksPerDistributionTransmission, ccvtypes.ValidatePositiveInt64),
		paramtypes.NewParamSetPair(KeyDistributionTransmissionChannel,
<<<<<<< HEAD
			p.DistributionTransmissionChannel, ccvtypes.ValidateDistributionTransmissionChannel),
=======
			p.DistributionTransmissionChannel, ValidateDistributionTransmissionChannel),
>>>>>>> 07be71aa
		paramtypes.NewParamSetPair(KeyProviderFeePoolAddrStr,
			p.ProviderFeePoolAddrStr, ValidateProviderFeePoolAddrStr),
		paramtypes.NewParamSetPair(ccvtypes.KeyCCVTimeoutPeriod,
			p.CcvTimeoutPeriod, ccvtypes.ValidateDuration),
		paramtypes.NewParamSetPair(KeyTransferTimeoutPeriod,
			p.TransferTimeoutPeriod, ccvtypes.ValidateDuration),
		paramtypes.NewParamSetPair(KeyConsumerRedistributionFrac,
			p.ConsumerRedistributionFraction, ccvtypes.ValidateStringFraction),
		paramtypes.NewParamSetPair(KeyHistoricalEntries,
			p.HistoricalEntries, ccvtypes.ValidatePositiveInt64),
		paramtypes.NewParamSetPair(KeyConsumerUnbondingPeriod,
			p.UnbondingPeriod, ccvtypes.ValidateDuration),
		paramtypes.NewParamSetPair(KeySoftOptOutThreshold,
			p.SoftOptOutThreshold, ValidateSoftOptOutThreshold),
		paramtypes.NewParamSetPair(KeyRewardDenoms,
			p.RewardDenoms, ValidateDenoms),
		paramtypes.NewParamSetPair(KeyProviderRewardDenoms,
			p.ProviderRewardDenoms, ValidateDenoms),
	}
}

<<<<<<< HEAD
func validateProviderFeePoolAddrStr(i interface{}) error {
=======
func ValidateDistributionTransmissionChannel(i interface{}) error {
	// Accept empty string as valid, since this will be the default value on genesis
	if i == "" {
		return nil
	}
	// Otherwise validate as usual for a channelID
	return ccvtypes.ValidateChannelIdentifier(i)
}

func ValidateProviderFeePoolAddrStr(i interface{}) error {
>>>>>>> 07be71aa
	// Accept empty string as valid, since this will be the default value on genesis
	if i == "" {
		return nil
	}
	// Otherwise validate as usual for a bech32 address
	return ccvtypes.ValidateBech32(i)
}

func ValidateSoftOptOutThreshold(i interface{}) error {
	str, ok := i.(string)
	if !ok {
		return fmt.Errorf("invalid parameter type: %T", i)
	}
	dec, err := sdktypes.NewDecFromStr(str)
	if err != nil {
		return err
	}
	if dec.IsNegative() {
		return fmt.Errorf("soft opt out threshold cannot be negative, got %s", str)
	}
	if !dec.Sub(sdktypes.MustNewDecFromStr("0.2")).IsNegative() {
		return fmt.Errorf("soft opt out threshold cannot be greater than 0.2, got %s", str)
	}
	return nil
}

func ValidateDenoms(i interface{}) error {
	v, ok := i.([]string)
	if !ok {
		return fmt.Errorf("invalid parameter type: %T", i)
	}

	// iterate over the denoms, turning them into coins and validating them
	for _, denom := range v {
		coin := sdktypes.Coin{
			Denom:  denom,
			Amount: sdktypes.NewInt(0),
		}

		if err := coin.Validate(); err != nil {
			return err
		}
	}

	return nil
}<|MERGE_RESOLUTION|>--- conflicted
+++ resolved
@@ -113,11 +113,7 @@
 	if err := ccvtypes.ValidatePositiveInt64(p.BlocksPerDistributionTransmission); err != nil {
 		return err
 	}
-<<<<<<< HEAD
 	if err := ccvtypes.ValidateDistributionTransmissionChannel(p.DistributionTransmissionChannel); err != nil {
-=======
-	if err := ValidateDistributionTransmissionChannel(p.DistributionTransmissionChannel); err != nil {
->>>>>>> 07be71aa
 		return err
 	}
 	if err := ValidateProviderFeePoolAddrStr(p.ProviderFeePoolAddrStr); err != nil {
@@ -157,11 +153,7 @@
 		paramtypes.NewParamSetPair(KeyBlocksPerDistributionTransmission,
 			p.BlocksPerDistributionTransmission, ccvtypes.ValidatePositiveInt64),
 		paramtypes.NewParamSetPair(KeyDistributionTransmissionChannel,
-<<<<<<< HEAD
 			p.DistributionTransmissionChannel, ccvtypes.ValidateDistributionTransmissionChannel),
-=======
-			p.DistributionTransmissionChannel, ValidateDistributionTransmissionChannel),
->>>>>>> 07be71aa
 		paramtypes.NewParamSetPair(KeyProviderFeePoolAddrStr,
 			p.ProviderFeePoolAddrStr, ValidateProviderFeePoolAddrStr),
 		paramtypes.NewParamSetPair(ccvtypes.KeyCCVTimeoutPeriod,
@@ -183,20 +175,7 @@
 	}
 }
 
-<<<<<<< HEAD
-func validateProviderFeePoolAddrStr(i interface{}) error {
-=======
-func ValidateDistributionTransmissionChannel(i interface{}) error {
-	// Accept empty string as valid, since this will be the default value on genesis
-	if i == "" {
-		return nil
-	}
-	// Otherwise validate as usual for a channelID
-	return ccvtypes.ValidateChannelIdentifier(i)
-}
-
 func ValidateProviderFeePoolAddrStr(i interface{}) error {
->>>>>>> 07be71aa
 	// Accept empty string as valid, since this will be the default value on genesis
 	if i == "" {
 		return nil
