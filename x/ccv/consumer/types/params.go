package types

import (
	"fmt"
	"time"

	paramtypes "github.com/cosmos/cosmos-sdk/x/params/types"
<<<<<<< HEAD
	stakingtypes "github.com/cosmos/cosmos-sdk/x/staking/types"
=======
	ccvtypes "github.com/cosmos/interchain-security/x/ccv/types"
>>>>>>> df3b1fe3
)

const (
	// about 2 hr at 7.6 seconds per blocks
	DefaultBlocksPerDistributionTransmission = 1000
<<<<<<< HEAD
	// In general, the unbonding period on the consumer is one day less
	// than the unbonding period on the provider. By default: 3 weeks minus 1 day.
	DefaultConsumerUnbondingPeriod = stakingtypes.DefaultUnbondingTime - 24*time.Hour
=======
>>>>>>> df3b1fe3
)

// Reflection based keys for params subspace
var (
	KeyEnabled                           = []byte("Enabled")
	KeyBlocksPerDistributionTransmission = []byte("BlocksPerDistributionTransmission")
	KeyDistributionTransmissionChannel   = []byte("DistributionTransmissionChannel")
	KeyProviderFeePoolAddrStr            = []byte("ProviderFeePoolAddrStr")
	KeyConsumerUnbondingPeriod           = []byte("UnbondingPerioc")
)

// ParamKeyTable type declaration for parameters
func ParamKeyTable() paramtypes.KeyTable {
	return paramtypes.NewKeyTable().RegisterParamSet(&Params{})
}

// NewParams creates new consumer parameters with provided arguments
func NewParams(enabled bool, blocksPerDistributionTransmission int64,
	distributionTransmissionChannel, providerFeePoolAddrStr string,
<<<<<<< HEAD
	unbondingPeriod time.Duration) Params {
=======
	ccvTimeoutPeriod time.Duration) Params {
>>>>>>> df3b1fe3
	return Params{
		Enabled:                           enabled,
		BlocksPerDistributionTransmission: blocksPerDistributionTransmission,
		DistributionTransmissionChannel:   distributionTransmissionChannel,
		ProviderFeePoolAddrStr:            providerFeePoolAddrStr,
<<<<<<< HEAD
		UnbondingPeriod:                   unbondingPeriod,
=======
		CcvTimeoutPeriod:                  ccvTimeoutPeriod,
>>>>>>> df3b1fe3
	}
}

// DefaultParams is the default params for the consumer module
func DefaultParams() Params {
	return NewParams(
		false,
		DefaultBlocksPerDistributionTransmission,
		"",
		"",
<<<<<<< HEAD
		DefaultConsumerUnbondingPeriod,
=======
		ccvtypes.DefaultCCVTimeoutPeriod,
>>>>>>> df3b1fe3
	)
}

// Validate all ccv-consumer module parameters
func (p Params) Validate() error {
	return nil // TODO for this PR
}

// ParamSetPairs implements params.ParamSet
func (p *Params) ParamSetPairs() paramtypes.ParamSetPairs {
	return paramtypes.ParamSetPairs{
		paramtypes.NewParamSetPair(KeyEnabled, p.Enabled, validateBool),
		paramtypes.NewParamSetPair(KeyBlocksPerDistributionTransmission,
			p.BlocksPerDistributionTransmission, validateInt64),
		paramtypes.NewParamSetPair(KeyDistributionTransmissionChannel,
			p.DistributionTransmissionChannel, validateString),
		paramtypes.NewParamSetPair(KeyProviderFeePoolAddrStr,
			p.ProviderFeePoolAddrStr, validateString),
<<<<<<< HEAD
		paramtypes.NewParamSetPair(KeyConsumerUnbondingPeriod,
			p.UnbondingPeriod, validateUnbondingPeriod),
=======
		paramtypes.NewParamSetPair(ccvtypes.KeyCCVTimeoutPeriod,
			p.CcvTimeoutPeriod, ccvtypes.ValidateCCVTimeoutPeriod),
>>>>>>> df3b1fe3
	}
}

func validateBool(i interface{}) error {
	if _, ok := i.(bool); !ok {
		return fmt.Errorf("invalid parameter type: %T", i)
	}
	return nil
}

func validateInt64(i interface{}) error {
	if _, ok := i.(int64); !ok {
		return fmt.Errorf("invalid parameter type: %T", i)
	}
	return nil
}

func validateString(i interface{}) error {
	if _, ok := i.(string); !ok {
		return fmt.Errorf("invalid parameter type: %T", i)
	}
	return nil
}

func validateUnbondingPeriod(i interface{}) error {
	period, ok := i.(time.Duration)
	if !ok {
		return fmt.Errorf("invalid parameter type: %T", i)
	}
	if period <= time.Duration(0) {
		return fmt.Errorf("unbonding period is not positive")
	}
	return nil
}<|MERGE_RESOLUTION|>--- conflicted
+++ resolved
@@ -5,22 +5,16 @@
 	"time"
 
 	paramtypes "github.com/cosmos/cosmos-sdk/x/params/types"
-<<<<<<< HEAD
 	stakingtypes "github.com/cosmos/cosmos-sdk/x/staking/types"
-=======
 	ccvtypes "github.com/cosmos/interchain-security/x/ccv/types"
->>>>>>> df3b1fe3
 )
 
 const (
 	// about 2 hr at 7.6 seconds per blocks
 	DefaultBlocksPerDistributionTransmission = 1000
-<<<<<<< HEAD
 	// In general, the unbonding period on the consumer is one day less
 	// than the unbonding period on the provider. By default: 3 weeks minus 1 day.
 	DefaultConsumerUnbondingPeriod = stakingtypes.DefaultUnbondingTime - 24*time.Hour
-=======
->>>>>>> df3b1fe3
 )
 
 // Reflection based keys for params subspace
@@ -40,21 +34,14 @@
 // NewParams creates new consumer parameters with provided arguments
 func NewParams(enabled bool, blocksPerDistributionTransmission int64,
 	distributionTransmissionChannel, providerFeePoolAddrStr string,
-<<<<<<< HEAD
-	unbondingPeriod time.Duration) Params {
-=======
-	ccvTimeoutPeriod time.Duration) Params {
->>>>>>> df3b1fe3
+	ccvTimeoutPeriod time.Duration, unbondingPeriod time.Duration) Params {
 	return Params{
 		Enabled:                           enabled,
 		BlocksPerDistributionTransmission: blocksPerDistributionTransmission,
 		DistributionTransmissionChannel:   distributionTransmissionChannel,
 		ProviderFeePoolAddrStr:            providerFeePoolAddrStr,
-<<<<<<< HEAD
+		CcvTimeoutPeriod:                  ccvTimeoutPeriod,
 		UnbondingPeriod:                   unbondingPeriod,
-=======
-		CcvTimeoutPeriod:                  ccvTimeoutPeriod,
->>>>>>> df3b1fe3
 	}
 }
 
@@ -65,11 +52,8 @@
 		DefaultBlocksPerDistributionTransmission,
 		"",
 		"",
-<<<<<<< HEAD
+		ccvtypes.DefaultCCVTimeoutPeriod,
 		DefaultConsumerUnbondingPeriod,
-=======
-		ccvtypes.DefaultCCVTimeoutPeriod,
->>>>>>> df3b1fe3
 	)
 }
 
@@ -88,13 +72,10 @@
 			p.DistributionTransmissionChannel, validateString),
 		paramtypes.NewParamSetPair(KeyProviderFeePoolAddrStr,
 			p.ProviderFeePoolAddrStr, validateString),
-<<<<<<< HEAD
+		paramtypes.NewParamSetPair(ccvtypes.KeyCCVTimeoutPeriod,
+			p.CcvTimeoutPeriod, ccvtypes.ValidateCCVTimeoutPeriod),
 		paramtypes.NewParamSetPair(KeyConsumerUnbondingPeriod,
 			p.UnbondingPeriod, validateUnbondingPeriod),
-=======
-		paramtypes.NewParamSetPair(ccvtypes.KeyCCVTimeoutPeriod,
-			p.CcvTimeoutPeriod, ccvtypes.ValidateCCVTimeoutPeriod),
->>>>>>> df3b1fe3
 	}
 }
 
