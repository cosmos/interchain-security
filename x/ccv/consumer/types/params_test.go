package types_test

import (
	"testing"
	"time"

	"github.com/stretchr/testify/require"

	consumertypes "github.com/cosmos/interchain-security/x/ccv/consumer/types"
)

// Tests the validation of consumer params that happens at genesis
func TestValidateParams(t *testing.T) {
	testCases := []struct {
		name    string
		params  consumertypes.Params
		expPass bool
	}{
		{"default params", consumertypes.DefaultParams(), true},
		{
			"custom valid params",
<<<<<<< HEAD
			consumertypes.NewParams(true, 5, "", "", 1004, 1005, "0.5", 1000, 24*21*time.Hour, "0.05"), true,
=======
			consumertypes.NewParams(true, 5, "", "", 1004, 1005, "0.5", 1000, 24*21*time.Hour, "0.1"), true,
>>>>>>> c5ab136c
		},
		{
			"custom invalid params, block per dist transmission",
			consumertypes.NewParams(true, -5, "", "", 5, 1005, "0.5", 1000, 24*21*time.Hour, "0.05"), false,
		},
		{
			"custom invalid params, dist transmission channel",
			consumertypes.NewParams(true, 5, "badchannel/", "", 5, 1005, "0.5", 1000, 24*21*time.Hour, "0.05"), false,
		},
		{
			"custom invalid params, provider fee pool addr string",
			consumertypes.NewParams(true, 5, "", "imabadaddress", 5, 1005, "0.5", 1000, 24*21*time.Hour, "0.05"), false,
		},
		{
			"custom invalid params, ccv timeout",
			consumertypes.NewParams(true, 5, "", "", -5, 1005, "0.5", 1000, 24*21*time.Hour, "0.05"), false,
		},
		{
			"custom invalid params, transfer timeout",
			consumertypes.NewParams(true, 5, "", "", 1004, -7, "0.5", 1000, 24*21*time.Hour, "0.05"), false,
		},
		{
			"custom invalid params, consumer redist fraction is negative",
			consumertypes.NewParams(true, 5, "", "", 5, 1005, "-0.5", 1000, 24*21*time.Hour, "0.05"), false,
		},
		{
			"custom invalid params, consumer redist fraction is over 1",
			consumertypes.NewParams(true, 5, "", "", 5, 1005, "1.2", 1000, 24*21*time.Hour, "0.05"), false,
		},
		{
			"custom invalid params, bad consumer redist fraction ",
			consumertypes.NewParams(true, 5, "", "", 5, 1005, "notFrac", 1000, 24*21*time.Hour, "0.05"), false,
		},
		{
			"custom invalid params, negative num historical entries",
			consumertypes.NewParams(true, 5, "", "", 5, 1005, "0.5", -100, 24*21*time.Hour, "0.05"), false,
		},
		{
			"custom invalid params, negative unbonding period",
			consumertypes.NewParams(true, 5, "", "", 5, 1005, "0.5", 1000, -24*21*time.Hour, "0.05"), false,
		},
		{
			"custom invalid params, soft opt out threshold is negative",
			consumertypes.NewParams(true, 5, "", "", 5, 1005, "0.5", 1000, 24*21*time.Hour, "-0.05"), false,
		},
		{
<<<<<<< HEAD
			"custom invalid params, soft opt out threshold is over 1",
			consumertypes.NewParams(true, 5, "", "", 5, 1005, "0.5", 1000, 24*21*time.Hour, "1.05"), false,
=======
			"custom invalid params, soft opt out threshold is over 0.2",
			consumertypes.NewParams(true, 5, "", "", 5, 1005, "0.5", 1000, 24*21*time.Hour, "0.44"), false,
>>>>>>> c5ab136c
		},
		{
			"custom invalid params, bad soft opt out threshold ",
			consumertypes.NewParams(true, 5, "", "", 5, 1005, "0.5", 1000, 24*21*time.Hour, "nickelback"), false,
		},
	}

	for _, tc := range testCases {
		err := tc.params.Validate()
		if tc.expPass {
			require.Nil(t, err, "expected error to be nil for test case: %s", tc.name)
		} else {
			require.NotNil(t, err, "expected error but got nil for test case: %s", tc.name)
		}
	}
}<|MERGE_RESOLUTION|>--- conflicted
+++ resolved
@@ -19,11 +19,7 @@
 		{"default params", consumertypes.DefaultParams(), true},
 		{
 			"custom valid params",
-<<<<<<< HEAD
-			consumertypes.NewParams(true, 5, "", "", 1004, 1005, "0.5", 1000, 24*21*time.Hour, "0.05"), true,
-=======
 			consumertypes.NewParams(true, 5, "", "", 1004, 1005, "0.5", 1000, 24*21*time.Hour, "0.1"), true,
->>>>>>> c5ab136c
 		},
 		{
 			"custom invalid params, block per dist transmission",
@@ -70,13 +66,8 @@
 			consumertypes.NewParams(true, 5, "", "", 5, 1005, "0.5", 1000, 24*21*time.Hour, "-0.05"), false,
 		},
 		{
-<<<<<<< HEAD
-			"custom invalid params, soft opt out threshold is over 1",
-			consumertypes.NewParams(true, 5, "", "", 5, 1005, "0.5", 1000, 24*21*time.Hour, "1.05"), false,
-=======
 			"custom invalid params, soft opt out threshold is over 0.2",
 			consumertypes.NewParams(true, 5, "", "", 5, 1005, "0.5", 1000, 24*21*time.Hour, "0.44"), false,
->>>>>>> c5ab136c
 		},
 		{
 			"custom invalid params, bad soft opt out threshold ",
