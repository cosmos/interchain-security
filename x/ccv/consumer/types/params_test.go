--- conflicted
+++ resolved
@@ -76,13 +76,10 @@
 		{
 			"custom invalid params, retry delay period is negative",
 			ccvtypes.NewParams(true, 5, "", "", 5, 1005, "0.5", 1000, 24*21*time.Hour, "0.05", []string{}, []string{}, -2*time.Hour), false,
-<<<<<<< HEAD
-=======
 		},
 		{
 			"custom invalid params, retry delay period is zero",
 			ccvtypes.NewParams(true, 5, "", "", 5, 1005, "0.5", 1000, 24*21*time.Hour, "0.05", []string{}, []string{}, 0), false,
->>>>>>> c1c3fdbd
 		},
 	}
 
