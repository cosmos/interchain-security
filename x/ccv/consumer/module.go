package consumer

import (
	"context"
	"encoding/json"
	"fmt"
	"math/rand"

	abci "github.com/cometbft/cometbft/abci/types"
	"github.com/gorilla/mux"
	"github.com/grpc-ecosystem/grpc-gateway/runtime"
	"github.com/spf13/cobra"

	"github.com/cosmos/cosmos-sdk/client"
	"github.com/cosmos/cosmos-sdk/codec"
	codectypes "github.com/cosmos/cosmos-sdk/codec/types"
	sdk "github.com/cosmos/cosmos-sdk/types"
	"github.com/cosmos/cosmos-sdk/types/module"
	simtypes "github.com/cosmos/cosmos-sdk/types/simulation"
	porttypes "github.com/cosmos/ibc-go/v7/modules/core/05-port/types"

	"github.com/cosmos/interchain-security/x/ccv/consumer/client/cli"
	"github.com/cosmos/interchain-security/x/ccv/consumer/keeper"

	consumertypes "github.com/cosmos/interchain-security/x/ccv/consumer/types"
)

var (
	_ module.AppModule      = AppModule{}
	_ porttypes.IBCModule   = AppModule{}
	_ module.AppModuleBasic = AppModuleBasic{}
)

// AppModuleBasic is the IBC Consumer AppModuleBasic
type AppModuleBasic struct{}

// Name implements AppModuleBasic interface
func (AppModuleBasic) Name() string {
	return consumertypes.ModuleName
}

// RegisterLegacyAminoCodec implements AppModuleBasic interface
func (AppModuleBasic) RegisterLegacyAminoCodec(_ *codec.LegacyAmino) {
	// ccv.RegisterLegacyAminoCodec(cdc)
}

// RegisterInterfaces registers module concrete types into protobuf Any.
func (AppModuleBasic) RegisterInterfaces(_ codectypes.InterfaceRegistry) {
	// ccv.RegisterInterfaces(registry)
}

// DefaultGenesis returns default genesis state as raw bytes for the ibc
// consumer module.
func (AppModuleBasic) DefaultGenesis(cdc codec.JSONCodec) json.RawMessage {
	return cdc.MustMarshalJSON(consumertypes.DefaultGenesisState())
}

// ValidateGenesis performs genesis state validation for the ibc consumer module.
func (AppModuleBasic) ValidateGenesis(cdc codec.JSONCodec, _ client.TxEncodingConfig, bz json.RawMessage) error {
	var data consumertypes.GenesisState
	if err := cdc.UnmarshalJSON(bz, &data); err != nil {
		return fmt.Errorf("failed to unmarshal %s genesis state: %w", consumertypes.ModuleName, err)
	}

	return data.Validate()
}

// RegisterRESTRoutes implements AppModuleBasic interface
func (AppModuleBasic) RegisterRESTRoutes(_ client.Context, _ *mux.Router) {
}

// RegisterGRPCGatewayRoutes registers the gRPC Gateway routes for the ibc-consumer module.
func (AppModuleBasic) RegisterGRPCGatewayRoutes(clientCtx client.Context, runtimeMux *runtime.ServeMux) {
	err := consumertypes.RegisterQueryHandlerClient(context.Background(), runtimeMux, consumertypes.NewQueryClient(clientCtx))
	if err != nil {
		// same behavior as in cosmos-sdk
		panic(err)
	}
}

// GetTxCmd implements AppModuleBasic interface
func (AppModuleBasic) GetTxCmd() *cobra.Command {
	return nil
}

// GetQueryCmd implements AppModuleBasic interface
func (AppModuleBasic) GetQueryCmd() *cobra.Command {
	return cli.NewQueryCmd()
}

// AppModule represents the AppModule for this module
type AppModule struct {
	AppModuleBasic
	keeper keeper.Keeper
}

// NewAppModule creates a new consumer module
func NewAppModule(k keeper.Keeper) AppModule {
	return AppModule{
		keeper: k,
	}
}

// RegisterInvariants implements the AppModule interface
func (AppModule) RegisterInvariants(_ sdk.InvariantRegistry) {
	// TODO
}

// Route implements the AppModule interface
// func (AppModule) Route() sdk.Route {
// 	return sdk.Route{}
// }

// QuerierRoute implements the AppModule interface
func (AppModule) QuerierRoute() string {
	return consumertypes.QuerierRoute
}

// LegacyQuerierHandler implements the AppModule interface
// func (AppModule) LegacyQuerierHandler(*codec.LegacyAmino) sdk.Querier {
// 	return nil
// }

// RegisterServices registers module services.
// TODO
func (am AppModule) RegisterServices(cfg module.Configurator) {
	consumertypes.RegisterQueryServer(cfg.QueryServer(), am.keeper)
}

// InitGenesis performs genesis initialization for the consumer module. It returns
// no validator updates.
func (am AppModule) InitGenesis(ctx sdk.Context, cdc codec.JSONCodec, data json.RawMessage) []abci.ValidatorUpdate {
	var genesisState consumertypes.GenesisState
	cdc.MustUnmarshalJSON(data, &genesisState)
	return am.keeper.InitGenesis(ctx, &genesisState)
}

// ExportGenesis returns the exported genesis state as raw bytes for the consumer
// module.
func (am AppModule) ExportGenesis(ctx sdk.Context, cdc codec.JSONCodec) json.RawMessage {
	gs := am.keeper.ExportGenesis(ctx)
	return cdc.MustMarshalJSON(gs)
}

// ConsensusVersion implements AppModule/ConsensusVersion.
func (AppModule) ConsensusVersion() uint64 { return 1 }

// BeginBlock implements the AppModule interface
// Set the VSC ID for the subsequent block to the same value as the current block
// Panic if the provider's channel was established and then closed
func (am AppModule) BeginBlock(ctx sdk.Context, req abci.RequestBeginBlock) {
<<<<<<< HEAD
=======
	// Update smallest validator power that cannot opt out.
	am.keeper.UpdateSmallestNonOptOutPower(ctx)

>>>>>>> 4933a7f9
	channelID, found := am.keeper.GetProviderChannel(ctx)
	if found && am.keeper.IsChannelClosed(ctx, channelID) {
		// The CCV channel was established, but it was then closed;
		// the consumer chain is no longer safe, thus it MUST shut down.
		// This is achieved by panicking, similar as it's done in the
		// x/upgrade module of cosmos-sdk.
		channelClosedMsg := fmt.Sprintf("CCV channel %q was closed - shutdown consumer chain since it is not secured anymore", channelID)
		am.keeper.Logger(ctx).Error(channelClosedMsg)
		panic(channelClosedMsg)
	}

	// map next block height to the vscID of the current block height
	blockHeight := uint64(ctx.BlockHeight())
	vID := am.keeper.GetHeightValsetUpdateID(ctx, blockHeight)
	am.keeper.SetHeightValsetUpdateID(ctx, blockHeight+1, vID)
	am.keeper.Logger(ctx).Debug("block height was mapped to vscID", "height", blockHeight+1, "vscID", vID)

	am.keeper.TrackHistoricalInfo(ctx)
}

// EndBlock implements the AppModule interface
// Flush PendingChanges to ABCI, send pending packets, write acknowledgements for packets that have finished unbonding.
//
// TODO: e2e tests confirming behavior with and without standalone -> consumer changeover
func (am AppModule) EndBlock(ctx sdk.Context, req abci.RequestEndBlock) []abci.ValidatorUpdate {
	// If PreCCV state is active, consumer is a previously standalone chain
	// that was just upgraded to include the consumer ccv module, execute changeover logic.
	if am.keeper.IsPreCCV(ctx) {
		initialValUpdates := am.keeper.ChangeoverToConsumer(ctx)
		return initialValUpdates
	}

	// Execute EndBlock logic for the Reward Distribution sub-protocol
	am.keeper.EndBlockRD(ctx)

	// NOTE: Slash packets are queued in BeginBlock via the Slash function
	// Packet ordering is managed by the PendingPackets queue.
	am.keeper.QueueVSCMaturedPackets(ctx)

	// panics on invalid packets and unexpected send errors
	am.keeper.SendPackets(ctx)

	data, ok := am.keeper.GetPendingChanges(ctx)
	if !ok {
		return []abci.ValidatorUpdate{}
	}
	// apply changes to cross-chain validator set
	tendermintUpdates := am.keeper.ApplyCCValidatorChanges(ctx, data.ValidatorUpdates)
	am.keeper.DeletePendingChanges(ctx)

	am.keeper.Logger(ctx).Debug("sending validator updates to consensus engine", "len updates", len(tendermintUpdates))

	return tendermintUpdates
}

// AppModuleSimulation functions

// GenerateGenesisState creates a randomized GenState of the transfer module.
// TODO
func (AppModule) GenerateGenesisState(_ *module.SimulationState) {
}

// ProposalContents doesn't return any content functions for governance proposals.
func (AppModule) ProposalContents(_ module.SimulationState) []simtypes.WeightedProposalContent {
	return nil
}

// RandomizedParams creates randomized consumer param changes for the simulator.
// TODO
func (AppModule) RandomizedParams(_ *rand.Rand) []simtypes.LegacyParamChange {
	return nil
}

// RegisterStoreDecoder registers a decoder for consumer module's types
// TODO
func (AppModule) RegisterStoreDecoder(_ sdk.StoreDecoderRegistry) {
}

// WeightedOperations returns the all the consumer module operations with their respective weights.
func (AppModule) WeightedOperations(_ module.SimulationState) []simtypes.WeightedOperation {
	return nil
}<|MERGE_RESOLUTION|>--- conflicted
+++ resolved
@@ -149,12 +149,9 @@
 // Set the VSC ID for the subsequent block to the same value as the current block
 // Panic if the provider's channel was established and then closed
 func (am AppModule) BeginBlock(ctx sdk.Context, req abci.RequestBeginBlock) {
-<<<<<<< HEAD
-=======
 	// Update smallest validator power that cannot opt out.
 	am.keeper.UpdateSmallestNonOptOutPower(ctx)
 
->>>>>>> 4933a7f9
 	channelID, found := am.keeper.GetProviderChannel(ctx)
 	if found && am.keeper.IsChannelClosed(ctx, channelID) {
 		// The CCV channel was established, but it was then closed;
