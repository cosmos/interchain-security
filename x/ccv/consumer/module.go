package consumer

import (
	"context"
	"encoding/json"
	"fmt"

	"cosmossdk.io/core/appmodule"
	abci "github.com/cometbft/cometbft/abci/types"
	"github.com/grpc-ecosystem/grpc-gateway/runtime"
	"github.com/spf13/cobra"

	"github.com/cosmos/cosmos-sdk/client"
	"github.com/cosmos/cosmos-sdk/codec"
	codectypes "github.com/cosmos/cosmos-sdk/codec/types"
	sdk "github.com/cosmos/cosmos-sdk/types"
	"github.com/cosmos/cosmos-sdk/types/module"
	simtypes "github.com/cosmos/cosmos-sdk/types/simulation"
	paramtypes "github.com/cosmos/cosmos-sdk/x/params/types"

	"github.com/cosmos/interchain-security/v3/x/ccv/consumer/client/cli"
	"github.com/cosmos/interchain-security/v3/x/ccv/consumer/keeper"
	consumertypes "github.com/cosmos/interchain-security/v3/x/ccv/consumer/types"
	ccvtypes "github.com/cosmos/interchain-security/v3/x/ccv/types"
)

var (
	_ module.AppModule           = (*AppModule)(nil)
	_ module.AppModuleBasic      = (*AppModuleBasic)(nil)
	_ module.AppModuleSimulation = (*AppModule)(nil)
	_ module.HasABCIGenesis      = (*AppModule)(nil)
	_ module.HasABCIEndBlock     = (*AppModule)(nil)
	_ module.HasName             = (*AppModule)(nil)
	_ module.HasConsensusVersion = (*AppModule)(nil)
	_ module.HasInvariants       = (*AppModule)(nil)
	_ module.HasServices         = (*AppModule)(nil)
	_ appmodule.AppModule        = (*AppModule)(nil)
	_ appmodule.HasBeginBlocker  = (*AppModule)(nil)
)

// AppModuleBasic is the IBC Consumer AppModuleBasic
type AppModuleBasic struct{}

// Name implements AppModuleBasic interface
func (AppModuleBasic) Name() string {
	return consumertypes.ModuleName
}

// RegisterLegacyAminoCodec implements AppModuleBasic interface
func (AppModuleBasic) RegisterLegacyAminoCodec(cdc *codec.LegacyAmino) {
	// ccv.RegisterLegacyAminoCodec(cdc)
}

// RegisterInterfaces registers module concrete types into protobuf Any.
func (AppModuleBasic) RegisterInterfaces(registry codectypes.InterfaceRegistry) {
	// ccv.RegisterInterfaces(registry)
}

// IsAppModule implements the appmodule.AppModule interface.
func (AppModule) IsAppModule() {}

// IsOnePerModuleType implements the depinject.OnePerModuleType interface.
func (AppModule) IsOnePerModuleType() {}

// DefaultGenesis returns default genesis state as raw bytes for the ibc
// consumer module.
func (AppModuleBasic) DefaultGenesis(cdc codec.JSONCodec) json.RawMessage {
	return cdc.MustMarshalJSON(ccvtypes.DefaultConsumerGenesisState())
}

// ValidateGenesis performs genesis state validation for the ibc consumer module.
func (AppModuleBasic) ValidateGenesis(cdc codec.JSONCodec, config client.TxEncodingConfig, bz json.RawMessage) error {
	var data consumertypes.GenesisState
	if err := cdc.UnmarshalJSON(bz, &data); err != nil {
		return fmt.Errorf("failed to unmarshal %s genesis state: %w", consumertypes.ModuleName, err)
	}

	return data.Validate()
}

// RegisterGRPCGatewayRoutes registers the gRPC Gateway routes for the ibc-consumer module.
func (AppModuleBasic) RegisterGRPCGatewayRoutes(clientCtx client.Context, mux *runtime.ServeMux) {
	err := consumertypes.RegisterQueryHandlerClient(context.Background(), mux, consumertypes.NewQueryClient(clientCtx))
	if err != nil {
		// same behavior as in cosmos-sdk
		panic(err)
	}
}

// GetTxCmd implements AppModuleBasic interface
func (AppModuleBasic) GetTxCmd() *cobra.Command {
	return nil
}

// GetQueryCmd implements AppModuleBasic interface
func (AppModuleBasic) GetQueryCmd() *cobra.Command {
	return cli.NewQueryCmd()
}

// AppModule represents the AppModule for this module
type AppModule struct {
	AppModuleBasic
	keeper     keeper.Keeper
	paramSpace paramtypes.Subspace
}

// NewAppModule creates a new consumer module
func NewAppModule(k keeper.Keeper, paramSpace paramtypes.Subspace) AppModule {
	return AppModule{
		keeper:     k,
		paramSpace: paramSpace,
	}
}

// RegisterInvariants implements the AppModule interface
func (AppModule) RegisterInvariants(ir sdk.InvariantRegistry) {
	// TODO
}

// RegisterServices registers module services.
func (am AppModule) RegisterServices(cfg module.Configurator) {
	consumertypes.RegisterQueryServer(cfg.QueryServer(), am.keeper)

<<<<<<< HEAD
	migrator := keeper.NewMigrator(am.keeper, am.paramSpace)
	// TODO: adapt 'fromVersion' and use MigrateXtoY() instead once merged with main
	err := cfg.RegisterMigration(am.Name(), 1, migrator.MigrateParams)
	if err != nil {
		panic(err)
=======
	m := keeper.NewMigrator(am.keeper, am.paramSpace)
	if err := cfg.RegisterMigration(consumertypes.ModuleName, 1, m.Migrate1to2); err != nil {
		panic(fmt.Sprintf("failed to register migrator for %s: %s", consumertypes.ModuleName, err))
>>>>>>> 48164aac
	}
}

// InitGenesis performs genesis initialization for the consumer module. It returns
// no validator updates.
func (am AppModule) InitGenesis(ctx sdk.Context, cdc codec.JSONCodec, data json.RawMessage) []abci.ValidatorUpdate {
	var genesisState consumertypes.GenesisState
	cdc.MustUnmarshalJSON(data, &genesisState)
	return am.keeper.InitGenesis(ctx, &genesisState)
}

// ExportGenesis returns the exported genesis state as raw bytes for the consumer
// module.
func (am AppModule) ExportGenesis(ctx sdk.Context, cdc codec.JSONCodec) json.RawMessage {
	gs := am.keeper.ExportGenesis(ctx)
	return cdc.MustMarshalJSON(gs)
}

// ConsensusVersion implements AppModule/ConsensusVersion.
func (AppModule) ConsensusVersion() uint64 {
	return 2
}

// BeginBlock implements the AppModule interface
// Set the VSC ID for the subsequent block to the same value as the current block
// Panic if the provider's channel was established and then closed
func (am AppModule) BeginBlock(ctx context.Context) error {
	sdkCtx := sdk.UnwrapSDKContext(ctx)

	// Update smallest validator power that cannot opt out.
	am.keeper.UpdateSmallestNonOptOutPower(sdkCtx)

	channelID, found := am.keeper.GetProviderChannel(sdkCtx)
	if found && am.keeper.IsChannelClosed(sdkCtx, channelID) {
		// The CCV channel was established, but it was then closed;
		// the consumer chain is not secured anymore, but we allow it to run as a POA chain and log an error.
		channelClosedMsg := fmt.Sprintf("CCV channel %q was closed - shutdown consumer chain since it is not secured anymore", channelID)
		am.keeper.Logger(sdkCtx).Error(channelClosedMsg)
	}

	// map next block height to the vscID of the current block height
	blockHeight := uint64(sdkCtx.BlockHeight())
	vID := am.keeper.GetHeightValsetUpdateID(sdkCtx, blockHeight)
	am.keeper.SetHeightValsetUpdateID(sdkCtx, blockHeight+1, vID)
	am.keeper.Logger(sdkCtx).Debug("block height was mapped to vscID", "height", blockHeight+1, "vscID", vID)

	am.keeper.TrackHistoricalInfo(sdkCtx)
	return nil
}

// EndBlock implements the AppModule interface
// Flush PendingChanges to ABCI, send pending packets, write acknowledgements for packets that have finished unbonding.
//
// TODO: e2e tests confirming behavior with and without standalone -> consumer changeover
func (am AppModule) EndBlock(ctx context.Context) ([]abci.ValidatorUpdate, error) {
	sdkCtx := sdk.UnwrapSDKContext(ctx)

	// If PreCCV state is active, consumer is a previously standalone chain
	// that was just upgraded to include the consumer ccv module, execute changeover logic.
	if am.keeper.IsPreCCV(sdkCtx) {
		initialValUpdates := am.keeper.ChangeoverToConsumer(sdkCtx)
		return initialValUpdates, nil
	}

	// Execute EndBlock logic for the Reward Distribution sub-protocol
	am.keeper.EndBlockRD(sdkCtx)

	// NOTE: Slash packets are queued in BeginBlock via the Slash function
	// Packet ordering is managed by the PendingPackets queue.
	am.keeper.QueueVSCMaturedPackets(sdkCtx)

	// panics on invalid packets and unexpected send errors
	am.keeper.SendPackets(sdkCtx)

	data, ok := am.keeper.GetPendingChanges(sdkCtx)
	if !ok {
		return []abci.ValidatorUpdate{}, nil
	}
	// apply changes to cross-chain validator set
	tendermintUpdates := am.keeper.ApplyCCValidatorChanges(sdkCtx, data.ValidatorUpdates)
	am.keeper.DeletePendingChanges(sdkCtx)

	am.keeper.Logger(sdkCtx).Debug("sending validator updates to consensus engine", "len updates", len(tendermintUpdates))

	return tendermintUpdates, nil
}

// AppModuleSimulation functions

// GenerateGenesisState creates a randomized GenState of the transfer module.
// TODO
func (AppModule) GenerateGenesisState(simState *module.SimulationState) {
}

// RegisterStoreDecoder registers a decoder for consumer module's types
// TODO
func (am AppModule) RegisterStoreDecoder(sdr simtypes.StoreDecoderRegistry) {
}

// WeightedOperations returns the all the consumer module operations with their respective weights.
func (am AppModule) WeightedOperations(_ module.SimulationState) []simtypes.WeightedOperation {
	return nil
}<|MERGE_RESOLUTION|>--- conflicted
+++ resolved
@@ -121,17 +121,11 @@
 func (am AppModule) RegisterServices(cfg module.Configurator) {
 	consumertypes.RegisterQueryServer(cfg.QueryServer(), am.keeper)
 
-<<<<<<< HEAD
 	migrator := keeper.NewMigrator(am.keeper, am.paramSpace)
 	// TODO: adapt 'fromVersion' and use MigrateXtoY() instead once merged with main
 	err := cfg.RegisterMigration(am.Name(), 1, migrator.MigrateParams)
 	if err != nil {
 		panic(err)
-=======
-	m := keeper.NewMigrator(am.keeper, am.paramSpace)
-	if err := cfg.RegisterMigration(consumertypes.ModuleName, 1, m.Migrate1to2); err != nil {
-		panic(fmt.Sprintf("failed to register migrator for %s: %s", consumertypes.ModuleName, err))
->>>>>>> 48164aac
 	}
 }
 
