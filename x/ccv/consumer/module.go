--- conflicted
+++ resolved
@@ -149,13 +149,8 @@
 // Set the VSC ID for the subsequent block to the same value as the current block
 // Panic if the provider's channel was established and then closed
 func (am AppModule) BeginBlock(ctx sdk.Context, req abci.RequestBeginBlock) {
-<<<<<<< HEAD
-	// Set largest soft opt out validator power
-	am.keeper.UpdateLargestSoftOptOutValidatorPower(ctx)
-=======
 	// Update smallest validator power that cannot opt out.
 	am.keeper.UpdateSmallestNonOptOutPower(ctx)
->>>>>>> c5ab136c
 
 	channelID, found := am.keeper.GetProviderChannel(ctx)
 	if found && am.keeper.IsChannelClosed(ctx, channelID) {
