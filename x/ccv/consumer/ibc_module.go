package consumer

import (
	"fmt"
	"strings"

<<<<<<< HEAD
	sdkerrors "cosmossdk.io/errors"
	sdkerrorstypes "github.com/cosmos/cosmos-sdk/types/errors"

=======
	errorsmod "cosmossdk.io/errors"
>>>>>>> aba4eb75
	sdk "github.com/cosmos/cosmos-sdk/types"
	capabilitytypes "github.com/cosmos/cosmos-sdk/x/capability/types"
	transfertypes "github.com/cosmos/ibc-go/v7/modules/apps/transfer/types"
	channeltypes "github.com/cosmos/ibc-go/v7/modules/core/04-channel/types"
	porttypes "github.com/cosmos/ibc-go/v7/modules/core/05-port/types"
	host "github.com/cosmos/ibc-go/v7/modules/core/24-host"
	ibcexported "github.com/cosmos/ibc-go/v7/modules/core/exported"
	"github.com/cosmos/interchain-security/x/ccv/consumer/keeper"
	consumertypes "github.com/cosmos/interchain-security/x/ccv/consumer/types"
	providertypes "github.com/cosmos/interchain-security/x/ccv/provider/types"
	"github.com/cosmos/interchain-security/x/ccv/types"
)

// OnChanOpenInit implements the IBCModule interface
// this function is called by the relayer.
func (am AppModule) OnChanOpenInit(
	ctx sdk.Context,
	order channeltypes.Order,
	connectionHops []string,
	portID string,
	channelID string,
	chanCap *capabilitytypes.Capability,
	counterparty channeltypes.Counterparty,
	version string,
) (string, error) {
	// set to the default version if the provided version is empty according to the ICS26 spec
	// https://github.com/cosmos/ibc/blob/main/spec/core/ics-026-routing-module/README.md#technical-specification
	if strings.TrimSpace(version) == "" {
		version = types.Version
	}

	// ensure provider channel hasn't already been created
	if providerChannel, ok := am.keeper.GetProviderChannel(ctx); ok {
		return "", errorsmod.Wrapf(types.ErrDuplicateChannel,
			"provider channel: %s already set", providerChannel)
	}

	// Validate parameters
	if err := validateCCVChannelParams(
		ctx, am.keeper, order, portID, version,
	); err != nil {
		return "", err
	}

	// ensure the counterparty port ID matches the expected provider port ID
	if counterparty.PortId != types.ProviderPortID {
		return "", errorsmod.Wrapf(porttypes.ErrInvalidPort,
			"invalid counterparty port: %s, expected %s", counterparty.PortId, types.ProviderPortID)
	}

	// Claim channel capability passed back by IBC module
	if err := am.keeper.ClaimCapability(
		ctx, chanCap, host.ChannelCapabilityPath(portID, channelID),
	); err != nil {
		return "", err
	}

	if err := am.keeper.VerifyProviderChain(ctx, connectionHops); err != nil {
		return "", err
	}

	return version, nil
}

// validateCCVChannelParams validates a ccv channel
func validateCCVChannelParams(
	ctx sdk.Context,
	keeper keeper.Keeper,
	order channeltypes.Order,
	portID string,
	version string,
) error {
	// Only ordered channels allowed
	if order != channeltypes.ORDERED {
		return errorsmod.Wrapf(channeltypes.ErrInvalidChannelOrdering, "expected %s channel, got %s ", channeltypes.ORDERED, order)
	}

	// the port ID must match the port ID the CCV module is bounded to
	boundPort := keeper.GetPort(ctx)
	if boundPort != portID {
		return errorsmod.Wrapf(porttypes.ErrInvalidPort, "invalid port: %s, expected %s", portID, boundPort)
	}

	// the version must match the expected version
	if version != types.Version {
		return errorsmod.Wrapf(types.ErrInvalidVersion, "got %s, expected %s", version, types.Version)
	}
	return nil
}

// OnChanOpenTry implements the IBCModule interface
func (am AppModule) OnChanOpenTry(
	ctx sdk.Context,
	order channeltypes.Order,
	connectionHops []string,
	portID,
	channelID string,
	chanCap *capabilitytypes.Capability,
	counterparty channeltypes.Counterparty,
	counterpartyVersion string,
) (string, error) {
	return "", errorsmod.Wrap(types.ErrInvalidChannelFlow, "channel handshake must be initiated by consumer chain")
}

// OnChanOpenAck implements the IBCModule interface
func (am AppModule) OnChanOpenAck(
	ctx sdk.Context,
	portID,
	channelID string,
	_ string, // Counter party channel ID is unused per spec
	counterpartyMetadata string,
) error {
	// ensure provider channel has not already been created
	if providerChannel, ok := am.keeper.GetProviderChannel(ctx); ok {
		return errorsmod.Wrapf(types.ErrDuplicateChannel,
			"provider channel: %s already established", providerChannel)
	}

	var md providertypes.HandshakeMetadata
	if err := (&md).Unmarshal([]byte(counterpartyMetadata)); err != nil {
		return errorsmod.Wrapf(types.ErrInvalidHandshakeMetadata,
			"error unmarshalling ibc-ack metadata: \n%v; \nmetadata: %v", err, counterpartyMetadata)
	}

	if md.Version != types.Version {
		return errorsmod.Wrapf(types.ErrInvalidVersion,
			"invalid counterparty version: %s, expected %s", md.Version, types.Version)
	}

	am.keeper.SetProviderFeePoolAddrStr(ctx, md.ProviderFeePoolAddr)

	///////////////////////////////////////////////////
	// Initialize distribution token transfer channel

	// First check if an existing transfer channel exists, if this consumer was a previously standalone chain.
	if am.keeper.IsPrevStandaloneChain(ctx) {
		transChannelID := am.keeper.GetStandaloneTransferChannelID(ctx)
		found := am.keeper.TransferChannelExists(ctx, transChannelID)
		if found {
			// If existing transfer channel is found, persist that channel ID and return
			am.keeper.SetDistributionTransmissionChannel(ctx, transChannelID)
			return nil
		}
	}

	// NOTE The handshake for this channel is handled by the ibc-go/transfer
	// module. If the transfer-channel fails here (unlikely) then the transfer
	// channel should be manually created and ccv parameters set accordingly.

	// reuse the connection hops for this channel for the
	// transfer channel being created.
	connHops, err := am.keeper.GetConnectionHops(ctx, portID, channelID)
	if err != nil {
		return err
	}

	distrTransferMsg := channeltypes.NewMsgChannelOpenInit(
		transfertypes.PortID,
		transfertypes.Version,
		channeltypes.UNORDERED,
		connHops,
		transfertypes.PortID,
		"", // signer unused
	)

	resp, err := am.keeper.ChannelOpenInit(ctx, distrTransferMsg)
	if err != nil {
		return err
	}
	am.keeper.SetDistributionTransmissionChannel(ctx, resp.ChannelId)

	ctx.EventManager().EmitEvent(
		sdk.NewEvent(
			types.EventTypeFeeTransferChannelOpened,
			sdk.NewAttribute(sdk.AttributeKeyModule, consumertypes.ModuleName),
			sdk.NewAttribute(channeltypes.AttributeKeyChannelID, channelID),
			sdk.NewAttribute(channeltypes.AttributeKeyPortID, transfertypes.PortID),
		),
	)

	return nil
}

// OnChanOpenConfirm implements the IBCModule interface
func (am AppModule) OnChanOpenConfirm(
	ctx sdk.Context,
	portID,
	channelID string,
) error {
	return errorsmod.Wrap(types.ErrInvalidChannelFlow, "channel handshake must be initiated by consumer chain")
}

// OnChanCloseInit implements the IBCModule interface
func (am AppModule) OnChanCloseInit(
	ctx sdk.Context,
	portID,
	channelID string,
) error {
	// allow relayers to close duplicate OPEN channels, if the provider channel has already been established
	if providerChannel, ok := am.keeper.GetProviderChannel(ctx); ok && providerChannel != channelID {
		return nil
	}
<<<<<<< HEAD
	return sdkerrors.Wrap(sdkerrorstypes.ErrInvalidRequest, "user cannot close channel")
=======
	return errorsmod.Wrap(sdkerrors.ErrInvalidRequest, "user cannot close channel")
>>>>>>> aba4eb75
}

// OnChanCloseConfirm implements the IBCModule interface
func (am AppModule) OnChanCloseConfirm(
	ctx sdk.Context,
	portID,
	channelID string,
) error {
	return nil
}

// OnRecvPacket implements the IBCModule interface. A successful acknowledgement
// is returned if the packet data is successfully decoded and the receive application
// logic returns without error.
func (am AppModule) OnRecvPacket(
	ctx sdk.Context,
	packet channeltypes.Packet,
	_ sdk.AccAddress,
) ibcexported.Acknowledgement {
	var (
		ack  ibcexported.Acknowledgement
		data types.ValidatorSetChangePacketData
	)
	if err := types.ModuleCdc.UnmarshalJSON(packet.GetData(), &data); err != nil {
		errAck := channeltypes.NewErrorAcknowledgement(fmt.Errorf("cannot unmarshal CCV packet data"))
		ack = &errAck
	} else {
		ack = am.keeper.OnRecvVSCPacket(ctx, packet, data)
	}

	ctx.EventManager().EmitEvent(
		sdk.NewEvent(
			types.EventTypePacket,
			sdk.NewAttribute(sdk.AttributeKeyModule, consumertypes.ModuleName),
			sdk.NewAttribute(types.AttributeKeyAckSuccess, fmt.Sprintf("%t", ack != nil)),
		),
	)

	return ack
}

// OnAcknowledgementPacket implements the IBCModule interface
func (am AppModule) OnAcknowledgementPacket(
	ctx sdk.Context,
	packet channeltypes.Packet,
	acknowledgement []byte,
	_ sdk.AccAddress,
) error {
	var ack channeltypes.Acknowledgement
	if err := types.ModuleCdc.UnmarshalJSON(acknowledgement, &ack); err != nil {
<<<<<<< HEAD
		return sdkerrors.Wrapf(sdkerrorstypes.ErrUnknownRequest, "cannot unmarshal consumer packet acknowledgement: %v", err)
=======
		return errorsmod.Wrapf(sdkerrors.ErrUnknownRequest, "cannot unmarshal consumer packet acknowledgement: %v", err)
>>>>>>> aba4eb75
	}

	if err := am.keeper.OnAcknowledgementPacket(ctx, packet, ack); err != nil {
		return err
	}

	ctx.EventManager().EmitEvent(
		sdk.NewEvent(
			types.EventTypePacket,
			sdk.NewAttribute(sdk.AttributeKeyModule, consumertypes.ModuleName),
			sdk.NewAttribute(types.AttributeKeyAck, ack.String()),
		),
	)
	switch resp := ack.Response.(type) {
	case *channeltypes.Acknowledgement_Result:
		ctx.EventManager().EmitEvent(
			sdk.NewEvent(
				types.EventTypePacket,
				sdk.NewAttribute(types.AttributeKeyAckSuccess, string(resp.Result)),
			),
		)
	case *channeltypes.Acknowledgement_Error:
		ctx.EventManager().EmitEvent(
			sdk.NewEvent(
				types.EventTypePacket,
				sdk.NewAttribute(types.AttributeKeyAckError, resp.Error),
			),
		)
	}
	return nil
}

// OnTimeoutPacket implements the IBCModule interface
// the CCV channel state is changed to CLOSED
// by the IBC module as the channel is ORDERED
func (am AppModule) OnTimeoutPacket(
	ctx sdk.Context,
	packet channeltypes.Packet,
	_ sdk.AccAddress,
) error {
	ctx.EventManager().EmitEvent(
		sdk.NewEvent(
			types.EventTypeTimeout,
			sdk.NewAttribute(sdk.AttributeKeyModule, consumertypes.ModuleName),
		),
	)

	return nil
}<|MERGE_RESOLUTION|>--- conflicted
+++ resolved
@@ -4,13 +4,8 @@
 	"fmt"
 	"strings"
 
-<<<<<<< HEAD
-	sdkerrors "cosmossdk.io/errors"
-	sdkerrorstypes "github.com/cosmos/cosmos-sdk/types/errors"
-
-=======
 	errorsmod "cosmossdk.io/errors"
->>>>>>> aba4eb75
+	sdkerrorstypes "github.com/cosmos/cosmos-sdk/errors"
 	sdk "github.com/cosmos/cosmos-sdk/types"
 	capabilitytypes "github.com/cosmos/cosmos-sdk/x/capability/types"
 	transfertypes "github.com/cosmos/ibc-go/v7/modules/apps/transfer/types"
@@ -213,11 +208,7 @@
 	if providerChannel, ok := am.keeper.GetProviderChannel(ctx); ok && providerChannel != channelID {
 		return nil
 	}
-<<<<<<< HEAD
-	return sdkerrors.Wrap(sdkerrorstypes.ErrInvalidRequest, "user cannot close channel")
-=======
-	return errorsmod.Wrap(sdkerrors.ErrInvalidRequest, "user cannot close channel")
->>>>>>> aba4eb75
+	return errorsmod.Wrap(sdkerrorstypes.ErrInvalidRequest, "user cannot close channel")
 }
 
 // OnChanCloseConfirm implements the IBCModule interface
@@ -268,11 +259,7 @@
 ) error {
 	var ack channeltypes.Acknowledgement
 	if err := types.ModuleCdc.UnmarshalJSON(acknowledgement, &ack); err != nil {
-<<<<<<< HEAD
-		return sdkerrors.Wrapf(sdkerrorstypes.ErrUnknownRequest, "cannot unmarshal consumer packet acknowledgement: %v", err)
-=======
-		return errorsmod.Wrapf(sdkerrors.ErrUnknownRequest, "cannot unmarshal consumer packet acknowledgement: %v", err)
->>>>>>> aba4eb75
+		return errorsmod.Wrapf(sdkerrorstypes.ErrUnknownRequest, "cannot unmarshal consumer packet acknowledgement: %v", err)
 	}
 
 	if err := am.keeper.OnAcknowledgementPacket(ctx, packet, ack); err != nil {
