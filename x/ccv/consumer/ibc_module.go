package consumer

import (
	"fmt"
	"strings"

	errorsmod "cosmossdk.io/errors"
	sdk "github.com/cosmos/cosmos-sdk/types"
	sdkerrors "github.com/cosmos/cosmos-sdk/types/errors"
	capabilitytypes "github.com/cosmos/cosmos-sdk/x/capability/types"
	transfertypes "github.com/cosmos/ibc-go/v7/modules/apps/transfer/types"
	channeltypes "github.com/cosmos/ibc-go/v7/modules/core/04-channel/types"
	porttypes "github.com/cosmos/ibc-go/v7/modules/core/05-port/types"
	host "github.com/cosmos/ibc-go/v7/modules/core/24-host"
	ibcexported "github.com/cosmos/ibc-go/v7/modules/core/exported"
	"github.com/cosmos/interchain-security/x/ccv/consumer/keeper"
	consumertypes "github.com/cosmos/interchain-security/x/ccv/consumer/types"
	providertypes "github.com/cosmos/interchain-security/x/ccv/provider/types"
<<<<<<< HEAD
	ccv "github.com/cosmos/interchain-security/x/ccv/types"
=======
	"github.com/cosmos/interchain-security/x/ccv/types"
>>>>>>> 4933a7f9
)

// OnChanOpenInit implements the IBCModule interface
// this function is called by the relayer.
func (am AppModule) OnChanOpenInit(
	ctx sdk.Context,
	order channeltypes.Order,
	connectionHops []string,
	portID string,
	channelID string,
	chanCap *capabilitytypes.Capability,
	counterparty channeltypes.Counterparty,
	version string,
) (string, error) {
	// set to the default version if the provided version is empty according to the ICS26 spec
	// https://github.com/cosmos/ibc/blob/main/spec/core/ics-026-routing-module/README.md#technical-specification
	if strings.TrimSpace(version) == "" {
		version = ccv.Version
	}

	// ensure provider channel hasn't already been created
	if providerChannel, ok := am.keeper.GetProviderChannel(ctx); ok {
<<<<<<< HEAD
		return "", errorsmod.Wrapf(ccv.ErrDuplicateChannel,
=======
		return "", sdkerrors.Wrapf(types.ErrDuplicateChannel,
>>>>>>> 4933a7f9
			"provider channel: %s already set", providerChannel)
	}

	// Validate parameters
	if err := validateCCVChannelParams(
		ctx, am.keeper, order, portID, version,
	); err != nil {
		return "", err
	}

	// ensure the counterparty port ID matches the expected provider port ID
<<<<<<< HEAD
	if counterparty.PortId != ccv.ProviderPortID {
		return "", errorsmod.Wrapf(porttypes.ErrInvalidPort,
			"invalid counterparty port: %s, expected %s", counterparty.PortId, ccv.ProviderPortID)
=======
	if counterparty.PortId != types.ProviderPortID {
		return "", sdkerrors.Wrapf(porttypes.ErrInvalidPort,
			"invalid counterparty port: %s, expected %s", counterparty.PortId, types.ProviderPortID)
>>>>>>> 4933a7f9
	}

	// Claim channel capability passed back by IBC module
	if err := am.keeper.ClaimCapability(
		ctx, chanCap, host.ChannelCapabilityPath(portID, channelID),
	); err != nil {
		return "", err
	}

	if err := am.keeper.VerifyProviderChain(ctx, connectionHops); err != nil {
		return "", err
	}

	return version, nil
}

// validateCCVChannelParams validates a ccv channel
func validateCCVChannelParams(
	ctx sdk.Context,
	ccvkeeper keeper.Keeper,
	order channeltypes.Order,
	portID string,
	version string,
) error {
	// Only ordered channels allowed
	if order != channeltypes.ORDERED {
		return errorsmod.Wrapf(channeltypes.ErrInvalidChannelOrdering, "expected %s channel, got %s ", channeltypes.ORDERED, order)
	}

	// the port ID must match the port ID the CCV module is bounded to
	boundPort := ccvkeeper.GetPort(ctx)
	if boundPort != portID {
		return errorsmod.Wrapf(porttypes.ErrInvalidPort, "invalid port: %s, expected %s", portID, boundPort)
	}

	// the version must match the expected version
<<<<<<< HEAD
	if version != ccv.Version {
		return errorsmod.Wrapf(ccv.ErrInvalidVersion, "got %s, expected %s", version, ccv.Version)
=======
	if version != types.Version {
		return sdkerrors.Wrapf(types.ErrInvalidVersion, "got %s, expected %s", version, types.Version)
>>>>>>> 4933a7f9
	}
	return nil
}

// OnChanOpenTry implements the IBCModule interface
func (AppModule) OnChanOpenTry(
	_ sdk.Context,
	_ channeltypes.Order,
	_ []string,
	_ string,
	_ string,
	_ *capabilitytypes.Capability,
	_ channeltypes.Counterparty,
	_ string,
) (string, error) {
<<<<<<< HEAD
	return "", errorsmod.Wrap(ccv.ErrInvalidChannelFlow, "channel handshake must be initiated by consumer chain")
=======
	return "", sdkerrors.Wrap(types.ErrInvalidChannelFlow, "channel handshake must be initiated by consumer chain")
>>>>>>> 4933a7f9
}

// OnChanOpenAck implements the IBCModule interface
func (am AppModule) OnChanOpenAck(
	ctx sdk.Context,
	portID,
	channelID string,
	_ string, // Counter party channel ID is unused per spec
	counterpartyMetadata string,
) error {
	// ensure provider channel has not already been created
	if providerChannel, ok := am.keeper.GetProviderChannel(ctx); ok {
<<<<<<< HEAD
		return errorsmod.Wrapf(ccv.ErrDuplicateChannel,
=======
		return sdkerrors.Wrapf(types.ErrDuplicateChannel,
>>>>>>> 4933a7f9
			"provider channel: %s already established", providerChannel)
	}

	var md providertypes.HandshakeMetadata
	if err := (&md).Unmarshal([]byte(counterpartyMetadata)); err != nil {
<<<<<<< HEAD
		return errorsmod.Wrapf(ccv.ErrInvalidHandshakeMetadata,
			"error unmarshalling ibc-ack metadata: \n%v; \nmetadata: %v", err, counterpartyMetadata)
	}

	if md.Version != ccv.Version {
		return errorsmod.Wrapf(ccv.ErrInvalidVersion,
			"invalid counterparty version: %s, expected %s", md.Version, ccv.Version)
=======
		return sdkerrors.Wrapf(types.ErrInvalidHandshakeMetadata,
			"error unmarshalling ibc-ack metadata: \n%v; \nmetadata: %v", err, counterpartyMetadata)
	}

	if md.Version != types.Version {
		return sdkerrors.Wrapf(types.ErrInvalidVersion,
			"invalid counterparty version: %s, expected %s", md.Version, types.Version)
>>>>>>> 4933a7f9
	}

	am.keeper.SetProviderFeePoolAddrStr(ctx, md.ProviderFeePoolAddr)

	///////////////////////////////////////////////////
	// Initialize distribution token transfer channel
	//
	// NOTE The handshake for this channel is handled by the ibc-go/transfer
	// module. If the transfer-channel fails here (unlikely) then the transfer
	// channel should be manually created and ccv parameters set accordingly.

	// reuse the connection hops for this channel for the
	// transfer channel being created.
	connHops, err := am.keeper.GetConnectionHops(ctx, portID, channelID)
	if err != nil {
		return err
	}

	distrTransferMsg := channeltypes.NewMsgChannelOpenInit(
		transfertypes.PortID,
		transfertypes.Version,
		channeltypes.UNORDERED,
		connHops,
		transfertypes.PortID,
		"", // signer unused
	)

	resp, err := am.keeper.ChannelOpenInit(ctx, distrTransferMsg)
	if err != nil {
		return err
	}
	am.keeper.SetDistributionTransmissionChannel(ctx, resp.ChannelId)

	ctx.EventManager().EmitEvent(
		sdk.NewEvent(
			types.EventTypeFeeTransferChannelOpened,
			sdk.NewAttribute(sdk.AttributeKeyModule, consumertypes.ModuleName),
			sdk.NewAttribute(channeltypes.AttributeKeyChannelID, channelID),
			sdk.NewAttribute(channeltypes.AttributeKeyPortID, transfertypes.PortID),
		),
	)

	return nil
}

// OnChanOpenConfirm implements the IBCModule interface
func (AppModule) OnChanOpenConfirm(
	_ sdk.Context,
	_ string,
	_ string,
) error {
<<<<<<< HEAD
	return errorsmod.Wrap(ccv.ErrInvalidChannelFlow, "channel handshake must be initiated by consumer chain")
=======
	return sdkerrors.Wrap(types.ErrInvalidChannelFlow, "channel handshake must be initiated by consumer chain")
>>>>>>> 4933a7f9
}

// OnChanCloseInit implements the IBCModule interface
func (am AppModule) OnChanCloseInit(
	ctx sdk.Context,
	_ string,
	channelID string,
) error {
	// allow relayers to close duplicate OPEN channels, if the provider channel has already been established
	if providerChannel, ok := am.keeper.GetProviderChannel(ctx); ok && providerChannel != channelID {
		return nil
	}
	return errorsmod.Wrap(sdkerrors.ErrInvalidRequest, "user cannot close channel")
}

// OnChanCloseConfirm implements the IBCModule interface
func (AppModule) OnChanCloseConfirm(
	_ sdk.Context,
	_ string,
	_ string,
) error {
	return nil
}

// OnRecvPacket implements the IBCModule interface. A successful acknowledgement
// is returned if the packet data is successfully decoded and the receive application
// logic returns without error.
func (am AppModule) OnRecvPacket(
	ctx sdk.Context,
	packet channeltypes.Packet,
	_ sdk.AccAddress,
) ibcexported.Acknowledgement {
	var (
		ack  ibcexported.Acknowledgement
		data types.ValidatorSetChangePacketData
	)
	if err := types.ModuleCdc.UnmarshalJSON(packet.GetData(), &data); err != nil {
		errAck := channeltypes.NewErrorAcknowledgement(fmt.Errorf("cannot unmarshal CCV packet data"))
		ack = &errAck
	} else {
		ack = am.keeper.OnRecvVSCPacket(ctx, packet, data)
	}

	ctx.EventManager().EmitEvent(
		sdk.NewEvent(
			types.EventTypePacket,
			sdk.NewAttribute(sdk.AttributeKeyModule, consumertypes.ModuleName),
			sdk.NewAttribute(types.AttributeKeyAckSuccess, fmt.Sprintf("%t", ack != nil)),
		),
	)

	return ack
}

// OnAcknowledgementPacket implements the IBCModule interface
func (am AppModule) OnAcknowledgementPacket(
	ctx sdk.Context,
	packet channeltypes.Packet,
	acknowledgement []byte,
	_ sdk.AccAddress,
) error {
	var ack channeltypes.Acknowledgement
<<<<<<< HEAD
	if err := ccv.ModuleCdc.UnmarshalJSON(acknowledgement, &ack); err != nil {
		return errorsmod.Wrapf(sdkerrors.ErrUnknownRequest, "cannot unmarshal consumer packet acknowledgement: %v", err)
=======
	if err := types.ModuleCdc.UnmarshalJSON(acknowledgement, &ack); err != nil {
		return sdkerrors.Wrapf(sdkerrors.ErrUnknownRequest, "cannot unmarshal consumer packet acknowledgement: %v", err)
>>>>>>> 4933a7f9
	}

	if err := am.keeper.OnAcknowledgementPacket(ctx, packet, ack); err != nil {
		return err
	}

	ctx.EventManager().EmitEvent(
		sdk.NewEvent(
			types.EventTypePacket,
			sdk.NewAttribute(sdk.AttributeKeyModule, consumertypes.ModuleName),
			sdk.NewAttribute(types.AttributeKeyAck, ack.String()),
		),
	)
	switch resp := ack.Response.(type) {
	case *channeltypes.Acknowledgement_Result:
		ctx.EventManager().EmitEvent(
			sdk.NewEvent(
				types.EventTypePacket,
				sdk.NewAttribute(types.AttributeKeyAckSuccess, string(resp.Result)),
			),
		)
	case *channeltypes.Acknowledgement_Error:
		ctx.EventManager().EmitEvent(
			sdk.NewEvent(
				types.EventTypePacket,
				sdk.NewAttribute(types.AttributeKeyAckError, resp.Error),
			),
		)
	}
	return nil
}

// OnTimeoutPacket implements the IBCModule interface
// the CCV channel state is changed to CLOSED
// by the IBC module as the channel is ORDERED
func (AppModule) OnTimeoutPacket(
	ctx sdk.Context,
	_ channeltypes.Packet,
	_ sdk.AccAddress,
) error {
	ctx.EventManager().EmitEvent(
		sdk.NewEvent(
			types.EventTypeTimeout,
			sdk.NewAttribute(sdk.AttributeKeyModule, consumertypes.ModuleName),
		),
	)

	return nil
}<|MERGE_RESOLUTION|>--- conflicted
+++ resolved
@@ -16,11 +16,7 @@
 	"github.com/cosmos/interchain-security/x/ccv/consumer/keeper"
 	consumertypes "github.com/cosmos/interchain-security/x/ccv/consumer/types"
 	providertypes "github.com/cosmos/interchain-security/x/ccv/provider/types"
-<<<<<<< HEAD
-	ccv "github.com/cosmos/interchain-security/x/ccv/types"
-=======
 	"github.com/cosmos/interchain-security/x/ccv/types"
->>>>>>> 4933a7f9
 )
 
 // OnChanOpenInit implements the IBCModule interface
@@ -38,16 +34,12 @@
 	// set to the default version if the provided version is empty according to the ICS26 spec
 	// https://github.com/cosmos/ibc/blob/main/spec/core/ics-026-routing-module/README.md#technical-specification
 	if strings.TrimSpace(version) == "" {
-		version = ccv.Version
+		version = types.Version
 	}
 
 	// ensure provider channel hasn't already been created
 	if providerChannel, ok := am.keeper.GetProviderChannel(ctx); ok {
-<<<<<<< HEAD
-		return "", errorsmod.Wrapf(ccv.ErrDuplicateChannel,
-=======
-		return "", sdkerrors.Wrapf(types.ErrDuplicateChannel,
->>>>>>> 4933a7f9
+		return "", errorsmod.Wrapf(types.ErrDuplicateChannel,
 			"provider channel: %s already set", providerChannel)
 	}
 
@@ -59,15 +51,9 @@
 	}
 
 	// ensure the counterparty port ID matches the expected provider port ID
-<<<<<<< HEAD
-	if counterparty.PortId != ccv.ProviderPortID {
+	if counterparty.PortId != types.ProviderPortID {
 		return "", errorsmod.Wrapf(porttypes.ErrInvalidPort,
-			"invalid counterparty port: %s, expected %s", counterparty.PortId, ccv.ProviderPortID)
-=======
-	if counterparty.PortId != types.ProviderPortID {
-		return "", sdkerrors.Wrapf(porttypes.ErrInvalidPort,
 			"invalid counterparty port: %s, expected %s", counterparty.PortId, types.ProviderPortID)
->>>>>>> 4933a7f9
 	}
 
 	// Claim channel capability passed back by IBC module
@@ -104,13 +90,8 @@
 	}
 
 	// the version must match the expected version
-<<<<<<< HEAD
-	if version != ccv.Version {
-		return errorsmod.Wrapf(ccv.ErrInvalidVersion, "got %s, expected %s", version, ccv.Version)
-=======
 	if version != types.Version {
-		return sdkerrors.Wrapf(types.ErrInvalidVersion, "got %s, expected %s", version, types.Version)
->>>>>>> 4933a7f9
+		return errorsmod.Wrapf(types.ErrInvalidVersion, "got %s, expected %s", version, types.Version)
 	}
 	return nil
 }
@@ -126,11 +107,7 @@
 	_ channeltypes.Counterparty,
 	_ string,
 ) (string, error) {
-<<<<<<< HEAD
-	return "", errorsmod.Wrap(ccv.ErrInvalidChannelFlow, "channel handshake must be initiated by consumer chain")
-=======
-	return "", sdkerrors.Wrap(types.ErrInvalidChannelFlow, "channel handshake must be initiated by consumer chain")
->>>>>>> 4933a7f9
+	return "", errorsmod.Wrap(types.ErrInvalidChannelFlow, "channel handshake must be initiated by consumer chain")
 }
 
 // OnChanOpenAck implements the IBCModule interface
@@ -143,33 +120,19 @@
 ) error {
 	// ensure provider channel has not already been created
 	if providerChannel, ok := am.keeper.GetProviderChannel(ctx); ok {
-<<<<<<< HEAD
-		return errorsmod.Wrapf(ccv.ErrDuplicateChannel,
-=======
-		return sdkerrors.Wrapf(types.ErrDuplicateChannel,
->>>>>>> 4933a7f9
+		return errorsmod.Wrapf(types.ErrDuplicateChannel,
 			"provider channel: %s already established", providerChannel)
 	}
 
 	var md providertypes.HandshakeMetadata
 	if err := (&md).Unmarshal([]byte(counterpartyMetadata)); err != nil {
-<<<<<<< HEAD
-		return errorsmod.Wrapf(ccv.ErrInvalidHandshakeMetadata,
+		return errorsmod.Wrapf(types.ErrInvalidHandshakeMetadata,
 			"error unmarshalling ibc-ack metadata: \n%v; \nmetadata: %v", err, counterpartyMetadata)
 	}
 
-	if md.Version != ccv.Version {
-		return errorsmod.Wrapf(ccv.ErrInvalidVersion,
-			"invalid counterparty version: %s, expected %s", md.Version, ccv.Version)
-=======
-		return sdkerrors.Wrapf(types.ErrInvalidHandshakeMetadata,
-			"error unmarshalling ibc-ack metadata: \n%v; \nmetadata: %v", err, counterpartyMetadata)
-	}
-
 	if md.Version != types.Version {
-		return sdkerrors.Wrapf(types.ErrInvalidVersion,
+		return errorsmod.Wrapf(types.ErrInvalidVersion,
 			"invalid counterparty version: %s, expected %s", md.Version, types.Version)
->>>>>>> 4933a7f9
 	}
 
 	am.keeper.SetProviderFeePoolAddrStr(ctx, md.ProviderFeePoolAddr)
@@ -221,11 +184,7 @@
 	_ string,
 	_ string,
 ) error {
-<<<<<<< HEAD
-	return errorsmod.Wrap(ccv.ErrInvalidChannelFlow, "channel handshake must be initiated by consumer chain")
-=======
-	return sdkerrors.Wrap(types.ErrInvalidChannelFlow, "channel handshake must be initiated by consumer chain")
->>>>>>> 4933a7f9
+	return errorsmod.Wrap(types.ErrInvalidChannelFlow, "channel handshake must be initiated by consumer chain")
 }
 
 // OnChanCloseInit implements the IBCModule interface
@@ -288,13 +247,8 @@
 	_ sdk.AccAddress,
 ) error {
 	var ack channeltypes.Acknowledgement
-<<<<<<< HEAD
-	if err := ccv.ModuleCdc.UnmarshalJSON(acknowledgement, &ack); err != nil {
+	if err := types.ModuleCdc.UnmarshalJSON(acknowledgement, &ack); err != nil {
 		return errorsmod.Wrapf(sdkerrors.ErrUnknownRequest, "cannot unmarshal consumer packet acknowledgement: %v", err)
-=======
-	if err := types.ModuleCdc.UnmarshalJSON(acknowledgement, &ack); err != nil {
-		return sdkerrors.Wrapf(sdkerrors.ErrUnknownRequest, "cannot unmarshal consumer packet acknowledgement: %v", err)
->>>>>>> 4933a7f9
 	}
 
 	if err := am.keeper.OnAcknowledgementPacket(ctx, packet, ack); err != nil {
