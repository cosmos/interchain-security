--- conflicted
+++ resolved
@@ -154,30 +154,6 @@
 		return
 	}
 
-<<<<<<< HEAD
-	// iterate over pending slash requests in reverse order
-	requests := k.GetPendingSlashRequests(ctx).Requests
-	for i := len(requests) - 1; i >= 0; i-- {
-		slashReq := requests[i]
-
-		// send the emebdded slash packet to the CCV channel
-		// if the outstanding downtime flag is false for the validator
-		downtime := slashReq.Packet.Infraction == stakingtypes.Downtime
-		if !downtime || !k.OutstandingDowntime(ctx, sdk.ConsAddress(slashReq.Packet.Validator.Address)) {
-			// send packet over IBC
-			err := utils.SendIBCPacket(
-				ctx,
-				k.scopedKeeper,
-				k.channelKeeper,
-				channelID,          // source channel id
-				ccv.ConsumerPortID, // source port id
-				slashReq.Packet.GetBytes(),
-				k.GetCCVTimeoutPeriod(ctx),
-			)
-			if err != nil {
-				panic(err)
-			}
-=======
 	pending := k.GetPendingPackets(ctx)
 	for _, p := range pending.GetList() {
 		// send packet over IBC
@@ -190,7 +166,6 @@
 			p.Data,
 			k.GetCCVTimeoutPeriod(ctx),
 		)
->>>>>>> f47bef73
 
 		if err != nil {
 			if clienttypes.ErrClientNotActive.Is(err) {
