--- conflicted
+++ resolved
@@ -87,41 +87,9 @@
 func (k Keeper) QueueVSCMaturedPackets(ctx sdk.Context) {
 	currentTime := uint64(ctx.BlockTime().UnixNano())
 
-<<<<<<< HEAD
-	maturedVscIds := []uint64{}
-	for maturityIterator.Valid() {
-		vscId := types.IdFromPacketMaturityTimeKey(maturityIterator.Key())
-		if currentTime >= binary.BigEndian.Uint64(maturityIterator.Value()) {
-			// construct validator set change packet data
-			vscPacket := ccv.NewVSCMaturedPacketData(vscId)
-
-			// append VSCMatured packet to pending packets
-			// sending packets is attempted each EndBlock
-			// unsent packets remain in the queue until sent
-			k.AppendPendingPacket(ctx, ccv.ConsumerPacketData{
-				Type: ccv.VscMaturedPacket,
-				Data: &ccv.ConsumerPacketData_VscMaturedPacketData{VscMaturedPacketData: vscPacket},
-			})
-
-			ctx.EventManager().EmitEvent(
-				sdk.NewEvent(
-					ccv.EventTypeVSCMatured,
-					sdk.NewAttribute(sdk.AttributeKeyModule, types.ModuleName),
-					sdk.NewAttribute(ccv.AttributeChainID, ctx.ChainID()),
-					sdk.NewAttribute(ccv.AttributeConsumerHeight, strconv.Itoa(int(ctx.BlockHeight()))),
-					sdk.NewAttribute(ccv.AttributeValSetUpdateID, strconv.Itoa(int(vscId))),
-					sdk.NewAttribute(ccv.AttributeTimestamp, strconv.Itoa(int(currentTime))),
-				),
-			)
-
-			maturedVscIds = append(maturedVscIds, vscId)
-		} else {
-			break
-=======
 	for _, maturityTime := range k.GetElapsedPacketMaturityTimes(ctx) {
 		if currentTime < maturityTime.MaturityTime {
 			panic(fmt.Errorf("maturity time %d is greater than current time %d", maturityTime.MaturityTime, currentTime))
->>>>>>> d26aaf68
 		}
 		// construct validator set change packet data
 		vscPacket := ccv.NewVSCMaturedPacketData(maturityTime.VscId)
@@ -129,9 +97,9 @@
 		// append VSCMatured packet to pending packets
 		// sending packets is attempted each EndBlock
 		// unsent packets remain in the queue until sent
-		k.AppendPendingPacket(ctx, types.ConsumerPacket{
-			Type: types.VscMaturedPacket,
-			Data: vscPacket.GetBytes(),
+		k.AppendPendingPacket(ctx, ccv.ConsumerPacketData{
+			Type: ccv.VscMaturedPacket,
+			Data: &ccv.ConsumerPacketData_VscMaturedPacketData{VscMaturedPacketData: vscPacket},
 		})
 
 		k.DeletePacketMaturityTimes(ctx, uint64(maturityTime.VscId))
