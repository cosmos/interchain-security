--- conflicted
+++ resolved
@@ -211,12 +211,7 @@
 		}
 	}
 
-<<<<<<< HEAD
-	// clear pending data packets
-	k.DeletePendingDataPackets(ctx) // TODO: only delete packets that were sent
-=======
 	k.DeleteAllPendingDataPackets(ctx)
->>>>>>> 394f709e
 }
 
 // OnAcknowledgementPacket executes application logic for acknowledgments of sent VSCMatured and Slash packets
