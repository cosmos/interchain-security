--- conflicted
+++ resolved
@@ -185,11 +185,7 @@
 		return
 	}
 
-<<<<<<< HEAD
-	pending := k.GetPendingPackets(ctx)
-=======
 	pending := k.GetAllPendingPacketsWithIdx(ctx)
->>>>>>> 2f62e7d9
 	idxsForDeletion := []uint64{}
 	for _, p := range pending {
 		if !k.PacketSendingPermitted(ctx) {
@@ -219,7 +215,6 @@
 			// will remove the consumer anyway.
 			k.Logger(ctx).Error("cannot send IBC packet; leaving packet data stored:", "type", p.Type.String(), "err", err.Error())
 			break
-<<<<<<< HEAD
 		}
 		// If the packet that was just sent was a Slash packet, set the waiting on slash reply flag.
 		// This flag will be toggled false again when consumer hears back from provider. See OnAcknowledgementPacket below.
@@ -230,8 +225,6 @@
 		} else {
 			// Otherwise the vsc matured will be deleted
 			idxsForDeletion = append(idxsForDeletion, p.Idx)
-=======
->>>>>>> 2f62e7d9
 		}
 		idxsForDeletion = append(idxsForDeletion, p.Idx)
 	}
