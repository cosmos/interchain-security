--- conflicted
+++ resolved
@@ -186,7 +186,6 @@
 	}
 
 	pending := k.GetPendingPackets(ctx)
-<<<<<<< HEAD
 	toDelete := []uint64{}
 	for _, p := range pending {
 		if !k.PacketSendingPermitted(ctx) {
@@ -194,11 +193,6 @@
 		}
 
 		// Send packet over IBC
-=======
-	for _, p := range pending {
-
-		// send packet over IBC
->>>>>>> 3f3ba9c2
 		err := ccv.SendIBCPacket(
 			ctx,
 			k.scopedKeeper,
@@ -236,11 +230,6 @@
 	for _, idx := range toDelete {
 		k.DeletePendingDataPackets(ctx, idx)
 	}
-<<<<<<< HEAD
-=======
-
-	k.DeleteAllPendingDataPackets(ctx)
->>>>>>> 3f3ba9c2
 }
 
 // OnAcknowledgementPacket executes application logic for acknowledgments of sent VSCMatured and Slash packets
