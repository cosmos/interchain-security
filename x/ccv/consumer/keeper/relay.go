--- conflicted
+++ resolved
@@ -6,10 +6,7 @@
 
 	sdk "github.com/cosmos/cosmos-sdk/types"
 	sdkerrors "github.com/cosmos/cosmos-sdk/types/errors"
-<<<<<<< HEAD
 	stakingtypes "github.com/cosmos/cosmos-sdk/x/staking/types"
-=======
->>>>>>> 19a107b6
 	channeltypes "github.com/cosmos/ibc-go/v3/modules/core/04-channel/types"
 	host "github.com/cosmos/ibc-go/v3/modules/core/24-host"
 	"github.com/cosmos/ibc-go/v3/modules/core/exported"
@@ -165,12 +162,8 @@
 
 		// send the emebdded slash packet to the CCV channel
 		// if the outstanding downtime flag is false for the validator
-<<<<<<< HEAD
 		downtime := slashReq.Infraction == stakingtypes.Downtime
 		if !downtime || !k.OutstandingDowntime(ctx, sdk.ConsAddress(slashReq.Packet.Validator.Address)) {
-=======
-		if !slashReq.Downtime || !k.OutstandingDowntime(ctx, sdk.ConsAddress(slashReq.Packet.Validator.Address)) {
->>>>>>> 19a107b6
 			// send packet over IBC
 			err := utils.SendIBCPacket(
 				ctx,
@@ -178,11 +171,7 @@
 				k.channelKeeper,
 				channelID,    // source channel id
 				types.PortID, // source port id
-<<<<<<< HEAD
 				slashReq.Packet.GetBytes(),
-=======
-				requests[i].Packet.GetBytes(),
->>>>>>> 19a107b6
 			)
 			if err != nil {
 				panic(err)
