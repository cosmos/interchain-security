--- conflicted
+++ resolved
@@ -245,34 +245,6 @@
 			panic(fmt.Errorf("packet could not be prepared for IBC send: %w", err))
 		}
 
-<<<<<<< HEAD
-	// iterate over pending slash requests in reverse order
-	requests := k.GetPendingSlashRequests(ctx).Requests
-	for i := len(requests) - 1; i >= 0; i-- {
-		slashReq := requests[i]
-
-		// send the emebdded slash packet to the CCV channel
-		// if the outstanding downtime flag is false for the validator
-		downtime := slashReq.Packet.Infraction == stakingtypes.Downtime
-		if !downtime || !k.OutstandingDowntime(ctx, sdk.ConsAddress(slashReq.Packet.Validator.Address)) {
-			// send packet over IBC
-			err := utils.SendIBCPacket(
-				ctx,
-				k.scopedKeeper,
-				k.channelKeeper,
-				channelID,          // source channel id
-				ccv.ConsumerPortID, // source port id
-				slashReq.Packet.GetBytes(),
-				k.GetCCVTimeoutPeriod(ctx),
-			)
-			if err != nil {
-				panic(err)
-			}
-
-			// set validator outstanding downtime flag to true
-			if downtime {
-				k.SetOutstandingDowntime(ctx, sdk.ConsAddress(slashReq.Packet.Validator.Address))
-=======
 		// send packet over IBC channel
 		err = k.channelKeeper.SendPacket(ctx, channelCap, packet)
 		if err != nil {
@@ -284,7 +256,6 @@
 				}
 				// leave the packet data stored to be sent once the client is upgraded
 				return true
->>>>>>> ad761532
 			}
 			// something went wrong when sending the packet
 			panic(fmt.Errorf("packet could not be sent over IBC: %w", err))
