package keeper

import (
	"fmt"
	"strconv"

<<<<<<< HEAD
	sdkerrors "cosmossdk.io/errors"
=======
	errorsmod "cosmossdk.io/errors"
>>>>>>> 8c8e6a08
	sdk "github.com/cosmos/cosmos-sdk/types"

	transfertypes "github.com/cosmos/ibc-go/v7/modules/apps/transfer/types"
	clienttypes "github.com/cosmos/ibc-go/v7/modules/core/02-client/types"
	channeltypes "github.com/cosmos/ibc-go/v7/modules/core/04-channel/types"

	"github.com/cosmos/interchain-security/v2/x/ccv/consumer/types"
	ccv "github.com/cosmos/interchain-security/v2/x/ccv/types"
)

// EndBlockRD executes EndBlock logic for the Reward Distribution sub-protocol.
// Reward Distribution follows a simple model: send tokens to the fee pool
// of the provider validator set
func (k Keeper) EndBlockRD(ctx sdk.Context) {
	// Split blocks rewards.
	// It panics in case of marshalling / unmarshalling errors or
	// if sending coins between module accounts fails.
	k.DistributeRewardsInternally(ctx)

	if !k.shouldSendRewardsToProvider(ctx) {
		return
	}

	// Try to send rewards to provider
	cachedCtx, writeCache := ctx.CacheContext()
	if err := k.SendRewardsToProvider(cachedCtx); err != nil {
		k.Logger(ctx).Error("attempt to sent rewards to provider failed", "error", err)
	} else {
		// The cached context is created with a new EventManager so we merge the event
		// into the original context
		ctx.EventManager().EmitEvents(cachedCtx.EventManager().Events())
		// write cache
		writeCache()
	}

	// Update LastTransmissionBlockHeight
	newLtbh := types.LastTransmissionBlockHeight{
		Height: ctx.BlockHeight(),
	}
	k.SetLastTransmissionBlockHeight(ctx, newLtbh)
}

// DistributeRewardsInternally splits the block rewards according to the
// ConsumerRedistributionFrac param.
// Returns true if it's time to send rewards to provider
func (k Keeper) DistributeRewardsInternally(ctx sdk.Context) {
	consumerFeePoolAddr := k.authKeeper.GetModuleAccount(ctx, k.feeCollectorName).GetAddress()
	fpTokens := k.bankKeeper.GetAllBalances(ctx, consumerFeePoolAddr)

	// split the fee pool, send the consumer's fraction to the consumer redistribution address
	frac, err := sdk.NewDecFromStr(k.GetConsumerRedistributionFrac(ctx))
	if err != nil {
		// ConsumerRedistributionFrac was already validated when set as a param
		panic(fmt.Errorf("ConsumerRedistributionFrac is invalid: %w", err))
	}
	decFPTokens := sdk.NewDecCoinsFromCoins(fpTokens...)
	// NOTE the truncated decimal remainder will be sent to the provider fee pool
	consRedistrTokens, _ := decFPTokens.MulDec(frac).TruncateDecimal()
	err = k.bankKeeper.SendCoinsFromModuleToModule(ctx, k.feeCollectorName,
		types.ConsumerRedistributeName, consRedistrTokens)
	if err != nil {
		// SendCoinsFromModuleToModule will panic if either module account does not exist,
		// while SendCoins (called inside) returns an error upon failure.
		// It is the common behavior in cosmos-sdk to panic if SendCoinsFromModuleToModule
		// returns error.
		panic(err)
	}

	// Send the remainder to the Provider fee pool over ibc. Buffer these
	// through a secondary address on the consumer chain to ensure that the
	// tokens do not go through the consumer redistribute split twice in the
	// event that the transfer fails the tokens are returned to the consumer
	// chain.
	remainingTokens := fpTokens.Sub(consRedistrTokens...)
	err = k.bankKeeper.SendCoinsFromModuleToModule(ctx, k.feeCollectorName,
		types.ConsumerToSendToProviderName, remainingTokens)
	if err != nil {
		// SendCoinsFromModuleToModule will panic if either module account does not exist,
		// while SendCoins (called inside) returns an error upon failure.
		// It is the common behavior in cosmos-sdk to panic if SendCoinsFromModuleToModule
		// returns error.
		panic(err)
	}
}

// Check whether it's time to send rewards to provider
func (k Keeper) shouldSendRewardsToProvider(ctx sdk.Context) bool {
	bpdt := k.GetBlocksPerDistributionTransmission(ctx)
	curHeight := ctx.BlockHeight()
	ltbh := k.GetLastTransmissionBlockHeight(ctx)
	return (curHeight - ltbh.Height) >= bpdt
}

// SendRewardsToProvider attempts to send to the provider (via IBC)
// all the block rewards allocated for the provider
func (k Keeper) SendRewardsToProvider(ctx sdk.Context) error {
	// empty out the toSendToProviderTokens address
	ch := k.GetDistributionTransmissionChannel(ctx)
	transferChannel, found := k.channelKeeper.GetChannel(ctx, transfertypes.PortID, ch)
	if found && transferChannel.State == channeltypes.OPEN {
		tstProviderAddr := k.authKeeper.GetModuleAccount(ctx,
			types.ConsumerToSendToProviderName).GetAddress()
		providerAddr := k.GetProviderFeePoolAddrStr(ctx)
		timeoutHeight := clienttypes.ZeroHeight()
		transferTimeoutPeriod := k.GetTransferTimeoutPeriod(ctx)
		timeoutTimestamp := uint64(ctx.BlockTime().Add(transferTimeoutPeriod).UnixNano())
<<<<<<< HEAD
		for _, token := range tstProviderTokens {
			packetTransfer := &transfertypes.MsgTransfer{
				SourcePort:       transfertypes.PortID,
				SourceChannel:    ch,
				Token:            token,
				Sender:           tstProviderAddr.String(), // consumer address to send from
				Receiver:         providerAddr,             // provider fee pool address to send to
				TimeoutHeight:    timeoutHeight,            // timeout height disabled
				TimeoutTimestamp: timeoutTimestamp,
				Memo:             "consumer chain rewards distribution",
			}
			_, err := k.ibcTransferKeeper.Transfer(ctx, packetTransfer)
			if err != nil {
				return err
			}
			if err != nil {
				return err
=======

		sentCoins := sdk.NewCoins()

		// iterate over all whitelisted reward denoms
		for _, denom := range k.AllowedRewardDenoms(ctx) {
			// get the balance of the denom in the toSendToProviderTokens address
			balance := k.bankKeeper.GetBalance(ctx, tstProviderAddr, denom)

			// if the balance is not zero,
			if !balance.IsZero() {
				// send the balance to the provider
				err := k.ibcTransferKeeper.SendTransfer(ctx,
					transfertypes.PortID,
					ch,
					balance,
					tstProviderAddr,
					providerAddr,
					timeoutHeight,
					timeoutTimestamp,
				)
				if err != nil {
					return err
				}
				sentCoins = sentCoins.Add(balance)
>>>>>>> 8c8e6a08
			}
		}

		consumerFeePoolAddr := k.authKeeper.GetModuleAccount(ctx, k.feeCollectorName).GetAddress()
		fpTokens := k.bankKeeper.GetAllBalances(ctx, consumerFeePoolAddr)

		k.Logger(ctx).Info("sent block rewards to provider",
			"total fee pool", fpTokens.String(),
			"sent", sentCoins.String(),
		)
		currentHeight := ctx.BlockHeight()
		ctx.EventManager().EmitEvent(
			sdk.NewEvent(
				ccv.EventTypeFeeDistribution,
				sdk.NewAttribute(sdk.AttributeKeyModule, types.ModuleName),
				sdk.NewAttribute(ccv.AttributeDistributionCurrentHeight, strconv.Itoa(int(currentHeight))),
				sdk.NewAttribute(ccv.AttributeDistributionNextHeight, strconv.Itoa(int(currentHeight+k.GetBlocksPerDistributionTransmission(ctx)))),
				sdk.NewAttribute(ccv.AttributeDistributionFraction, (k.GetConsumerRedistributionFrac(ctx))),
				sdk.NewAttribute(ccv.AttributeDistributionTotal, fpTokens.String()),
				sdk.NewAttribute(ccv.AttributeDistributionToProvider, sentCoins.String()),
			),
		)
	}

	return nil
}

// AllowedRewardDenoms returns a list of all denoms that are allowed
// to be sent to the provider as rewards
func (k Keeper) AllowedRewardDenoms(ctx sdk.Context) []string {
	var rewardDenoms []string

	// first, append the native reward denoms
	rewardDenoms = append(rewardDenoms, k.GetRewardDenoms(ctx)...)

	// then, append the provider-originated reward denoms
	for _, denom := range k.GetProviderRewardDenoms(ctx) {
		// every provider denom was sent over IBC,
		// so we must prefix the denom
		sourcePrefix := transfertypes.GetDenomPrefix(
			transfertypes.PortID,
			k.GetDistributionTransmissionChannel(ctx),
		)
		// NOTE: sourcePrefix contains the trailing "/"
		prefixedDenom := sourcePrefix + denom
		// construct the denomination trace from the full raw denomination
		denomTrace := transfertypes.ParseDenomTrace(prefixedDenom)

		// append the IBC denom to the list of allowed reward denoms
		rewardDenoms = append(rewardDenoms, denomTrace.IBCDenom())
	}

	return rewardDenoms
}

func (k Keeper) GetLastTransmissionBlockHeight(ctx sdk.Context) types.LastTransmissionBlockHeight {
	store := ctx.KVStore(k.storeKey)
	bz := store.Get(types.LastDistributionTransmissionKey())
	ltbh := types.LastTransmissionBlockHeight{}
	if bz != nil {
		if err := ltbh.Unmarshal(bz); err != nil {
			panic(fmt.Errorf("failed to unmarshal LastTransmissionBlockHeight: %w", err))
		}
	}
	return ltbh
}

func (k Keeper) SetLastTransmissionBlockHeight(ctx sdk.Context, ltbh types.LastTransmissionBlockHeight) {
	store := ctx.KVStore(k.storeKey)
	bz, err := ltbh.Marshal()
	if err != nil {
		panic(fmt.Errorf("failed to marshal LastTransmissionBlockHeight: %w", err))
	}
	store.Set(types.LastDistributionTransmissionKey(), bz)
}

func (k Keeper) ChannelOpenInit(ctx sdk.Context, msg *channeltypes.MsgChannelOpenInit) (
	*channeltypes.MsgChannelOpenInitResponse, error,
) {
	return k.ibcCoreKeeper.ChannelOpenInit(sdk.WrapSDKContext(ctx), msg)
}

func (k Keeper) TransferChannelExists(ctx sdk.Context, channelID string) bool {
	_, found := k.channelKeeper.GetChannel(ctx, transfertypes.PortID, channelID)
	return found
}

func (k Keeper) GetConnectionHops(ctx sdk.Context, srcPort, srcChan string) ([]string, error) {
	ch, found := k.channelKeeper.GetChannel(ctx, srcPort, srcChan)
	if !found {
		return []string{}, errorsmod.Wrapf(ccv.ErrChannelNotFound,
			"cannot get connection hops from non-existent channel")
	}
	return ch.ConnectionHops, nil
}

// GetEstimatedNextFeeDistribution returns data about next fee distribution. Data represents an estimation of
// accumulated fees at the current block height.
func (k Keeper) GetEstimatedNextFeeDistribution(ctx sdk.Context) types.NextFeeDistributionEstimate {
	lastH := k.GetLastTransmissionBlockHeight(ctx)
	nextH := lastH.GetHeight() + k.GetBlocksPerDistributionTransmission(ctx)

	consumerFeePoolAddr := k.authKeeper.GetModuleAccount(ctx, k.feeCollectorName).GetAddress()
	total := k.bankKeeper.GetAllBalances(ctx, consumerFeePoolAddr)

	fracParam := k.GetConsumerRedistributionFrac(ctx)
	frac, err := sdk.NewDecFromStr(fracParam)
	if err != nil {
		// ConsumerRedistributionFrac was already validated when set as a param
		panic(fmt.Errorf("ConsumerRedistributionFrac is invalid: %w", err))
	}

	totalTokens := sdk.NewDecCoinsFromCoins(total...)
	// truncated decimals are implicitly added to provider
	consumerTokens, _ := totalTokens.MulDec(frac).TruncateDecimal()
	providerTokens := total.Sub(consumerTokens...)

	return types.NextFeeDistributionEstimate{
		CurrentHeight:        ctx.BlockHeight(),
		LastHeight:           lastH.GetHeight(),
		NextHeight:           nextH,
		DistributionFraction: fracParam,
		Total:                totalTokens.String(),
		ToProvider:           sdk.NewDecCoinsFromCoins(providerTokens...).String(),
		ToConsumer:           sdk.NewDecCoinsFromCoins(consumerTokens...).String(),
	}
}<|MERGE_RESOLUTION|>--- conflicted
+++ resolved
@@ -4,11 +4,7 @@
 	"fmt"
 	"strconv"
 
-<<<<<<< HEAD
-	sdkerrors "cosmossdk.io/errors"
-=======
 	errorsmod "cosmossdk.io/errors"
->>>>>>> 8c8e6a08
 	sdk "github.com/cosmos/cosmos-sdk/types"
 
 	transfertypes "github.com/cosmos/ibc-go/v7/modules/apps/transfer/types"
@@ -115,28 +111,8 @@
 		timeoutHeight := clienttypes.ZeroHeight()
 		transferTimeoutPeriod := k.GetTransferTimeoutPeriod(ctx)
 		timeoutTimestamp := uint64(ctx.BlockTime().Add(transferTimeoutPeriod).UnixNano())
-<<<<<<< HEAD
-		for _, token := range tstProviderTokens {
-			packetTransfer := &transfertypes.MsgTransfer{
-				SourcePort:       transfertypes.PortID,
-				SourceChannel:    ch,
-				Token:            token,
-				Sender:           tstProviderAddr.String(), // consumer address to send from
-				Receiver:         providerAddr,             // provider fee pool address to send to
-				TimeoutHeight:    timeoutHeight,            // timeout height disabled
-				TimeoutTimestamp: timeoutTimestamp,
-				Memo:             "consumer chain rewards distribution",
-			}
-			_, err := k.ibcTransferKeeper.Transfer(ctx, packetTransfer)
-			if err != nil {
-				return err
-			}
-			if err != nil {
-				return err
-=======
 
 		sentCoins := sdk.NewCoins()
-
 		// iterate over all whitelisted reward denoms
 		for _, denom := range k.AllowedRewardDenoms(ctx) {
 			// get the balance of the denom in the toSendToProviderTokens address
@@ -144,21 +120,21 @@
 
 			// if the balance is not zero,
 			if !balance.IsZero() {
-				// send the balance to the provider
-				err := k.ibcTransferKeeper.SendTransfer(ctx,
-					transfertypes.PortID,
-					ch,
-					balance,
-					tstProviderAddr,
-					providerAddr,
-					timeoutHeight,
-					timeoutTimestamp,
-				)
+				packetTransfer := &transfertypes.MsgTransfer{
+					SourcePort:       transfertypes.PortID,
+					SourceChannel:    ch,
+					Token:            balance,
+					Sender:           tstProviderAddr.String(), // consumer address to send from
+					Receiver:         providerAddr,             // provider fee pool address to send to
+					TimeoutHeight:    timeoutHeight,            // timeout height disabled
+					TimeoutTimestamp: timeoutTimestamp,
+					Memo:             "consumer chain rewards distribution",
+				}
+				_, err := k.ibcTransferKeeper.Transfer(ctx, packetTransfer)
 				if err != nil {
 					return err
 				}
 				sentCoins = sentCoins.Add(balance)
->>>>>>> 8c8e6a08
 			}
 		}
 
