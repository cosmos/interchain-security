package keeper

import (
	"fmt"
	"strconv"

	sdk "github.com/cosmos/cosmos-sdk/types"
	sdkerrors "github.com/cosmos/cosmos-sdk/types/errors"

	transfertypes "github.com/cosmos/ibc-go/v4/modules/apps/transfer/types"
	clienttypes "github.com/cosmos/ibc-go/v4/modules/core/02-client/types"
	channeltypes "github.com/cosmos/ibc-go/v4/modules/core/04-channel/types"

	"github.com/cosmos/interchain-security/x/ccv/consumer/types"
	ccv "github.com/cosmos/interchain-security/x/ccv/types"
)

<<<<<<< HEAD
// Simple model, send tokens to the fee pool of the provider validator set
// reference: cosmos/ibc-go/v3/modules/apps/transfer/keeper/msg_server.go
func (k Keeper) DistributeToProviderValidatorSet(ctx sdk.Context) error {
	ltbh, err := k.GetLastTransmissionBlockHeight(ctx)
	if err != nil {
		return err
=======
// EndBlockRD executes EndBlock logic for the Reward Distribution sub-protocol.
// Reward Distribution follows a simple model: send tokens to the fee pool
// of the provider validator set
func (k Keeper) EndBlockRD(ctx sdk.Context) {
	// Split blocks rewards.
	// It panics in case of marshalling / unmarshalling errors or
	// if sending coins between module accounts fails.
	k.DistributeRewardsInternally(ctx)

	if !k.shouldSendRewardsToProvider(ctx) {
		return
	}

	// Try to send rewards to provider
	cachedCtx, writeCache := ctx.CacheContext()
	if err := k.SendRewardsToProvider(cachedCtx); err != nil {
		k.Logger(ctx).Error("attempt to sent rewards to provider failed", "error", err)
	} else {
		// The cached context is created with a new EventManager so we merge the event
		// into the original context
		ctx.EventManager().EmitEvents(cachedCtx.EventManager().Events())
		// write cache
		writeCache()
>>>>>>> 45062374
	}

	// Update LastTransmissionBlockHeight
	newLtbh := types.LastTransmissionBlockHeight{
		Height: ctx.BlockHeight(),
	}
	k.SetLastTransmissionBlockHeight(ctx, newLtbh)
}

// DistributeRewardsInternally splits the block rewards according to the
// ConsumerRedistributionFrac param.
// Returns true if it's time to send rewards to provider
func (k Keeper) DistributeRewardsInternally(ctx sdk.Context) {
	consumerFeePoolAddr := k.authKeeper.GetModuleAccount(ctx, k.feeCollectorName).GetAddress()
	fpTokens := k.bankKeeper.GetAllBalances(ctx, consumerFeePoolAddr)

	// split the fee pool, send the consumer's fraction to the consumer redistribution address
	frac, err := sdk.NewDecFromStr(k.GetConsumerRedistributionFrac(ctx))
	if err != nil {
		// ConsumerRedistributionFrac was already validated when set as a param
		panic(fmt.Errorf("ConsumerRedistributionFrac is invalid: %w", err))
	}
	decFPTokens := sdk.NewDecCoinsFromCoins(fpTokens...)
	// NOTE the truncated decimal remainder will be sent to the provider fee pool
	consRedistrTokens, _ := decFPTokens.MulDec(frac).TruncateDecimal()
	err = k.bankKeeper.SendCoinsFromModuleToModule(ctx, k.feeCollectorName,
		types.ConsumerRedistributeName, consRedistrTokens)
	if err != nil {
		// SendCoinsFromModuleToModule will panic if either module account does not exist,
		// while SendCoins (called inside) returns an error upon failure.
		// It is the common behavior in cosmos-sdk to panic if SendCoinsFromModuleToModule
		// returns error.
		panic(err)
	}

	// Send the remainder to the Provider fee pool over ibc. Buffer these
	// through a secondary address on the consumer chain to ensure that the
	// tokens do not go through the consumer redistribute split twice in the
	// event that the transfer fails the tokens are returned to the consumer
	// chain.
	remainingTokens := fpTokens.Sub(consRedistrTokens)
	err = k.bankKeeper.SendCoinsFromModuleToModule(ctx, k.feeCollectorName,
		types.ConsumerToSendToProviderName, remainingTokens)
	if err != nil {
		// SendCoinsFromModuleToModule will panic if either module account does not exist,
		// while SendCoins (called inside) returns an error upon failure.
		// It is the common behavior in cosmos-sdk to panic if SendCoinsFromModuleToModule
		// returns error.
		panic(err)
	}
}

// Check whether it's time to send rewards to provider
func (k Keeper) shouldSendRewardsToProvider(ctx sdk.Context) bool {
	bpdt := k.GetBlocksPerDistributionTransmission(ctx)
	curHeight := ctx.BlockHeight()
	ltbh := k.GetLastTransmissionBlockHeight(ctx)
	return (curHeight - ltbh.Height) >= bpdt
}

// SendRewardsToProvider attempts to send to the provider (via IBC)
// all the block rewards allocated for the provider
func (k Keeper) SendRewardsToProvider(ctx sdk.Context) error {
	// empty out the toSendToProviderTokens address
	ch := k.GetDistributionTransmissionChannel(ctx)
	transferChannel, found := k.channelKeeper.GetChannel(ctx, transfertypes.PortID, ch)
	if found && transferChannel.State == channeltypes.OPEN {
		tstProviderAddr := k.authKeeper.GetModuleAccount(ctx,
			types.ConsumerToSendToProviderName).GetAddress()
		tstProviderTokens := k.bankKeeper.GetAllBalances(ctx, tstProviderAddr)
		providerAddr := k.GetProviderFeePoolAddrStr(ctx)
		timeoutHeight := clienttypes.ZeroHeight()
		transferTimeoutPeriod := k.GetTransferTimeoutPeriod(ctx)
		timeoutTimestamp := uint64(ctx.BlockTime().Add(transferTimeoutPeriod).UnixNano())
		for _, token := range tstProviderTokens {
			err := k.ibcTransferKeeper.SendTransfer(ctx,
				transfertypes.PortID,
				ch,
				token,
				tstProviderAddr,
				providerAddr,
				timeoutHeight,
				timeoutTimestamp,
			)
			if err != nil {
				return err
			}
		}

		consumerFeePoolAddr := k.authKeeper.GetModuleAccount(ctx, k.feeCollectorName).GetAddress()
		fpTokens := k.bankKeeper.GetAllBalances(ctx, consumerFeePoolAddr)

		k.Logger(ctx).Info("sent block rewards to provider",
			"total fee pool", fpTokens.String(),
			"sent", tstProviderTokens.String(),
		)
		currentHeight := ctx.BlockHeight()
		ctx.EventManager().EmitEvent(
			sdk.NewEvent(
				ccv.EventTypeFeeDistribution,
				sdk.NewAttribute(sdk.AttributeKeyModule, types.ModuleName),
				sdk.NewAttribute(ccv.AttributeDistributionCurrentHeight, strconv.Itoa(int(currentHeight))),
				sdk.NewAttribute(ccv.AttributeDistributionNextHeight, strconv.Itoa(int(currentHeight+k.GetBlocksPerDistributionTransmission(ctx)))),
				sdk.NewAttribute(ccv.AttributeDistributionFraction, (k.GetConsumerRedistributionFrac(ctx))),
				sdk.NewAttribute(ccv.AttributeDistributionTotal, fpTokens.String()),
				sdk.NewAttribute(ccv.AttributeDistributionToProvider, tstProviderTokens.String()),
			),
		)
	}

	return nil
}

<<<<<<< HEAD
func (k Keeper) GetLastTransmissionBlockHeight(ctx sdk.Context) (
	*types.LastTransmissionBlockHeight, error,
) {
=======
func (k Keeper) GetLastTransmissionBlockHeight(ctx sdk.Context) types.LastTransmissionBlockHeight {
>>>>>>> 45062374
	store := ctx.KVStore(k.storeKey)
	bz := store.Get(types.LastDistributionTransmissionKey())
	ltbh := types.LastTransmissionBlockHeight{}
	if bz != nil {
		if err := ltbh.Unmarshal(bz); err != nil {
			panic(fmt.Errorf("failed to unmarshal LastTransmissionBlockHeight: %w", err))
		}
	}
	return ltbh
}

<<<<<<< HEAD
func (k Keeper) SetLastTransmissionBlockHeight(ctx sdk.Context,
	ltbh types.LastTransmissionBlockHeight,
) error {
=======
func (k Keeper) SetLastTransmissionBlockHeight(ctx sdk.Context, ltbh types.LastTransmissionBlockHeight) {
>>>>>>> 45062374
	store := ctx.KVStore(k.storeKey)
	bz, err := ltbh.Marshal()
	if err != nil {
		panic(fmt.Errorf("failed to marshal LastTransmissionBlockHeight: %w", err))
	}
	store.Set(types.LastDistributionTransmissionKey(), bz)
}

func (k Keeper) ChannelOpenInit(ctx sdk.Context, msg *channeltypes.MsgChannelOpenInit) (
	*channeltypes.MsgChannelOpenInitResponse, error,
) {
	return k.ibcCoreKeeper.ChannelOpenInit(sdk.WrapSDKContext(ctx), msg)
}

func (k Keeper) GetConnectionHops(ctx sdk.Context, srcPort, srcChan string) ([]string, error) {
	ch, found := k.channelKeeper.GetChannel(ctx, srcPort, srcChan)
	if !found {
		return []string{}, sdkerrors.Wrapf(ccv.ErrChannelNotFound,
			"cannot get connection hops from non-existent channel")
	}
	return ch.ConnectionHops, nil
}

// GetEstimatedNextFeeDistribution returns data about next fee distribution. Data represents an estimation of
// accumulated fees at the current block height.
func (k Keeper) GetEstimatedNextFeeDistribution(ctx sdk.Context) types.NextFeeDistributionEstimate {
	lastH := k.GetLastTransmissionBlockHeight(ctx)
	nextH := lastH.GetHeight() + k.GetBlocksPerDistributionTransmission(ctx)

	consumerFeePoolAddr := k.authKeeper.GetModuleAccount(ctx, k.feeCollectorName).GetAddress()
	total := k.bankKeeper.GetAllBalances(ctx, consumerFeePoolAddr)

	fracParam := k.GetConsumerRedistributionFrac(ctx)
	frac, err := sdk.NewDecFromStr(fracParam)
	if err != nil {
		// ConsumerRedistributionFrac was already validated when set as a param
		panic(fmt.Errorf("ConsumerRedistributionFrac is invalid: %w", err))
	}

	totalTokens := sdk.NewDecCoinsFromCoins(total...)
	// truncated decimals are implicitly added to provider
	consumerTokens, _ := totalTokens.MulDec(frac).TruncateDecimal()
	providerTokens := total.Sub(consumerTokens)

	return types.NextFeeDistributionEstimate{
		CurrentHeight:        ctx.BlockHeight(),
		LastHeight:           lastH.GetHeight(),
		NextHeight:           nextH,
		DistributionFraction: fracParam,
		Total:                totalTokens.String(),
		ToProvider:           sdk.NewDecCoinsFromCoins(providerTokens...).String(),
		ToConsumer:           sdk.NewDecCoinsFromCoins(consumerTokens...).String(),
	}
}<|MERGE_RESOLUTION|>--- conflicted
+++ resolved
@@ -15,14 +15,6 @@
 	ccv "github.com/cosmos/interchain-security/x/ccv/types"
 )
 
-<<<<<<< HEAD
-// Simple model, send tokens to the fee pool of the provider validator set
-// reference: cosmos/ibc-go/v3/modules/apps/transfer/keeper/msg_server.go
-func (k Keeper) DistributeToProviderValidatorSet(ctx sdk.Context) error {
-	ltbh, err := k.GetLastTransmissionBlockHeight(ctx)
-	if err != nil {
-		return err
-=======
 // EndBlockRD executes EndBlock logic for the Reward Distribution sub-protocol.
 // Reward Distribution follows a simple model: send tokens to the fee pool
 // of the provider validator set
@@ -46,7 +38,6 @@
 		ctx.EventManager().EmitEvents(cachedCtx.EventManager().Events())
 		// write cache
 		writeCache()
->>>>>>> 45062374
 	}
 
 	// Update LastTransmissionBlockHeight
@@ -160,13 +151,7 @@
 	return nil
 }
 
-<<<<<<< HEAD
-func (k Keeper) GetLastTransmissionBlockHeight(ctx sdk.Context) (
-	*types.LastTransmissionBlockHeight, error,
-) {
-=======
 func (k Keeper) GetLastTransmissionBlockHeight(ctx sdk.Context) types.LastTransmissionBlockHeight {
->>>>>>> 45062374
 	store := ctx.KVStore(k.storeKey)
 	bz := store.Get(types.LastDistributionTransmissionKey())
 	ltbh := types.LastTransmissionBlockHeight{}
@@ -178,13 +163,7 @@
 	return ltbh
 }
 
-<<<<<<< HEAD
-func (k Keeper) SetLastTransmissionBlockHeight(ctx sdk.Context,
-	ltbh types.LastTransmissionBlockHeight,
-) error {
-=======
 func (k Keeper) SetLastTransmissionBlockHeight(ctx sdk.Context, ltbh types.LastTransmissionBlockHeight) {
->>>>>>> 45062374
 	store := ctx.KVStore(k.storeKey)
 	bz, err := ltbh.Marshal()
 	if err != nil {
