--- conflicted
+++ resolved
@@ -336,11 +336,7 @@
 				SlashPacketData: ccv.NewSlashPacketData(
 					abci.Validator{Address: ed25519.GenPrivKey().PubKey().Address(), Power: int64(0)},
 					3,
-<<<<<<< HEAD
 					stakingtypes.Infraction_INFRACTION_DOUBLE_SIGN,
-=======
-					stakingtypes.DoubleSign,
->>>>>>> 4933a7f9
 				),
 			},
 		},
