--- conflicted
+++ resolved
@@ -6,7 +6,6 @@
 
 	testkeeper "github.com/cosmos/interchain-security/testutil/keeper"
 	"github.com/cosmos/interchain-security/x/ccv/consumer/types"
-	ccv "github.com/cosmos/interchain-security/x/ccv/types"
 	"github.com/stretchr/testify/require"
 )
 
@@ -16,20 +15,12 @@
 	defer ctrl.Finish()
 	consumerKeeper.SetParams(ctx, types.DefaultParams())
 
-<<<<<<< HEAD
-	expParams := types.NewParams(false, 1000, "", "", 20*24*time.Hour) // these are the default params, IBC suite independently sets enabled=true
-=======
-	expParams := types.NewParams(false, 1000, "", "", ccv.DefaultCCVTimeoutPeriod) // these are the default params, IBC suite independently sets enabled=true
->>>>>>> df3b1fe3
+	expParams := types.NewParams(false, 1000, "", "", types.DefaultCCV, 20*24*time.Hour) // these are the default params, IBC suite independently sets enabled=true
 
 	params := consumerKeeper.GetParams(ctx)
 	require.Equal(t, expParams, params)
 
-<<<<<<< HEAD
-	newParams := types.NewParams(false, 1000, "abc", "def", time.Hour)
-=======
-	newParams := types.NewParams(false, 1000, "abc", "def", 7*24*time.Hour)
->>>>>>> df3b1fe3
+	newParams := types.NewParams(false, 1000, "abc", "def", time.Hour, 7*24*time.Hour)
 	consumerKeeper.SetParams(ctx, newParams)
 	params = consumerKeeper.GetParams(ctx)
 	require.Equal(t, newParams, params)
