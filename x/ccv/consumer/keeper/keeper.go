--- conflicted
+++ resolved
@@ -9,7 +9,6 @@
 	"github.com/cosmos/cosmos-sdk/codec"
 	capabilitytypes "github.com/cosmos/cosmos-sdk/x/capability/types"
 	paramtypes "github.com/cosmos/cosmos-sdk/x/params/types"
-	stakingtypes "github.com/cosmos/cosmos-sdk/x/staking/types"
 
 	errorsmod "cosmossdk.io/errors"
 	storetypes "github.com/cosmos/cosmos-sdk/store/types"
@@ -20,38 +19,17 @@
 	host "github.com/cosmos/ibc-go/v7/modules/core/24-host"
 	ibchost "github.com/cosmos/ibc-go/v7/modules/core/exported"
 
+	tmtypes "github.com/cometbft/cometbft/abci/types"
 	"github.com/cometbft/cometbft/libs/log"
 	sdk "github.com/cosmos/cosmos-sdk/types"
 	"github.com/cosmos/interchain-security/x/ccv/consumer/types"
 	ccv "github.com/cosmos/interchain-security/x/ccv/types"
 	"github.com/cosmos/interchain-security/x/ccv/utils"
-<<<<<<< HEAD
-=======
-	tmtypes "github.com/tendermint/tendermint/abci/types"
-	"github.com/tendermint/tendermint/libs/log"
->>>>>>> 2457ab03
 )
 
 // Keeper defines the Cross-Chain Validation Consumer Keeper
 type Keeper struct {
-<<<<<<< HEAD
-	storeKey          storetypes.StoreKey
-	cdc               codec.BinaryCodec
-	paramStore        paramtypes.Subspace
-	scopedKeeper      ccv.ScopedKeeper
-	channelKeeper     ccv.ChannelKeeper
-	portKeeper        ccv.PortKeeper
-	connectionKeeper  ccv.ConnectionKeeper
-	clientKeeper      ccv.ClientKeeper
-	slashingKeeper    ccv.SlashingKeeper
-	hooks             ccv.ConsumerHooks
-	bankKeeper        ccv.BankKeeper
-	authKeeper        ccv.AccountKeeper
-	ibcTransferKeeper ccv.IBCTransferKeeper
-	ibcCoreKeeper     ccv.IBCCoreKeeper
-	feeCollectorName  string
-=======
-	storeKey         sdk.StoreKey
+	storeKey         storetypes.StoreKey
 	cdc              codec.BinaryCodec
 	paramStore       paramtypes.Subspace
 	scopedKeeper     ccv.ScopedKeeper
@@ -70,7 +48,6 @@
 	ibcTransferKeeper       ccv.IBCTransferKeeper
 	ibcCoreKeeper           ccv.IBCCoreKeeper
 	feeCollectorName        string
->>>>>>> 2457ab03
 }
 
 // NewKeeper creates a new Consumer Keeper instance
