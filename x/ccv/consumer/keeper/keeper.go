--- conflicted
+++ resolved
@@ -426,13 +426,12 @@
 	store.Delete([]byte{types.PendingDataPacketsBytePrefix})
 }
 
-<<<<<<< HEAD
-// AppendPendingSlashRequests appends the given slash request to the pending slash requests in store
-func (k Keeper) AppendPendingSlashRequests(ctx sdk.Context, req types.SlashRequest) {
-	sr := k.GetPendingSlashRequests(ctx)
-	srArray := sr.GetRequests()
-	srArray = append(srArray, req)
-	k.SetPendingSlashRequests(ctx, types.SlashRequests{Requests: srArray})
+// AppendPendingDataPacket appends the given data packet to the pending data packets in store
+func (k Keeper) AppendPendingDataPacket(ctx sdk.Context, dataPacket types.DataPacket) {
+	dp, _ := k.GetPendingDataPackets(ctx)
+	dpArray := dp.GetList()
+	dpArray = append(dpArray, dataPacket)
+	k.SetPendingDataPackets(ctx, types.DataPackets{List: dpArray})
 }
 
 // GetHeightToValsetUpdateIDs returns all height to valset update id mappings in store
@@ -461,12 +460,4 @@
 		return false
 	})
 	return outstandingDowntimes
-=======
-// AppendPendingDataPacket appends the given data packet to the pending data packets in store
-func (k Keeper) AppendPendingDataPacket(ctx sdk.Context, dataPacket types.DataPacket) {
-	dp, _ := k.GetPendingDataPackets(ctx)
-	dpArray := dp.GetList()
-	dpArray = append(dpArray, dataPacket)
-	k.SetPendingDataPackets(ctx, types.DataPackets{List: dpArray})
->>>>>>> ad761532
 }