--- conflicted
+++ resolved
@@ -598,13 +598,7 @@
 func (k Keeper) getAndIncrementPendingPacketsIdx(ctx sdk.Context) (toReturn uint64) {
 	store := ctx.KVStore(k.storeKey)
 	bz := store.Get(types.PendingPacketsIndexKey())
-<<<<<<< HEAD
-	if bz == nil {
-		toReturn = 0
-	} else {
-=======
 	if bz != nil {
->>>>>>> 3f3ba9c2
 		toReturn = sdk.BigEndianToUint64(bz)
 	}
 	toStore := toReturn + 1
@@ -612,7 +606,6 @@
 	return toReturn
 }
 
-<<<<<<< HEAD
 // DeleteHeadOfPendingPackets deletes the head of the pending packets queue.
 // TODO: UTs
 func (k Keeper) DeleteHeadOfPendingPackets(ctx sdk.Context) {
@@ -656,39 +649,6 @@
 
 func (k Keeper) DeleteAllPendingDataPackets(ctx sdk.Context) {
 	store := ctx.KVStore(k.storeKey)
-=======
-// GetPendingPackets returns ALL the pending CCV packets from the store
-func (k Keeper) GetPendingPackets(ctx sdk.Context) []ccv.ConsumerPacketData {
-	var packets []ccv.ConsumerPacketData
-	store := ctx.KVStore(k.storeKey)
-	// Note: PendingDataPacketsBytePrefix is the correct prefix, NOT PendingDataPacketsByteKey.
-	// See consistency with PendingDataPacketsKey().
-	iterator := sdk.KVStorePrefixIterator(store, []byte{types.PendingDataPacketsBytePrefix})
-	defer iterator.Close()
-	for ; iterator.Valid(); iterator.Next() {
-		var packet ccv.ConsumerPacketData
-		bz := iterator.Value()
-		err := packet.Unmarshal(bz)
-		if err != nil {
-			// An error here would indicate something is very wrong,
-			panic(fmt.Errorf("failed to unmarshal pending data packet: %w", err))
-		}
-		packets = append(packets, packet)
-	}
-	return packets
-}
-
-// DeletePendingDataPackets deletes pending data packets with given indexes
-func (k Keeper) DeletePendingDataPackets(ctx sdk.Context, idxs ...uint64) {
-	store := ctx.KVStore(k.storeKey)
-	for _, idx := range idxs {
-		store.Delete(types.PendingDataPacketsKey(idx))
-	}
-}
-
-func (k Keeper) DeleteAllPendingDataPackets(ctx sdk.Context) {
-	store := ctx.KVStore(k.storeKey)
->>>>>>> 3f3ba9c2
 	// Note: PendingDataPacketsBytePrefix is the correct prefix, NOT PendingDataPacketsByteKey.
 	// See consistency with PendingDataPacketsKey().
 	iterator := sdk.KVStorePrefixIterator(store, []byte{types.PendingDataPacketsBytePrefix})
