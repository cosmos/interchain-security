--- conflicted
+++ resolved
@@ -254,7 +254,6 @@
 	store.Delete(types.PendingChangesKey())
 }
 
-<<<<<<< HEAD
 func (k Keeper) GetLastStandaloneHeight(ctx sdk.Context) (height int64, found bool) {
 	store := ctx.KVStore(k.storeKey)
 	bz := store.Get(types.LastStandaloneHeightKey())
@@ -263,16 +262,6 @@
 	}
 	height = int64(sdk.BigEndianToUint64(bz))
 	return height, true
-=======
-func (k Keeper) GetLastStandaloneHeight(ctx sdk.Context) int64 {
-	store := ctx.KVStore(k.storeKey)
-	bz := store.Get(types.LastStandaloneHeightKey())
-	if bz == nil {
-		return 0
-	}
-	height := sdk.BigEndianToUint64(bz)
-	return int64(height)
->>>>>>> cd8c22c7
 }
 
 func (k Keeper) SetLastStandaloneHeight(ctx sdk.Context, height int64) {
