--- conflicted
+++ resolved
@@ -379,11 +379,7 @@
 func (k Keeper) SetPacketMaturityTime(ctx sdk.Context, vscID uint64, maturityTime time.Time) {
 	store := ctx.KVStore(k.storeKey)
 	maturingVSCPacket := types.MaturingVSCPacket{
-<<<<<<< HEAD
 		VscId:        vscID,
-=======
-		VscId:        vscId,
->>>>>>> 4933a7f9
 		MaturityTime: maturityTime,
 	}
 	bz, err := maturingVSCPacket.Marshal()
