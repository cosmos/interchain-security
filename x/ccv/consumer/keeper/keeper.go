package keeper

import (
	"bytes"
	"encoding/binary"
	"encoding/json"
	"time"

	"github.com/cosmos/cosmos-sdk/codec"
	sdkerrors "github.com/cosmos/cosmos-sdk/types/errors"
	capabilitykeeper "github.com/cosmos/cosmos-sdk/x/capability/keeper"
	capabilitytypes "github.com/cosmos/cosmos-sdk/x/capability/types"
	paramtypes "github.com/cosmos/cosmos-sdk/x/params/types"

	clienttypes "github.com/cosmos/ibc-go/v3/modules/core/02-client/types"
	conntypes "github.com/cosmos/ibc-go/v3/modules/core/03-connection/types"
	channeltypes "github.com/cosmos/ibc-go/v3/modules/core/04-channel/types"
	host "github.com/cosmos/ibc-go/v3/modules/core/24-host"

	sdk "github.com/cosmos/cosmos-sdk/types"
	"github.com/cosmos/interchain-security/x/ccv/consumer/types"
	ccv "github.com/cosmos/interchain-security/x/ccv/types"
	"github.com/tendermint/tendermint/libs/log"
)

// Keeper defines the Cross-Chain Validation Consumer Keeper
type Keeper struct {
	storeKey          sdk.StoreKey
	cdc               codec.BinaryCodec
	paramStore        paramtypes.Subspace
	scopedKeeper      capabilitykeeper.ScopedKeeper
	channelKeeper     ccv.ChannelKeeper
	portKeeper        ccv.PortKeeper
	connectionKeeper  ccv.ConnectionKeeper
	clientKeeper      ccv.ClientKeeper
	slashingKeeper    ccv.SlashingKeeper
	hooks             ccv.ConsumerHooks
	bankKeeper        ccv.BankKeeper
	authKeeper        ccv.AccountKeeper
	ibcTransferKeeper ccv.IBCTransferKeeper
	ibcCoreKeeper     ccv.IBCCoreKeeper
	feeCollectorName  string
}

// NewKeeper creates a new Consumer Keeper instance
// NOTE: the feeCollectorName is in reference to the consumer-chain fee
// collector (and not the provider chain)
func NewKeeper(
	cdc codec.BinaryCodec, key sdk.StoreKey, paramSpace paramtypes.Subspace,
	scopedKeeper capabilitykeeper.ScopedKeeper,
	channelKeeper ccv.ChannelKeeper, portKeeper ccv.PortKeeper,
	connectionKeeper ccv.ConnectionKeeper, clientKeeper ccv.ClientKeeper,
	slashingKeeper ccv.SlashingKeeper, bankKeeper ccv.BankKeeper, accountKeeper ccv.AccountKeeper,
	ibcTransferKeeper ccv.IBCTransferKeeper, ibcCoreKeeper ccv.IBCCoreKeeper,
	feeCollectorName string,
) Keeper {
	// set KeyTable if it has not already been set
	if !paramSpace.HasKeyTable() {
		paramSpace = paramSpace.WithKeyTable(types.ParamKeyTable())
	}

	return Keeper{
		storeKey:          key,
		cdc:               cdc,
		paramStore:        paramSpace,
		scopedKeeper:      scopedKeeper,
		channelKeeper:     channelKeeper,
		portKeeper:        portKeeper,
		connectionKeeper:  connectionKeeper,
		clientKeeper:      clientKeeper,
		slashingKeeper:    slashingKeeper,
		bankKeeper:        bankKeeper,
		authKeeper:        accountKeeper,
		ibcTransferKeeper: ibcTransferKeeper,
		ibcCoreKeeper:     ibcCoreKeeper,
		feeCollectorName:  feeCollectorName,
	}
}

// Logger returns a module-specific logger.
func (k Keeper) Logger(ctx sdk.Context) log.Logger {
	return ctx.Logger().With("module", "x/"+host.ModuleName+"-"+types.ModuleName)
}

func (k *Keeper) SetHooks(sh ccv.ConsumerHooks) *Keeper {
	if k.hooks != nil {
		panic("cannot set validator hooks twice")
	}

	k.hooks = sh

	return k
}

// ChanCloseInit defines a wrapper function for the channel Keeper's function
// in order to expose it to the ICS20 transfer handler.
func (k Keeper) ChanCloseInit(ctx sdk.Context, portID, channelID string) error {
	capName := host.ChannelCapabilityPath(portID, channelID)
	chanCap, ok := k.scopedKeeper.GetCapability(ctx, capName)
	if !ok {
		return sdkerrors.Wrapf(channeltypes.ErrChannelCapabilityNotFound, "could not retrieve channel capability at: %s", capName)
	}
	return k.channelKeeper.ChanCloseInit(ctx, portID, channelID, chanCap)
}

// IsBound checks if the transfer module is already bound to the desired port
func (k Keeper) IsBound(ctx sdk.Context, portID string) bool {
	_, ok := k.scopedKeeper.GetCapability(ctx, host.PortPath(portID))
	return ok
}

// BindPort defines a wrapper function for the ort Keeper's function in
// order to expose it to module's InitGenesis function
func (k Keeper) BindPort(ctx sdk.Context, portID string) error {
	cap := k.portKeeper.BindPort(ctx, portID)
	return k.ClaimCapability(ctx, cap, host.PortPath(portID))
}

// GetPort returns the portID for the transfer module. Used in ExportGenesis
func (k Keeper) GetPort(ctx sdk.Context) string {
	store := ctx.KVStore(k.storeKey)
	return string(store.Get(types.PortKey))
}

// SetPort sets the portID for the transfer module. Used in InitGenesis
func (k Keeper) SetPort(ctx sdk.Context, portID string) {
	store := ctx.KVStore(k.storeKey)
	store.Set(types.PortKey, []byte(portID))
}

// AuthenticateCapability wraps the scopedKeeper's AuthenticateCapability function
func (k Keeper) AuthenticateCapability(ctx sdk.Context, cap *capabilitytypes.Capability, name string) bool {
	return k.scopedKeeper.AuthenticateCapability(ctx, cap, name)
}

// ClaimCapability allows the transfer module that can claim a capability that IBC module
// passes to it
func (k Keeper) ClaimCapability(ctx sdk.Context, cap *capabilitytypes.Capability, name string) error {
	return k.scopedKeeper.ClaimCapability(ctx, cap, name)
}

<<<<<<< HEAD
// SetPacketMaturityTime sets the unbonding period of the consumer chain
=======
// SetUnbondingTime sets the unbonding period of the consumer chain
>>>>>>> 9d3adeaa
func (k Keeper) SetUnbondingTime(ctx sdk.Context, unbondingTime time.Duration) {
	store := ctx.KVStore(k.storeKey)
	timeBytes := make([]byte, 8)
	binary.BigEndian.PutUint64(timeBytes, uint64(unbondingTime.Nanoseconds()))
	store.Set(types.UnbondingTimeKey(), timeBytes)
}

// GetUnbondingTime gets the unbonding period of the consumer chain
func (k Keeper) GetUnbondingTime(ctx sdk.Context) (time.Duration, bool) {
	store := ctx.KVStore(k.storeKey)
	bz := store.Get(types.UnbondingTimeKey())
	if bz == nil {
		return 0, false
	}
	return time.Duration(binary.BigEndian.Uint64(bz)) * time.Nanosecond, true
}

// DeleteUnbondingTime deletes the unbonding period of the consumer chain
func (k Keeper) DeleteUnbondingTime(ctx sdk.Context) {
	store := ctx.KVStore(k.storeKey)
	store.Delete(types.UnbondingTimeKey())
}

// SetProviderClient sets the provider clientID that is validating the chain.
// Set in InitGenesis
func (k Keeper) SetProviderClient(ctx sdk.Context, clientID string) {
	store := ctx.KVStore(k.storeKey)
	store.Set(types.ProviderClientKey(), []byte(clientID))
}

// GetProviderClient gets the provider clientID that is validating the chain.
func (k Keeper) GetProviderClient(ctx sdk.Context) (string, bool) {
	store := ctx.KVStore(k.storeKey)
	clientIdBytes := store.Get(types.ProviderClientKey())
	if clientIdBytes == nil {
		return "", false
	}
	return string(clientIdBytes), true
}

// SetProviderChannel sets the provider channelID that is validating the chain.
func (k Keeper) SetProviderChannel(ctx sdk.Context, channelID string) {
	store := ctx.KVStore(k.storeKey)
	store.Set(types.ProviderChannelKey(), []byte(channelID))
}

// GetProviderChannel gets the provider channelID that is validating the chain.
func (k Keeper) GetProviderChannel(ctx sdk.Context) (string, bool) {
	store := ctx.KVStore(k.storeKey)
	channelIdBytes := store.Get(types.ProviderChannelKey())
	if len(channelIdBytes) == 0 {
		return "", false
	}
	return string(channelIdBytes), true
}

// SetPendingChanges sets the pending validator set change packet that haven't been flushed to ABCI
func (k Keeper) SetPendingChanges(ctx sdk.Context, updates ccv.ValidatorSetChangePacketData) error {
	store := ctx.KVStore(k.storeKey)
	bz, err := updates.Marshal()
	if err != nil {
		return err
	}
	store.Set(types.PendingChangesKey(), bz)
	return nil
}

// GetPendingChanges gets the pending changes that haven't been flushed over ABCI
func (k Keeper) GetPendingChanges(ctx sdk.Context) (*ccv.ValidatorSetChangePacketData, bool) {
	store := ctx.KVStore(k.storeKey)
	bz := store.Get(types.PendingChangesKey())
	if bz == nil {
		return nil, false
	}
	var data ccv.ValidatorSetChangePacketData
	data.Unmarshal(bz)
	return &data, true
}

// DeletePendingChanges deletes the pending changes after they've been flushed to ABCI
func (k Keeper) DeletePendingChanges(ctx sdk.Context) {
	store := ctx.KVStore(k.storeKey)
	store.Delete(types.PendingChangesKey())
}

// IteratePacketMaturityTime iterates through the VSC packet maturity times set in the store
func (k Keeper) IteratePacketMaturityTime(ctx sdk.Context, cb func(seq, timeNs uint64) bool) {
	store := ctx.KVStore(k.storeKey)
	iterator := sdk.KVStorePrefixIterator(store, []byte(types.PacketMaturityTimePrefix))

	defer iterator.Close()
	for ; iterator.Valid(); iterator.Next() {
		seqBytes := iterator.Key()[len([]byte(types.PacketMaturityTimePrefix)):]
		seq := binary.BigEndian.Uint64(seqBytes)

		timeNs := binary.BigEndian.Uint64(iterator.Value())

		if cb(seq, timeNs) {
			break
		}
	}
}

// SetPacketMaturityTime sets the maturity time for a given received VSC packet sequence
func (k Keeper) SetPacketMaturityTime(ctx sdk.Context, sequence, maturityTime uint64) {
	store := ctx.KVStore(k.storeKey)
	timeBytes := make([]byte, 8)
	binary.BigEndian.PutUint64(timeBytes, maturityTime)
	store.Set(types.PacketMaturityTimeKey(sequence), timeBytes)
}

// GetPacketMaturityTime gets the maturity time for a given received VSC packet sequence
func (k Keeper) GetPacketMaturityTime(ctx sdk.Context, sequence uint64) uint64 {
	store := ctx.KVStore(k.storeKey)
	bz := store.Get(types.PacketMaturityTimeKey(sequence))
	if bz == nil {
		return 0
	}
	return binary.BigEndian.Uint64(bz)
}

// DeletePacketMaturityTime deletes the the maturity time for a given received VSC packet sequence
func (k Keeper) DeletePacketMaturityTime(ctx sdk.Context, sequence uint64) {
	store := ctx.KVStore(k.storeKey)
	store.Delete(types.PacketMaturityTimeKey(sequence))
}

// IterateUnbondingPacket iterates through the unbonding packets set in the store
func (k Keeper) IterateUnbondingPacket(ctx sdk.Context, cb func(seq uint64, packet channeltypes.Packet) bool) error {
	store := ctx.KVStore(k.storeKey)
	iterator := sdk.KVStorePrefixIterator(store, []byte(types.UnbondingPacketPrefix))

	defer iterator.Close()
	for ; iterator.Valid(); iterator.Next() {
		seqBytes := iterator.Key()[len([]byte(types.UnbondingPacketPrefix)):]
		seq := binary.BigEndian.Uint64(seqBytes)

		var packet channeltypes.Packet
		err := packet.Unmarshal(iterator.Value())
		if err != nil {
			return err
		}

		if cb(seq, packet) {
			break
		}
	}
	return nil
}

// SetUnbondingPacket sets the unbonding packet for a given received packet sequence
func (k Keeper) SetUnbondingPacket(ctx sdk.Context, sequence uint64, packet channeltypes.Packet) error {
	store := ctx.KVStore(k.storeKey)
	bz, err := packet.Marshal()
	if err != nil {
		return err
	}
	store.Set(types.UnbondingPacketKey(sequence), bz)
	return nil
}

// GetUnbondingPacket gets the unbonding packet for a given received packet sequence
func (k Keeper) GetUnbondingPacket(ctx sdk.Context, sequence uint64) (*channeltypes.Packet, error) {
	store := ctx.KVStore(k.storeKey)
	bz := store.Get(types.UnbondingPacketKey(sequence))
	if bz == nil {
		return nil, sdkerrors.Wrapf(channeltypes.ErrInvalidPacket, "packet does not exist at sequence: %d", sequence)
	}
	var packet channeltypes.Packet
	err := packet.Unmarshal(bz)
	if err != nil {
		return nil, err
	}
	return &packet, nil
}

// DeleteUnbondingPacket deletes the unbonding packet
func (k Keeper) DeleteUnbondingPacket(ctx sdk.Context, sequence uint64) {
	store := ctx.KVStore(k.storeKey)
	store.Delete(types.UnbondingPacketKey(sequence))
}

// VerifyProviderChain verifies that the chain trying to connect on the channel handshake
// is the expected provider chain.
func (k Keeper) VerifyProviderChain(ctx sdk.Context, channelID string, connectionHops []string) error {
	if len(connectionHops) != 1 {
		return sdkerrors.Wrap(channeltypes.ErrTooManyConnectionHops, "must have direct connection to provider chain")
	}
	connectionID := connectionHops[0]
	conn, ok := k.connectionKeeper.GetConnection(ctx, connectionID)
	if !ok {
		return sdkerrors.Wrapf(conntypes.ErrConnectionNotFound, "connection not found for connection ID: %s", connectionID)
	}
	// Verify that client id is expected clientID
	expectedClientId, ok := k.GetProviderClient(ctx)
	if !ok {
		return sdkerrors.Wrapf(clienttypes.ErrInvalidClient, "could not find provider client id")
	}
	if expectedClientId != conn.ClientId {
		return sdkerrors.Wrapf(clienttypes.ErrInvalidClient, "invalid client: %s, channel must be built on top of client: %s", conn.ClientId, expectedClientId)
	}

	return nil
}

// SetHeightValsetUpdateID sets the valset update id for a given block height
func (k Keeper) SetHeightValsetUpdateID(ctx sdk.Context, height, valsetUpdateId uint64) {
	store := ctx.KVStore(k.storeKey)
	valBytes := make([]byte, 8)
	binary.BigEndian.PutUint64(valBytes, valsetUpdateId)
	store.Set(types.HeightValsetUpdateIDKey(height), valBytes)
}

// GetHeightValsetUpdateID gets the valset update id recorded for a given block height
func (k Keeper) GetHeightValsetUpdateID(ctx sdk.Context, height uint64) uint64 {
	store := ctx.KVStore(k.storeKey)
	bz := store.Get(types.HeightValsetUpdateIDKey(height))
	if bz == nil {
		return 0
	}
	return binary.BigEndian.Uint64(bz)
}

// DeleteHeightValsetUpdateID deletes the valset update id for a given block height
func (k Keeper) DeleteHeightValsetUpdateID(ctx sdk.Context, height uint64) {
	store := ctx.KVStore(k.storeKey)
	store.Delete(types.HeightValsetUpdateIDKey(height))
}

// OutstandingDowntime returns the outstanding downtime flag for a given validator
func (k Keeper) OutstandingDowntime(ctx sdk.Context, address sdk.ConsAddress) bool {
	store := ctx.KVStore(k.storeKey)
	bz := store.Get(types.OutstandingDowntimeKey(address))
	return bz != nil
}

// SetOutstandingDowntime sets the outstanding downtime flag for a given validator
func (k Keeper) SetOutstandingDowntime(ctx sdk.Context, address sdk.ConsAddress) {
	store := ctx.KVStore(k.storeKey)
	store.Set(types.OutstandingDowntimeKey(address), []byte{})
}

// ClearOutstandingDowntime clears the outstanding downtime flag for a given validator
func (k Keeper) ClearOutstandingDowntime(ctx sdk.Context, address string) {
	consAddr, err := sdk.ConsAddressFromBech32(address)
	if err != nil {
		return
	}
	store := ctx.KVStore(k.storeKey)
	store.Delete(types.OutstandingDowntimeKey(consAddr))
}

// SetCCValidator sets a cross-chain validator under its validator address
func (k Keeper) SetCCValidator(ctx sdk.Context, v types.CrossChainValidator) {
	store := ctx.KVStore(k.storeKey)
	bz := k.cdc.MustMarshal(&v)

	store.Set(types.GetCrossChainValidatorKey(v.Address), bz)
}

// GetCCValidator returns a cross-chain validator for a given address
func (k Keeper) GetCCValidator(ctx sdk.Context, addr []byte) (validator types.CrossChainValidator, found bool) {
	store := ctx.KVStore(k.storeKey)
	v := store.Get(types.GetCrossChainValidatorKey(addr))
	if v == nil {
		return
	}
	k.cdc.MustUnmarshal(v, &validator)
	found = true

	return
}

// DeleteCCValidator deletes a cross-chain validator for a given address
func (k Keeper) DeleteCCValidator(ctx sdk.Context, addr []byte) {
	store := ctx.KVStore(k.storeKey)
	store.Delete(types.GetCrossChainValidatorKey(addr))
}

// GetAllCCValidator returns all cross-chain validators
func (k Keeper) GetAllCCValidator(ctx sdk.Context) (validators []types.CrossChainValidator) {
	store := ctx.KVStore(k.storeKey)
	iterator := sdk.KVStorePrefixIterator(store, []byte(types.CrossChainValidatorPrefix))

	defer iterator.Close()
	for ; iterator.Valid(); iterator.Next() {
		val := types.CrossChainValidator{}
		k.cdc.MustUnmarshal(iterator.Value(), &val)
		validators = append(validators, val)
	}

	return validators
}

// SetPendingSlashRequests sets the pending slash requests in store
func (k Keeper) SetPendingSlashRequests(ctx sdk.Context, requests []types.SlashRequest) {
	store := ctx.KVStore(k.storeKey)
	buf := &bytes.Buffer{}
	err := json.NewEncoder(buf).Encode(&requests)
	if err != nil {
		panic("failed to encode json")
	}
	store.Set([]byte(types.PendingSlashRequestsPrefix), buf.Bytes())
}

// GetPendingSlashRequest returns the pending slash requests in store
func (k Keeper) GetPendingSlashRequests(ctx sdk.Context) (requests []types.SlashRequest) {
	store := ctx.KVStore(k.storeKey)
	bz := store.Get([]byte(types.PendingSlashRequestsPrefix))
	if bz == nil {
		return
	}
	buf := bytes.NewBuffer(bz)
	json.NewDecoder(buf).Decode(&requests)
	if len(requests) == 0 {
		panic("failed to decode json")
	}

	return
}

// AppendPendingSlashRequests appends the given slash request to the pending slash requests in store
func (k Keeper) AppendPendingSlashRequests(ctx sdk.Context, req types.SlashRequest) {
	requests := k.GetPendingSlashRequests(ctx)
	requests = append(requests, req)
	k.SetPendingSlashRequests(ctx, requests)
}

// ClearPendingSlashRequests clears the pending slash requests in store
func (k Keeper) ClearPendingSlashRequests(ctx sdk.Context) {
	store := ctx.KVStore(k.storeKey)
	store.Delete([]byte(types.PendingSlashRequestsPrefix))
}<|MERGE_RESOLUTION|>--- conflicted
+++ resolved
@@ -139,11 +139,7 @@
 	return k.scopedKeeper.ClaimCapability(ctx, cap, name)
 }
 
-<<<<<<< HEAD
-// SetPacketMaturityTime sets the unbonding period of the consumer chain
-=======
 // SetUnbondingTime sets the unbonding period of the consumer chain
->>>>>>> 9d3adeaa
 func (k Keeper) SetUnbondingTime(ctx sdk.Context, unbondingTime time.Duration) {
 	store := ctx.KVStore(k.storeKey)
 	timeBytes := make([]byte, 8)
