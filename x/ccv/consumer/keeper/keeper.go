--- conflicted
+++ resolved
@@ -715,10 +715,6 @@
 
 // GetLastBondedValidators iterates the last validator powers in the staking module
 // and returns the first MaxValidators many validators with the largest powers.
-<<<<<<< HEAD
-func (k Keeper) GetLastBondedValidators(ctx sdk.Context) []stakingtypes.Validator {
-=======
 func (k Keeper) GetLastBondedValidators(ctx sdk.Context) ([]stakingtypes.Validator, error) {
->>>>>>> 135c4d9f
 	return ccv.GetLastBondedValidatorsUtil(ctx, k.standaloneStakingKeeper, k.Logger(ctx))
 }