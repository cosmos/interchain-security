--- conflicted
+++ resolved
@@ -215,7 +215,6 @@
 	store.Delete(types.PendingChangesKey())
 }
 
-<<<<<<< HEAD
 func (k Keeper) LastSovereignHeight(ctx sdk.Context) int64 {
 	store := ctx.KVStore(k.storeKey)
 	bz := store.Get(types.LastSovereignHeightKey())
@@ -267,13 +266,9 @@
 	return []tmtypes.ValidatorUpdate{}
 }
 
-// IteratePacketMaturityTime iterates through the VSC packet maturity times set in the store
-func (k Keeper) IteratePacketMaturityTime(ctx sdk.Context, cb func(vscId, timeNs uint64) (stop bool)) {
-=======
 // GetElapsedPacketMaturityTimes returns a slice of already elapsed PacketMaturityTimes, sorted by maturity times,
 // i.e., the slice contains the IDs of the matured VSCPackets.
 func (k Keeper) GetElapsedPacketMaturityTimes(ctx sdk.Context) (maturingVSCPackets []consumertypes.MaturingVSCPacket) {
->>>>>>> 558516f9
 	store := ctx.KVStore(k.storeKey)
 	iterator := sdk.KVStorePrefixIterator(store, []byte{types.PacketMaturityTimeBytePrefix})
 
