package keeper

import (
	"context"
	"encoding/binary"
	"fmt"
	"reflect"
	"time"

	addresscodec "cosmossdk.io/core/address"
	clienttypes "github.com/cosmos/ibc-go/v8/modules/core/02-client/types"
	conntypes "github.com/cosmos/ibc-go/v8/modules/core/03-connection/types"
	channeltypes "github.com/cosmos/ibc-go/v8/modules/core/04-channel/types"
	host "github.com/cosmos/ibc-go/v8/modules/core/24-host"

	"cosmossdk.io/core/store"
	errorsmod "cosmossdk.io/errors"

	storetypes "cosmossdk.io/store/types"
	"github.com/cosmos/cosmos-sdk/codec"
	sdk "github.com/cosmos/cosmos-sdk/types"
	paramtypes "github.com/cosmos/cosmos-sdk/x/params/types"
	stakingtypes "github.com/cosmos/cosmos-sdk/x/staking/types"
	capabilitytypes "github.com/cosmos/ibc-go/modules/capability/types"

	"cosmossdk.io/log"
	tmtypes "github.com/cometbft/cometbft/abci/types"

	"github.com/cosmos/interchain-security/v3/x/ccv/consumer/types"
	ccv "github.com/cosmos/interchain-security/v3/x/ccv/types"
)

// Keeper defines the Cross-Chain Validation Consumer Keeper
type Keeper struct {
	// the address capable of executing a MsgUpdateParams message. Typically, this
	// should be the x/gov module account.
	authority string

	storeKey         storetypes.StoreKey // TODO: maybe needs to be removed?
	storeService     store.KVStoreService
	cdc              codec.BinaryCodec
	scopedKeeper     ccv.ScopedKeeper
	channelKeeper    ccv.ChannelKeeper
	portKeeper       ccv.PortKeeper
	connectionKeeper ccv.ConnectionKeeper
	clientKeeper     ccv.ClientKeeper
	// standaloneStakingKeeper is the staking keeper that managed proof of stake for a previously standalone chain,
	// before the chain went through a standalone to consumer changeover.
	// This keeper is not used for consumers that launched with ICS, and is therefore set after the constructor.
	standaloneStakingKeeper ccv.StakingKeeper
	slashingKeeper          ccv.SlashingKeeper
	hooks                   ccv.ConsumerHooks
	bankKeeper              ccv.BankKeeper
	authKeeper              ccv.AccountKeeper
	ibcTransferKeeper       ccv.IBCTransferKeeper
	ibcCoreKeeper           ccv.IBCCoreKeeper
	feeCollectorName        string

	validatorAddressCodec addresscodec.Codec
	consensusAddressCodec addresscodec.Codec
}

// NewKeeper creates a new Consumer Keeper instance
// NOTE: the feeCollectorName is in reference to the consumer-chain fee
// collector (and not the provider chain)
func NewKeeper(
	cdc codec.BinaryCodec, key storetypes.StoreKey, paramSpace paramtypes.Subspace,
	scopedKeeper ccv.ScopedKeeper,
	channelKeeper ccv.ChannelKeeper, portKeeper ccv.PortKeeper,
	connectionKeeper ccv.ConnectionKeeper, clientKeeper ccv.ClientKeeper,
	slashingKeeper ccv.SlashingKeeper, bankKeeper ccv.BankKeeper, accountKeeper ccv.AccountKeeper,
	ibcTransferKeeper ccv.IBCTransferKeeper, ibcCoreKeeper ccv.IBCCoreKeeper,
	feeCollectorName, authority string, validatorAddressCodec,
	consensusAddressCodec addresscodec.Codec,
) Keeper {
	// set KeyTable if it has not already been set
	if !paramSpace.HasKeyTable() {
		paramSpace = paramSpace.WithKeyTable(ccv.ParamKeyTable())
	}

	k := Keeper{
		authority:               authority,
		storeKey:                key,
		cdc:                     cdc,
		scopedKeeper:            scopedKeeper,
		channelKeeper:           channelKeeper,
		portKeeper:              portKeeper,
		connectionKeeper:        connectionKeeper,
		clientKeeper:            clientKeeper,
		slashingKeeper:          slashingKeeper,
		bankKeeper:              bankKeeper,
		authKeeper:              accountKeeper,
		ibcTransferKeeper:       ibcTransferKeeper,
		ibcCoreKeeper:           ibcCoreKeeper,
		feeCollectorName:        feeCollectorName,
		standaloneStakingKeeper: nil,
		validatorAddressCodec:   validatorAddressCodec,
		consensusAddressCodec:   consensusAddressCodec,
	}

	k.mustValidateFields()
	return k
}

// Returns a keeper with cdc, key and paramSpace set it does not raise any panics during registration (eg with IBCKeeper).
// Used only in testing.
func NewNonZeroKeeper(cdc codec.BinaryCodec, key storetypes.StoreKey, paramSpace paramtypes.Subspace) Keeper {
	return Keeper{
		storeKey: key,
		cdc:      cdc,
	}
}

// SetStandaloneStakingKeeper sets the standalone staking keeper for the consumer chain.
// This method should only be called for previously standalone chains that are now consumers.
func (k *Keeper) SetStandaloneStakingKeeper(sk ccv.StakingKeeper) {
	k.standaloneStakingKeeper = sk
}

// Validates that the consumer keeper is initialized with non-zero and
// non-nil values for all its fields. Otherwise this method will panic.
func (k Keeper) mustValidateFields() {
	// Ensures no fields are missed in this validation
	// TODO: @MSalopek hangle this better
	if reflect.ValueOf(k).NumField() != 19 {
		panic(fmt.Sprintf("number of fields in consumer keeper is not 19 - have %d", reflect.ValueOf(k).NumField())) // incorrect number
	}

	if k.validatorAddressCodec == nil || k.consensusAddressCodec == nil {
		panic("validator and/or consensus address codec are nil")
	}

	// Note 16 / 19 fields will be validated,
	// hooks are explicitly set after the constructor,
	// stakingKeeper is optionally set after the constructor,
	ccv.PanicIfZeroOrNil(k.storeKey, "storeKey")                           // 1
	ccv.PanicIfZeroOrNil(k.cdc, "cdc")                                     // 2
	ccv.PanicIfZeroOrNil(k.scopedKeeper, "scopedKeeper")                   // 3
	ccv.PanicIfZeroOrNil(k.channelKeeper, "channelKeeper")                 // 4
	ccv.PanicIfZeroOrNil(k.portKeeper, "portKeeper")                       // 5
	ccv.PanicIfZeroOrNil(k.connectionKeeper, "connectionKeeper")           // 6
	ccv.PanicIfZeroOrNil(k.clientKeeper, "clientKeeper")                   // 7
	ccv.PanicIfZeroOrNil(k.slashingKeeper, "slashingKeeper")               // 8
	ccv.PanicIfZeroOrNil(k.bankKeeper, "bankKeeper")                       // 9
	ccv.PanicIfZeroOrNil(k.authKeeper, "authKeeper")                       // 10
	ccv.PanicIfZeroOrNil(k.ibcTransferKeeper, "ibcTransferKeeper")         // 11
	ccv.PanicIfZeroOrNil(k.ibcCoreKeeper, "ibcCoreKeeper")                 // 12
	ccv.PanicIfZeroOrNil(k.feeCollectorName, "feeCollectorName")           // 13
	ccv.PanicIfZeroOrNil(k.authority, "authority")                         // 14
	ccv.PanicIfZeroOrNil(k.validatorAddressCodec, "validatorAddressCodec") // 15
	ccv.PanicIfZeroOrNil(k.consensusAddressCodec, "consensusAddressCodec") // 16
}

// Logger returns a module-specific logger.
func (k Keeper) Logger(ctx sdk.Context) log.Logger {
	return ctx.Logger().With("module", "x/"+host.SubModuleName+"-"+types.ModuleName)
}

func (k *Keeper) SetHooks(sh ccv.ConsumerHooks) *Keeper {
	if k.hooks != nil {
		// This should never happen as SetHooks is expected
		// to be called only once in app.go
		panic("cannot set validator hooks twice")
	}

	k.hooks = sh

	return k
}

// ValidatorAddressCodec returns the app validator address codec.
func (k Keeper) ValidatorAddressCodec() addresscodec.Codec {
	return k.validatorAddressCodec
}

// ConsensusAddressCodec returns the app consensus address codec.
func (k Keeper) ConsensusAddressCodec() addresscodec.Codec {
	return k.consensusAddressCodec
}

// ChanCloseInit defines a wrapper function for the channel Keeper's function
// Following ICS 004: https://github.com/cosmos/ibc/tree/main/spec/core/ics-004-channel-and-packet-semantics#closing-handshake
func (k Keeper) ChanCloseInit(ctx sdk.Context, portID, channelID string) error {
	capName := host.ChannelCapabilityPath(portID, channelID)
	chanCap, ok := k.scopedKeeper.GetCapability(ctx, capName)
	if !ok {
		return errorsmod.Wrapf(channeltypes.ErrChannelCapabilityNotFound, "could not retrieve channel capability at: %s", capName)
	}
	return k.channelKeeper.ChanCloseInit(ctx, portID, channelID, chanCap)
}

// IsBound checks if the transfer module is already bound to the desired port
func (k Keeper) IsBound(ctx sdk.Context, portID string) bool {
	_, ok := k.scopedKeeper.GetCapability(ctx, host.PortPath(portID))
	return ok
}

// BindPort defines a wrapper function for the ort Keeper's function in
// order to expose it to module's InitGenesis function
func (k Keeper) BindPort(ctx sdk.Context, portID string) error {
	cap := k.portKeeper.BindPort(ctx, portID)
	return k.ClaimCapability(ctx, cap, host.PortPath(portID))
}

// GetPort returns the portID for the transfer module. Used in ExportGenesis
func (k Keeper) GetPort(ctx sdk.Context) string {
	store := ctx.KVStore(k.storeKey)
	return string(store.Get(types.PortKey()))
}

// SetPort sets the portID for the CCV module. Used in InitGenesis
func (k Keeper) SetPort(ctx sdk.Context, portID string) {
	store := ctx.KVStore(k.storeKey)
	store.Set(types.PortKey(), []byte(portID))
}

// AuthenticateCapability wraps the scopedKeeper's AuthenticateCapability function
func (k Keeper) AuthenticateCapability(ctx sdk.Context, cap *capabilitytypes.Capability, name string) bool {
	return k.scopedKeeper.AuthenticateCapability(ctx, cap, name)
}

// ClaimCapability claims a capability that the IBC module passes to it
func (k Keeper) ClaimCapability(ctx sdk.Context, cap *capabilitytypes.Capability, name string) error {
	return k.scopedKeeper.ClaimCapability(ctx, cap, name)
}

// SetProviderClientID sets the clientID for the client to the provider.
// Set in InitGenesis
func (k Keeper) SetProviderClientID(ctx sdk.Context, clientID string) {
	store := ctx.KVStore(k.storeKey)
	store.Set(types.ProviderClientIDKey(), []byte(clientID))
}

// GetProviderClientID gets the clientID for the client to the provider.
func (k Keeper) GetProviderClientID(ctx sdk.Context) (string, bool) {
	store := ctx.KVStore(k.storeKey)
	clientIdBytes := store.Get(types.ProviderClientIDKey())
	if clientIdBytes == nil {
		return "", false
	}
	return string(clientIdBytes), true
}

// SetProviderChannel sets the channelID for the channel to the provider.
func (k Keeper) SetProviderChannel(ctx sdk.Context, channelID string) {
	store := ctx.KVStore(k.storeKey)
	store.Set(types.ProviderChannelKey(), []byte(channelID))
}

// GetProviderChannel gets the channelID for the channel to the provider.
func (k Keeper) GetProviderChannel(ctx sdk.Context) (string, bool) {
	store := ctx.KVStore(k.storeKey)
	channelIdBytes := store.Get(types.ProviderChannelKey())
	if len(channelIdBytes) == 0 {
		return "", false
	}
	return string(channelIdBytes), true
}

// DeleteProviderChannel deletes the channelID for the channel to the provider.
func (k Keeper) DeleteProviderChannel(ctx sdk.Context) {
	store := ctx.KVStore(k.storeKey)
	store.Delete(types.ProviderChannelKey())
}

// SetPendingChanges sets the pending validator set change packet that haven't been flushed to ABCI
func (k Keeper) SetPendingChanges(ctx sdk.Context, updates ccv.ValidatorSetChangePacketData) {
	store := ctx.KVStore(k.storeKey)
	bz, err := updates.Marshal()
	if err != nil {
		// This should never happen
		panic(fmt.Errorf("failed to marshal PendingChanges: %w", err))
	}
	store.Set(types.PendingChangesKey(), bz)
}

// GetPendingChanges gets the pending changes that haven't been flushed over ABCI
func (k Keeper) GetPendingChanges(ctx sdk.Context) (*ccv.ValidatorSetChangePacketData, bool) {
	store := ctx.KVStore(k.storeKey)
	bz := store.Get(types.PendingChangesKey())
	if bz == nil {
		return nil, false
	}
	var data ccv.ValidatorSetChangePacketData
	if err := data.Unmarshal(bz); err != nil {
		// This should never happen as PendingChanges is expected
		// to be correctly serialized in SetPendingChanges
		panic(fmt.Errorf("failed to unmarshal PendingChanges: %w", err))
	}
	return &data, true
}

// DeletePendingChanges deletes the pending changes after they've been flushed to ABCI
func (k Keeper) DeletePendingChanges(ctx sdk.Context) {
	store := ctx.KVStore(k.storeKey)
	store.Delete(types.PendingChangesKey())
}

func (k Keeper) GetInitGenesisHeight(ctx sdk.Context) int64 {
	store := ctx.KVStore(k.storeKey)
	bz := store.Get(types.InitGenesisHeightKey())
	if bz == nil {
		panic("last standalone height not set")
	}
	height := sdk.BigEndianToUint64(bz)
	return int64(height)
}

func (k Keeper) SetInitGenesisHeight(ctx sdk.Context, height int64) {
	bz := sdk.Uint64ToBigEndian(uint64(height))
	store := ctx.KVStore(k.storeKey)
	store.Set(types.InitGenesisHeightKey(), bz)
}

func (k Keeper) IsPreCCV(ctx sdk.Context) bool {
	store := ctx.KVStore(k.storeKey)
	bz := store.Get(types.PreCCVKey())
	return bz != nil
}

func (k Keeper) SetPreCCVTrue(ctx sdk.Context) {
	store := ctx.KVStore(k.storeKey)
	bz := sdk.Uint64ToBigEndian(uint64(1))
	store.Set(types.PreCCVKey(), bz)
}

func (k Keeper) DeletePreCCV(ctx sdk.Context) {
	store := ctx.KVStore(k.storeKey)
	store.Delete(types.PreCCVKey())
}

func (k Keeper) SetInitialValSet(ctx sdk.Context, initialValSet []tmtypes.ValidatorUpdate) {
	store := ctx.KVStore(k.storeKey)
	initialValSetState := types.GenesisState{
		Provider: ccv.ProviderInfo{InitialValSet: initialValSet},
	}
	bz := k.cdc.MustMarshal(&initialValSetState)
	store.Set(types.InitialValSetKey(), bz)
}

func (k Keeper) GetInitialValSet(ctx sdk.Context) []tmtypes.ValidatorUpdate {
	store := ctx.KVStore(k.storeKey)
	initialValSet := types.GenesisState{}
	bz := store.Get(types.InitialValSetKey())
	if bz != nil {
		k.cdc.MustUnmarshal(bz, &initialValSet)
		return initialValSet.Provider.InitialValSet
	}
	return []tmtypes.ValidatorUpdate{}
}

func (k Keeper) GetLastStandaloneValidators(ctx sdk.Context) ([]stakingtypes.Validator, error) {
	if !k.IsPreCCV(ctx) || k.standaloneStakingKeeper == nil {
		panic("cannot get last standalone validators if not in pre-ccv state, or if standalone staking keeper is nil")
	}
	return k.standaloneStakingKeeper.GetLastValidators(ctx)
}

// GetElapsedPacketMaturityTimes returns a slice of already elapsed PacketMaturityTimes, sorted by maturity times,
// i.e., the slice contains the IDs of the matured VSCPackets.
func (k Keeper) GetElapsedPacketMaturityTimes(ctx sdk.Context) (maturingVSCPackets []types.MaturingVSCPacket) {
	store := ctx.KVStore(k.storeKey)
	iterator := storetypes.KVStorePrefixIterator(store, []byte{types.PacketMaturityTimeBytePrefix})

	defer iterator.Close()

	for ; iterator.Valid(); iterator.Next() {
		var maturingVSCPacket types.MaturingVSCPacket
		if err := maturingVSCPacket.Unmarshal(iterator.Value()); err != nil {
			// An error here would indicate something is very wrong,
			// the MaturingVSCPackets are assumed to be correctly serialized in SetPacketMaturityTime.
			panic(fmt.Errorf("failed to unmarshal MaturingVSCPacket: %w", err))
		}

		// If the current block time is before maturity time then stop the iteration.
		// This is possible since the iteration over PacketMaturityTimes is in order
		// of maturity times
		if ctx.BlockTime().Before(maturingVSCPacket.MaturityTime) {
			break
		}

		maturingVSCPackets = append(maturingVSCPackets, maturingVSCPacket)
	}
	return maturingVSCPackets
}

// GetAllPacketMaturityTimes returns a slice of all PacketMaturityTimes, sorted by maturity times.
//
// Note that PacketMaturityTimes are stored under keys with the following format:
// PacketMaturityTimeBytePrefix | maturityTime.UnixNano() | vscID
// Thus, the returned array is in ascending order of maturityTimes.
// If two entries have the same maturityTime, then they are ordered by vscID.
func (k Keeper) GetAllPacketMaturityTimes(ctx sdk.Context) (maturingVSCPackets []types.MaturingVSCPacket) {
	store := ctx.KVStore(k.storeKey)
	iterator := storetypes.KVStorePrefixIterator(store, []byte{types.PacketMaturityTimeBytePrefix})

	defer iterator.Close()
	for ; iterator.Valid(); iterator.Next() {
		var maturingVSCPacket types.MaturingVSCPacket
		if err := maturingVSCPacket.Unmarshal(iterator.Value()); err != nil {
			// An error here would indicate something is very wrong,
			// the MaturingVSCPackets are assumed to be correctly serialized in SetPacketMaturityTime.
			panic(fmt.Errorf("failed to unmarshal MaturingVSCPacket: %w", err))
		}

		maturingVSCPackets = append(maturingVSCPackets, maturingVSCPacket)
	}
	return maturingVSCPackets
}

// SetPacketMaturityTime sets the maturity time for a given received VSC packet id
func (k Keeper) SetPacketMaturityTime(ctx sdk.Context, vscId uint64, maturityTime time.Time) {
	store := ctx.KVStore(k.storeKey)
	maturingVSCPacket := types.MaturingVSCPacket{
		VscId:        vscId,
		MaturityTime: maturityTime,
	}
	bz, err := maturingVSCPacket.Marshal()
	if err != nil {
		// An error here would indicate something is very wrong,
		// maturingVSCPacket is instantiated in this method and should be able to be marshaled.
		panic(fmt.Errorf("failed to marshal MaturingVSCPacket: %w", err))
	}
	store.Set(types.PacketMaturityTimeKey(vscId, maturityTime), bz)
}

// PacketMaturityExists checks whether the packet maturity time for a given vscId and maturityTime exists.
//
// Note: this method is only used in testing.
func (k Keeper) PacketMaturityTimeExists(ctx sdk.Context, vscId uint64, maturityTime time.Time) bool {
	store := ctx.KVStore(k.storeKey)
	bz := store.Get(types.PacketMaturityTimeKey(vscId, maturityTime))
	return bz != nil
}

// DeletePacketMaturityTimes deletes the packet maturity time for a given vscId and maturityTime
func (k Keeper) DeletePacketMaturityTimes(ctx sdk.Context, vscId uint64, maturityTime time.Time) {
	store := ctx.KVStore(k.storeKey)
	store.Delete(types.PacketMaturityTimeKey(vscId, maturityTime))
}

// VerifyProviderChain verifies that the chain trying to connect on the channel handshake
// is the expected provider chain.
func (k Keeper) VerifyProviderChain(ctx sdk.Context, connectionHops []string) error {
	if len(connectionHops) != 1 {
		return errorsmod.Wrap(channeltypes.ErrTooManyConnectionHops, "must have direct connection to provider chain")
	}
	connectionID := connectionHops[0]
	conn, ok := k.connectionKeeper.GetConnection(ctx, connectionID)
	if !ok {
		return errorsmod.Wrapf(conntypes.ErrConnectionNotFound, "connection not found for connection ID: %s", connectionID)
	}
	// Verify that client id is expected clientID
	expectedClientId, ok := k.GetProviderClientID(ctx)
	if !ok {
		return errorsmod.Wrapf(clienttypes.ErrInvalidClient, "could not find provider client id")
	}
	if expectedClientId != conn.ClientId {
		return errorsmod.Wrapf(clienttypes.ErrInvalidClient, "invalid client: %s, channel must be built on top of client: %s", conn.ClientId, expectedClientId)
	}

	return nil
}

// SetHeightValsetUpdateID sets the valset update id for a given block height
func (k Keeper) SetHeightValsetUpdateID(ctx sdk.Context, height, valsetUpdateId uint64) {
	store := ctx.KVStore(k.storeKey)
	valBytes := make([]byte, 8)
	binary.BigEndian.PutUint64(valBytes, valsetUpdateId)
	store.Set(types.HeightValsetUpdateIDKey(height), valBytes)
}

// GetHeightValsetUpdateID gets the valset update id recorded for a given block height
func (k Keeper) GetHeightValsetUpdateID(ctx sdk.Context, height uint64) uint64 {
	store := ctx.KVStore(k.storeKey)
	bz := store.Get(types.HeightValsetUpdateIDKey(height))
	if bz == nil {
		return 0
	}
	return binary.BigEndian.Uint64(bz)
}

// DeleteHeightValsetUpdateID deletes the valset update id for a given block height
func (k Keeper) DeleteHeightValsetUpdateID(ctx sdk.Context, height uint64) {
	store := ctx.KVStore(k.storeKey)
	store.Delete(types.HeightValsetUpdateIDKey(height))
}

// GetAllHeightToValsetUpdateIDs returns a list of all the block heights to valset update IDs in the store
//
// Note that the block height to vscID mapping is stored under keys with the following format:
// HeightValsetUpdateIDBytePrefix | height
// Thus, the returned array is in ascending order of heights.
func (k Keeper) GetAllHeightToValsetUpdateIDs(ctx sdk.Context) (heightToValsetUpdateIDs []types.HeightToValsetUpdateID) {
	store := ctx.KVStore(k.storeKey)
	iterator := storetypes.KVStorePrefixIterator(store, []byte{types.HeightValsetUpdateIDBytePrefix})

	defer iterator.Close()
	for ; iterator.Valid(); iterator.Next() {
		height := binary.BigEndian.Uint64(iterator.Key()[1:])
		vscID := binary.BigEndian.Uint64(iterator.Value())

		heightToValsetUpdateIDs = append(heightToValsetUpdateIDs, types.HeightToValsetUpdateID{
			Height:         height,
			ValsetUpdateId: vscID,
		})
	}

	return heightToValsetUpdateIDs
}

// OutstandingDowntime returns the outstanding downtime flag for a given validator
func (k Keeper) OutstandingDowntime(ctx sdk.Context, address sdk.ConsAddress) bool {
	store := ctx.KVStore(k.storeKey)
	bz := store.Get(types.OutstandingDowntimeKey(address))
	return bz != nil
}

// SetOutstandingDowntime sets the outstanding downtime flag for a given validator
func (k Keeper) SetOutstandingDowntime(ctx sdk.Context, address sdk.ConsAddress) {
	store := ctx.KVStore(k.storeKey)
	store.Set(types.OutstandingDowntimeKey(address), []byte{})
}

// DeleteOutstandingDowntime deletes the outstanding downtime flag for the given validator consensus address
func (k Keeper) DeleteOutstandingDowntime(ctx sdk.Context, consAddress string) {
	consAddr, err := sdk.ConsAddressFromBech32(consAddress)
	if err != nil {
		return // TODO: this should panic with appropriate tests to validate the panic won't happen in normal cases.
	}
	store := ctx.KVStore(k.storeKey)
	store.Delete(types.OutstandingDowntimeKey(consAddr))
}

// GetAllOutstandingDowntimes gets an array of the validator addresses of outstanding downtime flags
//
// Note that the outstanding downtime flags are stored under keys with the following format:
// OutstandingDowntimeBytePrefix | consAddress
// Thus, the returned array is in ascending order of consAddresses.
func (k Keeper) GetAllOutstandingDowntimes(ctx sdk.Context) (downtimes []types.OutstandingDowntime) {
	store := ctx.KVStore(k.storeKey)
	iterator := storetypes.KVStorePrefixIterator(store, []byte{types.OutstandingDowntimeBytePrefix})

	defer iterator.Close()
	for ; iterator.Valid(); iterator.Next() {
		addrBytes := iterator.Key()[1:]
		addr := sdk.ConsAddress(addrBytes).String()

		downtimes = append(downtimes, types.OutstandingDowntime{
			ValidatorConsensusAddress: addr,
		})
	}

	return downtimes
}

// SetCCValidator sets a cross-chain validator under its validator address
func (k Keeper) SetCCValidator(ctx sdk.Context, v types.CrossChainValidator) {
	store := ctx.KVStore(k.storeKey)
	bz := k.cdc.MustMarshal(&v)

	store.Set(types.CrossChainValidatorKey(v.Address), bz)
}

// GetCCValidator returns a cross-chain validator for a given address
func (k Keeper) GetCCValidator(ctx sdk.Context, addr []byte) (validator types.CrossChainValidator, found bool) {
	store := ctx.KVStore(k.storeKey)
	v := store.Get(types.CrossChainValidatorKey(addr))
	if v == nil {
		return
	}
	k.cdc.MustUnmarshal(v, &validator)
	found = true

	return
}

// DeleteCCValidator deletes a cross-chain validator for a given address
func (k Keeper) DeleteCCValidator(ctx sdk.Context, addr []byte) {
	store := ctx.KVStore(k.storeKey)
	store.Delete(types.CrossChainValidatorKey(addr))
}

// GetAllCCValidator returns all cross-chain validators
//
// Note that the cross-chain validators are stored under keys with the following format:
// CrossChainValidatorBytePrefix | address
// Thus, the returned array is in ascending order of addresses.
func (k Keeper) GetAllCCValidator(ctx sdk.Context) (validators []types.CrossChainValidator) {
	store := ctx.KVStore(k.storeKey)
	iterator := storetypes.KVStorePrefixIterator(store, []byte{types.CrossChainValidatorBytePrefix})

	defer iterator.Close()
	for ; iterator.Valid(); iterator.Next() {
		val := types.CrossChainValidator{}
		k.cdc.MustUnmarshal(iterator.Value(), &val)
		validators = append(validators, val)
	}

	return validators
}

<<<<<<< HEAD
// Implement from stakingkeeper interface
func (k Keeper) GetAllValidators(ctx context.Context) (validators []stakingtypes.Validator, err error) {
	sdkCtx := sdk.UnwrapSDKContext(ctx)
	store := sdkCtx.KVStore(k.storeKey)

	iterator := storetypes.KVStorePrefixIterator(store, stakingtypes.ValidatorsKey)
	defer iterator.Close()

	for ; iterator.Valid(); iterator.Next() {
		validator := stakingtypes.MustUnmarshalValidator(k.cdc, iterator.Value())
		validators = append(validators, validator)
	}

	return validators, err
}

=======
>>>>>>> 48164aac
// getAndIncrementPendingPacketsIdx returns the current pending packets index and increments it.
// This index is used for implementing a FIFO queue of pending packets in the KV store.
func (k Keeper) getAndIncrementPendingPacketsIdx(ctx sdk.Context) (toReturn uint64) {
	store := ctx.KVStore(k.storeKey)
	bz := store.Get(types.PendingPacketsIndexKey())
	if bz != nil {
		toReturn = sdk.BigEndianToUint64(bz)
	}
	toStore := toReturn + 1
	store.Set(types.PendingPacketsIndexKey(), sdk.Uint64ToBigEndian(toStore))
	return toReturn
}

// DeleteHeadOfPendingPackets deletes the head of the pending packets queue.
func (k Keeper) DeleteHeadOfPendingPackets(ctx sdk.Context) {
	store := ctx.KVStore(k.storeKey)
	iterator := storetypes.KVStorePrefixIterator(store, []byte{types.PendingDataPacketsBytePrefix})
	defer iterator.Close()
	if !iterator.Valid() {
		return
	}
	store.Delete(iterator.Key())
}

// GetPendingPackets returns ALL the pending CCV packets from the store without indexes.
func (k Keeper) GetPendingPackets(ctx sdk.Context) []ccv.ConsumerPacketData {
	ppWithIndexes := k.GetAllPendingPacketsWithIdx(ctx)
	var ppList []ccv.ConsumerPacketData
	for _, ppWithIndex := range ppWithIndexes {
		ppList = append(ppList, ppWithIndex.ConsumerPacketData)
	}
	return ppList
}

// ConsumerPacketDataWithIdx is a wrapper around ConsumerPacketData
// that also stores the index of the packet in the pending packets queue.
//
// Note this type is a shim to avoid changing the schema of ConsumerPacketData and breaking the wire.
type ConsumerPacketDataWithIdx struct {
	ccv.ConsumerPacketData // Struct embedding
	Idx                    uint64
}

// GetAllPendingPacketsWithIdx returns ALL pending consumer packet data from the store
// with indexes relevant to the pending packets queue.
func (k Keeper) GetAllPendingPacketsWithIdx(ctx sdk.Context) []ConsumerPacketDataWithIdx {
	packets := []ConsumerPacketDataWithIdx{}
	store := ctx.KVStore(k.storeKey)
	// Note: PendingDataPacketsBytePrefix is the correct prefix, NOT PendingDataPacketsByteKey.
	// See consistency with PendingDataPacketsKey().
	iterator := storetypes.KVStorePrefixIterator(store, []byte{types.PendingDataPacketsBytePrefix})
	defer iterator.Close()
	for ; iterator.Valid(); iterator.Next() {
		var packet ccv.ConsumerPacketData
		bz := iterator.Value()
		err := packet.Unmarshal(bz)
		if err != nil {
			// An error here would indicate something is very wrong,
			panic(fmt.Errorf("failed to unmarshal pending data packet: %w", err))
		}
		packetWithIdx := ConsumerPacketDataWithIdx{
			ConsumerPacketData: packet,
			// index stored in key after prefix, see PendingDataPacketsKey()
			Idx: sdk.BigEndianToUint64(iterator.Key()[1:]),
		}
		packets = append(packets, packetWithIdx)
	}
	return packets
}

// DeletePendingDataPackets deletes pending data packets with given indexes
func (k Keeper) DeletePendingDataPackets(ctx sdk.Context, idxs ...uint64) {
	store := ctx.KVStore(k.storeKey)
	for _, idx := range idxs {
		store.Delete(types.PendingDataPacketsKey(idx))
	}
}

func (k Keeper) DeleteAllPendingDataPackets(ctx sdk.Context) {
	store := ctx.KVStore(k.storeKey)
	// Note: PendingDataPacketsBytePrefix is the correct prefix, NOT PendingDataPacketsByteKey.
	// See consistency with PendingDataPacketsKey().
	iterator := storetypes.KVStorePrefixIterator(store, []byte{types.PendingDataPacketsBytePrefix})
	keysToDel := [][]byte{}
	defer iterator.Close()
	for ; iterator.Valid(); iterator.Next() {
		keysToDel = append(keysToDel, iterator.Key())
	}
	for _, key := range keysToDel {
		store.Delete(key)
	}
}

// AppendPendingPacket enqueues the given data packet to the end of the pending data packets queue
func (k Keeper) AppendPendingPacket(ctx sdk.Context, packetType ccv.ConsumerPacketDataType, data ccv.ExportedIsConsumerPacketData_Data) {
	idx := k.getAndIncrementPendingPacketsIdx(ctx) // for FIFO queue
	key := types.PendingDataPacketsKey(idx)
	store := ctx.KVStore(k.storeKey)
	cpd := ccv.NewConsumerPacketData(packetType, data)
	bz, err := cpd.Marshal()
	if err != nil {
		// This should never happen
		panic(fmt.Errorf("failed to marshal ConsumerPacketData: %w", err))
	}
	store.Set(key, bz)
}

func (k Keeper) MarkAsPrevStandaloneChain(ctx sdk.Context) {
	store := ctx.KVStore(k.storeKey)
	store.Set(types.PrevStandaloneChainKey(), []byte{})
}

func (k Keeper) IsPrevStandaloneChain(ctx sdk.Context) bool {
	store := ctx.KVStore(k.storeKey)
	return store.Has(types.PrevStandaloneChainKey())
}<|MERGE_RESOLUTION|>--- conflicted
+++ resolved
@@ -600,7 +600,6 @@
 	return validators
 }
 
-<<<<<<< HEAD
 // Implement from stakingkeeper interface
 func (k Keeper) GetAllValidators(ctx context.Context) (validators []stakingtypes.Validator, err error) {
 	sdkCtx := sdk.UnwrapSDKContext(ctx)
@@ -617,8 +616,6 @@
 	return validators, err
 }
 
-=======
->>>>>>> 48164aac
 // getAndIncrementPendingPacketsIdx returns the current pending packets index and increments it.
 // This index is used for implementing a FIFO queue of pending packets in the KV store.
 func (k Keeper) getAndIncrementPendingPacketsIdx(ctx sdk.Context) (toReturn uint64) {
