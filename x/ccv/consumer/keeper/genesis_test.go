package keeper_test

import (
	"testing"
	"time"

	sdk "github.com/cosmos/cosmos-sdk/types"
	stakingtypes "github.com/cosmos/cosmos-sdk/x/staking/types"
	host "github.com/cosmos/ibc-go/v3/modules/core/24-host"
	testkeeper "github.com/cosmos/interchain-security/testutil/keeper"
	consumerkeeper "github.com/cosmos/interchain-security/x/ccv/consumer/keeper"
	"github.com/cosmos/interchain-security/x/ccv/consumer/types"
	ccv "github.com/cosmos/interchain-security/x/ccv/types"
	"github.com/golang/mock/gomock"
	"github.com/stretchr/testify/require"
	abci "github.com/tendermint/tendermint/abci/types"
	tmtypes "github.com/tendermint/tendermint/types"

	cryptocodec "github.com/cosmos/cosmos-sdk/crypto/codec"
	"github.com/cosmos/cosmos-sdk/crypto/keys/ed25519"
	consumertypes "github.com/cosmos/interchain-security/x/ccv/consumer/types"

	testutil "github.com/cosmos/interchain-security/testutil/keeper"
)

func TestInitGenesis(t *testing.T) {

	// store consumer chain states in variables

	// create channel and client IDs for the consumer
	channelID := "channelID"
	clientID := "tendermint-07"

	// generate validator public key
	pubKey, err := testutil.GenPubKey()
	require.NoError(t, err)

	// create validator set with single validator
	validator := tmtypes.NewValidator(pubKey, 1)

	// create consensus state using a single validator
	consensusState := testutil.GetConsensusState(clientID, time.Time{}, validator)

	slashRequests := consumertypes.SlashRequests{
		Requests: []consumertypes.SlashRequest{{Infraction: stakingtypes.Downtime}},
	}
	matPacket := consumertypes.MaturingVSCPacket{
		VscId:        uint64(1),
		MaturityTime: uint64(time.Now().UnixNano()),
	}

<<<<<<< HEAD
	// create paramameters for a new chain
	params := types.NewParams(true, types.DefaultBlocksPerDistributionTransmission, "", "", types.DefaultConsumerUnbondingPeriod)
=======
	// create parameters for a new chain
	params := types.NewParams(true, types.DefaultBlocksPerDistributionTransmission, "", "", ccv.DefaultCCVTimeoutPeriod)
>>>>>>> df3b1fe3

	testCases := []struct {
		name         string
		malleate     func(sdk.Context, testutil.MockedKeepers)
		genesis      *consumertypes.GenesisState
		assertStates func(sdk.Context, consumerkeeper.Keeper, *consumertypes.GenesisState)
	}{
		{
			name: "restart a new chain",
			malleate: func(ctx sdk.Context, mocks testutil.MockedKeepers) {
				gomock.InOrder(
					expectGetCapabilityMock(ctx, mocks),
					expectCreateClientMock(ctx, mocks, "", clientID, validator),
				)
			},
			genesis: consumertypes.NewInitialGenesisState(testutil.GetClientState(""), consensusState,
				[]abci.ValidatorUpdate{tmtypes.TM2PB.ValidatorUpdate(validator)}, slashRequests, params),

			assertStates: func(ctx sdk.Context, ck consumerkeeper.Keeper, gs *consumertypes.GenesisState) {
				require.Equal(t, gs.Params, ck.GetParams(ctx))
				require.Equal(t, ccv.ConsumerPortID, ck.GetPort(ctx))

				ubdTime := ck.GetUnbondingPeriod(ctx)
				require.Equal(t, consumertypes.DefaultConsumerUnbondingPeriod, ubdTime)

				require.Zero(t, ck.GetHeightValsetUpdateID(ctx, uint64(ctx.BlockHeight())))

				cid, ok := ck.GetProviderClientID(ctx)
				require.True(t, ok)
				require.Equal(t, clientID, cid)
			},
		}, {
			name: "restart a chain with an already established channel",
			malleate: func(ctx sdk.Context, mocks testutil.MockedKeepers) {
				gomock.InOrder(
					expectGetCapabilityMock(ctx, mocks),
					expectLatestConsensusStateMock(ctx, mocks, clientID, validator),
				)
			},
			genesis: consumertypes.NewRestartGenesisState(clientID, channelID,
				[]consumertypes.MaturingVSCPacket{matPacket},
				[]abci.ValidatorUpdate{tmtypes.TM2PB.ValidatorUpdate(validator)},
				[]consumertypes.HeightToValsetUpdateID{{ValsetUpdateId: matPacket.VscId, Height: uint64(0)}},
				[]consumertypes.OutstandingDowntime{{ValidatorConsensusAddress: sdk.ConsAddress(validator.Bytes()).String()}},
				params,
			),
			assertStates: func(ctx sdk.Context, ck consumerkeeper.Keeper, gs *consumertypes.GenesisState) {
				require.Equal(t, gs.Params, ck.GetParams(ctx))
				require.Equal(t, ccv.ConsumerPortID, ck.GetPort(ctx))

				ubdTime := ck.GetUnbondingPeriod(ctx)
				require.Equal(t, consumertypes.DefaultConsumerUnbondingPeriod, ubdTime)

				// export states to genesis
				require.Equal(t, matPacket.VscId, ck.GetHeightValsetUpdateID(ctx, uint64(0)))

				require.Equal(t, matPacket.MaturityTime, ck.GetPacketMaturityTime(ctx, matPacket.VscId))
				require.Equal(t, gs.Params, ck.GetParams(ctx))
			},
		},
	}

	for _, tc := range testCases {
		t.Run(tc.name, func(t *testing.T) {

			keeperParams := testkeeper.NewInMemKeeperParams(t)
			// Explicitly register codec with public key interface
			keeperParams.RegisterSdkCryptoCodecInterfaces()
			consumerKeeper, ctx, ctrl, mocks := testkeeper.GetConsumerKeeperAndCtx(t, keeperParams)
			defer ctrl.Finish()

			// test setup
			tc.malleate(ctx, mocks)

			// init the chain states using a genesis
			consumerKeeper.InitGenesis(ctx, tc.genesis)

			// assert states
			tc.assertStates(ctx, consumerKeeper, tc.genesis)
		})
	}
}

func TestExportGenesis(t *testing.T) {

	clientID := "tendermint-07"
	channelID := "channelID"

	// define the states exported into genesis
	slashRequests := consumertypes.SlashRequests{
		Requests: []consumertypes.SlashRequest{{Infraction: stakingtypes.Downtime}},
	}
	restartHeight := uint64(0)
	matPacket := consumertypes.MaturingVSCPacket{
		VscId:        uint64(1),
		MaturityTime: uint64(time.Now().UnixNano()),
	}

<<<<<<< HEAD
	params := types.NewParams(true, types.DefaultBlocksPerDistributionTransmission, "", "", types.DefaultConsumerUnbondingPeriod)
=======
	params := types.NewParams(true, types.DefaultBlocksPerDistributionTransmission, "", "", ccv.DefaultCCVTimeoutPeriod)
>>>>>>> df3b1fe3

	// create a single validator
	pubKey := ed25519.GenPrivKey().PubKey()
	tmPK, err := cryptocodec.ToTmPubKeyInterface(pubKey)
	require.NoError(t, err)
	validator := tmtypes.NewValidator(tmPK, 1)

	// create consensus state using a single validator
	consensusState := testutil.GetConsensusState(clientID, time.Time{}, validator)

	testCases := []struct {
		name       string
		malleate   func(sdk.Context, consumerkeeper.Keeper, testutil.MockedKeepers)
		expGenesis *consumertypes.GenesisState
	}{
		{
			name: "export a new chain",
			malleate: func(ctx sdk.Context, ck consumerkeeper.Keeper, mocks testutil.MockedKeepers) {
				// populate the states used by a new consumer chain
				cVal, err := consumertypes.NewCCValidator(validator.Address.Bytes(), 1, pubKey)
				require.NoError(t, err)
				ck.SetCCValidator(ctx, cVal)
				ck.SetProviderClientID(ctx, clientID)
				ck.SetPendingSlashRequests(
					ctx,
					slashRequests,
				)

				// set the mock calls executed during the export
				gomock.InOrder(
					expectGetClientStateMock(ctx, mocks, "", clientID),
					expectLatestConsensusStateMock(ctx, mocks, clientID, validator),
				)
			},

			expGenesis: consumertypes.NewInitialGenesisState(testutil.GetClientState(""), consensusState,
				[]abci.ValidatorUpdate{tmtypes.TM2PB.ValidatorUpdate(validator)}, slashRequests, params),
		},
		{
			name: "export a chain that has an established CCV channel",
			malleate: func(ctx sdk.Context, ck consumerkeeper.Keeper, mocks testutil.MockedKeepers) {
				// populate the states used by a running chain
				cVal, err := consumertypes.NewCCValidator(validator.Address.Bytes(), 1, pubKey)
				require.NoError(t, err)
				ck.SetCCValidator(ctx, cVal)
				ck.SetOutstandingDowntime(ctx, sdk.ConsAddress(validator.Address.Bytes()))

				// populate the required states to simulate a completed handshake
				ck.SetProviderClientID(ctx, clientID)
				ck.SetProviderChannel(ctx, channelID)
				ck.SetHeightValsetUpdateID(ctx, restartHeight, matPacket.VscId)
				ck.SetPacketMaturityTime(ctx, matPacket.VscId, matPacket.MaturityTime)
			},
			expGenesis: consumertypes.NewRestartGenesisState(
				clientID,
				channelID,
				[]consumertypes.MaturingVSCPacket{matPacket},
				[]abci.ValidatorUpdate{tmtypes.TM2PB.ValidatorUpdate(validator)},
				[]types.HeightToValsetUpdateID{{Height: restartHeight, ValsetUpdateId: matPacket.VscId}},
				[]consumertypes.OutstandingDowntime{{ValidatorConsensusAddress: sdk.ConsAddress(validator.Address.Bytes()).String()}},
				params,
			),
		},
	}

	for _, tc := range testCases {
		t.Run(tc.name, func(t *testing.T) {

			keeperParams := testkeeper.NewInMemKeeperParams(t)
			// Explicitly register codec with public key interface
			keeperParams.RegisterSdkCryptoCodecInterfaces()
			consumerKeeper, ctx, ctrl, mocks := testkeeper.GetConsumerKeeperAndCtx(t, keeperParams)
			defer ctrl.Finish()
			consumerKeeper.SetParams(ctx, params)

			// test setup
			tc.malleate(ctx, consumerKeeper, mocks)

			// export staet to genesis
			gotGen := consumerKeeper.ExportGenesis(ctx)

			// check the obtained genesis
			require.EqualValues(t, tc.expGenesis, gotGen)
		})
	}
}

func expectLatestConsensusStateMock(ctx sdk.Context, mocks testutil.MockedKeepers, clientID string, vals ...*tmtypes.Validator) *gomock.Call {
	consState := testutil.GetConsensusState(clientID, time.Time{}, vals...)
	return mocks.MockClientKeeper.EXPECT().
		GetLatestClientConsensusState(ctx, clientID).Return(consState, true).Times(1)
}

func expectGetClientStateMock(ctx sdk.Context, mocks testutil.MockedKeepers, chainID, clientID string) *gomock.Call {
	cs := testutil.GetClientState(chainID)
	return mocks.MockClientKeeper.EXPECT().GetClientState(ctx, clientID).Return(cs, true).Times(1)
}

func expectCreateClientMock(ctx sdk.Context, mocks testutil.MockedKeepers, chainID, clientID string, vals ...*tmtypes.Validator) *gomock.Call {
	cs := testutil.GetClientState(chainID)
	consState := testutil.GetConsensusState(clientID, time.Time{}, vals...)

	return mocks.MockClientKeeper.EXPECT().CreateClient(ctx, cs, consState).Return(clientID, nil).Times(1)
}

func expectGetCapabilityMock(ctx sdk.Context, mocks testutil.MockedKeepers) *gomock.Call {
	return mocks.MockScopedKeeper.EXPECT().GetCapability(
		ctx, host.PortPath(ccv.ConsumerPortID),
	).Return(nil, true).Times(1)
}<|MERGE_RESOLUTION|>--- conflicted
+++ resolved
@@ -49,13 +49,14 @@
 		MaturityTime: uint64(time.Now().UnixNano()),
 	}
 
-<<<<<<< HEAD
 	// create paramameters for a new chain
-	params := types.NewParams(true, types.DefaultBlocksPerDistributionTransmission, "", "", types.DefaultConsumerUnbondingPeriod)
-=======
-	// create parameters for a new chain
-	params := types.NewParams(true, types.DefaultBlocksPerDistributionTransmission, "", "", ccv.DefaultCCVTimeoutPeriod)
->>>>>>> df3b1fe3
+	params := types.NewParams(true,
+		types.DefaultBlocksPerDistributionTransmission,
+		"",
+		"",
+		ccv.DefaultCCVTimeoutPeriod,
+		types.DefaultConsumerUnbondingPeriod,
+	)
 
 	testCases := []struct {
 		name         string
@@ -154,11 +155,13 @@
 		MaturityTime: uint64(time.Now().UnixNano()),
 	}
 
-<<<<<<< HEAD
-	params := types.NewParams(true, types.DefaultBlocksPerDistributionTransmission, "", "", types.DefaultConsumerUnbondingPeriod)
-=======
-	params := types.NewParams(true, types.DefaultBlocksPerDistributionTransmission, "", "", ccv.DefaultCCVTimeoutPeriod)
->>>>>>> df3b1fe3
+	params := types.NewParams(true,
+		types.DefaultBlocksPerDistributionTransmission,
+		"",
+		"",
+		ccv.DefaultCCVTimeoutPeriod,
+		types.DefaultConsumerUnbondingPeriod,
+	)
 
 	// create a single validator
 	pubKey := ed25519.GenPrivKey().PubKey()
