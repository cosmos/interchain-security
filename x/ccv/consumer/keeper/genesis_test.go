package keeper_test

import (
	"testing"
	"time"

	sdk "github.com/cosmos/cosmos-sdk/types"
<<<<<<< HEAD
	stakingtypes "github.com/cosmos/cosmos-sdk/x/staking/types"
	clienttypes "github.com/cosmos/ibc-go/v3/modules/core/02-client/types"
	commitmenttypes "github.com/cosmos/ibc-go/v3/modules/core/23-commitment/types"
	ibctmtypes "github.com/cosmos/ibc-go/v3/modules/light-clients/07-tendermint/types"
=======
	host "github.com/cosmos/ibc-go/v3/modules/core/24-host"
>>>>>>> f47bef73
	testkeeper "github.com/cosmos/interchain-security/testutil/keeper"
	consumerkeeper "github.com/cosmos/interchain-security/x/ccv/consumer/keeper"
	"github.com/cosmos/interchain-security/x/ccv/consumer/types"
	ccv "github.com/cosmos/interchain-security/x/ccv/types"
	"github.com/golang/mock/gomock"
	"github.com/stretchr/testify/require"
	abci "github.com/tendermint/tendermint/abci/types"
	tmtypes "github.com/tendermint/tendermint/types"

	cryptocodec "github.com/cosmos/cosmos-sdk/crypto/codec"
	"github.com/cosmos/cosmos-sdk/crypto/keys/ed25519"
	consumertypes "github.com/cosmos/interchain-security/x/ccv/consumer/types"

	testutil "github.com/cosmos/interchain-security/testutil/keeper"
)

// TestInitGenesis tests that a consumer chain is correctly initialised from genesis.
// It covers the start of a new chain, the restart of a chain during the CCV channel handshake
// and finally the restart of chain when the CCV channel is already established.
func TestInitGenesis(t *testing.T) {

	// mock the consumer genesis state values
	provClientID := "tendermint-07"
	provChannelID := "ChannelID"

	vscID := uint64(0)
	blockHeight := uint64(0)

	// create validator set
	pubKey, err := testutil.GenPubKey()
	require.NoError(t, err)
	validator := tmtypes.NewValidator(pubKey, 1)
	valset := []abci.ValidatorUpdate{tmtypes.TM2PB.ValidatorUpdate(validator)}

	// create ibc client and last consensus states
	provConsState := ibctmtypes.NewConsensusState(
		time.Time{},
		commitmenttypes.NewMerkleRoot([]byte("apphash")),
		tmtypes.NewValidatorSet([]*tmtypes.Validator{validator}).Hash()[:],
	)

<<<<<<< HEAD
	provClientState := ibctmtypes.NewClientState(
		"provider",
		ibctmtypes.DefaultTrustLevel,
		0,
		stakingtypes.DefaultUnbondingTime,
		time.Second*10,
		clienttypes.Height{},
		commitmenttypes.GetSDKSpecs(),
		[]string{"upgrade", "upgradedIBCState"},
		true,
		true,
	)
	slashRequests := consumertypes.SlashRequests{
		Requests: []consumertypes.SlashRequest{{Infraction: stakingtypes.Downtime}},
	}
	matPackets := []consumertypes.MaturingVSCPacket{
		{
			VscId:        uint64(1),
			MaturityTime: uint64(time.Now().UnixNano()),
		},
=======
	matPacket := consumertypes.MaturingVSCPacket{
		VscId:        uint64(1),
		MaturityTime: uint64(time.Now().UnixNano()),
>>>>>>> f47bef73
	}
	// mock height to valset update ID values
	defaultHeightValsetUpdateIDs := []consumertypes.HeightToValsetUpdateID{
		{ValsetUpdateId: vscID, Height: blockHeight},
	}
	updatedHeightValsetUpdateIDs := append(defaultHeightValsetUpdateIDs,
		consumertypes.HeightToValsetUpdateID{ValsetUpdateId: vscID + 1, Height: blockHeight + 1},
	)

	// create default parameters for a new chain
	params := types.DefaultParams()
	params.Enabled = true

	// define three test cases which respectively create a genesis struct, use it to call InitGenesis
	// and finally check that the genesis states are successfully imported in the consumer keeper stores
	testCases := []struct {
		name         string
		malleate     func(sdk.Context, testutil.MockedKeepers)
		genesis      *consumertypes.GenesisState
		assertStates func(sdk.Context, consumerkeeper.Keeper, *consumertypes.GenesisState)
	}{
		{
			"start a new chain",
			func(ctx sdk.Context, mocks testutil.MockedKeepers) {
				gomock.InOrder(
					testkeeper.ExpectGetCapabilityMock(ctx, mocks),
					testkeeper.ExpectCreateClientMock(ctx, mocks, provClientID, provClientState, provConsState),
					testkeeper.ExpectGetCapabilityMock(ctx, mocks),
				)
			},
<<<<<<< HEAD
			consumertypes.NewInitialGenesisState(
				provClientState,
				provConsState,
				valset,
				params,
			),
			func(ctx sdk.Context, ck consumerkeeper.Keeper, gs *consumertypes.GenesisState) {
				assertConsumerPortIsBound(t, ctx, &ck)
=======
			genesis: consumertypes.NewInitialGenesisState(testutil.GetClientState(""), consensusState,
				[]abci.ValidatorUpdate{tmtypes.TM2PB.ValidatorUpdate(validator)}, params),

			assertStates: func(ctx sdk.Context, ck consumerkeeper.Keeper, gs *consumertypes.GenesisState) {
				require.Equal(t, gs.Params, ck.GetParams(ctx))
				require.Equal(t, ccv.ConsumerPortID, ck.GetPort(ctx))

				ubdPeriod := ck.GetUnbondingPeriod(ctx)
				require.Equal(t, consumertypes.DefaultConsumerUnbondingPeriod, ubdPeriod)
>>>>>>> f47bef73

				assertProviderClientID(t, ctx, &ck, provClientID)
				assertHeightValsetUpdateIDs(t, ctx, &ck, defaultHeightValsetUpdateIDs)

				require.Equal(t, validator.Address.Bytes(), ck.GetAllCCValidator(ctx)[0].Address)
				require.Equal(t, gs.Params, ck.GetParams(ctx))
			},
		}, {
			"restart a chain without an established CCV channel",
			func(ctx sdk.Context, mocks testutil.MockedKeepers) {
				gomock.InOrder(
					testkeeper.ExpectGetCapabilityMock(ctx, mocks),
					testkeeper.ExpectLatestConsensusStateMock(ctx, mocks, provClientID, provConsState),
					testkeeper.ExpectGetCapabilityMock(ctx, mocks),
				)
			},
			consumertypes.NewRestartGenesisState(
				provClientID,
				"",
				matPackets,
				valset,
				defaultHeightValsetUpdateIDs,
				slashRequests,
				nil,
				consumertypes.LastTransmissionBlockHeight{},
				params,
			),
			func(ctx sdk.Context, ck consumerkeeper.Keeper, gs *consumertypes.GenesisState) {
				assertConsumerPortIsBound(t, ctx, &ck)
				require.Equal(t, slashRequests, ck.GetPendingSlashRequests(ctx))
				assertHeightValsetUpdateIDs(t, ctx, &ck, defaultHeightValsetUpdateIDs)
				assertProviderClientID(t, ctx, &ck, provClientID)
				require.Equal(t, validator.Address.Bytes(), ck.GetAllCCValidator(ctx)[0].Address)
				require.Equal(t, gs.Params, ck.GetParams(ctx))
			},
		}, {
			"restart a chain with an established CCV channel",
			func(ctx sdk.Context, mocks testutil.MockedKeepers) {
				// simulate a CCV channel handshake completition
				params.DistributionTransmissionChannel = "distribution-channel"
				params.ProviderFeePoolAddrStr = "provider-fee-pool-address"
				gomock.InOrder(
					testkeeper.ExpectGetCapabilityMock(ctx, mocks),
					testkeeper.ExpectLatestConsensusStateMock(ctx, mocks, provClientID, provConsState),
					testkeeper.ExpectGetCapabilityMock(ctx, mocks),
				)
			},
			// create a genesis for a restarted chain
			consumertypes.NewRestartGenesisState(
				provClientID,
				provChannelID,
				matPackets,
				valset,
				updatedHeightValsetUpdateIDs,
				consumertypes.SlashRequests{},
				[]consumertypes.OutstandingDowntime{
					{ValidatorConsensusAddress: sdk.ConsAddress(validator.Bytes()).String()},
				},
				consumertypes.LastTransmissionBlockHeight{Height: int64(100)},
				params,
			),
			func(ctx sdk.Context, ck consumerkeeper.Keeper, gs *consumertypes.GenesisState) {
				assertConsumerPortIsBound(t, ctx, &ck)

				gotChannelID, ok := ck.GetProviderChannel(ctx)
				require.True(t, ok)
				require.Equal(t, provChannelID, gotChannelID)

				require.Equal(t, vscID, ck.GetPacketMaturityTime(ctx, vscID))

				require.Equal(t, gs.OutstandingDowntimeSlashing, ck.GetOutstandingDowntimes(ctx))

				ltbh, err := ck.GetLastTransmissionBlockHeight(ctx)
				require.NoError(t, err)
				require.Equal(t, gs.LastTransmissionBlockHeight, *ltbh)

				assertHeightValsetUpdateIDs(t, ctx, &ck, updatedHeightValsetUpdateIDs)
				assertProviderClientID(t, ctx, &ck, provClientID)

				require.Equal(t, gs.Params, ck.GetParams(ctx))
			},
		},
	}

	for _, tc := range testCases {
		t.Run(tc.name, func(t *testing.T) {
			keeperParams := testkeeper.NewInMemKeeperParams(t)
			// explicitly register codec with public key interface
			keeperParams.RegisterSdkCryptoCodecInterfaces()
			consumerKeeper, ctx, ctrl, mocks := testkeeper.GetConsumerKeeperAndCtx(t, keeperParams)
			defer ctrl.Finish()

			// test setup
			tc.malleate(ctx, mocks)

			// init chain states
			consumerKeeper.InitGenesis(ctx, tc.genesis)

			// assert consumer keeper states
			tc.assertStates(ctx, consumerKeeper, tc.genesis)
		})
	}
}

// TestExportGenesis tests that a consumer chain genesis is correctly exported to genesis
// It covers the restart of chain when a CCV channel is or isn't established yet.
func TestExportGenesis(t *testing.T) {

	// create provider channel and client ids
	provClientID := "tendermint-07"
	provChannelID := "provChannelID"

	vscID := uint64(0)
	blockHeight := uint64(0)

<<<<<<< HEAD
	slashRequests := consumertypes.SlashRequests{
		Requests: []consumertypes.SlashRequest{{Infraction: stakingtypes.Downtime}},
	}
	matPackets := []consumertypes.MaturingVSCPacket{
		{
			VscId:        uint64(1),
			MaturityTime: uint64(time.Now().UnixNano()),
		},
=======
	// define the states exported into genesis
	restartHeight := uint64(0)
	matPacket := consumertypes.MaturingVSCPacket{
		VscId:        uint64(1),
		MaturityTime: uint64(time.Now().UnixNano()),
>>>>>>> f47bef73
	}
	// mock a validator set
	pubKey := ed25519.GenPrivKey().PubKey()
	tmPK, err := cryptocodec.ToTmPubKeyInterface(pubKey)
	require.NoError(t, err)
	validator := tmtypes.NewValidator(tmPK, 1)
	valset := []abci.ValidatorUpdate{tmtypes.TM2PB.ValidatorUpdate(validator)}

	// mock height to valset update ID values
	defaultHeightValsetUpdateIDs := []consumertypes.HeightToValsetUpdateID{
		{ValsetUpdateId: vscID, Height: blockHeight},
	}
	updatedHeightValsetUpdateIDs := append(defaultHeightValsetUpdateIDs,
		consumertypes.HeightToValsetUpdateID{ValsetUpdateId: vscID + 1, Height: blockHeight + 1},
	)
	ltbh := consumertypes.LastTransmissionBlockHeight{Height: int64(1000)}
	// create default parameters for a new chain
	params := types.DefaultParams()
	params.Enabled = true

	// define two test cases which respectively populate the consumer chain store
	// using the states declared above then call ExportGenesis to finally check
	// that the resulting genesis struct contains the same states
	testCases := []struct {
		name       string
		malleate   func(sdk.Context, consumerkeeper.Keeper, testutil.MockedKeepers)
		expGenesis *consumertypes.GenesisState
	}{
		{
			"export a chain without an established CCV channel",
			func(ctx sdk.Context, ck consumerkeeper.Keeper, mocks testutil.MockedKeepers) {
				// populate the states allowed before a CCV channel is established
				ck.SetProviderClientID(ctx, provClientID)
				cVal, err := consumertypes.NewCCValidator(validator.Address.Bytes(), 1, pubKey)
				require.NoError(t, err)
				ck.SetCCValidator(ctx, cVal)
<<<<<<< HEAD
				ck.SetParams(ctx, params)
=======
				ck.SetProviderClientID(ctx, clientID)
>>>>>>> f47bef73

				ck.SetPendingSlashRequests(ctx, slashRequests)
				ck.SetHeightValsetUpdateID(ctx, defaultHeightValsetUpdateIDs[0].Height, defaultHeightValsetUpdateIDs[0].ValsetUpdateId)

<<<<<<< HEAD
			},
			consumertypes.NewRestartGenesisState(
				provClientID,
				"",
				nil,
				valset,
				defaultHeightValsetUpdateIDs,
				slashRequests,
				nil,
				consumertypes.LastTransmissionBlockHeight{},
				params,
			),
=======
			expGenesis: consumertypes.NewInitialGenesisState(testutil.GetClientState(""), consensusState,
				[]abci.ValidatorUpdate{tmtypes.TM2PB.ValidatorUpdate(validator)}, params),
>>>>>>> f47bef73
		},
		{
			"export a chain with an established CCV channel",
			func(ctx sdk.Context, ck consumerkeeper.Keeper, mocks testutil.MockedKeepers) {
				ck.SetProviderClientID(ctx, provClientID)
				ck.SetProviderChannel(ctx, provChannelID)

				cVal, err := consumertypes.NewCCValidator(validator.Address.Bytes(), 1, pubKey)
				require.NoError(t, err)
				ck.SetCCValidator(ctx, cVal)

				ck.SetParams(ctx, params)

				ck.SetHeightValsetUpdateID(ctx, updatedHeightValsetUpdateIDs[0].Height, updatedHeightValsetUpdateIDs[0].ValsetUpdateId)
				ck.SetHeightValsetUpdateID(ctx, updatedHeightValsetUpdateIDs[1].Height, updatedHeightValsetUpdateIDs[1].ValsetUpdateId)

				// populate the required states for an established CCV channel
				ck.SetPacketMaturityTime(ctx, matPackets[0].VscId, matPackets[0].MaturityTime)
				ck.SetOutstandingDowntime(ctx, sdk.ConsAddress(validator.Address.Bytes()))
				err = ck.SetLastTransmissionBlockHeight(ctx, ltbh)
				require.NoError(t, err)
			},
			consumertypes.NewRestartGenesisState(
				provClientID,
				provChannelID,
				matPackets,
				valset,
				updatedHeightValsetUpdateIDs,
				types.SlashRequests{},
				[]consumertypes.OutstandingDowntime{
					{ValidatorConsensusAddress: sdk.ConsAddress(validator.Address.Bytes()).String()},
				},
				ltbh,
				params,
			),
		},
	}

	for _, tc := range testCases {
		t.Run(tc.name, func(t *testing.T) {

			keeperParams := testkeeper.NewInMemKeeperParams(t)
			// Explicitly register codec with public key interface
			keeperParams.RegisterSdkCryptoCodecInterfaces()
			consumerKeeper, ctx, ctrl, mocks := testkeeper.GetConsumerKeeperAndCtx(t, keeperParams)
			defer ctrl.Finish()
			consumerKeeper.SetParams(ctx, params)

			// test setup
			tc.malleate(ctx, consumerKeeper, mocks)

			// export states to genesis
			gotGen := consumerKeeper.ExportGenesis(ctx)

			// check obtained genesis
			require.EqualValues(t, tc.expGenesis, gotGen)
		})
	}
}

// assert that the default CCV consumer port ID is stored and bounded
func assertConsumerPortIsBound(t *testing.T, ctx sdk.Context, ck *consumerkeeper.Keeper) {
	require.Equal(t, ck.GetPort(ctx), string(ccv.ConsumerPortID))
	require.True(t, ck.IsBound(ctx, ccv.ConsumerPortID))
}

// assert that the given client ID matches the provider client ID in the store
func assertProviderClientID(t *testing.T, ctx sdk.Context, ck *consumerkeeper.Keeper, clientID string) {
	cid, ok := ck.GetProviderClientID(ctx)
	require.True(t, ok)
	require.Equal(t, clientID, cid)
}

// assert that the given input match the height to valset update ID mappings in the store
func assertHeightValsetUpdateIDs(t *testing.T, ctx sdk.Context, ck *consumerkeeper.Keeper, heighValsetUpdateIDs []consumertypes.HeightToValsetUpdateID) {
	ctr := 0
	ck.IterateHeightToValsetUpdateID(ctx, func(height uint64, vscID uint64) bool {
		require.Equal(t, heighValsetUpdateIDs[ctr].Height, height)
		require.Equal(t, heighValsetUpdateIDs[ctr].ValsetUpdateId, vscID)
		ctr++
		return true
	})
}<|MERGE_RESOLUTION|>--- conflicted
+++ resolved
@@ -5,14 +5,10 @@
 	"time"
 
 	sdk "github.com/cosmos/cosmos-sdk/types"
-<<<<<<< HEAD
 	stakingtypes "github.com/cosmos/cosmos-sdk/x/staking/types"
 	clienttypes "github.com/cosmos/ibc-go/v3/modules/core/02-client/types"
 	commitmenttypes "github.com/cosmos/ibc-go/v3/modules/core/23-commitment/types"
 	ibctmtypes "github.com/cosmos/ibc-go/v3/modules/light-clients/07-tendermint/types"
-=======
-	host "github.com/cosmos/ibc-go/v3/modules/core/24-host"
->>>>>>> f47bef73
 	testkeeper "github.com/cosmos/interchain-security/testutil/keeper"
 	consumerkeeper "github.com/cosmos/interchain-security/x/ccv/consumer/keeper"
 	"github.com/cosmos/interchain-security/x/ccv/consumer/types"
@@ -45,6 +41,7 @@
 	pubKey, err := testutil.GenPubKey()
 	require.NoError(t, err)
 	validator := tmtypes.NewValidator(pubKey, 1)
+	abciValidator := abci.Validator{Address: pubKey.Address(), Power: int64(1)}
 	valset := []abci.ValidatorUpdate{tmtypes.TM2PB.ValidatorUpdate(validator)}
 
 	// create ibc client and last consensus states
@@ -54,7 +51,6 @@
 		tmtypes.NewValidatorSet([]*tmtypes.Validator{validator}).Hash()[:],
 	)
 
-<<<<<<< HEAD
 	provClientState := ibctmtypes.NewClientState(
 		"provider",
 		ibctmtypes.DefaultTrustLevel,
@@ -67,19 +63,23 @@
 		true,
 		true,
 	)
-	slashRequests := consumertypes.SlashRequests{
-		Requests: []consumertypes.SlashRequest{{Infraction: stakingtypes.Downtime}},
-	}
+
 	matPackets := []consumertypes.MaturingVSCPacket{
 		{
-			VscId:        uint64(1),
+			VscId:        1,
 			MaturityTime: uint64(time.Now().UnixNano()),
 		},
-=======
-	matPacket := consumertypes.MaturingVSCPacket{
-		VscId:        uint64(1),
-		MaturityTime: uint64(time.Now().UnixNano()),
->>>>>>> f47bef73
+	}
+	pendingDataPackets := consumertypes.ConsumerPackets{
+		List: []consumertypes.ConsumerPacket{
+			{
+				Type: consumertypes.SlashPacket,
+				Data: ccv.NewSlashPacketData(abciValidator, vscID, stakingtypes.Downtime).GetBytes()},
+			{
+				Type: consumertypes.VscMaturedPacket,
+				Data: ccv.NewVSCMaturedPacketData(1).GetBytes(),
+			},
+		},
 	}
 	// mock height to valset update ID values
 	defaultHeightValsetUpdateIDs := []consumertypes.HeightToValsetUpdateID{
@@ -110,7 +110,6 @@
 					testkeeper.ExpectGetCapabilityMock(ctx, mocks),
 				)
 			},
-<<<<<<< HEAD
 			consumertypes.NewInitialGenesisState(
 				provClientState,
 				provConsState,
@@ -119,17 +118,6 @@
 			),
 			func(ctx sdk.Context, ck consumerkeeper.Keeper, gs *consumertypes.GenesisState) {
 				assertConsumerPortIsBound(t, ctx, &ck)
-=======
-			genesis: consumertypes.NewInitialGenesisState(testutil.GetClientState(""), consensusState,
-				[]abci.ValidatorUpdate{tmtypes.TM2PB.ValidatorUpdate(validator)}, params),
-
-			assertStates: func(ctx sdk.Context, ck consumerkeeper.Keeper, gs *consumertypes.GenesisState) {
-				require.Equal(t, gs.Params, ck.GetParams(ctx))
-				require.Equal(t, ccv.ConsumerPortID, ck.GetPort(ctx))
-
-				ubdPeriod := ck.GetUnbondingPeriod(ctx)
-				require.Equal(t, consumertypes.DefaultConsumerUnbondingPeriod, ubdPeriod)
->>>>>>> f47bef73
 
 				assertProviderClientID(t, ctx, &ck, provClientID)
 				assertHeightValsetUpdateIDs(t, ctx, &ck, defaultHeightValsetUpdateIDs)
@@ -152,14 +140,15 @@
 				matPackets,
 				valset,
 				defaultHeightValsetUpdateIDs,
-				slashRequests,
+				pendingDataPackets,
 				nil,
 				consumertypes.LastTransmissionBlockHeight{},
 				params,
 			),
 			func(ctx sdk.Context, ck consumerkeeper.Keeper, gs *consumertypes.GenesisState) {
 				assertConsumerPortIsBound(t, ctx, &ck)
-				require.Equal(t, slashRequests, ck.GetPendingSlashRequests(ctx))
+
+				require.Equal(t, pendingDataPackets, ck.GetPendingPackets(ctx))
 				assertHeightValsetUpdateIDs(t, ctx, &ck, defaultHeightValsetUpdateIDs)
 				assertProviderClientID(t, ctx, &ck, provClientID)
 				require.Equal(t, validator.Address.Bytes(), ck.GetAllCCValidator(ctx)[0].Address)
@@ -184,7 +173,7 @@
 				matPackets,
 				valset,
 				updatedHeightValsetUpdateIDs,
-				consumertypes.SlashRequests{},
+				pendingDataPackets,
 				[]consumertypes.OutstandingDowntime{
 					{ValidatorConsensusAddress: sdk.ConsAddress(validator.Bytes()).String()},
 				},
@@ -199,6 +188,7 @@
 				require.Equal(t, provChannelID, gotChannelID)
 
 				require.Equal(t, vscID, ck.GetPacketMaturityTime(ctx, vscID))
+				require.Equal(t, pendingDataPackets, ck.GetPendingPackets(ctx))
 
 				require.Equal(t, gs.OutstandingDowntimeSlashing, ck.GetOutstandingDowntimes(ctx))
 
@@ -245,30 +235,33 @@
 	vscID := uint64(0)
 	blockHeight := uint64(0)
 
-<<<<<<< HEAD
-	slashRequests := consumertypes.SlashRequests{
-		Requests: []consumertypes.SlashRequest{{Infraction: stakingtypes.Downtime}},
-	}
 	matPackets := []consumertypes.MaturingVSCPacket{
 		{
-			VscId:        uint64(1),
+			VscId:        1,
 			MaturityTime: uint64(time.Now().UnixNano()),
 		},
-=======
-	// define the states exported into genesis
-	restartHeight := uint64(0)
-	matPacket := consumertypes.MaturingVSCPacket{
-		VscId:        uint64(1),
-		MaturityTime: uint64(time.Now().UnixNano()),
->>>>>>> f47bef73
-	}
+	}
+
 	// mock a validator set
 	pubKey := ed25519.GenPrivKey().PubKey()
 	tmPK, err := cryptocodec.ToTmPubKeyInterface(pubKey)
 	require.NoError(t, err)
 	validator := tmtypes.NewValidator(tmPK, 1)
+	abciValidator := abci.Validator{Address: pubKey.Address(), Power: int64(1)}
 	valset := []abci.ValidatorUpdate{tmtypes.TM2PB.ValidatorUpdate(validator)}
 
+	// create pending consumer packets
+	consPackets := consumertypes.ConsumerPackets{
+		List: []consumertypes.ConsumerPacket{
+			{
+				Type: consumertypes.SlashPacket,
+				Data: ccv.NewSlashPacketData(abciValidator, vscID, stakingtypes.Downtime).GetBytes()},
+			{
+				Type: consumertypes.VscMaturedPacket,
+				Data: ccv.NewVSCMaturedPacketData(vscID).GetBytes(),
+			},
+		},
+	}
 	// mock height to valset update ID values
 	defaultHeightValsetUpdateIDs := []consumertypes.HeightToValsetUpdateID{
 		{ValsetUpdateId: vscID, Height: blockHeight},
@@ -297,16 +290,11 @@
 				cVal, err := consumertypes.NewCCValidator(validator.Address.Bytes(), 1, pubKey)
 				require.NoError(t, err)
 				ck.SetCCValidator(ctx, cVal)
-<<<<<<< HEAD
 				ck.SetParams(ctx, params)
-=======
-				ck.SetProviderClientID(ctx, clientID)
->>>>>>> f47bef73
-
-				ck.SetPendingSlashRequests(ctx, slashRequests)
+
+				ck.AppendPendingPacket(ctx, consPackets.List...)
 				ck.SetHeightValsetUpdateID(ctx, defaultHeightValsetUpdateIDs[0].Height, defaultHeightValsetUpdateIDs[0].ValsetUpdateId)
 
-<<<<<<< HEAD
 			},
 			consumertypes.NewRestartGenesisState(
 				provClientID,
@@ -314,15 +302,11 @@
 				nil,
 				valset,
 				defaultHeightValsetUpdateIDs,
-				slashRequests,
+				consPackets,
 				nil,
 				consumertypes.LastTransmissionBlockHeight{},
 				params,
 			),
-=======
-			expGenesis: consumertypes.NewInitialGenesisState(testutil.GetClientState(""), consensusState,
-				[]abci.ValidatorUpdate{tmtypes.TM2PB.ValidatorUpdate(validator)}, params),
->>>>>>> f47bef73
 		},
 		{
 			"export a chain with an established CCV channel",
@@ -338,6 +322,8 @@
 
 				ck.SetHeightValsetUpdateID(ctx, updatedHeightValsetUpdateIDs[0].Height, updatedHeightValsetUpdateIDs[0].ValsetUpdateId)
 				ck.SetHeightValsetUpdateID(ctx, updatedHeightValsetUpdateIDs[1].Height, updatedHeightValsetUpdateIDs[1].ValsetUpdateId)
+
+				ck.AppendPendingPacket(ctx, consPackets.List...)
 
 				// populate the required states for an established CCV channel
 				ck.SetPacketMaturityTime(ctx, matPackets[0].VscId, matPackets[0].MaturityTime)
@@ -351,7 +337,7 @@
 				matPackets,
 				valset,
 				updatedHeightValsetUpdateIDs,
-				types.SlashRequests{},
+				consPackets,
 				[]consumertypes.OutstandingDowntime{
 					{ValidatorConsensusAddress: sdk.ConsAddress(validator.Address.Bytes()).String()},
 				},
