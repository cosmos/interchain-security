package keeper

import (
	"time"

	cryptocodec "github.com/cosmos/cosmos-sdk/crypto/codec"

	sdk "github.com/cosmos/cosmos-sdk/types"
	stakingtypes "github.com/cosmos/cosmos-sdk/x/staking/types"
	"github.com/cosmos/interchain-security/x/ccv/consumer/types"
	abci "github.com/tendermint/tendermint/abci/types"
)

//
// TODO: make unit tests for all of: MVP consumer, democ consumer, and pre-ccv consumer
// for previously unimplemented methods, if they're implemented to solve the above issue.
//

// ApplyCCValidatorChanges applies the given changes to the cross-chain validators states
// and returns updates to forward to tendermint.
func (k Keeper) ApplyCCValidatorChanges(ctx sdk.Context, changes []abci.ValidatorUpdate) []abci.ValidatorUpdate {
	ret := []abci.ValidatorUpdate{}
	for _, change := range changes {
		// convert TM pubkey to SDK pubkey
		pubkey, err := cryptocodec.FromTmProtoPublicKey(change.GetPubKey())
		if err != nil {
			// An error here would indicate that the validator updates
			// received from the provider are invalid.
			panic(err)
		}
		addr := pubkey.Address()
		val, found := k.GetCCValidator(ctx, addr)

		if found {
			// update or delete an existing validator
			if change.Power < 1 {
				k.DeleteCCValidator(ctx, addr)
			} else {
				val.Power = change.Power
				k.SetCCValidator(ctx, val)
			}
		} else if 0 < change.Power {
			// create a new validator
			consAddr := sdk.ConsAddress(addr)

			ccVal, err := types.NewCCValidator(addr, change.Power, pubkey)
			if err != nil {
				// An error here would indicate that the validator updates
				// received from the provider are invalid.
				panic(err)
			}

			k.SetCCValidator(ctx, ccVal)
			k.AfterValidatorBonded(ctx, consAddr, nil)

		} else {
			// edge case: we received an update for 0 power
			// but the validator is already deleted. Do not forward
			// to tendermint.
			continue
		}

		ret = append(ret, change)
	}
	return ret
}

// IterateValidators - unimplemented on CCV keeper but perform a no-op in order to pass the slashing module InitGenesis.
// It is allowed since the condition verifying validator public keys in HandleValidatorSignature (x/slashing/keeper/infractions.go) is removed
// therefore it isn't required to store any validator public keys to the slashing states during genesis.
func (k Keeper) IterateValidators(sdk.Context, func(index int64, validator stakingtypes.ValidatorI) (stop bool)) {
}

// Validator - unimplemented on CCV keeper
func (k Keeper) Validator(ctx sdk.Context, addr sdk.ValAddress) stakingtypes.ValidatorI {
	panic("unimplemented on CCV keeper")
}

// IsJailed returns the outstanding slashing flag for the given validator adddress
func (k Keeper) IsValidatorJailed(ctx sdk.Context, addr sdk.ConsAddress) bool {
	// if the changeover is not complete for prev standalone chain,
	// return the standalone staking keeper's jailed status
	if k.IsPrevStandaloneChain() && !k.ChangeoverIsComplete(ctx) {
		return k.standaloneStakingKeeper.IsValidatorJailed(ctx, addr)
	}
	// Otherwise, return the ccv consumer keeper's notion of a validator being jailed
	return k.OutstandingDowntime(ctx, addr)
}

// ValidatorByConsAddr returns an empty validator
func (k Keeper) ValidatorByConsAddr(sdk.Context, sdk.ConsAddress) stakingtypes.ValidatorI {
	/*
		NOTE:

		The evidence module will call this function when it handles equivocation evidence.
		The returned value must not be nil and must not have an UNBONDED validator status,
		or evidence will reject it.

		Also, the slashing module will cal lthis function when it observes downtime. In that case
		the only requirement on the returned value is that it isn't null.
	*/
	return stakingtypes.Validator{}
}

// Slash queues a slashing request for the the provider chain
// All queued slashing requests will be cleared in EndBlock
func (k Keeper) Slash(ctx sdk.Context, addr sdk.ConsAddress, infractionHeight, power int64, slashFactor sdk.Dec, infraction stakingtypes.InfractionType) {
	if infraction == stakingtypes.InfractionEmpty {
		return
	}

<<<<<<< HEAD
	// If this is a previously standalone chain and infraction happened before the changeover was completed,
	// slash only on the standalone staking keeper.
	if k.IsPrevStandaloneChain() && infractionHeight < k.FirstConsumerHeight(ctx) {
		k.standaloneStakingKeeper.Slash(ctx, addr, infractionHeight, power, slashFactor, infraction)
		return
	}

	// Otherwise infraction happened after the changeover was completed.

=======
	// if this is a downtime infraction and the validator is allowed to
	// soft opt out, do not queue a slash packet
	if infraction == stakingtypes.Downtime {
		if power < k.GetSmallestNonOptOutPower(ctx) {
			// soft opt out
			k.Logger(ctx).Debug("soft opt out",
				"validator", addr,
				"power", power,
			)
			return
		}
	}
>>>>>>> 7bc407ce
	// get VSC ID for infraction height
	vscID := k.GetHeightValsetUpdateID(ctx, uint64(infractionHeight))

	k.Logger(ctx).Debug("vscID obtained from mapped infraction height",
		"infraction height", infractionHeight,
		"vscID", vscID,
	)

	k.QueueSlashPacket(
		ctx,
		abci.Validator{
			Address: addr.Bytes(),
			Power:   power,
		},
		vscID,
		infraction,
	)
}

// Jail - unimplemented on CCV keeper
//
// This method should be a no-op even during a standalone to consumer changeover.
// Once the upgrade has happened as a part of the changeover,
// the provider validator set will soon be in effect, and jailing is n/a.
func (k Keeper) Jail(ctx sdk.Context, addr sdk.ConsAddress) {}

// Unjail - unimplemented on CCV keeper
//
// This method should be a no-op even during a standalone to consumer changeover.
// Once the upgrade has happened as a part of the changeover,
// the provider validator set will soon be in effect, and jailing is n/a.
func (k Keeper) Unjail(sdk.Context, sdk.ConsAddress) {}

// Delegation - unimplemented on CCV keeper
func (k Keeper) Delegation(sdk.Context, sdk.AccAddress, sdk.ValAddress) stakingtypes.DelegationI {
	panic("unimplemented on CCV keeper")
}

// MaxValidators - unimplemented on CCV keeper
func (k Keeper) MaxValidators(sdk.Context) uint32 {
	panic("unimplemented on CCV keeper")
}

// UnbondingTime returns consumer unbonding period, satisfying the staking keeper interface
func (k Keeper) UnbondingTime(ctx sdk.Context) time.Duration {
	return k.GetUnbondingPeriod(ctx)
}

// GetHistoricalInfo gets the historical info at a given height
func (k Keeper) GetHistoricalInfo(ctx sdk.Context, height int64) (stakingtypes.HistoricalInfo, bool) {
	store := ctx.KVStore(k.storeKey)
	key := types.HistoricalInfoKey(height)

	value := store.Get(key)
	if value == nil {
		return stakingtypes.HistoricalInfo{}, false
	}

	return stakingtypes.MustUnmarshalHistoricalInfo(k.cdc, value), true
}

// SetHistoricalInfo sets the historical info at a given height
func (k Keeper) SetHistoricalInfo(ctx sdk.Context, height int64, hi *stakingtypes.HistoricalInfo) {
	store := ctx.KVStore(k.storeKey)
	key := types.HistoricalInfoKey(height)
	value := k.cdc.MustMarshal(hi)

	store.Set(key, value)
}

// DeleteHistoricalInfo deletes the historical info at a given height
func (k Keeper) DeleteHistoricalInfo(ctx sdk.Context, height int64) {
	store := ctx.KVStore(k.storeKey)
	key := types.HistoricalInfoKey(height)

	store.Delete(key)
}

// TrackHistoricalInfo saves the latest historical-info and deletes the oldest
// heights that are below pruning height
func (k Keeper) TrackHistoricalInfo(ctx sdk.Context) {
	numHistoricalEntries := k.GetHistoricalEntries(ctx)

	// Prune store to ensure we only have parameter-defined historical entries.
	// In most cases, this will involve removing a single historical entry.
	// In the rare scenario when the historical entries gets reduced to a lower value k'
	// from the original value k. k - k' entries must be deleted from the store.
	// Since the entries to be deleted are always in a continuous range, we can iterate
	// over the historical entries starting from the most recent version to be pruned
	// and then return at the first empty entry.
	for i := ctx.BlockHeight() - numHistoricalEntries; i >= 0; i-- {
		_, found := k.GetHistoricalInfo(ctx, i)
		if found {
			k.DeleteHistoricalInfo(ctx, i)
		} else {
			break
		}
	}

	// if there is no need to persist historicalInfo, return
	if numHistoricalEntries == 0 {
		return
	}

	// Create HistoricalInfo struct
	lastVals := []stakingtypes.Validator{}
	for _, v := range k.GetAllCCValidator(ctx) {
		pk, err := v.ConsPubKey()
		if err != nil {
			// This should never happen as the pubkey is assumed
			// to be stored correctly in ApplyCCValidatorChanges.
			panic(err)
		}
		val, err := stakingtypes.NewValidator(nil, pk, stakingtypes.Description{})
		if err != nil {
			// This should never happen as the pubkey is assumed
			// to be stored correctly in ApplyCCValidatorChanges.
			panic(err)
		}

		// Set validator to bonded status
		val.Status = stakingtypes.Bonded
		// Compute tokens from voting power
		val.Tokens = sdk.TokensFromConsensusPower(v.Power, sdk.DefaultPowerReduction)
		lastVals = append(lastVals, val)
	}

	// Create historical info entry which sorts the validator set by voting power
	historicalEntry := stakingtypes.NewHistoricalInfo(ctx.BlockHeader(), lastVals, sdk.DefaultPowerReduction)

	// Set latest HistoricalInfo at current height
	k.SetHistoricalInfo(ctx, ctx.BlockHeight(), &historicalEntry)
}

// MustGetCurrentValidatorsAsABCIUpdates gets all cross-chain validators converted
// to the ABCI validator update type. It panics in case of failure.
func (k Keeper) MustGetCurrentValidatorsAsABCIUpdates(ctx sdk.Context) []abci.ValidatorUpdate {
	vals := k.GetAllCCValidator(ctx)
	valUpdates := make([]abci.ValidatorUpdate, 0, len(vals))
	for _, v := range vals {
		pk, err := v.ConsPubKey()
		if err != nil {
			// This should never happen as the pubkey is assumed
			// to be stored correctly in ApplyCCValidatorChanges.
			panic(err)
		}
		tmPK, err := cryptocodec.ToTmProtoPublicKey(pk)
		if err != nil {
			// This should never happen as the pubkey is assumed
			// to be stored correctly in ApplyCCValidatorChanges.
			panic(err)
		}
		valUpdates = append(valUpdates, abci.ValidatorUpdate{PubKey: tmPK, Power: v.Power})
	}
	return valUpdates
}<|MERGE_RESOLUTION|>--- conflicted
+++ resolved
@@ -109,7 +109,6 @@
 		return
 	}
 
-<<<<<<< HEAD
 	// If this is a previously standalone chain and infraction happened before the changeover was completed,
 	// slash only on the standalone staking keeper.
 	if k.IsPrevStandaloneChain() && infractionHeight < k.FirstConsumerHeight(ctx) {
@@ -119,7 +118,6 @@
 
 	// Otherwise infraction happened after the changeover was completed.
 
-=======
 	// if this is a downtime infraction and the validator is allowed to
 	// soft opt out, do not queue a slash packet
 	if infraction == stakingtypes.Downtime {
@@ -132,7 +130,6 @@
 			return
 		}
 	}
->>>>>>> 7bc407ce
 	// get VSC ID for infraction height
 	vscID := k.GetHeightValsetUpdateID(ctx, uint64(infractionHeight))
 
