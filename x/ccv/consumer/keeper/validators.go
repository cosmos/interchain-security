package keeper

import (
	"encoding/binary"
	"sort"
	"time"

	cryptocodec "github.com/cosmos/cosmos-sdk/crypto/codec"

	sdk "github.com/cosmos/cosmos-sdk/types"
	stakingtypes "github.com/cosmos/cosmos-sdk/x/staking/types"
	"github.com/cosmos/interchain-security/x/ccv/consumer/types"
	abci "github.com/tendermint/tendermint/abci/types"
)

//
// TODO: make unit tests for all of: MVP consumer, democ consumer, and pre-ccv consumer
// for previously unimplemented methods, if they're implemented to solve the above issue.
//

// ApplyCCValidatorChanges applies the given changes to the cross-chain validators states
// and returns updates to forward to tendermint.
func (k Keeper) ApplyCCValidatorChanges(ctx sdk.Context, changes []abci.ValidatorUpdate) []abci.ValidatorUpdate {
	ret := []abci.ValidatorUpdate{}
	for _, change := range changes {
		// convert TM pubkey to SDK pubkey
		pubkey, err := cryptocodec.FromTmProtoPublicKey(change.GetPubKey())
		if err != nil {
			// An error here would indicate that the validator updates
			// received from the provider are invalid.
			panic(err)
		}
		addr := pubkey.Address()
		val, found := k.GetCCValidator(ctx, addr)

		if found {
			// update or delete an existing validator
			if change.Power < 1 {
				k.DeleteCCValidator(ctx, addr)
			} else {
				val.Power = change.Power
				k.SetCCValidator(ctx, val)
			}
		} else if 0 < change.Power {
			// create a new validator
			consAddr := sdk.ConsAddress(addr)

			ccVal, err := types.NewCCValidator(addr, change.Power, pubkey)
			if err != nil {
				// An error here would indicate that the validator updates
				// received from the provider are invalid.
				panic(err)
			}

			k.SetCCValidator(ctx, ccVal)
			k.AfterValidatorBonded(ctx, consAddr, nil)

		} else {
			// edge case: we received an update for 0 power
			// but the validator is already deleted. Do not forward
			// to tendermint.
			continue
		}

		ret = append(ret, change)
	}
	return ret
}

// IterateValidators - unimplemented on CCV keeper but perform a no-op in order to pass the slashing module InitGenesis.
// It is allowed since the condition verifying validator public keys in HandleValidatorSignature (x/slashing/keeper/infractions.go) is removed
// therefore it isn't required to store any validator public keys to the slashing states during genesis.
func (k Keeper) IterateValidators(sdk.Context, func(index int64, validator stakingtypes.ValidatorI) (stop bool)) {
}

// Validator - unimplemented on CCV keeper
func (k Keeper) Validator(ctx sdk.Context, addr sdk.ValAddress) stakingtypes.ValidatorI {
	panic("unimplemented on CCV keeper")
}

// IsJailed returns the outstanding slashing flag for the given validator adddress
func (k Keeper) IsValidatorJailed(ctx sdk.Context, addr sdk.ConsAddress) bool {
	// if the changeover is not complete for prev standalone chain,
	// return the standalone staking keeper's jailed status
	if k.IsPrevStandaloneChain() && !k.ChangeoverIsComplete(ctx) {
		return k.standaloneStakingKeeper.IsValidatorJailed(ctx, addr)
	}
	// Otherwise, return the ccv consumer keeper's notion of a validator being jailed
	return k.OutstandingDowntime(ctx, addr)
}

// ValidatorByConsAddr returns an empty validator
func (k Keeper) ValidatorByConsAddr(sdk.Context, sdk.ConsAddress) stakingtypes.ValidatorI {
	/*
		NOTE:

		The evidence module will call this function when it handles equivocation evidence.
		The returned value must not be nil and must not have an UNBONDED validator status,
		or evidence will reject it.

		Also, the slashing module will cal lthis function when it observes downtime. In that case
		the only requirement on the returned value is that it isn't null.
	*/
	return stakingtypes.Validator{}
}

func (k Keeper) SetLargestSoftOptOutValidatorPower(ctx sdk.Context, power uint64) {
	store := ctx.KVStore(k.storeKey)
	store.Set(types.SoftOptOutThresholdPowerKey(), sdk.Uint64ToBigEndian(power))
}

// UpdateLargestSoftOptOutValidatorPower sets the largest validator power that is allowed to soft opt out
// This is the largest validator power such that the sum of the power of all validators with a lower or equal power
// is less than 5% of the total power of all validators
func (k Keeper) UpdateLargestSoftOptOutValidatorPower(ctx sdk.Context) {
	// get all validators
	valset := k.GetAllCCValidator(ctx)

	// sort validators by power ascending
	sort.Slice(valset, func(i, j int) bool {
		return valset[i].Power < valset[j].Power
	})

	// get total power in set
	totalPower := sdk.ZeroDec()
	for _, val := range valset {
		totalPower = totalPower.Add(sdk.NewDecFromInt(sdk.NewInt(val.Power)))
	}

	// get power of the biggest validator who is allowed to soft opt out
	powerSum := sdk.ZeroDec()
	for _, val := range valset {
		powerSum = powerSum.Add(sdk.NewDecFromInt(sdk.NewInt(val.Power)))
		// if powerSum / totalPower > SoftOptOutThreshold
		if powerSum.Quo(totalPower).GT(sdk.MustNewDecFromStr(k.GetSoftOptOutThreshold(ctx))) {
			// set largestSoftOptOutValidatorPower to the power of this validator
			k.SetLargestSoftOptOutValidatorPower(ctx, uint64(val.Power))
			return
		}
	}
	// This will be hit if the SoftOptOutThreshold param is greater than 1
	panic("unreachable")
}

// GetSoftOptOutThresholdPower returns the largest validator power that is allowed to soft opt out
func (k Keeper) GetSoftOptOutThresholdPower(ctx sdk.Context) int64 {
	store := ctx.KVStore(k.storeKey)
	bz := store.Get(types.SoftOptOutThresholdPowerKey())
	if bz == nil {
		return 0
	}
	return int64(binary.BigEndian.Uint64(bz))
}

// Slash queues a slashing request for the the provider chain
// All queued slashing requests will be cleared in EndBlock
func (k Keeper) Slash(ctx sdk.Context, addr sdk.ConsAddress, infractionHeight, power int64, slashFactor sdk.Dec, infraction stakingtypes.InfractionType) {
	if infraction == stakingtypes.InfractionEmpty {
		return
	}

<<<<<<< HEAD
	// if this is a downtime infraction and the validator is allowed to
	// soft opt out, do not queue a slash packet
	if infraction == stakingtypes.Downtime {
		if power < k.GetSoftOptOutThresholdPower(ctx) {
=======
	// If this is a previously standalone chain and infraction happened before the changeover was completed,
	// slash only on the standalone staking keeper.
	if k.IsPrevStandaloneChain() && infractionHeight < k.FirstConsumerHeight(ctx) {
		k.standaloneStakingKeeper.Slash(ctx, addr, infractionHeight, power, slashFactor, stakingtypes.InfractionEmpty)
		return
	}

	// Otherwise infraction happened after the changeover was completed.

	// if this is a downtime infraction and the validator is allowed to
	// soft opt out, do not queue a slash packet
	if infraction == stakingtypes.Downtime {
		if power < k.GetSmallestNonOptOutPower(ctx) {
>>>>>>> c5ab136c
			// soft opt out
			k.Logger(ctx).Debug("soft opt out",
				"validator", addr,
				"power", power,
			)
			return
		}
	}
	// get VSC ID for infraction height
	vscID := k.GetHeightValsetUpdateID(ctx, uint64(infractionHeight))

	k.Logger(ctx).Debug("vscID obtained from mapped infraction height",
		"infraction height", infractionHeight,
		"vscID", vscID,
	)

	k.QueueSlashPacket(
		ctx,
		abci.Validator{
			Address: addr.Bytes(),
			Power:   power,
		},
		vscID,
		infraction,
	)
}

// Jail - unimplemented on CCV keeper
//
// This method should be a no-op even during a standalone to consumer changeover.
// Once the upgrade has happened as a part of the changeover,
// the provider validator set will soon be in effect, and jailing is n/a.
func (k Keeper) Jail(ctx sdk.Context, addr sdk.ConsAddress) {}

// Unjail - unimplemented on CCV keeper
//
// This method should be a no-op even during a standalone to consumer changeover.
// Once the upgrade has happened as a part of the changeover,
// the provider validator set will soon be in effect, and jailing is n/a.
func (k Keeper) Unjail(sdk.Context, sdk.ConsAddress) {}

// Delegation - unimplemented on CCV keeper
func (k Keeper) Delegation(sdk.Context, sdk.AccAddress, sdk.ValAddress) stakingtypes.DelegationI {
	panic("unimplemented on CCV keeper")
}

// MaxValidators - unimplemented on CCV keeper
func (k Keeper) MaxValidators(sdk.Context) uint32 {
	panic("unimplemented on CCV keeper")
}

// UnbondingTime returns consumer unbonding period, satisfying the staking keeper interface
func (k Keeper) UnbondingTime(ctx sdk.Context) time.Duration {
	return k.GetUnbondingPeriod(ctx)
}

// GetHistoricalInfo gets the historical info at a given height
func (k Keeper) GetHistoricalInfo(ctx sdk.Context, height int64) (stakingtypes.HistoricalInfo, bool) {
	store := ctx.KVStore(k.storeKey)
	key := types.HistoricalInfoKey(height)

	value := store.Get(key)
	if value == nil {
		return stakingtypes.HistoricalInfo{}, false
	}

	return stakingtypes.MustUnmarshalHistoricalInfo(k.cdc, value), true
}

// SetHistoricalInfo sets the historical info at a given height
func (k Keeper) SetHistoricalInfo(ctx sdk.Context, height int64, hi *stakingtypes.HistoricalInfo) {
	store := ctx.KVStore(k.storeKey)
	key := types.HistoricalInfoKey(height)
	value := k.cdc.MustMarshal(hi)

	store.Set(key, value)
}

// DeleteHistoricalInfo deletes the historical info at a given height
func (k Keeper) DeleteHistoricalInfo(ctx sdk.Context, height int64) {
	store := ctx.KVStore(k.storeKey)
	key := types.HistoricalInfoKey(height)

	store.Delete(key)
}

// TrackHistoricalInfo saves the latest historical-info and deletes the oldest
// heights that are below pruning height
func (k Keeper) TrackHistoricalInfo(ctx sdk.Context) {
	numHistoricalEntries := k.GetHistoricalEntries(ctx)

	// Prune store to ensure we only have parameter-defined historical entries.
	// In most cases, this will involve removing a single historical entry.
	// In the rare scenario when the historical entries gets reduced to a lower value k'
	// from the original value k. k - k' entries must be deleted from the store.
	// Since the entries to be deleted are always in a continuous range, we can iterate
	// over the historical entries starting from the most recent version to be pruned
	// and then return at the first empty entry.
	for i := ctx.BlockHeight() - numHistoricalEntries; i >= 0; i-- {
		_, found := k.GetHistoricalInfo(ctx, i)
		if found {
			k.DeleteHistoricalInfo(ctx, i)
		} else {
			break
		}
	}

	// if there is no need to persist historicalInfo, return
	if numHistoricalEntries == 0 {
		return
	}

	// Create HistoricalInfo struct
	lastVals := []stakingtypes.Validator{}
	for _, v := range k.GetAllCCValidator(ctx) {
		pk, err := v.ConsPubKey()
		if err != nil {
			// This should never happen as the pubkey is assumed
			// to be stored correctly in ApplyCCValidatorChanges.
			panic(err)
		}
		val, err := stakingtypes.NewValidator(nil, pk, stakingtypes.Description{})
		if err != nil {
			// This should never happen as the pubkey is assumed
			// to be stored correctly in ApplyCCValidatorChanges.
			panic(err)
		}

		// Set validator to bonded status
		val.Status = stakingtypes.Bonded
		// Compute tokens from voting power
		val.Tokens = sdk.TokensFromConsensusPower(v.Power, sdk.DefaultPowerReduction)
		lastVals = append(lastVals, val)
	}

	// Create historical info entry which sorts the validator set by voting power
	historicalEntry := stakingtypes.NewHistoricalInfo(ctx.BlockHeader(), lastVals, sdk.DefaultPowerReduction)

	// Set latest HistoricalInfo at current height
	k.SetHistoricalInfo(ctx, ctx.BlockHeight(), &historicalEntry)
}

// MustGetCurrentValidatorsAsABCIUpdates gets all cross-chain validators converted
// to the ABCI validator update type. It panics in case of failure.
func (k Keeper) MustGetCurrentValidatorsAsABCIUpdates(ctx sdk.Context) []abci.ValidatorUpdate {
	vals := k.GetAllCCValidator(ctx)
	valUpdates := make([]abci.ValidatorUpdate, 0, len(vals))
	for _, v := range vals {
		pk, err := v.ConsPubKey()
		if err != nil {
			// This should never happen as the pubkey is assumed
			// to be stored correctly in ApplyCCValidatorChanges.
			panic(err)
		}
		tmPK, err := cryptocodec.ToTmProtoPublicKey(pk)
		if err != nil {
			// This should never happen as the pubkey is assumed
			// to be stored correctly in ApplyCCValidatorChanges.
			panic(err)
		}
		valUpdates = append(valUpdates, abci.ValidatorUpdate{PubKey: tmPK, Power: v.Power})
	}
	return valUpdates
}<|MERGE_RESOLUTION|>--- conflicted
+++ resolved
@@ -159,12 +159,6 @@
 		return
 	}
 
-<<<<<<< HEAD
-	// if this is a downtime infraction and the validator is allowed to
-	// soft opt out, do not queue a slash packet
-	if infraction == stakingtypes.Downtime {
-		if power < k.GetSoftOptOutThresholdPower(ctx) {
-=======
 	// If this is a previously standalone chain and infraction happened before the changeover was completed,
 	// slash only on the standalone staking keeper.
 	if k.IsPrevStandaloneChain() && infractionHeight < k.FirstConsumerHeight(ctx) {
@@ -178,7 +172,6 @@
 	// soft opt out, do not queue a slash packet
 	if infraction == stakingtypes.Downtime {
 		if power < k.GetSmallestNonOptOutPower(ctx) {
->>>>>>> c5ab136c
 			// soft opt out
 			k.Logger(ctx).Debug("soft opt out",
 				"validator", addr,
