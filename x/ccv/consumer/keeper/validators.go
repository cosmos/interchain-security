package keeper

import (
	"time"

	cryptocodec "github.com/cosmos/cosmos-sdk/crypto/codec"

	sdk "github.com/cosmos/cosmos-sdk/types"
	stakingtypes "github.com/cosmos/cosmos-sdk/x/staking/types"
	"github.com/cosmos/interchain-security/x/ccv/consumer/types"
	abci "github.com/tendermint/tendermint/abci/types"
)

//
<<<<<<< HEAD
=======
// TODO: Address https://github.com/cosmos/interchain-security/issues/781 in this file.
// Particularly, we need to better define which keepers are responsible for slashing capabilities
// during/after a standalone to consumer changeover.
//
>>>>>>> cd8c22c7
// TODO: make unit tests for all of: MVP consumer, democ consumer, and pre-ccv consumer
// for previously unimplemented methods, if they're implemented to solve the above issue.
//

// ApplyCCValidatorChanges applies the given changes to the cross-chain validators states
// and returns updates to forward to tendermint.
func (k Keeper) ApplyCCValidatorChanges(ctx sdk.Context, changes []abci.ValidatorUpdate) []abci.ValidatorUpdate {
	ret := []abci.ValidatorUpdate{}
	for _, change := range changes {
		// convert TM pubkey to SDK pubkey
		pubkey, err := cryptocodec.FromTmProtoPublicKey(change.GetPubKey())
		if err != nil {
			// An error here would indicate that the validator updates
			// received from the provider are invalid.
			panic(err)
		}
		addr := pubkey.Address()
		val, found := k.GetCCValidator(ctx, addr)

		if found {
			// update or delete an existing validator
			if change.Power < 1 {
				k.DeleteCCValidator(ctx, addr)
			} else {
				val.Power = change.Power
				k.SetCCValidator(ctx, val)
			}
		} else if 0 < change.Power {
			// create a new validator
			consAddr := sdk.ConsAddress(addr)

			ccVal, err := types.NewCCValidator(addr, change.Power, pubkey)
			if err != nil {
				// An error here would indicate that the validator updates
				// received from the provider are invalid.
				panic(err)
			}

			k.SetCCValidator(ctx, ccVal)
			k.AfterValidatorBonded(ctx, consAddr, nil)

		} else {
			// edge case: we received an update for 0 power
			// but the validator is already deleted. Do not forward
			// to tendermint.
			continue
		}

		ret = append(ret, change)
	}
	return ret
}

// IterateValidators - unimplemented on CCV keeper but perform a no-op in order to pass the slashing module InitGenesis.
// It is allowed since the condition verifying validator public keys in HandleValidatorSignature (x/slashing/keeper/infractions.go) is removed
// therefore it isn't required to store any validator public keys to the slashing states during genesis.
func (k Keeper) IterateValidators(sdk.Context, func(index int64, validator stakingtypes.ValidatorI) (stop bool)) {
}

// Validator - unimplemented on CCV keeper
func (k Keeper) Validator(ctx sdk.Context, addr sdk.ValAddress) stakingtypes.ValidatorI {
	panic("unimplemented on CCV keeper")
}

// IsJailed returns the outstanding slashing flag for the given validator adddress
func (k Keeper) IsValidatorJailed(ctx sdk.Context, addr sdk.ConsAddress) bool {
	// if the changeover is not complete, return the standalone staking keeper's jailed status
	if !k.ChangeoverIsComplete(ctx) {
		return k.standaloneStakingKeeper.IsValidatorJailed(ctx, addr)
	}
	// Otherwise, return the ccv consumer keeper's notion of a validator being jailed
	return k.OutstandingDowntime(ctx, addr)
}

// ValidatorByConsAddr returns an empty validator
func (k Keeper) ValidatorByConsAddr(sdk.Context, sdk.ConsAddress) stakingtypes.ValidatorI {
	/*
		NOTE:

		The evidence module will call this function when it handles equivocation evidence.
		The returned value must not be nil and must not have an UNBONDED validator status,
		or evidence will reject it.

		Also, the slashing module will cal lthis function when it observes downtime. In that case
		the only requirement on the returned value is that it isn't null.
	*/
	return stakingtypes.Validator{}
}

// Slash queues a slashing request for the the provider chain
// All queued slashing requests will be cleared in EndBlock
func (k Keeper) Slash(ctx sdk.Context, addr sdk.ConsAddress, infractionHeight, power int64, _ sdk.Dec, infraction stakingtypes.InfractionType) {

	if infraction == stakingtypes.InfractionEmpty {
		return
	}

	// If infraction happened before the changeover was completed, slash only on the standalone staking keeper.
	if infractionHeight < k.FirstConsumerHeight(ctx) {
		k.standaloneStakingKeeper.Slash(ctx, addr, infractionHeight, power, sdk.Dec{}, infraction)
		return
	}

	// Otherwise infraction happened after the changeover was completed.

	// get VSC ID for infraction height
	vscID := k.GetHeightValsetUpdateID(ctx, uint64(infractionHeight))

	k.Logger(ctx).Debug("vscID obtained from mapped infraction height",
		"infraction height", infractionHeight,
		"vscID", vscID,
	)

	k.QueueSlashPacket(
		ctx,
		abci.Validator{
			Address: addr.Bytes(),
			Power:   power,
		},
		vscID,
		infraction,
	)
}

// Jail - unimplemented on CCV keeper
//
// This method should be a no-op even during a standalone to consumer changeover.
// Once the upgrade has happened as a part of the changeover,
// the provider validator set will soon be in effect, and jailing is n/a.
func (k Keeper) Jail(ctx sdk.Context, addr sdk.ConsAddress) {}

// Unjail - unimplemented on CCV keeper
//
// This method should be a no-op even during a standalone to consumer changeover.
// Once the upgrade has happened as a part of the changeover,
// the provider validator set will soon be in effect, and jailing is n/a.
func (k Keeper) Unjail(sdk.Context, sdk.ConsAddress) {}

// Delegation - unimplemented on CCV keeper
func (k Keeper) Delegation(sdk.Context, sdk.AccAddress, sdk.ValAddress) stakingtypes.DelegationI {
	panic("unimplemented on CCV keeper")
}

// MaxValidators - unimplemented on CCV keeper
func (k Keeper) MaxValidators(sdk.Context) uint32 {
	panic("unimplemented on CCV keeper")
}

// UnbondingTime returns consumer unbonding period, satisfying the staking keeper interface
func (k Keeper) UnbondingTime(ctx sdk.Context) time.Duration {
	return k.GetUnbondingPeriod(ctx)
}

// GetHistoricalInfo gets the historical info at a given height
func (k Keeper) GetHistoricalInfo(ctx sdk.Context, height int64) (stakingtypes.HistoricalInfo, bool) {
	store := ctx.KVStore(k.storeKey)
	key := types.HistoricalInfoKey(height)

	value := store.Get(key)
	if value == nil {
		return stakingtypes.HistoricalInfo{}, false
	}

	return stakingtypes.MustUnmarshalHistoricalInfo(k.cdc, value), true
}

// SetHistoricalInfo sets the historical info at a given height
func (k Keeper) SetHistoricalInfo(ctx sdk.Context, height int64, hi *stakingtypes.HistoricalInfo) {
	store := ctx.KVStore(k.storeKey)
	key := types.HistoricalInfoKey(height)
	value := k.cdc.MustMarshal(hi)

	store.Set(key, value)
}

// DeleteHistoricalInfo deletes the historical info at a given height
func (k Keeper) DeleteHistoricalInfo(ctx sdk.Context, height int64) {
	store := ctx.KVStore(k.storeKey)
	key := types.HistoricalInfoKey(height)

	store.Delete(key)
}

// TrackHistoricalInfo saves the latest historical-info and deletes the oldest
// heights that are below pruning height
func (k Keeper) TrackHistoricalInfo(ctx sdk.Context) {
	numHistoricalEntries := k.GetHistoricalEntries(ctx)

	// Prune store to ensure we only have parameter-defined historical entries.
	// In most cases, this will involve removing a single historical entry.
	// In the rare scenario when the historical entries gets reduced to a lower value k'
	// from the original value k. k - k' entries must be deleted from the store.
	// Since the entries to be deleted are always in a continuous range, we can iterate
	// over the historical entries starting from the most recent version to be pruned
	// and then return at the first empty entry.
	for i := ctx.BlockHeight() - numHistoricalEntries; i >= 0; i-- {
		_, found := k.GetHistoricalInfo(ctx, i)
		if found {
			k.DeleteHistoricalInfo(ctx, i)
		} else {
			break
		}
	}

	// if there is no need to persist historicalInfo, return
	if numHistoricalEntries == 0 {
		return
	}

	// Create HistoricalInfo struct
	lastVals := []stakingtypes.Validator{}
	for _, v := range k.GetAllCCValidator(ctx) {
		pk, err := v.ConsPubKey()
		if err != nil {
			// This should never happen as the pubkey is assumed
			// to be stored correctly in ApplyCCValidatorChanges.
			panic(err)
		}
		val, err := stakingtypes.NewValidator(nil, pk, stakingtypes.Description{})
		if err != nil {
			// This should never happen as the pubkey is assumed
			// to be stored correctly in ApplyCCValidatorChanges.
			panic(err)
		}

		// Set validator to bonded status
		val.Status = stakingtypes.Bonded
		// Compute tokens from voting power
		val.Tokens = sdk.TokensFromConsensusPower(v.Power, sdk.DefaultPowerReduction)
		lastVals = append(lastVals, val)
	}

	// Create historical info entry which sorts the validator set by voting power
	historicalEntry := stakingtypes.NewHistoricalInfo(ctx.BlockHeader(), lastVals, sdk.DefaultPowerReduction)

	// Set latest HistoricalInfo at current height
	k.SetHistoricalInfo(ctx, ctx.BlockHeight(), &historicalEntry)
}

// MustGetCurrentValidatorsAsABCIUpdates gets all cross-chain validators converted
// to the ABCI validator update type. It panics in case of failure.
func (k Keeper) MustGetCurrentValidatorsAsABCIUpdates(ctx sdk.Context) []abci.ValidatorUpdate {
	vals := k.GetAllCCValidator(ctx)
	valUpdates := make([]abci.ValidatorUpdate, 0, len(vals))
	for _, v := range vals {
		pk, err := v.ConsPubKey()
		if err != nil {
			// This should never happen as the pubkey is assumed
			// to be stored correctly in ApplyCCValidatorChanges.
			panic(err)
		}
		tmPK, err := cryptocodec.ToTmProtoPublicKey(pk)
		if err != nil {
			// This should never happen as the pubkey is assumed
			// to be stored correctly in ApplyCCValidatorChanges.
			panic(err)
		}
		valUpdates = append(valUpdates, abci.ValidatorUpdate{PubKey: tmPK, Power: v.Power})
	}
	return valUpdates
}<|MERGE_RESOLUTION|>--- conflicted
+++ resolved
@@ -12,13 +12,6 @@
 )
 
 //
-<<<<<<< HEAD
-=======
-// TODO: Address https://github.com/cosmos/interchain-security/issues/781 in this file.
-// Particularly, we need to better define which keepers are responsible for slashing capabilities
-// during/after a standalone to consumer changeover.
-//
->>>>>>> cd8c22c7
 // TODO: make unit tests for all of: MVP consumer, democ consumer, and pre-ccv consumer
 // for previously unimplemented methods, if they're implemented to solve the above issue.
 //
