--- conflicted
+++ resolved
@@ -102,7 +102,6 @@
 
 // Slash queues a slashing request for the the provider chain
 // All queued slashing requests will be cleared in EndBlock
-<<<<<<< HEAD
 func (k Keeper) SlashForked(
 	ctx sdk.Context,
 	addr sdk.ConsAddress,
@@ -111,10 +110,6 @@
 	infraction stakingtypes.Infraction,
 ) {
 	if infraction == stakingtypes.Infraction_INFRACTION_UNSPECIFIED {
-=======
-func (k Keeper) Slash(ctx sdk.Context, addr sdk.ConsAddress, infractionHeight, power int64, slashFactor sdk.Dec, infraction stakingtypes.InfractionType) {
-	if infraction == stakingtypes.InfractionEmpty {
->>>>>>> 4933a7f9
 		return
 	}
 
@@ -172,12 +167,6 @@
 }
 
 // Jail - unimplemented on CCV keeper
-<<<<<<< HEAD
-func (Keeper) Jail(_ sdk.Context, _ sdk.ConsAddress) {}
-
-// Unjail - unimplemented on CCV keeper
-func (Keeper) Unjail(_ sdk.Context, _ sdk.ConsAddress) {}
-=======
 //
 // This method should be a no-op even during a standalone to consumer changeover.
 // Once the upgrade has happened as a part of the changeover,
@@ -190,7 +179,6 @@
 // Once the upgrade has happened as a part of the changeover,
 // the provider validator set will soon be in effect, and jailing is n/a.
 func (k Keeper) Unjail(sdk.Context, sdk.ConsAddress) {}
->>>>>>> 4933a7f9
 
 // Delegation - unimplemented on CCV keeper
 func (Keeper) Delegation(sdk.Context, sdk.AccAddress, sdk.ValAddress) stakingtypes.DelegationI {
