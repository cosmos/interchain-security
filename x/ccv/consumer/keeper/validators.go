package keeper

import (
	"context"
	"errors"
	"time"

	"cosmossdk.io/math"

	cryptocodec "github.com/cosmos/cosmos-sdk/crypto/codec"
	sdk "github.com/cosmos/cosmos-sdk/types"
	stakingtypes "github.com/cosmos/cosmos-sdk/x/staking/types"

	abci "github.com/cometbft/cometbft/abci/types"

	"github.com/cosmos/interchain-security/v3/x/ccv/consumer/types"
)

//
// TODO: make unit tests for all of: MVP consumer, democ consumer, and pre-ccv consumer
// for previously unimplemented methods, if they're implemented to solve the above issue.
//

// ApplyCCValidatorChanges applies the given changes to the cross-chain validators states
// and returns updates to forward to tendermint.
func (k Keeper) ApplyCCValidatorChanges(ctx sdk.Context, changes []abci.ValidatorUpdate) []abci.ValidatorUpdate {
	ret := []abci.ValidatorUpdate{}
	for _, change := range changes {
		// convert TM pubkey to SDK pubkey
		pubkey, err := cryptocodec.FromCmtProtoPublicKey(change.GetPubKey())
		if err != nil {
			// An error here would indicate that the validator updates
			// received from the provider are invalid.
			panic(err)
		}
		addr := pubkey.Address()
		val, found := k.GetCCValidator(ctx, addr)

		if found {
			// update or delete an existing validator
			if change.Power < 1 {
				k.DeleteCCValidator(ctx, addr)
			} else {
				val.Power = change.Power
				k.SetCCValidator(ctx, val)
			}
		} else if 0 < change.Power {
			// create a new validator
			consAddr := sdk.ConsAddress(addr)

			ccVal, err := types.NewCCValidator(addr, change.Power, pubkey)
			if err != nil {
				// An error here would indicate that the validator updates
				// received from the provider are invalid.
				panic(err)
			}

			k.SetCCValidator(ctx, ccVal)
			err = k.AfterValidatorBonded(ctx, consAddr, nil)
			if err != nil {
				// AfterValidatorBonded is called by the Slashing module and should not return an error.
				panic(err)
			}
		} else {
			// edge case: we received an update for 0 power
			// but the validator is already deleted. Do not forward
			// to tendermint.
			continue
		}

		ret = append(ret, change)
	}
	return ret
}

// IterateValidators - unimplemented on CCV keeper but perform a no-op in order to pass the slashing module InitGenesis.
// It is allowed since the condition verifying validator public keys in HandleValidatorSignature (x/slashing/keeper/infractions.go) is removed
// therefore it isn't required to store any validator public keys to the slashing states during genesis.
func (k Keeper) IterateValidators(context.Context, func(index int64, validator stakingtypes.ValidatorI) (stop bool)) error {
	return nil
}

// Validator - unimplemented on CCV keeper
func (k Keeper) Validator(ctx context.Context, addr sdk.ValAddress) (stakingtypes.ValidatorI, error) {
	panic("unimplemented on CCV keeper")
}

<<<<<<< HEAD
// IsJailed returns the outstanding slashing flag for the given validator adddress
func (k Keeper) IsValidatorJailed(ctx context.Context, addr sdk.ConsAddress) (bool, error) {
	sdkCtx := sdk.UnwrapSDKContext(ctx)
=======
// IsJailed returns the outstanding slashing flag for the given validator address
func (k Keeper) IsValidatorJailed(ctx sdk.Context, addr sdk.ConsAddress) bool {
>>>>>>> 48164aac
	// if the changeover is not complete for prev standalone chain,
	// return the standalone staking keeper's jailed status
	if k.IsPrevStandaloneChain(sdkCtx) && !k.ChangeoverIsComplete(sdkCtx) {
		return k.standaloneStakingKeeper.IsValidatorJailed(sdkCtx, addr)
	}
	// Otherwise, return the ccv consumer keeper's notion of a validator being jailed
	return k.OutstandingDowntime(sdkCtx, addr), nil
}

// ValidatorByConsAddr returns an empty validator
func (k Keeper) ValidatorByConsAddr(context.Context, sdk.ConsAddress) (stakingtypes.ValidatorI, error) {
	/*
		NOTE:

		The evidence module will call this function when it handles equivocation evidence.
		The returned value must not be nil and must not have an UNBONDED validator status,
		or evidence will reject it.

		Also, the slashing module will cal lthis function when it observes downtime. In that case
		the only requirement on the returned value is that it isn't null.
	*/
	return stakingtypes.Validator{}, nil
}

// Calls SlashWithInfractionReason with Infraction_INFRACTION_UNSPECIFIED.
// ConsumerKeeper must implement StakingKeeper interface.
// This function should not be called anywhere
func (k Keeper) Slash(ctx context.Context, addr sdk.ConsAddress, infractionHeight, power int64, slashFactor math.LegacyDec) (math.Int, error) {
	return k.SlashWithInfractionReason(ctx, addr, infractionHeight, power, slashFactor, stakingtypes.Infraction_INFRACTION_UNSPECIFIED)
}

// Slash queues a slashing request for the the provider chain
// All queued slashing requests will be cleared in EndBlock
// Called by Slashing keeper in SlashWithInfractionReason
func (k Keeper) SlashWithInfractionReason(ctx context.Context, addr sdk.ConsAddress, infractionHeight, power int64, slashFactor math.LegacyDec, infraction stakingtypes.Infraction) (math.Int, error) {
	sdkCtx := sdk.UnwrapSDKContext(ctx)
	if infraction == stakingtypes.Infraction_INFRACTION_UNSPECIFIED {
		return math.NewInt(0), nil
	}

	// If this is a previously standalone chain and infraction happened before the changeover was completed,
	// slash only on the standalone staking keeper.
	if k.IsPrevStandaloneChain(sdkCtx) && infractionHeight < k.FirstConsumerHeight(sdkCtx) {
		// Slash for a standalone chain does not require an infraction reason so we pass in Infraction_INFRACTION_UNSPECIFIED
		return k.standaloneStakingKeeper.SlashWithInfractionReason(ctx, addr, infractionHeight, power, slashFactor, stakingtypes.Infraction_INFRACTION_UNSPECIFIED)
	}

	// Otherwise infraction happened after the changeover was completed.

	// if this is a downtime infraction and the validator is allowed to
	// soft opt out, do not queue a slash packet
	if infraction == stakingtypes.Infraction_INFRACTION_DOWNTIME {
		if power < k.GetSmallestNonOptOutPower(sdkCtx) {
			// soft opt out
			k.Logger(sdkCtx).Debug("soft opt out",
				"validator", addr,
				"power", power,
			)
			return math.NewInt(0), nil
		}
	}
	// get VSC ID for infraction height
	vscID := k.GetHeightValsetUpdateID(sdkCtx, uint64(infractionHeight))

	k.Logger(sdkCtx).Debug("vscID obtained from mapped infraction height",
		"infraction height", infractionHeight,
		"vscID", vscID,
	)

	// this is the most important step in the function
	// everything else is just here to implement StakingKeeper interface
	// IBC packets are created from slash data and sent to the provider during EndBlock
	k.QueueSlashPacket(
		sdkCtx,
		abci.Validator{
			Address: addr.Bytes(),
			Power:   power,
		},
		vscID,
		infraction,
	)

	// Only return to comply with the interface restriction
	return math.ZeroInt(), nil
}

// Jail - unimplemented on CCV keeper
//
// This method should be a no-op even during a standalone to consumer changeover.
// Once the upgrade has happened as a part of the changeover,
// the provider validator set will soon be in effect, and jailing is n/a.
func (k Keeper) Jail(context.Context, sdk.ConsAddress) error { return nil }

// Unjail - unimplemented on CCV keeper
//
// This method should be a no-op even during a standalone to consumer changeover.
// Once the upgrade has happened as a part of the changeover,
// the provider validator set will soon be in effect, and jailing is n/a.
func (k Keeper) Unjail(context.Context, sdk.ConsAddress) error { return nil }

// Delegation - unimplemented on CCV keeper
func (k Keeper) Delegation(ctx context.Context, addr sdk.AccAddress, valAddr sdk.ValAddress) (stakingtypes.DelegationI, error) {
	panic("unimplemented on CCV keeper")
}

// MaxValidators - unimplemented on CCV keeper
func (k Keeper) MaxValidators(context.Context) (uint32, error) {
	panic("unimplemented on CCV keeper")
}

// UnbondingTime returns consumer unbonding period, satisfying the staking keeper interface
func (k Keeper) UnbondingTime(ctx context.Context) (time.Duration, error) {
	sdkCtx := sdk.UnwrapSDKContext(ctx)
	return k.GetUnbondingPeriod(sdkCtx), nil
}

// GetHistoricalInfo gets the historical info at a given height
func (k Keeper) GetHistoricalInfo(ctx context.Context, height int64) (stakingtypes.HistoricalInfo, error) {
	sdkCtx := sdk.UnwrapSDKContext(ctx)
	store := sdkCtx.KVStore(k.storeKey)
	key := types.HistoricalInfoKey(height)

	value := store.Get(key)
	if value == nil {
		return stakingtypes.HistoricalInfo{}, stakingtypes.ErrNoHistoricalInfo
	}

	return stakingtypes.UnmarshalHistoricalInfo(k.cdc, value)
}

// SetHistoricalInfo sets the historical info at a given height
func (k Keeper) SetHistoricalInfo(ctx context.Context, height int64, hi *stakingtypes.HistoricalInfo) {
	sdkCtx := sdk.UnwrapSDKContext(ctx)
	store := sdkCtx.KVStore(k.storeKey)
	key := types.HistoricalInfoKey(height)
	value := k.cdc.MustMarshal(hi)

	store.Set(key, value)
}

// DeleteHistoricalInfo deletes the historical info at a given height
func (k Keeper) DeleteHistoricalInfo(ctx context.Context, height int64) error {
	sdkCtx := sdk.UnwrapSDKContext(ctx)
	store := sdkCtx.KVStore(k.storeKey)
	key := types.HistoricalInfoKey(height)

	store.Delete(key)
	return nil
}

// TrackHistoricalInfo saves the latest historical-info and deletes the oldest
// heights that are below pruning height
func (k Keeper) TrackHistoricalInfo(ctx context.Context) error {
	sdkCtx := sdk.UnwrapSDKContext(ctx)
	numHistoricalEntries := k.GetHistoricalEntries(sdkCtx)

	// Prune store to ensure we only have parameter-defined historical entries.
	// In most cases, this will involve removing a single historical entry.
	// In the rare scenario when the historical entries gets reduced to a lower value k'
	// from the original value k. k - k' entries must be deleted from the store.
	// Since the entries to be deleted are always in a continuous range, we can iterate
	// over the historical entries starting from the most recent version to be pruned
	// and then return at the first empty entry.
	for i := sdkCtx.BlockHeight() - numHistoricalEntries; i >= 0; i-- {
		_, err := k.GetHistoricalInfo(ctx, i)
		if err != nil {
			if errors.Is(err, stakingtypes.ErrNoHistoricalInfo) {
				break
			}
			return err
		}
		if err = k.DeleteHistoricalInfo(ctx, i); err != nil {
			return err
		}
	}

	// if there is no need to persist historicalInfo, return
	if numHistoricalEntries == 0 {
		return nil
	}

	// Create HistoricalInfo struct
	lastVals := []stakingtypes.Validator{}
	for _, v := range k.GetAllCCValidator(sdkCtx) {
		pk, err := v.ConsPubKey()
		if err != nil {
			// This should never happen as the pubkey is assumed
			// to be stored correctly in ApplyCCValidatorChanges.
			panic(err)
		}
		// NOTE: @MSalopek -> not sure about pk.Address().String()
		val, err := stakingtypes.NewValidator(pk.Address().String(), pk, stakingtypes.Description{})
		if err != nil {
			// This should never happen as the pubkey is assumed
			// to be stored correctly in ApplyCCValidatorChanges.
			panic(err)
		}

		// Set validator to bonded status
		val.Status = stakingtypes.Bonded
		// Compute tokens from voting power
		val.Tokens = sdk.TokensFromConsensusPower(v.Power, sdk.DefaultPowerReduction)
		lastVals = append(lastVals, val)
	}

	// Create historical info entry which sorts the validator set by voting power
	historicalEntry := stakingtypes.NewHistoricalInfo(sdkCtx.BlockHeader(), stakingtypes.Validators{Validators: lastVals, ValidatorCodec: k.validatorAddressCodec}, sdk.DefaultPowerReduction)

	// Set latest HistoricalInfo at current height
	k.SetHistoricalInfo(ctx, sdkCtx.BlockHeight(), &historicalEntry)
	return nil
}

// MustGetCurrentValidatorsAsABCIUpdates gets all cross-chain validators converted
// to the ABCI validator update type. It panics in case of failure.
func (k Keeper) MustGetCurrentValidatorsAsABCIUpdates(ctx sdk.Context) []abci.ValidatorUpdate {
	vals := k.GetAllCCValidator(ctx)
	valUpdates := make([]abci.ValidatorUpdate, 0, len(vals))
	for _, v := range vals {
		pk, err := v.ConsPubKey()
		if err != nil {
			// This should never happen as the pubkey is assumed
			// to be stored correctly in ApplyCCValidatorChanges.
			panic(err)
		}
		tmPK, err := cryptocodec.ToTmProtoPublicKey(pk)
		if err != nil {
			// This should never happen as the pubkey is assumed
			// to be stored correctly in ApplyCCValidatorChanges.
			panic(err)
		}
		valUpdates = append(valUpdates, abci.ValidatorUpdate{PubKey: tmPK, Power: v.Power})
	}
	return valUpdates
}

// implement interface method needed for x/genutil in sdk v47
// returns empty updates and err
func (k Keeper) ApplyAndReturnValidatorSetUpdates(context.Context) (updates []abci.ValidatorUpdate, err error) {
	return
}

// GetAllValidators is needed to implement StakingKeeper as expected by the Slashing module since cosmos-sdk/v0.47.x.
// Use GetAllCCValidator in places where access to all cross-chain validators is needed.
func (k Keeper) GetAllValidators(ctx sdk.Context) []stakingtypes.Validator {
	return []stakingtypes.Validator{}
}<|MERGE_RESOLUTION|>--- conflicted
+++ resolved
@@ -85,14 +85,9 @@
 	panic("unimplemented on CCV keeper")
 }
 
-<<<<<<< HEAD
 // IsJailed returns the outstanding slashing flag for the given validator adddress
 func (k Keeper) IsValidatorJailed(ctx context.Context, addr sdk.ConsAddress) (bool, error) {
 	sdkCtx := sdk.UnwrapSDKContext(ctx)
-=======
-// IsJailed returns the outstanding slashing flag for the given validator address
-func (k Keeper) IsValidatorJailed(ctx sdk.Context, addr sdk.ConsAddress) bool {
->>>>>>> 48164aac
 	// if the changeover is not complete for prev standalone chain,
 	// return the standalone staking keeper's jailed status
 	if k.IsPrevStandaloneChain(sdkCtx) && !k.ChangeoverIsComplete(sdkCtx) {
