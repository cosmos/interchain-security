--- conflicted
+++ resolved
@@ -110,15 +110,8 @@
 		ctx,
 		abci.Validator{
 			Address: addr.Bytes(),
-<<<<<<< HEAD
-			Power:   power,
-		},
-		// get VSC ID for infraction height
-		k.GetHeightValsetUpdateID(ctx, uint64(infractionHeight)),
-=======
 			Power:   power},
 		vscID,
->>>>>>> 45062374
 		infraction,
 	)
 }
