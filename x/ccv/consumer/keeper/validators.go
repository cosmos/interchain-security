--- conflicted
+++ resolved
@@ -97,17 +97,7 @@
 }
 
 // ValidatorByConsAddr returns an empty validator
-<<<<<<< HEAD
 func (k Keeper) ValidatorByConsAddr(ctx sdk.Context, consAddr sdk.ConsAddress) stakingtypes.ValidatorI {
-	if k.IsPreCCV(ctx) || ctx.BlockHeight() <= k.LastSovereignHeight(ctx) {
-		if k.stakingKeeper == nil {
-			return stakingtypes.Validator{}
-		}
-
-		return k.stakingKeeper.ValidatorByConsAddr(ctx, consAddr)
-	}
-=======
-func (k Keeper) ValidatorByConsAddr(sdk.Context, sdk.ConsAddress) stakingtypes.ValidatorI {
 	/*
 		NOTE:
 
@@ -118,7 +108,13 @@
 		Also, the slashing module will cal lthis function when it observes downtime. In that case
 		the only requirement on the returned value is that it isn't null.
 	*/
->>>>>>> 558516f9
+	if k.IsPreCCV(ctx) || ctx.BlockHeight() <= k.LastSovereignHeight(ctx) {
+		if k.stakingKeeper == nil {
+			return stakingtypes.Validator{}
+		}
+
+		return k.stakingKeeper.ValidatorByConsAddr(ctx, consAddr)
+	}
 	return stakingtypes.Validator{}
 }
 
@@ -129,7 +125,6 @@
 		return
 	}
 
-<<<<<<< HEAD
 	if k.IsPreCCV(ctx) || ctx.BlockHeight() <= k.LastSovereignHeight(ctx) {
 		if k.stakingKeeper == nil {
 			return
@@ -138,7 +133,7 @@
 		k.stakingKeeper.Slash(ctx, addr, infractionHeight, power, slashFactor, infraction)
 		return
 	}
-=======
+
 	// get VSC ID for infraction height
 	vscID := k.GetHeightValsetUpdateID(ctx, uint64(infractionHeight))
 
@@ -146,7 +141,6 @@
 		"infraction height", infractionHeight,
 		"vscID", vscID,
 	)
->>>>>>> 558516f9
 
 	k.QueueSlashPacket(
 		ctx,
