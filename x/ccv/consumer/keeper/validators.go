package keeper

import (
	"time"

	"cosmossdk.io/math"
	cryptocodec "github.com/cosmos/cosmos-sdk/crypto/codec"

	abci "github.com/cometbft/cometbft/abci/types"
	sdk "github.com/cosmos/cosmos-sdk/types"
	stakingtypes "github.com/cosmos/cosmos-sdk/x/staking/types"
	"github.com/cosmos/interchain-security/x/ccv/consumer/types"
)

//
// TODO: make unit tests for all of: MVP consumer, democ consumer, and pre-ccv consumer
// for previously unimplemented methods, if they're implemented to solve the above issue.
//

// ApplyCCValidatorChanges applies the given changes to the cross-chain validators states
// and returns updates to forward to tendermint.
func (k Keeper) ApplyCCValidatorChanges(ctx sdk.Context, changes []abci.ValidatorUpdate) []abci.ValidatorUpdate {
	ret := []abci.ValidatorUpdate{}
	for _, change := range changes {
		// convert TM pubkey to SDK pubkey
		pubkey, err := cryptocodec.FromTmProtoPublicKey(change.GetPubKey())
		if err != nil {
			// An error here would indicate that the validator updates
			// received from the provider are invalid.
			panic(err)
		}
		addr := pubkey.Address()
		val, found := k.GetCCValidator(ctx, addr)

		if found {
			// update or delete an existing validator
			if change.Power < 1 {
				k.DeleteCCValidator(ctx, addr)
			} else {
				val.Power = change.Power
				k.SetCCValidator(ctx, val)
			}
		} else if 0 < change.Power {
			// create a new validator
			consAddr := sdk.ConsAddress(addr)

			ccVal, err := types.NewCCValidator(addr, change.Power, pubkey)
			if err != nil {
				// An error here would indicate that the validator updates
				// received from the provider are invalid.
				panic(err)
			}
			k.SetCCValidator(ctx, ccVal)
			k.AfterValidatorBonded(ctx, consAddr, nil)
		} else {
			// edge case: we received an update for 0 power
			// but the validator is already deleted. Do not forward
			// to tendermint.
			continue
		}
		ret = append(ret, change)
	}
	return ret
}

// IterateValidators - unimplemented on CCV keeper but perform a no-op in order to pass the slashing module InitGenesis.
// It is allowed since the condition verifying validator public keys in HandleValidatorSignature (x/slashing/keeper/infractions.go) is removed
// therefore it isn't required to store any validator public keys to the slashing states during genesis.
func (Keeper) IterateValidators(sdk.Context, func(index int64, validator stakingtypes.ValidatorI) (stop bool)) {
}

// Validator - unimplemented on CCV keeper
func (Keeper) Validator(_ sdk.Context, _ sdk.ValAddress) stakingtypes.ValidatorI {
	panic("unimplemented on CCV keeper")
}

// IsJailed returns the outstanding slashing flag for the given validator adddress
func (k Keeper) IsValidatorJailed(ctx sdk.Context, addr sdk.ConsAddress) bool {
	// if the changeover is not complete for prev standalone chain,
	// return the standalone staking keeper's jailed status
	if k.IsPrevStandaloneChain(ctx) && !k.ChangeoverIsComplete(ctx) {
		return k.standaloneStakingKeeper.IsValidatorJailed(ctx, addr)
	}
	// Otherwise, return the ccv consumer keeper's notion of a validator being jailed
	return k.OutstandingDowntime(ctx, addr)
}

// ValidatorByConsAddr returns an empty validator
func (Keeper) ValidatorByConsAddr(sdk.Context, sdk.ConsAddress) stakingtypes.ValidatorI {
	/*
		NOTE:

		The evidence module will call this function when it handles equivocation evidence.
		The returned value must not be nil and must not have an UNBONDED validator status,
		or evidence will reject it.

		Also, the slashing module will cal lthis function when it observes downtime. In that case
		the only requirement on the returned value is that it isn't null.
	*/
	return stakingtypes.Validator{}
}

// Slash queues a slashing request for the the provider chain
// All queued slashing requests will be cleared in EndBlock
func (k Keeper) SlashForked(
	ctx sdk.Context,
	addr sdk.ConsAddress,
	infractionHeight, power int64,
	slashFactor sdk.Dec,
	infraction stakingtypes.Infraction,
) {
	if infraction == stakingtypes.Infraction_INFRACTION_UNSPECIFIED {
		return
	}

	// If this is a previously standalone chain and infraction happened before the changeover was completed,
	// slash only on the standalone staking keeper.
<<<<<<< HEAD
	if k.IsPrevStandaloneChain() && infractionHeight < k.FirstConsumerHeight(ctx) {
		k.standaloneStakingKeeper.Slash(ctx, addr, infractionHeight, power, slashFactor)
=======
	if k.IsPrevStandaloneChain(ctx) && infractionHeight < k.FirstConsumerHeight(ctx) {
		k.standaloneStakingKeeper.Slash(ctx, addr, infractionHeight, power, slashFactor, stakingtypes.InfractionEmpty)
>>>>>>> 952e2fe3
		return
	}

	// Otherwise infraction happened after the changeover was completed.

	// if this is a downtime infraction and the validator is allowed to
	// soft opt out, do not queue a slash packet
	if infraction == stakingtypes.Infraction_INFRACTION_DOWNTIME {
		if power < k.GetSmallestNonOptOutPower(ctx) {
			// soft opt out
			k.Logger(ctx).Debug("soft opt out",
				"validator", addr,
				"power", power,
			)
			return
		}
	}
	// get VSC ID for infraction height
	vscID := k.GetHeightValsetUpdateID(ctx, uint64(infractionHeight))

	k.Logger(ctx).Debug("vscID obtained from mapped infraction height",
		"infraction height", infractionHeight,
		"vscID", vscID,
	)

	k.QueueSlashPacket(
		ctx,
		abci.Validator{
			Address: addr.Bytes(),
			Power:   power,
		},
		vscID,
		infraction,
	)
}

func (k Keeper) Slash(
	ctx sdk.Context,
	addr sdk.ConsAddress,
	infractionHeight, power int64,
	_ sdk.Dec,
) math.Int {
	return math.Int{}
}

func (k Keeper) SlashWithInfractionReason(ctx sdk.Context, consAddr sdk.ConsAddress, infractionHeight, power int64, slashFactor sdk.Dec, _ stakingtypes.Infraction) math.Int {
	return k.Slash(ctx, consAddr, infractionHeight, power, slashFactor)
}

// Jail - unimplemented on CCV keeper
//
// This method should be a no-op even during a standalone to consumer changeover.
// Once the upgrade has happened as a part of the changeover,
// the provider validator set will soon be in effect, and jailing is n/a.
func (k Keeper) Jail(ctx sdk.Context, addr sdk.ConsAddress) {}

// Unjail - unimplemented on CCV keeper
//
// This method should be a no-op even during a standalone to consumer changeover.
// Once the upgrade has happened as a part of the changeover,
// the provider validator set will soon be in effect, and jailing is n/a.
func (k Keeper) Unjail(sdk.Context, sdk.ConsAddress) {}

// Delegation - unimplemented on CCV keeper
func (Keeper) Delegation(sdk.Context, sdk.AccAddress, sdk.ValAddress) stakingtypes.DelegationI {
	panic("unimplemented on CCV keeper")
}

// MaxValidators - unimplemented on CCV keeper
func (Keeper) MaxValidators(sdk.Context) uint32 {
	panic("unimplemented on CCV keeper")
}

// UnbondingTime returns consumer unbonding period, satisfying the staking keeper interface
func (k Keeper) UnbondingTime(ctx sdk.Context) time.Duration {
	return k.GetUnbondingPeriod(ctx)
}

// GetHistoricalInfo gets the historical info at a given height
func (k Keeper) GetHistoricalInfo(ctx sdk.Context, height int64) (stakingtypes.HistoricalInfo, bool) {
	store := ctx.KVStore(k.storeKey)
	key := types.HistoricalInfoKey(height)

	value := store.Get(key)
	if value == nil {
		return stakingtypes.HistoricalInfo{}, false
	}

	return stakingtypes.MustUnmarshalHistoricalInfo(k.cdc, value), true
}

// SetHistoricalInfo sets the historical info at a given height
func (k Keeper) SetHistoricalInfo(ctx sdk.Context, height int64, hi *stakingtypes.HistoricalInfo) {
	store := ctx.KVStore(k.storeKey)
	key := types.HistoricalInfoKey(height)
	value := k.cdc.MustMarshal(hi)

	store.Set(key, value)
}

// DeleteHistoricalInfo deletes the historical info at a given height
func (k Keeper) DeleteHistoricalInfo(ctx sdk.Context, height int64) {
	store := ctx.KVStore(k.storeKey)
	key := types.HistoricalInfoKey(height)

	store.Delete(key)
}

// TrackHistoricalInfo saves the latest historical-info and deletes the oldest
// heights that are below pruning height
func (k Keeper) TrackHistoricalInfo(ctx sdk.Context) {
	numHistoricalEntries := k.GetHistoricalEntries(ctx)

	// Prune store to ensure we only have parameter-defined historical entries.
	// In most cases, this will involve removing a single historical entry.
	// In the rare scenario when the historical entries gets reduced to a lower value k'
	// from the original value k. k - k' entries must be deleted from the store.
	// Since the entries to be deleted are always in a continuous range, we can iterate
	// over the historical entries starting from the most recent version to be pruned
	// and then return at the first empty entry.
	for i := ctx.BlockHeight() - numHistoricalEntries; i >= 0; i-- {
		_, found := k.GetHistoricalInfo(ctx, i)
		if found {
			k.DeleteHistoricalInfo(ctx, i)
		} else {
			break
		}
	}

	// if there is no need to persist historicalInfo, return
	if numHistoricalEntries == 0 {
		return
	}

	// Create HistoricalInfo struct
	lastVals := []stakingtypes.Validator{}
	for _, v := range k.GetAllCCValidator(ctx) {
		pk, err := v.ConsPubKey()
		if err != nil {
			// This should never happen as the pubkey is assumed
			// to be stored correctly in ApplyCCValidatorChanges.
			panic(err)
		}
		val, err := stakingtypes.NewValidator(nil, pk, stakingtypes.Description{})
		if err != nil {
			// This should never happen as the pubkey is assumed
			// to be stored correctly in ApplyCCValidatorChanges.
			panic(err)
		}

		// Set validator to bonded status
		val.Status = stakingtypes.Bonded
		// Compute tokens from voting power
		val.Tokens = sdk.TokensFromConsensusPower(v.Power, sdk.DefaultPowerReduction)
		lastVals = append(lastVals, val)
	}

	// Create historical info entry which sorts the validator set by voting power
	historicalEntry := stakingtypes.NewHistoricalInfo(ctx.BlockHeader(), lastVals, sdk.DefaultPowerReduction)

	// Set latest HistoricalInfo at current height
	k.SetHistoricalInfo(ctx, ctx.BlockHeight(), &historicalEntry)
}

// MustGetCurrentValidatorsAsABCIUpdates gets all cross-chain validators converted
// to the ABCI validator update type. It panics in case of failure.
func (k Keeper) MustGetCurrentValidatorsAsABCIUpdates(ctx sdk.Context) []abci.ValidatorUpdate {
	vals := k.GetAllCCValidator(ctx)
	valUpdates := make([]abci.ValidatorUpdate, 0, len(vals))
	for _, v := range vals {
		pk, err := v.ConsPubKey()
		if err != nil {
			// This should never happen as the pubkey is assumed
			// to be stored correctly in ApplyCCValidatorChanges.
			panic(err)
		}
		tmPK, err := cryptocodec.ToTmProtoPublicKey(pk)
		if err != nil {
			// This should never happen as the pubkey is assumed
			// to be stored correctly in ApplyCCValidatorChanges.
			panic(err)
		}
		valUpdates = append(valUpdates, abci.ValidatorUpdate{PubKey: tmPK, Power: v.Power})
	}
	return valUpdates
}<|MERGE_RESOLUTION|>--- conflicted
+++ resolved
@@ -115,13 +115,8 @@
 
 	// If this is a previously standalone chain and infraction happened before the changeover was completed,
 	// slash only on the standalone staking keeper.
-<<<<<<< HEAD
-	if k.IsPrevStandaloneChain() && infractionHeight < k.FirstConsumerHeight(ctx) {
-		k.standaloneStakingKeeper.Slash(ctx, addr, infractionHeight, power, slashFactor)
-=======
 	if k.IsPrevStandaloneChain(ctx) && infractionHeight < k.FirstConsumerHeight(ctx) {
-		k.standaloneStakingKeeper.Slash(ctx, addr, infractionHeight, power, slashFactor, stakingtypes.InfractionEmpty)
->>>>>>> 952e2fe3
+		k.standaloneStakingKeeper.Slash(ctx, addr, infractionHeight, power, slashFactor) // @sontrinh16, @pysel: I think we need to review upstream changes, they may eliminate the need for SlashForked.  Also, I think that we should update godocs here, but I don't know what the difference between SlashForked and Slash is right now.  Thanks!
 		return
 	}
 
