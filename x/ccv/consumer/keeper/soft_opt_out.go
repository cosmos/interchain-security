package keeper

import (
	"encoding/binary"
	"errors"
	"fmt"
	"sort"

	"cosmossdk.io/math"
	sdk "github.com/cosmos/cosmos-sdk/types"
	slashingtypes "github.com/cosmos/cosmos-sdk/x/slashing/types"

	"github.com/cosmos/interchain-security/v5/x/ccv/consumer/types"
)

// BeginBlockSoftOptOut executes BeginBlock logic for the Soft Opt-Out sub-protocol
func (k Keeper) BeginBlockSoftOptOut(ctx sdk.Context) {
	// Update smallest validator power that cannot opt out.
	k.UpdateSmallestNonOptOutPower(ctx)

	// Update the SigningInfo structs of the Slashing module
	k.UpdateSlashingSigningInfo(ctx)
}

// SetSmallestNonOptOutPower sets the smallest validator power that cannot soft opt out.
func (k Keeper) SetSmallestNonOptOutPower(ctx sdk.Context, power uint64) {
	store := ctx.KVStore(k.storeKey)
	store.Set(types.SmallestNonOptOutPowerKey(), sdk.Uint64ToBigEndian(power))
}

// UpdateSmallestNonOptOutPower updates the smallest validator power that cannot soft opt out.
// This is the smallest validator power such that the sum of the power of all validators with a lower power
// is less than [SoftOptOutThreshold] of the total power of all validators.
func (k Keeper) UpdateSmallestNonOptOutPower(ctx sdk.Context) {
	// get soft opt-out threshold
	optOutThreshold := math.LegacyMustNewDecFromStr(k.GetSoftOptOutThreshold(ctx))
	if optOutThreshold.IsZero() {
		// If the SoftOptOutThreshold is zero, then soft opt-out is disable.
		// Setting the smallest non-opt-out power to zero, fixes the diff-testing
		// when soft opt-out is disable.
		k.SetSmallestNonOptOutPower(ctx, uint64(0))
		return
	}

	// get all validators
	valset := k.GetAllCCValidator(ctx)

	// Valset should only be empty for hacky tests. Log error in case this ever happens in prod.
	if len(valset) == 0 {
		k.Logger(ctx).Error("UpdateSoftOptOutThresholdPower called with empty validator set")
		return
	}

	// sort validators by power ascending
	sort.SliceStable(valset, func(i, j int) bool {
		return valset[i].Power < valset[j].Power
	})

	// get total power in set
	totalPower := math.LegacyZeroDec()
	for _, val := range valset {
<<<<<<< HEAD
		totalPower = totalPower.Add(math.LegacyNewDecFromInt(math.NewInt(val.Power)))
=======
		totalPower = totalPower.Add(sdk.NewDec(val.Power))
>>>>>>> bbe1c548
	}

	// get power of the smallest validator that cannot soft opt out
	powerSum := math.LegacyZeroDec()
	for _, val := range valset {
		powerSum = powerSum.Add(math.LegacyNewDecFromInt(math.NewInt(val.Power)))
		// if powerSum / totalPower > SoftOptOutThreshold
		if powerSum.Quo(totalPower).GT(optOutThreshold) {
			// set smallest non opt out power
			k.SetSmallestNonOptOutPower(ctx, uint64(val.Power))
			k.Logger(ctx).Info("smallest non opt out power updated", "power", val.Power)
			return
		}
	}
	panic("UpdateSoftOptOutThresholdPower should not reach this point. Incorrect logic!")
}

// GetSmallestNonOptOutPower returns the smallest validator power that cannot soft opt out.
func (k Keeper) GetSmallestNonOptOutPower(ctx sdk.Context) int64 {
	store := ctx.KVStore(k.storeKey)
	bz := store.Get(types.SmallestNonOptOutPowerKey())
	if bz == nil {
		return 0
	}
	return int64(binary.BigEndian.Uint64(bz))
}

func (k Keeper) UpdateSlashingSigningInfo(ctx sdk.Context) {
	smallestNonOptOutPower := k.GetSmallestNonOptOutPower(ctx)

	// Update SigningInfo for opted out validators
	valset := k.GetAllCCValidator(ctx)
	// Note that we don't need to sort the valset as GetAllCCValidator
	// uses KVStorePrefixIterator that iterates over all the keys with
	// a certain prefix in ascending order
	for _, val := range valset {
		consAddr := sdk.ConsAddress(val.Address)
		signingInfo, err := k.slashingKeeper.GetValidatorSigningInfo(ctx, consAddr)
		if errors.Is(err, slashingtypes.ErrNoSigningInfoFound) {
			continue
		} else if err != nil {
			panic(fmt.Errorf("failed to get validator signing info for validator %s", consAddr))
		}
		if val.Power < smallestNonOptOutPower {
			// validator CAN opt-out from validating on consumer chains
			if !val.OptedOut {
				// previously the validator couldn't opt-out
				val.OptedOut = true
			}
		} else {
			// validator CANNOT opt-out from validating on consumer chains
			if val.OptedOut {
				// previously the validator could opt-out
				signingInfo.StartHeight = ctx.BlockHeight()
				val.OptedOut = false
			}
		}

		if err := k.slashingKeeper.SetValidatorSigningInfo(ctx, consAddr, signingInfo); err != nil {
			panic(fmt.Errorf("failed to update validator signing info for validator %s", consAddr))
		}
		k.SetCCValidator(ctx, val)
	}
}<|MERGE_RESOLUTION|>--- conflicted
+++ resolved
@@ -59,17 +59,13 @@
 	// get total power in set
 	totalPower := math.LegacyZeroDec()
 	for _, val := range valset {
-<<<<<<< HEAD
-		totalPower = totalPower.Add(math.LegacyNewDecFromInt(math.NewInt(val.Power)))
-=======
-		totalPower = totalPower.Add(sdk.NewDec(val.Power))
->>>>>>> bbe1c548
+		totalPower = totalPower.Add(math.LegacyNewDec(val.Power))
 	}
 
 	// get power of the smallest validator that cannot soft opt out
 	powerSum := math.LegacyZeroDec()
 	for _, val := range valset {
-		powerSum = powerSum.Add(math.LegacyNewDecFromInt(math.NewInt(val.Power)))
+		powerSum = powerSum.Add(math.LegacyNewDec(val.Power))
 		// if powerSum / totalPower > SoftOptOutThreshold
 		if powerSum.Quo(totalPower).GT(optOutThreshold) {
 			// set smallest non opt out power
