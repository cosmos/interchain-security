package keeper_test

import (
	"fmt"
	"sort"
	"testing"
	"time"

	clienttypes "github.com/cosmos/ibc-go/v7/modules/core/02-client/types"
	channeltypes "github.com/cosmos/ibc-go/v7/modules/core/04-channel/types"
	host "github.com/cosmos/ibc-go/v7/modules/core/24-host"
	"github.com/golang/mock/gomock"
	"github.com/stretchr/testify/require"

	cryptocodec "github.com/cosmos/cosmos-sdk/crypto/codec"
	"github.com/cosmos/cosmos-sdk/crypto/keys/ed25519"
	sdk "github.com/cosmos/cosmos-sdk/types"
	capabilitytypes "github.com/cosmos/cosmos-sdk/x/capability/types"
	stakingtypes "github.com/cosmos/cosmos-sdk/x/staking/types"

	abci "github.com/cometbft/cometbft/abci/types"
	"github.com/cometbft/cometbft/libs/bytes"

	"github.com/cosmos/interchain-security/v3/testutil/crypto"
	testkeeper "github.com/cosmos/interchain-security/v3/testutil/keeper"
	consumerkeeper "github.com/cosmos/interchain-security/v3/x/ccv/consumer/keeper"
	consumertypes "github.com/cosmos/interchain-security/v3/x/ccv/consumer/types"
	"github.com/cosmos/interchain-security/v3/x/ccv/types"
)

// TestOnRecvVSCPacket tests the behavior of OnRecvVSCPacket over various packet scenarios
func TestOnRecvVSCPacket(t *testing.T) {
	consumerCCVChannelID := "consumerCCVChannelID"
	providerCCVChannelID := "providerCCVChannelID"

	pk1, err := cryptocodec.ToTmProtoPublicKey(ed25519.GenPrivKey().PubKey())
	require.NoError(t, err)
	pk2, err := cryptocodec.ToTmProtoPublicKey(ed25519.GenPrivKey().PubKey())
	require.NoError(t, err)
	pk3, err := cryptocodec.ToTmProtoPublicKey(ed25519.GenPrivKey().PubKey())
	require.NoError(t, err)

	changes1 := []abci.ValidatorUpdate{
		{
			PubKey: pk1,
			Power:  30,
		},
		{
			PubKey: pk2,
			Power:  20,
		},
	}

	changes2 := []abci.ValidatorUpdate{
		{
			PubKey: pk2,
			Power:  40,
		},
		{
			PubKey: pk3,
			Power:  10,
		},
	}

	pd := types.NewValidatorSetChangePacketData(
		changes1,
		1,
		nil,
	)

	pd2 := types.NewValidatorSetChangePacketData(
		changes2,
		2,
		nil,
	)

	testCases := []struct {
		name                   string
		packet                 channeltypes.Packet
		newChanges             types.ValidatorSetChangePacketData
		expectedPendingChanges types.ValidatorSetChangePacketData
	}{
		{
			"success on first packet",
			channeltypes.NewPacket(pd.GetBytes(), 1, types.ProviderPortID, providerCCVChannelID, types.ConsumerPortID, consumerCCVChannelID,
				clienttypes.NewHeight(1, 0), 0),
			types.ValidatorSetChangePacketData{ValidatorUpdates: changes1},
			types.ValidatorSetChangePacketData{ValidatorUpdates: changes1},
		},
		{
			"success on subsequent packet",
			channeltypes.NewPacket(pd.GetBytes(), 2, types.ProviderPortID, providerCCVChannelID, types.ConsumerPortID, consumerCCVChannelID,
				clienttypes.NewHeight(1, 0), 0),
			types.ValidatorSetChangePacketData{ValidatorUpdates: changes1},
			types.ValidatorSetChangePacketData{ValidatorUpdates: changes1},
		},
		{
			"success on packet with more changes",
			channeltypes.NewPacket(pd2.GetBytes(), 3, types.ProviderPortID, providerCCVChannelID, types.ConsumerPortID, consumerCCVChannelID,
				clienttypes.NewHeight(1, 0), 0),
			types.ValidatorSetChangePacketData{ValidatorUpdates: changes2},
			types.ValidatorSetChangePacketData{ValidatorUpdates: []abci.ValidatorUpdate{
				{
					PubKey: pk1,
					Power:  30,
				},
				{
					PubKey: pk2,
					Power:  40,
				},
				{
					PubKey: pk3,
					Power:  10,
				},
			}},
		},
	}

	consumerKeeper, ctx, ctrl, _ := testkeeper.GetConsumerKeeperAndCtx(t, testkeeper.NewInMemKeeperParams(t))
	defer ctrl.Finish()

	// Set channel to provider, still in context of consumer chain
	consumerKeeper.SetProviderChannel(ctx, consumerCCVChannelID)

	// Set module params with custom unbonding period
	moduleParams := consumertypes.DefaultParams()
	moduleParams.UnbondingPeriod = 100 * time.Hour
	consumerKeeper.SetParams(ctx, moduleParams)

	for _, tc := range testCases {
		ack := consumerKeeper.OnRecvVSCPacket(ctx, tc.packet, tc.newChanges)

		require.NotNil(t, ack, "invalid test case: %s did not return ack", tc.name)
		require.True(t, ack.Success(), "invalid test case: %s did not return a Success Acknowledgment", tc.name)
		providerChannel, ok := consumerKeeper.GetProviderChannel(ctx)
		require.True(t, ok)
		require.Equal(t, tc.packet.DestinationChannel, providerChannel,
			"provider channel is not destination channel on successful receive for valid test case: %s", tc.name)

		// Check that pending changes are accumulated and stored correctly
		actualPendingChanges, ok := consumerKeeper.GetPendingChanges(ctx)
		require.True(t, ok)
		// Sort to avoid dumb inequalities
		sort.SliceStable(actualPendingChanges.ValidatorUpdates, func(i, j int) bool {
			return actualPendingChanges.ValidatorUpdates[i].PubKey.Compare(actualPendingChanges.ValidatorUpdates[j].PubKey) == -1
		})
		sort.SliceStable(tc.expectedPendingChanges.ValidatorUpdates, func(i, j int) bool {
			return tc.expectedPendingChanges.ValidatorUpdates[i].PubKey.Compare(tc.expectedPendingChanges.ValidatorUpdates[j].PubKey) == -1
		})
		require.Equal(t, tc.expectedPendingChanges, *actualPendingChanges, "pending changes not equal to expected changes after successful packet receive. case: %s", tc.name)

		expectedTime := ctx.BlockTime().Add(consumerKeeper.GetUnbondingPeriod(ctx))
		require.True(
			t,
			consumerKeeper.PacketMaturityTimeExists(ctx, tc.newChanges.ValsetUpdateId, expectedTime),
			"no packet maturity time for case: %s", tc.name,
		)
	}
}

// TestOnRecvVSCPacketDuplicateUpdates tests that the consumer can correctly handle a single VSC packet
// with duplicate valUpdates for the same pub key.
//
// Note: This scenario shouldn't usually happen, ie. the provider shouldn't send duplicate val updates
// for the same pub key. But it's useful to guard against.
func TestOnRecvVSCPacketDuplicateUpdates(t *testing.T) {
	// Arbitrary channel IDs
	consumerCCVChannelID := "consumerCCVChannelID"
	providerCCVChannelID := "providerCCVChannelID"

	// Keeper setup
	consumerKeeper, ctx, ctrl, _ := testkeeper.GetConsumerKeeperAndCtx(t, testkeeper.NewInMemKeeperParams(t))
	defer ctrl.Finish()
	consumerKeeper.SetProviderChannel(ctx, consumerCCVChannelID)
	consumerKeeper.SetParams(ctx, consumertypes.DefaultParams())

	// Construct packet/data with duplicate val updates for the same pub key
	cId := crypto.NewCryptoIdentityFromIntSeed(43278947)
	valUpdates := []abci.ValidatorUpdate{
		{
			PubKey: cId.TMProtoCryptoPublicKey(),
			Power:  0,
		},
		{
			PubKey: cId.TMProtoCryptoPublicKey(),
			Power:  473289,
		},
	}
	vscData := types.NewValidatorSetChangePacketData(
		valUpdates,
		1,
		nil,
	)
	packet := channeltypes.NewPacket(vscData.GetBytes(), 2, types.ProviderPortID,
		providerCCVChannelID, types.ConsumerPortID, consumerCCVChannelID, clienttypes.NewHeight(1, 0), 0)

	// Confirm no pending changes exist before OnRecvVSCPacket
	_, ok := consumerKeeper.GetPendingChanges(ctx)
	require.False(t, ok)

	// Execute OnRecvVSCPacket
	ack := consumerKeeper.OnRecvVSCPacket(ctx, packet, vscData)
	require.NotNil(t, ack)
	require.True(t, ack.Success())

	// Confirm pending changes are queued by OnRecvVSCPacket
	gotPendingChanges, ok := consumerKeeper.GetPendingChanges(ctx)
	require.True(t, ok)

	// Confirm that only the latest update is kept, duplicate update is discarded
	require.Equal(t, 1, len(gotPendingChanges.ValidatorUpdates))
	require.Equal(t, valUpdates[1], gotPendingChanges.ValidatorUpdates[0]) // Only latest update should be kept
}

// TestSendPackets tests the SendPackets method failing
func TestSendPacketsFailure(t *testing.T) {
	// Keeper setup
	consumerKeeper, ctx, ctrl, mocks := testkeeper.GetConsumerKeeperAndCtx(t, testkeeper.NewInMemKeeperParams(t))
	defer ctrl.Finish()
	consumerKeeper.SetProviderChannel(ctx, "consumerCCVChannelID")
	consumerKeeper.SetParams(ctx, consumertypes.DefaultParams())

	// Set some pending packets
	consumerKeeper.AppendPendingPacket(ctx, types.VscMaturedPacket, &types.ConsumerPacketData_VscMaturedPacketData{})
	consumerKeeper.AppendPendingPacket(ctx, types.SlashPacket, &types.ConsumerPacketData_SlashPacketData{})
	consumerKeeper.AppendPendingPacket(ctx, types.VscMaturedPacket, &types.ConsumerPacketData_VscMaturedPacketData{})

	// Mock the channel keeper to return an error
	gomock.InOrder(
		mocks.MockChannelKeeper.EXPECT().GetChannel(ctx, types.ConsumerPortID,
			"consumerCCVChannelID").Return(channeltypes.Channel{}, false).Times(1),
	)

	// No panic should occur, pending packets should not be cleared
	consumerKeeper.SendPackets(ctx)
	require.Equal(t, 3, len(consumerKeeper.GetPendingPackets(ctx)))
}

func TestSendPackets(t *testing.T) {
	// Keeper setup
	consumerKeeper, ctx, ctrl, mocks := testkeeper.GetConsumerKeeperAndCtx(t, testkeeper.NewInMemKeeperParams(t))
	consumerKeeper.SetProviderChannel(ctx, "consumerCCVChannelID")
	consumerKeeper.SetParams(ctx, consumertypes.DefaultParams())

	// No slash record should exist
	_, found := consumerKeeper.GetSlashRecord(ctx)
	require.False(t, found)
	require.True(t, consumerKeeper.PacketSendingPermitted(ctx))

	// Queue up two vsc matured, followed by slash, followed by vsc matured
	consumerKeeper.AppendPendingPacket(ctx, types.VscMaturedPacket, &types.ConsumerPacketData_VscMaturedPacketData{
		VscMaturedPacketData: &types.VSCMaturedPacketData{
			ValsetUpdateId: 77,
		},
	})
	consumerKeeper.AppendPendingPacket(ctx, types.VscMaturedPacket, &types.ConsumerPacketData_VscMaturedPacketData{
		VscMaturedPacketData: &types.VSCMaturedPacketData{
			ValsetUpdateId: 90,
		},
	})
	consumerKeeper.AppendPendingPacket(ctx, types.SlashPacket, &types.ConsumerPacketData_SlashPacketData{
		SlashPacketData: &types.SlashPacketData{
			Validator:      abci.Validator{},
			ValsetUpdateId: 88,
			Infraction:     stakingtypes.Infraction_INFRACTION_DOWNTIME,
		},
	})
	consumerKeeper.AppendPendingPacket(ctx, types.VscMaturedPacket, &types.ConsumerPacketData_VscMaturedPacketData{
		VscMaturedPacketData: &types.VSCMaturedPacketData{
			ValsetUpdateId: 99,
		},
	})

	// First two vsc matured and slash should be sent, 3 total
	gomock.InAnyOrder(
		testkeeper.GetMocksForSendIBCPacket(ctx, mocks, "consumerCCVChannelID", 3),
	)
	consumerKeeper.SendPackets(ctx)
	ctrl.Finish()

	// First two packets should be deleted, slash should be at head of queue
	pendingPackets := consumerKeeper.GetPendingPackets(ctx)
	require.Equal(t, 2, len(pendingPackets))
	require.Equal(t, types.SlashPacket, pendingPackets[0].Type)
	require.Equal(t, types.VscMaturedPacket, pendingPackets[1].Type)

	// Packet sending not permitted
	require.False(t, consumerKeeper.PacketSendingPermitted(ctx))

	// Now delete slash record as would be done by a recv SlashPacketHandledResult
	// then confirm last vsc matured is sent
	consumerKeeper.ClearSlashRecord(ctx)
	consumerKeeper.DeleteHeadOfPendingPackets(ctx)

	// Packet sending permitted
	require.True(t, consumerKeeper.PacketSendingPermitted(ctx))

	gomock.InAnyOrder(
		testkeeper.GetMocksForSendIBCPacket(ctx, mocks, "consumerCCVChannelID", 1),
	)

	consumerKeeper.SendPackets(ctx)
	ctrl.Finish()

	// No packets should be left
	pendingPackets = consumerKeeper.GetPendingPackets(ctx)
	require.Equal(t, 0, len(pendingPackets))
}

// TestOnAcknowledgementPacketError tests application logic for ERROR acknowledgments of sent VSCMatured and Slash packets
// in conjunction with the ibc module's execution of "acknowledgePacket",
// according to https://github.com/cosmos/ibc/tree/main/spec/core/ics-004-channel-and-packet-semantics#processing-acknowledgements
func TestOnAcknowledgementPacketError(t *testing.T) {
	// Channel ID to some dest chain that's not the established provider
	channelIDToDestChain := "channelIDToDestChain"

	// Channel ID to established provider
	channelIDToProvider := "channelIDToProvider"

	// Channel ID on destination (counter party) chain
	channelIDOnDest := "ChannelIDOnDest"

	// Instantiate in-mem keeper with mocks
	ctrl := gomock.NewController(t)
	defer ctrl.Finish()
	keeperParams := testkeeper.NewInMemKeeperParams(t)
	mocks := testkeeper.NewMockedKeepers(ctrl)
	consumerKeeper := testkeeper.NewInMemConsumerKeeper(keeperParams, mocks)
	ctx := keeperParams.Ctx

	// Set an established provider channel for later in test
	consumerKeeper.SetProviderChannel(ctx, channelIDToProvider)

	packetData := types.NewSlashPacketData(
		abci.Validator{Address: bytes.HexBytes{}, Power: int64(1)}, uint64(1), stakingtypes.Infraction_INFRACTION_DOWNTIME,
	)

	// AcknowledgePacket is in reference to a packet originally sent from this (consumer) module.
	packet := channeltypes.NewPacket(
		packetData.GetBytes(),
		1,
		types.ConsumerPortID, // Source port
		channelIDToDestChain, // Source channel
		types.ProviderPortID, // Dest (counter party) port
		channelIDOnDest,      // Dest (counter party) channel
		clienttypes.Height{},
		uint64(time.Now().Add(60*time.Second).UnixNano()),
	)

	// Still expect no error returned from OnAcknowledgementPacket,
	// but the input error ack will be handled with appropriate ChanCloseInit calls
	dummyCap := &capabilitytypes.Capability{}
	gomock.InOrder(

		mocks.MockScopedKeeper.EXPECT().GetCapability(
			ctx, host.ChannelCapabilityPath(types.ConsumerPortID, channelIDToDestChain),
		).Return(dummyCap, true).Times(1),
		// Due to input error ack, ChanCloseInit is called on channel to destination chain
		mocks.MockChannelKeeper.EXPECT().ChanCloseInit(
			ctx, types.ConsumerPortID, channelIDToDestChain, dummyCap,
		).Return(nil).Times(1),

		mocks.MockScopedKeeper.EXPECT().GetCapability(
			ctx, host.ChannelCapabilityPath(types.ConsumerPortID, channelIDToProvider),
		).Return(dummyCap, true).Times(1),
		// Due to input error ack and existence of established channel to provider,
		// ChanCloseInit is called on channel to provider
		mocks.MockChannelKeeper.EXPECT().ChanCloseInit(
			ctx, types.ConsumerPortID, channelIDToProvider, dummyCap,
		).Return(nil).Times(1),
	)

	ack := types.NewErrorAcknowledgementWithLog(ctx, fmt.Errorf("error"))
	err := consumerKeeper.OnAcknowledgementPacket(ctx, packet, ack)
	require.Nil(t, err)
}

// TestOnAcknowledgementPacketResult tests application logic for RESULT acknowledgments of sent VSCMatured and Slash packets
// in conjunction with the ibc module's execution of "acknowledgePacket",
func TestOnAcknowledgementPacketResult(t *testing.T) {

	// Setup
	consumerKeeper, ctx, ctrl, _ := testkeeper.GetConsumerKeeperAndCtx(t, testkeeper.NewInMemKeeperParams(t))
	defer ctrl.Finish()
	packet := channeltypes.Packet{}

	setupSlashBeforeVscMatured(ctx, &consumerKeeper)

	// Slash record found, 2 pending packets, slash is at head of queue
	_, found := consumerKeeper.GetSlashRecord(ctx)
	require.True(t, found)
	require.Len(t, consumerKeeper.GetPendingPackets(ctx), 2)
	require.Equal(t, types.SlashPacket, consumerKeeper.GetPendingPackets(ctx)[0].Type)

<<<<<<< HEAD
	// No-op result shouldn't do anything
	ack := channeltypes.NewResultAcknowledgement(types.V1Result)
	err := consumerKeeper.OnAcknowledgementPacket(ctx, packet, ack)
	require.Nil(t, err)
	_, found = consumerKeeper.GetSlashRecord(ctx)
	require.True(t, found)
	require.Len(t, consumerKeeper.GetPendingPackets(ctx), 2)
	require.Equal(t, types.SlashPacket, consumerKeeper.GetPendingPackets(ctx)[0].Type)

	// Slash packet handled result should delete slash record and head of pending packets
	ack = channeltypes.NewResultAcknowledgement(types.SlashPacketHandledResult)
	err = consumerKeeper.OnAcknowledgementPacket(ctx, packet, ack)
	require.Nil(t, err)
	_, found = consumerKeeper.GetSlashRecord(ctx)
	require.False(t, found)
	require.Len(t, consumerKeeper.GetPendingPackets(ctx), 1)
	require.Equal(t, types.VscMaturedPacket, consumerKeeper.GetPendingPackets(ctx)[0].Type)

	// refresh state
	setupSlashBeforeVscMatured(ctx, &consumerKeeper)

	slashRecordBefore, found := consumerKeeper.GetSlashRecord(ctx)
	require.True(t, found)
	require.True(t, slashRecordBefore.WaitingOnReply)

	// Slash packet bounced result should update slash record
	ack = channeltypes.NewResultAcknowledgement(types.SlashPacketBouncedResult)
	err = consumerKeeper.OnAcknowledgementPacket(ctx, packet, ack)
	require.Nil(t, err)
	slashRecordAfter, found := consumerKeeper.GetSlashRecord(ctx)
	require.True(t, found)
	require.False(t, slashRecordAfter.WaitingOnReply) // waiting on reply toggled false
	require.Equal(t, slashRecordAfter.SendTime.UnixNano(),
		slashRecordBefore.SendTime.UnixNano()) // send time NOT updated. Bounce result shouldn't affect that
}

func setupSlashBeforeVscMatured(ctx sdk.Context, k *consumerkeeper.Keeper) {

	// clear old state
	k.ClearSlashRecord(ctx)
	k.DeleteAllPendingDataPackets(ctx)

	// Set some related state to test against
	k.SetSlashRecord(ctx, consumertypes.SlashRecord{WaitingOnReply: true, SendTime: time.Now()})
	// Slash packet before VSCMatured packet
	k.AppendPendingPacket(ctx, types.SlashPacket, &types.ConsumerPacketData_SlashPacketData{ // Slash appears first
=======
	// No panic should occur, pending packets should not be cleared
	consumerKeeper.SendPackets(ctx)
	require.Equal(t, 3, len(consumerKeeper.GetPendingPackets(ctx)))
}

// Regression test for https://github.com/cosmos/interchain-security/issues/1145
func TestSendPacketsDeletion(t *testing.T) {
	// Keeper setup
	consumerKeeper, ctx, ctrl, mocks := testkeeper.GetConsumerKeeperAndCtx(t, testkeeper.NewInMemKeeperParams(t))
	defer ctrl.Finish()
	consumerKeeper.SetProviderChannel(ctx, "consumerCCVChannelID")
	consumerKeeper.SetParams(ctx, consumertypes.DefaultParams())

	// Queue two pending packets
	consumerKeeper.AppendPendingPacket(ctx, types.SlashPacket, &types.ConsumerPacketData_SlashPacketData{ // Slash appears first
>>>>>>> 707a298e
		SlashPacketData: &types.SlashPacketData{
			Validator:      abci.Validator{},
			ValsetUpdateId: 88,
			Infraction:     stakingtypes.Infraction_INFRACTION_DOWNTIME,
		},
	})
<<<<<<< HEAD
	k.AppendPendingPacket(ctx, types.VscMaturedPacket, &types.ConsumerPacketData_VscMaturedPacketData{
=======
	consumerKeeper.AppendPendingPacket(ctx, types.VscMaturedPacket, &types.ConsumerPacketData_VscMaturedPacketData{
>>>>>>> 707a298e
		VscMaturedPacketData: &types.VSCMaturedPacketData{
			ValsetUpdateId: 90,
		},
	})
<<<<<<< HEAD
=======

	// Get mocks for a successful SendPacket call that does NOT return an error
	expectations := testkeeper.GetMocksForSendIBCPacket(ctx, mocks, "consumerCCVChannelID", 1)
	// Append mocks for a failed SendPacket call, which returns an error
	expectations = append(expectations, mocks.MockChannelKeeper.EXPECT().GetChannel(ctx, types.ConsumerPortID,
		"consumerCCVChannelID").Return(channeltypes.Channel{}, false).Times(1))
	gomock.InOrder(expectations...)

	consumerKeeper.SendPackets(ctx)

	// Expect the first successfully sent packet to be popped from queue
	require.Equal(t, 1, len(consumerKeeper.GetPendingPackets(ctx)))
	require.Equal(t, types.VscMaturedPacket, consumerKeeper.GetPendingPackets(ctx)[0].Type)
>>>>>>> 707a298e
}<|MERGE_RESOLUTION|>--- conflicted
+++ resolved
@@ -392,7 +392,6 @@
 	require.Len(t, consumerKeeper.GetPendingPackets(ctx), 2)
 	require.Equal(t, types.SlashPacket, consumerKeeper.GetPendingPackets(ctx)[0].Type)
 
-<<<<<<< HEAD
 	// No-op result shouldn't do anything
 	ack := channeltypes.NewResultAcknowledgement(types.V1Result)
 	err := consumerKeeper.OnAcknowledgementPacket(ctx, packet, ack)
@@ -439,10 +438,17 @@
 	k.SetSlashRecord(ctx, consumertypes.SlashRecord{WaitingOnReply: true, SendTime: time.Now()})
 	// Slash packet before VSCMatured packet
 	k.AppendPendingPacket(ctx, types.SlashPacket, &types.ConsumerPacketData_SlashPacketData{ // Slash appears first
-=======
-	// No panic should occur, pending packets should not be cleared
-	consumerKeeper.SendPackets(ctx)
-	require.Equal(t, 3, len(consumerKeeper.GetPendingPackets(ctx)))
+		SlashPacketData: &types.SlashPacketData{
+			Validator:      abci.Validator{},
+			ValsetUpdateId: 88,
+			Infraction:     stakingtypes.Infraction_INFRACTION_DOWNTIME,
+		},
+	})
+	k.AppendPendingPacket(ctx, types.VscMaturedPacket, &types.ConsumerPacketData_VscMaturedPacketData{
+		VscMaturedPacketData: &types.VSCMaturedPacketData{
+			ValsetUpdateId: 90,
+		},
+	})
 }
 
 // Regression test for https://github.com/cosmos/interchain-security/issues/1145
@@ -455,24 +461,17 @@
 
 	// Queue two pending packets
 	consumerKeeper.AppendPendingPacket(ctx, types.SlashPacket, &types.ConsumerPacketData_SlashPacketData{ // Slash appears first
->>>>>>> 707a298e
 		SlashPacketData: &types.SlashPacketData{
 			Validator:      abci.Validator{},
 			ValsetUpdateId: 88,
 			Infraction:     stakingtypes.Infraction_INFRACTION_DOWNTIME,
 		},
 	})
-<<<<<<< HEAD
-	k.AppendPendingPacket(ctx, types.VscMaturedPacket, &types.ConsumerPacketData_VscMaturedPacketData{
-=======
 	consumerKeeper.AppendPendingPacket(ctx, types.VscMaturedPacket, &types.ConsumerPacketData_VscMaturedPacketData{
->>>>>>> 707a298e
 		VscMaturedPacketData: &types.VSCMaturedPacketData{
 			ValsetUpdateId: 90,
 		},
 	})
-<<<<<<< HEAD
-=======
 
 	// Get mocks for a successful SendPacket call that does NOT return an error
 	expectations := testkeeper.GetMocksForSendIBCPacket(ctx, mocks, "consumerCCVChannelID", 1)
@@ -486,5 +485,4 @@
 	// Expect the first successfully sent packet to be popped from queue
 	require.Equal(t, 1, len(consumerKeeper.GetPendingPackets(ctx)))
 	require.Equal(t, types.VscMaturedPacket, consumerKeeper.GetPendingPackets(ctx)[0].Type)
->>>>>>> 707a298e
 }