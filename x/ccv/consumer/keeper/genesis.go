--- conflicted
+++ resolved
@@ -17,10 +17,6 @@
 //  2. A consumer chain restarts after a client to the provider was created, but the CCV channel handshake is still in progress
 //  3. A consumer chain restarts after the CCV channel handshake was completed.
 func (k Keeper) InitGenesis(ctx sdk.Context, state *consumertypes.GenesisState) []abci.ValidatorUpdate {
-<<<<<<< HEAD
-
-=======
->>>>>>> cd8c22c7
 	// PreCCV is true during the process of a standalone to consumer changeover.
 	// At the PreCCV point in the process, the standalone chain has just been upgraded to include
 	// the consumer ccv module, but the standalone staking keeper is still managing the validator set.
