package keeper

import (
	"bytes"
	"fmt"

	sdk "github.com/cosmos/cosmos-sdk/types"
	ibctmtypes "github.com/cosmos/ibc-go/v3/modules/light-clients/07-tendermint/types"
	"github.com/cosmos/interchain-security/x/ccv/consumer/types"
	consumertypes "github.com/cosmos/interchain-security/x/ccv/consumer/types"
	ccv "github.com/cosmos/interchain-security/x/ccv/types"
	utils "github.com/cosmos/interchain-security/x/ccv/utils"

	abci "github.com/tendermint/tendermint/abci/types"
	tmtypes "github.com/tendermint/tendermint/types"
)

// InitGenesis initializes the CCV consumer state and binds to PortID.
func (k Keeper) InitGenesis(ctx sdk.Context, state *consumertypes.GenesisState) []abci.ValidatorUpdate {
	k.SetParams(ctx, state.Params)
	// TODO: Remove enabled flag and find a better way to setup e2e tests
	// See: https://github.com/cosmos/interchain-security/issues/339
	if !state.Params.Enabled {
		return nil
	}

	k.SetPort(ctx, ccv.ConsumerPortID)

	// Only try to bind to port if it is not already bound, since we may already own
	// port capability from capability InitGenesis
	if !k.IsBound(ctx, ccv.ConsumerPortID) {
		// transfer module binds to the transfer port on InitChain
		// and claims the returned capability
		err := k.BindPort(ctx, ccv.ConsumerPortID)
		if err != nil {
			panic(fmt.Sprintf("could not claim port capability: %v", err))
		}
	}

	// initialValSet is checked in NewChain case by ValidateGenesis
	if state.NewChain {
		// Create the provider client in InitGenesis for new consumer chain. CCV Handshake must be established with this client id.
		clientID, err := k.clientKeeper.CreateClient(ctx, state.ProviderClientState, state.ProviderConsensusState)
		if err != nil {
			panic(err)
		}

		// Set the unbonding period: use the unbonding period on the provider to
		// compute the unbonding period on the consumer
		unbondingTime := utils.ComputeConsumerUnbondingPeriod(state.ProviderClientState.UnbondingPeriod)
		k.SetUnbondingTime(ctx, unbondingTime)
		// Set default value for valset update ID
		k.SetHeightValsetUpdateID(ctx, uint64(ctx.BlockHeight()), uint64(0))
		// set provider client id.
		k.SetProviderClientID(ctx, clientID)
	} else {
		// verify that latest consensus state on provider client matches the initial validator set of restarted chain
		// thus, IBC genesis MUST run before CCV consumer genesis
		consState, ok := k.clientKeeper.GetLatestClientConsensusState(ctx, state.ProviderClientId)
		if !ok {
			panic("consensus state for provider client not found. MUST run IBC genesis before CCV consumer genesis")
		}
		tmConsState, ok := consState.(*ibctmtypes.ConsensusState)
		if !ok {
			panic(fmt.Sprintf("consensus state has wrong type. expected: %T, got: %T", &ibctmtypes.ConsensusState{}, consState))
		}

		// ensure that initial validator set is same as initial consensus state on provider client.
		// this will be verified by provider module on channel handshake.
		vals, err := tmtypes.PB2TM.ValidatorUpdates(state.InitialValSet)
		if err != nil {
			panic(err)
		}
		valSet := tmtypes.NewValidatorSet(vals)

		if !bytes.Equal(tmConsState.NextValidatorsHash, valSet.Hash()) {
			panic("initial validator set does not match last consensus state of the provider client")
		}

		// Set the unbonding period: use the unbonding period on the provider to
		// compute the unbonding period on the consumer
		clientState, ok := k.clientKeeper.GetClientState(ctx, state.ProviderClientId)
		if !ok {
			panic("client state for provider client not found. MUST run IBC genesis before CCV consumer genesis")
		}
		tmClientState, ok := clientState.(*ibctmtypes.ClientState)
		if !ok {
			panic(fmt.Sprintf("client state has wrong type. expected: %T, got: %T", &ibctmtypes.ClientState{}, clientState))
		}
		unbondingTime := utils.ComputeConsumerUnbondingPeriod(tmClientState.UnbondingPeriod)
		k.SetUnbondingTime(ctx, unbondingTime)

		// set height to valset update id mapping
		for _, h2v := range state.HeightToValsetUpdateId {
			k.SetHeightValsetUpdateID(ctx, h2v.Height, h2v.ValsetUpdateId)
		}

		// set provider client id
		k.SetProviderClientID(ctx, state.ProviderClientId)
		// set provider channel id.
		k.SetProviderChannel(ctx, state.ProviderChannelId)
		// set all unbonding sequences
		for _, mp := range state.MaturingPackets {
			k.SetPacketMaturityTime(ctx, mp.VscId, mp.MaturityTime)
		}
	}

	// populate cross chain validators states with initial valset
	k.ApplyCCValidatorChanges(ctx, state.InitialValSet)

	return state.InitialValSet
}

// ExportGenesis exports the CCV consumer state. If the channel has already been established, then we export
// provider chain. Otherwise, this is still considered a new chain and we export latest client state.
func (k Keeper) ExportGenesis(ctx sdk.Context) (genesis *consumertypes.GenesisState) {
	params := k.GetParams(ctx)
	if !params.Enabled {
		return consumertypes.DefaultGenesisState()
	}

	// export the current validator set
<<<<<<< HEAD
	valset, err := k.GetCurrentValidatorsAsABCIpdates(ctx)
=======
	valset, err := k.GetValidatorUpdates(ctx)
>>>>>>> ba1fa6da
	if err != nil {
		panic(fmt.Sprintf("fail to retrieve the validator set: %s", err))
	}

	// export all the states created after a provider channel got established
	if channelID, ok := k.GetProviderChannel(ctx); ok {
		clientID, ok := k.GetProviderClientID(ctx)
		if !ok {
			panic("provider client does not exist")
		}

		maturingPackets := []types.MaturingVSCPacket{}
		k.IteratePacketMaturityTime(ctx, func(vscId, timeNs uint64) bool {
			mat := types.MaturingVSCPacket{
				VscId:        vscId,
				MaturityTime: timeNs,
			}
			maturingPackets = append(maturingPackets, mat)
			return false
		})

		heightToVCIDs := []types.HeightToValsetUpdateID{}
		k.IterateHeightToValsetUpdateID(ctx, func(height, vscID uint64) bool {
			hv := types.HeightToValsetUpdateID{
				Height:         height,
				ValsetUpdateId: vscID,
			}
			heightToVCIDs = append(heightToVCIDs, hv)
			return true
		})

		outstandingDowntimes := []types.OutstandingDowntime{}
		k.IterateOutstandingDowntime(ctx, func(addr string) bool {
			od := types.OutstandingDowntime{
				ValidatorConsensusAddress: addr,
			}
			outstandingDowntimes = append(outstandingDowntimes, od)
			return false
		})

		genesis = types.NewRestartGenesisState(
			clientID,
			channelID,
			maturingPackets,
			valset,
			heightToVCIDs,
			outstandingDowntimes,
			params,
		)
	} else {
		clientID, ok := k.GetProviderClientID(ctx)
		// if provider clientID and channelID don't exist on the consumer chain, then CCV protocol is disabled for this chain
		// return a disabled genesis state
		if !ok {
			return consumertypes.DefaultGenesisState()
		}
		cs, ok := k.clientKeeper.GetClientState(ctx, clientID)
		if !ok {
			panic("provider client not set on already running consumer chain")
		}
		tmCs, ok := cs.(*ibctmtypes.ClientState)
		if !ok {
			panic("provider client consensus state is not tendermint client state")
		}
		consState, ok := k.clientKeeper.GetLatestClientConsensusState(ctx, clientID)
		if !ok {
			panic("provider consensus state not set on already running consumer chain")
		}
		tmConsState, ok := consState.(*ibctmtypes.ConsensusState)
		if !ok {
			panic("provider consensus state is not tendermint consensus state")
		}
		// export client states and pending slashing requests into a new chain genesis
		genesis = consumertypes.NewInitialGenesisState(tmCs, tmConsState, valset, k.GetPendingSlashRequests(ctx), params)
	}

	return
}<|MERGE_RESOLUTION|>--- conflicted
+++ resolved
@@ -120,11 +120,7 @@
 	}
 
 	// export the current validator set
-<<<<<<< HEAD
 	valset, err := k.GetCurrentValidatorsAsABCIpdates(ctx)
-=======
-	valset, err := k.GetValidatorUpdates(ctx)
->>>>>>> ba1fa6da
 	if err != nil {
 		panic(fmt.Sprintf("fail to retrieve the validator set: %s", err))
 	}
