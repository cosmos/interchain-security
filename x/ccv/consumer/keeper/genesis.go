--- conflicted
+++ resolved
@@ -6,6 +6,7 @@
 
 	sdk "github.com/cosmos/cosmos-sdk/types"
 	ibctmtypes "github.com/cosmos/ibc-go/v3/modules/light-clients/07-tendermint/types"
+	"github.com/cosmos/interchain-security/x/ccv/consumer/types"
 	consumertypes "github.com/cosmos/interchain-security/x/ccv/consumer/types"
 	ccv "github.com/cosmos/interchain-security/x/ccv/types"
 	utils "github.com/cosmos/interchain-security/x/ccv/utils"
@@ -110,11 +111,18 @@
 
 // ExportGenesis exports the CCV consumer state. If the channel has already been established, then we export
 // provider chain. Otherwise, this is still considered a new chain and we export latest client state.
-func (k Keeper) ExportGenesis(ctx sdk.Context) *consumertypes.GenesisState {
+func (k Keeper) ExportGenesis(ctx sdk.Context) (genesis *consumertypes.GenesisState) {
 	params := k.GetParams(ctx)
 	if !params.Enabled {
 		return consumertypes.DefaultGenesisState()
 	}
+
+	// get the current validator set
+	valset, err := k.ValidatorUpdates(ctx)
+	if err != nil {
+		panic(fmt.Sprintf("fail to retrieve the validator set: %s", err))
+	}
+
 	// when the channel is already established the CCV module states are exported
 	// the client and consensus states are exported independenlty by the IBC module
 	if channelID, ok := k.GetProviderChannel(ctx); ok {
@@ -122,21 +130,12 @@
 		if !ok {
 			panic("provider client does not exist")
 		}
-<<<<<<< HEAD
 
 		// when the channel is already established, we export only the CCV module states;
 		// the IBC module exports the client and consensus states
 		maturingPackets := []types.MaturingVSCPacket{}
 		k.IteratePacketMaturityTime(ctx, func(vscId, timeNs uint64) bool {
 			mat := types.MaturingVSCPacket{
-=======
-		// ValUpdates must be filled in off-line
-		gs := consumertypes.NewRestartGenesisState(clientID, channelID, nil, nil, params)
-
-		maturingPackets := []consumertypes.MaturingVSCPacket{}
-		cb := func(vscId, timeNs uint64) bool {
-			mat := consumertypes.MaturingVSCPacket{
->>>>>>> f9e704aa
 				VscId:        vscId,
 				MaturityTime: timeNs,
 			}
@@ -164,52 +163,43 @@
 		})
 
 		// ValUpdates must be filled in off-line
-		gs := types.NewRestartGenesisState(
+		genesis = types.NewRestartGenesisState(
 			clientID,
 			channelID,
 			maturingPackets,
-			nil,
+			valset,
 			heightToVCIDs,
 			outstandingDowntimes,
 			params,
 		)
-		return gs
-	}
-<<<<<<< HEAD
-
-	// if the channel isn't established, the client, consensus states
-	// and the pending slashing requests are exported
-
-	clientID, ok := k.GetProviderClient(ctx)
-=======
-	clientID, ok := k.GetProviderClientID(ctx)
->>>>>>> f9e704aa
-	// if provider clientID and channelID don't exist on the consumer chain, then CCV protocol is disabled for this chain
-	// return a disabled genesis state
-	if !ok {
-		return consumertypes.DefaultGenesisState()
-	}
-	cs, ok := k.clientKeeper.GetClientState(ctx, clientID)
-	if !ok {
-		panic("provider client not set on already running consumer chain")
-	}
-	tmCs, ok := cs.(*ibctmtypes.ClientState)
-	if !ok {
-		panic("provider client consensus state is not tendermint client state")
-	}
-	consState, ok := k.clientKeeper.GetLatestClientConsensusState(ctx, clientID)
-	if !ok {
-		panic("provider consensus state not set on already running consumer chain")
-	}
-	tmConsState, ok := consState.(*ibctmtypes.ConsensusState)
-	if !ok {
-		panic("provider consensus state is not tendermint consensus state")
-	}
-
-	// ValUpdates must be filled in off-line
-<<<<<<< HEAD
-	return types.NewInitialGenesisState(tmCs, tmConsState, nil, k.GetPendingSlashRequests(ctx), params)
-=======
-	return consumertypes.NewInitialGenesisState(tmCs, tmConsState, nil, params)
->>>>>>> f9e704aa
+	} else {
+		// if the channel isn't established, the client, consensus states
+		// and the pending slashing requests are exported
+		clientID, ok := k.GetProviderClientID(ctx)
+		// if provider clientID and channelID don't exist on the consumer chain, then CCV protocol is disabled for this chain
+		// return a disabled genesis state
+		if !ok {
+			return consumertypes.DefaultGenesisState()
+		}
+		cs, ok := k.clientKeeper.GetClientState(ctx, clientID)
+		if !ok {
+			panic("provider client not set on already running consumer chain")
+		}
+		tmCs, ok := cs.(*ibctmtypes.ClientState)
+		if !ok {
+			panic("provider client consensus state is not tendermint client state")
+		}
+		consState, ok := k.clientKeeper.GetLatestClientConsensusState(ctx, clientID)
+		if !ok {
+			panic("provider consensus state not set on already running consumer chain")
+		}
+		tmConsState, ok := consState.(*ibctmtypes.ConsensusState)
+		if !ok {
+			panic("provider consensus state is not tendermint consensus state")
+		}
+
+		genesis = consumertypes.NewInitialGenesisState(tmCs, tmConsState, valset, k.GetPendingSlashRequests(ctx), params)
+	}
+
+	return
 }