--- conflicted
+++ resolved
@@ -178,16 +178,9 @@
 }
 
 // Sets each input tmtypes.Validator as a types.CrossChainValidator in the consumer keeper store
-<<<<<<< HEAD
-func SetCCValidators(tb testing.TB, consumerKeeper keeper.Keeper,
-	ctx sdk.Context, validators []*tmtypes.Validator,
-) {
-	tb.Helper()
-=======
 func SetCCValidators(t testing.TB, consumerKeeper keeper.Keeper,
 	ctx sdk.Context, validators []*tmtypes.Validator,
 ) {
->>>>>>> a616dae1
 	for _, v := range validators {
 		publicKey, err := cryptocodec.FromTmPubKeyInterface(v.PubKey)
 		require.NoError(tb, err)
