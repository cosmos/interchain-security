package keeper_test

import (
	"testing"

	"cosmossdk.io/math"
	abci "github.com/cometbft/cometbft/abci/types"
	tmrand "github.com/cometbft/cometbft/libs/rand"
	tmtypes "github.com/cometbft/cometbft/types"
	cryptocodec "github.com/cosmos/cosmos-sdk/crypto/codec"
	sdk "github.com/cosmos/cosmos-sdk/types"
	stakingtypes "github.com/cosmos/cosmos-sdk/x/staking/types"
	testkeeper "github.com/cosmos/interchain-security/testutil/keeper"
	"github.com/cosmos/interchain-security/x/ccv/consumer/keeper"
	"github.com/cosmos/interchain-security/x/ccv/consumer/types"
	"github.com/stretchr/testify/require"
)

// TestApplyCCValidatorChanges tests the ApplyCCValidatorChanges method for a consumer keeper
func TestApplyCCValidatorChanges(t *testing.T) {
	keeperParams := testkeeper.NewInMemKeeperParams(t)
	consumerKeeper, ctx, ctrl, _ := testkeeper.GetConsumerKeeperAndCtx(t, keeperParams)
	defer ctrl.Finish()

	// utility functions
	getCCVals := func() (vals []types.CrossChainValidator) {
		vals = consumerKeeper.GetAllCCValidator(ctx)
		return vals
	}

	clearCCVals := func() {
		ccVals := consumerKeeper.GetAllCCValidator(ctx)
		for _, v := range ccVals {
			consumerKeeper.DeleteCCValidator(ctx, v.Address)
		}
	}

	sumCCValsPow := func(vals []types.CrossChainValidator) (power int64) {
		for _, v := range vals {
			power += v.Power
		}
		return power
	}

	// prepare the testing setup by clearing the current cross-chain validators in states
	clearCCVals()

	tcValidators := GenerateValidators(t)

	changes := []abci.ValidatorUpdate{}
	changesPower := int64(0)

	for _, v := range tcValidators {
		changes = append(changes, tmtypes.TM2PB.ValidatorUpdate(v))
		changesPower += v.VotingPower
	}

	// finish setup by storing 3 out 4 testing validators as cross-chain validator records
	SetCCValidators(t, consumerKeeper, ctx, tcValidators[:len(tcValidators)-1])

	// verify setup
	ccVals := getCCVals()
	require.Len(t, ccVals, len(tcValidators)-1)

	// test behaviors
	testCases := []struct {
		changes       []abci.ValidatorUpdate
		expTotalPower int64
		expValsNum    int
	}{
		{ // add new bonded validator
			changes:       changes[len(changes)-1:],
			expTotalPower: changesPower,
			expValsNum:    len(ccVals) + 1,
		},
		{ // update a validator voting power
			changes:       []abci.ValidatorUpdate{{PubKey: changes[0].PubKey, Power: changes[0].Power + 3}},
			expTotalPower: changesPower + 3,
			expValsNum:    len(ccVals) + 1,
		},
		{ // unbond a validator
			changes:       []abci.ValidatorUpdate{{PubKey: changes[0].PubKey, Power: 0}},
			expTotalPower: changesPower - changes[0].Power,
			expValsNum:    len(ccVals),
		},
		{ // update all validators voting power
			changes: []abci.ValidatorUpdate{
				{PubKey: changes[0].PubKey, Power: changes[0].Power + 1},
				{PubKey: changes[1].PubKey, Power: changes[1].Power + 2},
				{PubKey: changes[2].PubKey, Power: changes[2].Power + 3},
				{PubKey: changes[3].PubKey, Power: changes[3].Power + 4},
			},
			expTotalPower: changesPower + 10,
			expValsNum:    len(ccVals) + 1,
		},
	}

	// run test cases
	for _, tc := range testCases {
		consumerKeeper.ApplyCCValidatorChanges(ctx, tc.changes)
		gotVals := getCCVals()

		require.Len(t, gotVals, tc.expValsNum)
		require.Equal(t, tc.expTotalPower, sumCCValsPow(gotVals))
	}
}

// TestIsValidatorJailed tests the IsValidatorJailed method for a consumer keeper
func TestIsValidatorJailed(t *testing.T) {
	consumerKeeper, ctx, ctrl, mocks := testkeeper.GetConsumerKeeperAndCtx(t, testkeeper.NewInMemKeeperParams(t))
	defer ctrl.Finish()

	// Consumer keeper from test setup should return false for IsPrevStandaloneChain()
	require.False(t, consumerKeeper.IsPrevStandaloneChain())

	// IsValidatorJailed should return false for an arbitrary consensus address
	consAddr := []byte{0x01, 0x02, 0x03}
	require.False(t, consumerKeeper.IsValidatorJailed(ctx, consAddr))

	// Set outstanding downtime for that addr
	consumerKeeper.SetOutstandingDowntime(ctx, consAddr)

	// Now confirm IsValidatorJailed returns true
	require.True(t, consumerKeeper.IsValidatorJailed(ctx, consAddr))

	// Next, we set a value for the standalone staking keeper so IsPrevStandaloneChain() returns true
	consumerKeeper.SetStandaloneStakingKeeper(mocks.MockStakingKeeper)
	require.True(t, consumerKeeper.IsPrevStandaloneChain())

	// Set init genesis height to current block height so that ChangeoverIsComplete() is false
	consumerKeeper.SetInitGenesisHeight(ctx, ctx.BlockHeight())
	require.False(t, consumerKeeper.ChangeoverIsComplete(ctx))

	// At this point, the state of the consumer keeper is s.t. IsValidatorJailed() queries the standalone staking keeper

	// Now mock that a validator is jailed from the standalone staking keeper
	mocks.MockStakingKeeper.EXPECT().IsValidatorJailed(ctx, consAddr).Return(true).Times(1)

	// Confirm IsValidatorJailed returns true
	require.True(t, consumerKeeper.IsValidatorJailed(ctx, consAddr))
}

func TestSlash(t *testing.T) {
	consumerKeeper, ctx, ctrl, mocks := testkeeper.GetConsumerKeeperAndCtx(t, testkeeper.NewInMemKeeperParams(t))
	defer ctrl.Finish()

	// If we call slash with infraction type empty, no slash packet will be queued
	consumerKeeper.SlashForked(ctx, []byte{0x01, 0x02, 0x03}, 5, 6, sdk.NewDec(9.0), stakingtypes.Infraction_INFRACTION_UNSPECIFIED)
	pendingPackets := consumerKeeper.GetPendingPackets(ctx)
	require.Len(t, pendingPackets.List, 0)

	// Consumer keeper from test setup should return false for IsPrevStandaloneChain()
	require.False(t, consumerKeeper.IsPrevStandaloneChain())

	// Now setup a value for vscID mapped to infraction height
	consumerKeeper.SetHeightValsetUpdateID(ctx, 5, 6)

	// Call slash with valid infraction type and confirm 1 slash packet is queued
	consumerKeeper.SlashForked(ctx, []byte{0x01, 0x02, 0x03}, 5, 6, sdk.NewDec(9.0), stakingtypes.Infraction_INFRACTION_DOWNTIME)
	pendingPackets = consumerKeeper.GetPendingPackets(ctx)
	require.Len(t, pendingPackets.List, 1)

	// Next, we set a value for the standalone staking keeper so IsPrevStandaloneChain() returns true
	consumerKeeper.SetStandaloneStakingKeeper(mocks.MockStakingKeeper)
	require.True(t, consumerKeeper.IsPrevStandaloneChain())

	// At this point, the state of the consumer keeper is s.t.
	// Slash() calls the standalone staking keeper's Slash()

	// If we call slash with infraction type empty, standalone staking keeper's slash will not be called
	// (if it was called, test would panic without mocking the call)
<<<<<<< HEAD
	consumerKeeper.SlashForked(ctx, []byte{0x01, 0x02, 0x03}, 5, 6, sdk.NewDec(9.0), stakingtypes.Infraction_INFRACTION_UNSPECIFIED)
=======

	consumerKeeper.Slash(ctx, []byte{0x01, 0x02, 0x03}, 5, 6, sdk.NewDec(9.0))
>>>>>>> 3516918b

	// Now setup a mock for Slash, and confirm that it is called against
	// standalone staking keeper with valid infraction type
	infractionHeight := int64(5)
	mocks.MockStakingKeeper.EXPECT().Slash(
		ctx, []byte{0x01, 0x02, 0x03}, infractionHeight, int64(6),
		sdk.MustNewDecFromStr("0.05"), stakingtypes.Infraction_INFRACTION_UNSPECIFIED).Times(1) // We pass empty infraction to standalone staking keeper since it's not used

	// Also setup init genesis height s.t. infraction height is before first consumer height
	consumerKeeper.SetInitGenesisHeight(ctx, 4)
	require.Equal(t, consumerKeeper.FirstConsumerHeight(ctx), int64(6))

	consumerKeeper.SlashForked(ctx, []byte{0x01, 0x02, 0x03}, infractionHeight, 6,
		sdk.MustNewDecFromStr("0.05"), stakingtypes.Infraction_INFRACTION_DOWNTIME)
}

// Tests the getter and setter behavior for historical info
func TestHistoricalInfo(t *testing.T) {
	keeperParams := testkeeper.NewInMemKeeperParams(t)
	consumerKeeper, ctx, ctrl, _ := testkeeper.GetConsumerKeeperAndCtx(t, keeperParams)
	defer ctrl.Finish()
	ctx = ctx.WithBlockHeight(15)

	// Generate test validators, save them to store, and retrieve stored records
	validators := GenerateValidators(t)
	SetCCValidators(t, consumerKeeper, ctx, validators)
	ccValidators := consumerKeeper.GetAllCCValidator(ctx)
	require.Len(t, ccValidators, len(validators))

	// iterate over validators and convert them to staking type
	sVals := []stakingtypes.Validator{}
	for _, v := range ccValidators {
		pk, err := v.ConsPubKey()
		require.NoError(t, err)

		val, err := stakingtypes.NewValidator(nil, pk, stakingtypes.Description{})
		require.NoError(t, err)

		// set voting power to random value
		val.Tokens = sdk.TokensFromConsensusPower(tmrand.NewRand().Int64(), sdk.DefaultPowerReduction)
		sVals = append(sVals, val)
	}

	currentHeight := ctx.BlockHeight()

	// create and store historical info
	hi := stakingtypes.NewHistoricalInfo(ctx.BlockHeader(), sVals, sdk.DefaultPowerReduction)
	consumerKeeper.SetHistoricalInfo(ctx, currentHeight, &hi)

	// expect to get historical info
	recv, found := consumerKeeper.GetHistoricalInfo(ctx, currentHeight)
	require.True(t, found, "HistoricalInfo not found after set")
	require.Equal(t, hi, recv, "HistoricalInfo not equal")

	// verify that historical info valset has validators sorted in order
	require.True(t, IsValSetSorted(recv.Valset, sdk.DefaultPowerReduction), "HistoricalInfo validators is not sorted")
}

// IsValSetSorted reports whether valset is sorted.
func IsValSetSorted(data []stakingtypes.Validator, powerReduction math.Int) bool {
	n := len(data)
	for i := n - 1; i > 0; i-- {
		if stakingtypes.ValidatorsByVotingPower(data).Less(i, i-1, powerReduction) {
			return false
		}
	}
	return true
}

// Generates 4 test validators with non zero voting power
func GenerateValidators(tb testing.TB) []*tmtypes.Validator {
	tb.Helper()
	numValidators := 4
	validators := []*tmtypes.Validator{}
	for i := 0; i < numValidators; i++ {
		cId := crypto.NewCryptoIdentityFromIntSeed(234 + i)
		pubKey := cId.TMCryptoPubKey()

		votingPower := int64(i + 1)
		validator := tmtypes.NewValidator(pubKey, votingPower)
		validators = append(validators, validator)
	}
	return validators
}

// Sets each input tmtypes.Validator as a types.CrossChainValidator in the consumer keeper store
func SetCCValidators(tb testing.TB, consumerKeeper keeper.Keeper,
	ctx sdk.Context, validators []*tmtypes.Validator,
) {
	tb.Helper()
	for _, v := range validators {
		publicKey, err := cryptocodec.FromTmPubKeyInterface(v.PubKey)
		require.NoError(tb, err)

		ccv, err := types.NewCCValidator(v.Address, v.VotingPower, publicKey)
		require.NoError(tb, err)
		consumerKeeper.SetCCValidator(ctx, ccv)
	}
}<|MERGE_RESOLUTION|>--- conflicted
+++ resolved
@@ -10,6 +10,7 @@
 	cryptocodec "github.com/cosmos/cosmos-sdk/crypto/codec"
 	sdk "github.com/cosmos/cosmos-sdk/types"
 	stakingtypes "github.com/cosmos/cosmos-sdk/x/staking/types"
+	"github.com/cosmos/interchain-security/testutil/crypto"
 	testkeeper "github.com/cosmos/interchain-security/testutil/keeper"
 	"github.com/cosmos/interchain-security/x/ccv/consumer/keeper"
 	"github.com/cosmos/interchain-security/x/ccv/consumer/types"
@@ -169,12 +170,7 @@
 
 	// If we call slash with infraction type empty, standalone staking keeper's slash will not be called
 	// (if it was called, test would panic without mocking the call)
-<<<<<<< HEAD
 	consumerKeeper.SlashForked(ctx, []byte{0x01, 0x02, 0x03}, 5, 6, sdk.NewDec(9.0), stakingtypes.Infraction_INFRACTION_UNSPECIFIED)
-=======
-
-	consumerKeeper.Slash(ctx, []byte{0x01, 0x02, 0x03}, 5, 6, sdk.NewDec(9.0))
->>>>>>> 3516918b
 
 	// Now setup a mock for Slash, and confirm that it is called against
 	// standalone staking keeper with valid infraction type
