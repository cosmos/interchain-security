package keeper

import (
	"context"
	"time"

	sdk "github.com/cosmos/cosmos-sdk/types"
	stakingtypes "github.com/cosmos/cosmos-sdk/x/staking/types"

	"github.com/cosmos/interchain-security/v3/x/ccv/consumer/types"
	ccvtypes "github.com/cosmos/interchain-security/v3/x/ccv/types"
)

// GetParams returns the params for the consumer ccv module
// NOTE: it is different from the GetParams method which is required to implement StakingKeeper interface
<<<<<<< HEAD
func (k Keeper) GetConsumerParams(ctx sdk.Context) ccvtypes.Params {
	store := ctx.KVStore(k.storeKey)
	bz := store.Get(types.ParametersKey())
	var params ccvtypes.Params
	k.cdc.MustUnmarshal(bz, &params)
	return params
}

// SetParams sets the paramset for the consumer module
func (k Keeper) SetParams(ctx sdk.Context, params ccvtypes.Params) {
	store := ctx.KVStore(k.storeKey)
	bz := k.cdc.MustMarshal(&params)
	store.Set(types.ParametersKey(), bz)
=======
func (k Keeper) GetConsumerParams(ctx sdk.Context) ccvtypes.ConsumerParams {
	return ccvtypes.NewParams(
		k.GetEnabled(ctx),
		k.GetBlocksPerDistributionTransmission(ctx),
		k.GetDistributionTransmissionChannel(ctx),
		k.GetProviderFeePoolAddrStr(ctx),
		k.GetCCVTimeoutPeriod(ctx),
		k.GetTransferTimeoutPeriod(ctx),
		k.GetConsumerRedistributionFrac(ctx),
		k.GetHistoricalEntries(ctx),
		k.GetUnbondingPeriod(ctx),
		k.GetSoftOptOutThreshold(ctx),
		k.GetRewardDenoms(ctx),
		k.GetProviderRewardDenoms(ctx),
		k.GetRetryDelayPeriod(ctx),
	)
}

// SetParams sets the paramset for the consumer module
func (k Keeper) SetParams(ctx sdk.Context, params ccvtypes.ConsumerParams) {
	k.paramStore.SetParamSet(ctx, &params)
>>>>>>> 48164aac
}

// GetParams implements StakingKeeper GetParams interface method
// it returns an a empty stakingtypes.Params struct
// NOTE: this method must be implemented on the consumer keeper because the evidence module keeper
// in cosmos-sdk v0.50 requires this exact method with this exact signature to be available on the StakingKeepr
func (k Keeper) GetParams(context.Context) (stakingtypes.Params, error) {
	return stakingtypes.Params{}, nil
}

// GetEnabled returns the enabled flag for the consumer module
func (k Keeper) GetEnabled(ctx sdk.Context) bool {
	params := k.GetConsumerParams(ctx)
	return params.Enabled
}

func (k Keeper) GetBlocksPerDistributionTransmission(ctx sdk.Context) int64 {
	params := k.GetConsumerParams(ctx)
	return params.BlocksPerDistributionTransmission
}

func (k Keeper) SetBlocksPerDistributionTransmission(ctx sdk.Context, bpdt int64) {
	params := k.GetConsumerParams(ctx)
	params.BlocksPerDistributionTransmission = bpdt
	k.SetParams(ctx, params)
}

func (k Keeper) GetDistributionTransmissionChannel(ctx sdk.Context) string {
	params := k.GetConsumerParams(ctx)
	return params.DistributionTransmissionChannel
}

func (k Keeper) SetDistributionTransmissionChannel(ctx sdk.Context, channel string) {
	params := k.GetConsumerParams(ctx)
	params.DistributionTransmissionChannel = channel
	k.SetParams(ctx, params)
}

func (k Keeper) GetProviderFeePoolAddrStr(ctx sdk.Context) string {
	params := k.GetConsumerParams(ctx)
	return params.ProviderFeePoolAddrStr
}

func (k Keeper) SetProviderFeePoolAddrStr(ctx sdk.Context, addr string) {
	params := k.GetConsumerParams(ctx)
	params.ProviderFeePoolAddrStr = addr
	k.SetParams(ctx, params)
}

// GetCCVTimeoutPeriod returns the timeout period for sent ccv related ibc packets
func (k Keeper) GetCCVTimeoutPeriod(ctx sdk.Context) time.Duration {
	params := k.GetConsumerParams(ctx)
	return params.CcvTimeoutPeriod
}

// GetTransferTimeoutPeriod returns the timeout period for sent transfer related ibc packets
func (k Keeper) GetTransferTimeoutPeriod(ctx sdk.Context) time.Duration {
	params := k.GetConsumerParams(ctx)
	return params.TransferTimeoutPeriod
}

// GetConsumerRedistributionFrac returns the fraction of tokens allocated to the consumer redistribution
// address during distribution events. The fraction is a string representing a
// decimal number. For example "0.75" would represent 75%.
func (k Keeper) GetConsumerRedistributionFrac(ctx sdk.Context) string {
	params := k.GetConsumerParams(ctx)
	return params.ConsumerRedistributionFraction
}

// GetHistoricalEntries returns the number of historical info entries to persist in store
func (k Keeper) GetHistoricalEntries(ctx sdk.Context) int64 {
	params := k.GetConsumerParams(ctx)
	return params.HistoricalEntries
}

// Only used to set an unbonding period in diff tests
func (k Keeper) SetUnbondingPeriod(ctx sdk.Context, period time.Duration) {
	params := k.GetConsumerParams(ctx)
	params.UnbondingPeriod = period
	k.SetParams(ctx, params)
}

func (k Keeper) GetUnbondingPeriod(ctx sdk.Context) time.Duration {
	params := k.GetConsumerParams(ctx)
	return params.UnbondingPeriod
}

// GetSoftOptOutThreshold returns the percentage of validators at the bottom of the set
// that can opt out of running the consumer chain
func (k Keeper) GetSoftOptOutThreshold(ctx sdk.Context) string {
	params := k.GetConsumerParams(ctx)
	return params.SoftOptOutThreshold
}

func (k Keeper) GetRewardDenoms(ctx sdk.Context) []string {
	params := k.GetConsumerParams(ctx)
	return params.RewardDenoms
}

func (k Keeper) GetProviderRewardDenoms(ctx sdk.Context) []string {
<<<<<<< HEAD
	params := k.GetConsumerParams(ctx)
	return params.ProviderRewardDenoms
=======
	var denoms []string
	k.paramStore.Get(ctx, ccvtypes.KeyProviderRewardDenoms, &denoms)
	return denoms
}

func (k Keeper) GetRetryDelayPeriod(ctx sdk.Context) time.Duration {
	var period time.Duration
	k.paramStore.Get(ctx, ccvtypes.KeyRetryDelayPeriod, &period)
	return period
>>>>>>> 48164aac
}<|MERGE_RESOLUTION|>--- conflicted
+++ resolved
@@ -13,7 +13,6 @@
 
 // GetParams returns the params for the consumer ccv module
 // NOTE: it is different from the GetParams method which is required to implement StakingKeeper interface
-<<<<<<< HEAD
 func (k Keeper) GetConsumerParams(ctx sdk.Context) ccvtypes.Params {
 	store := ctx.KVStore(k.storeKey)
 	bz := store.Get(types.ParametersKey())
@@ -27,29 +26,6 @@
 	store := ctx.KVStore(k.storeKey)
 	bz := k.cdc.MustMarshal(&params)
 	store.Set(types.ParametersKey(), bz)
-=======
-func (k Keeper) GetConsumerParams(ctx sdk.Context) ccvtypes.ConsumerParams {
-	return ccvtypes.NewParams(
-		k.GetEnabled(ctx),
-		k.GetBlocksPerDistributionTransmission(ctx),
-		k.GetDistributionTransmissionChannel(ctx),
-		k.GetProviderFeePoolAddrStr(ctx),
-		k.GetCCVTimeoutPeriod(ctx),
-		k.GetTransferTimeoutPeriod(ctx),
-		k.GetConsumerRedistributionFrac(ctx),
-		k.GetHistoricalEntries(ctx),
-		k.GetUnbondingPeriod(ctx),
-		k.GetSoftOptOutThreshold(ctx),
-		k.GetRewardDenoms(ctx),
-		k.GetProviderRewardDenoms(ctx),
-		k.GetRetryDelayPeriod(ctx),
-	)
-}
-
-// SetParams sets the paramset for the consumer module
-func (k Keeper) SetParams(ctx sdk.Context, params ccvtypes.ConsumerParams) {
-	k.paramStore.SetParamSet(ctx, &params)
->>>>>>> 48164aac
 }
 
 // GetParams implements StakingKeeper GetParams interface method
@@ -150,18 +126,12 @@
 }
 
 func (k Keeper) GetProviderRewardDenoms(ctx sdk.Context) []string {
-<<<<<<< HEAD
 	params := k.GetConsumerParams(ctx)
 	return params.ProviderRewardDenoms
-=======
-	var denoms []string
-	k.paramStore.Get(ctx, ccvtypes.KeyProviderRewardDenoms, &denoms)
-	return denoms
 }
 
 func (k Keeper) GetRetryDelayPeriod(ctx sdk.Context) time.Duration {
 	var period time.Duration
 	k.paramStore.Get(ctx, ccvtypes.KeyRetryDelayPeriod, &period)
 	return period
->>>>>>> 48164aac
 }