--- conflicted
+++ resolved
@@ -16,11 +16,8 @@
 		k.GetBlocksPerDistributionTransmission(ctx),
 		k.GetDistributionTransmissionChannel(ctx),
 		k.GetProviderFeePoolAddrStr(ctx),
-<<<<<<< HEAD
+		k.GetCCVTimeoutPeriod(ctx),
 		k.GetUnbondingPeriod(ctx),
-=======
-		k.GetCCVTimeoutPeriod(ctx),
->>>>>>> df3b1fe3
 	)
 }
 
@@ -68,16 +65,15 @@
 	k.paramStore.Set(ctx, types.KeyProviderFeePoolAddrStr, addr)
 }
 
-<<<<<<< HEAD
-func (k Keeper) GetUnbondingPeriod(ctx sdk.Context) time.Duration {
-	var period time.Duration
-	k.paramStore.Get(ctx, types.KeyConsumerUnbondingPeriod, &period)
-	return period
-=======
 // GetCCVTimeoutPeriod returns the timeout period for sent ibc packets
 func (k Keeper) GetCCVTimeoutPeriod(ctx sdk.Context) time.Duration {
 	var p time.Duration
 	k.paramStore.Get(ctx, ccvtypes.KeyCCVTimeoutPeriod, &p)
 	return p
->>>>>>> df3b1fe3
+}
+
+func (k Keeper) GetUnbondingPeriod(ctx sdk.Context) time.Duration {
+	var period time.Duration
+	k.paramStore.Get(ctx, types.KeyConsumerUnbondingPeriod, &period)
+	return period
 }