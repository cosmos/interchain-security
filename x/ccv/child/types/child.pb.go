--- conflicted
+++ resolved
@@ -5,13 +5,9 @@
 
 import (
 	fmt "fmt"
-<<<<<<< HEAD
-=======
 	types "github.com/cosmos/interchain-security/x/ccv/types"
->>>>>>> 1a5569bf
 	_ "github.com/gogo/protobuf/gogoproto"
 	proto "github.com/gogo/protobuf/proto"
-	_ "github.com/tendermint/tendermint/abci/types"
 	io "io"
 	math "math"
 	math_bits "math/bits"
@@ -28,6 +24,141 @@
 // proto package needs to be updated.
 const _ = proto.GoGoProtoPackageIsVersion3 // please upgrade the proto package
 
+// Params defines the parameters for CCV child module
+type Params struct {
+	Enabled bool `protobuf:"varint,1,opt,name=Enabled,proto3" json:"Enabled,omitempty"`
+	///////////////////////
+	// Distribution Params
+	// Number of blocks between ibc-token-transfers from the consumer chain to
+	// the provider chain. Note that at this transmission event a fraction of
+	// the accumulated tokens are divided and sent consumer redistribution
+	// address.
+	BlocksPerDistributionTransmission int64 `protobuf:"varint,2,opt,name=BlocksPerDistributionTransmission,proto3" json:"BlocksPerDistributionTransmission,omitempty"`
+	// Channel, and provider-chain receiving address to send distribution token
+	// transfers over. These parameters is auto-set during the consumer <->
+	// provider handshake procedure.
+	DistributionTransmissionChannel string `protobuf:"bytes,3,opt,name=DistributionTransmissionChannel,proto3" json:"DistributionTransmissionChannel,omitempty"`
+	ProviderFeePoolAddrStr          string `protobuf:"bytes,4,opt,name=ProviderFeePoolAddrStr,proto3" json:"ProviderFeePoolAddrStr,omitempty"`
+	// The fraction of tokens allocated to the consumer redistribution address
+	// during distribution events. The fraction is a string representing a
+	// decimal number. For example "0.5" would represent 50%.
+	ConsumerRedistributeFrac string `protobuf:"bytes,5,opt,name=ConsumerRedistributeFrac,proto3" json:"ConsumerRedistributeFrac,omitempty"`
+}
+
+func (m *Params) Reset()         { *m = Params{} }
+func (m *Params) String() string { return proto.CompactTextString(m) }
+func (*Params) ProtoMessage()    {}
+func (*Params) Descriptor() ([]byte, []int) {
+	return fileDescriptor_d00ed7c78fea69b9, []int{0}
+}
+func (m *Params) XXX_Unmarshal(b []byte) error {
+	return m.Unmarshal(b)
+}
+func (m *Params) XXX_Marshal(b []byte, deterministic bool) ([]byte, error) {
+	if deterministic {
+		return xxx_messageInfo_Params.Marshal(b, m, deterministic)
+	} else {
+		b = b[:cap(b)]
+		n, err := m.MarshalToSizedBuffer(b)
+		if err != nil {
+			return nil, err
+		}
+		return b[:n], nil
+	}
+}
+func (m *Params) XXX_Merge(src proto.Message) {
+	xxx_messageInfo_Params.Merge(m, src)
+}
+func (m *Params) XXX_Size() int {
+	return m.Size()
+}
+func (m *Params) XXX_DiscardUnknown() {
+	xxx_messageInfo_Params.DiscardUnknown(m)
+}
+
+var xxx_messageInfo_Params proto.InternalMessageInfo
+
+func (m *Params) GetEnabled() bool {
+	if m != nil {
+		return m.Enabled
+	}
+	return false
+}
+
+func (m *Params) GetBlocksPerDistributionTransmission() int64 {
+	if m != nil {
+		return m.BlocksPerDistributionTransmission
+	}
+	return 0
+}
+
+func (m *Params) GetDistributionTransmissionChannel() string {
+	if m != nil {
+		return m.DistributionTransmissionChannel
+	}
+	return ""
+}
+
+func (m *Params) GetProviderFeePoolAddrStr() string {
+	if m != nil {
+		return m.ProviderFeePoolAddrStr
+	}
+	return ""
+}
+
+func (m *Params) GetConsumerRedistributeFrac() string {
+	if m != nil {
+		return m.ConsumerRedistributeFrac
+	}
+	return ""
+}
+
+// LastTransmissionBlockHeight is the last time validator holding
+// pools were transmitted to the provider chain
+type LastTransmissionBlockHeight struct {
+	Height int64 `protobuf:"varint,1,opt,name=Height,proto3" json:"Height,omitempty"`
+}
+
+func (m *LastTransmissionBlockHeight) Reset()         { *m = LastTransmissionBlockHeight{} }
+func (m *LastTransmissionBlockHeight) String() string { return proto.CompactTextString(m) }
+func (*LastTransmissionBlockHeight) ProtoMessage()    {}
+func (*LastTransmissionBlockHeight) Descriptor() ([]byte, []int) {
+	return fileDescriptor_d00ed7c78fea69b9, []int{1}
+}
+func (m *LastTransmissionBlockHeight) XXX_Unmarshal(b []byte) error {
+	return m.Unmarshal(b)
+}
+func (m *LastTransmissionBlockHeight) XXX_Marshal(b []byte, deterministic bool) ([]byte, error) {
+	if deterministic {
+		return xxx_messageInfo_LastTransmissionBlockHeight.Marshal(b, m, deterministic)
+	} else {
+		b = b[:cap(b)]
+		n, err := m.MarshalToSizedBuffer(b)
+		if err != nil {
+			return nil, err
+		}
+		return b[:n], nil
+	}
+}
+func (m *LastTransmissionBlockHeight) XXX_Merge(src proto.Message) {
+	xxx_messageInfo_LastTransmissionBlockHeight.Merge(m, src)
+}
+func (m *LastTransmissionBlockHeight) XXX_Size() int {
+	return m.Size()
+}
+func (m *LastTransmissionBlockHeight) XXX_DiscardUnknown() {
+	xxx_messageInfo_LastTransmissionBlockHeight.DiscardUnknown(m)
+}
+
+var xxx_messageInfo_LastTransmissionBlockHeight proto.InternalMessageInfo
+
+func (m *LastTransmissionBlockHeight) GetHeight() int64 {
+	if m != nil {
+		return m.Height
+	}
+	return 0
+}
+
 // CrossChainValidator defines the validators for CCV child module
 type CrossChainValidator struct {
 	Address []byte `protobuf:"bytes,1,opt,name=address,proto3" json:"address,omitempty"`
@@ -38,7 +169,7 @@
 func (m *CrossChainValidator) String() string { return proto.CompactTextString(m) }
 func (*CrossChainValidator) ProtoMessage()    {}
 func (*CrossChainValidator) Descriptor() ([]byte, []int) {
-	return fileDescriptor_d00ed7c78fea69b9, []int{0}
+	return fileDescriptor_d00ed7c78fea69b9, []int{2}
 }
 func (m *CrossChainValidator) XXX_Unmarshal(b []byte) error {
 	return m.Unmarshal(b)
@@ -81,131 +212,7 @@
 	return 0
 }
 
-// Params defines the parameters for CCV child module
-type Params struct {
-	Enabled bool `protobuf:"varint,1,opt,name=Enabled,proto3" json:"Enabled,omitempty"`
-	// distribution params
-	BlocksPerDistributionTransmission int64  `protobuf:"varint,2,opt,name=BlocksPerDistributionTransmission,proto3" json:"BlocksPerDistributionTransmission,omitempty"`
-	DistributionTransmissionChannel   string `protobuf:"bytes,3,opt,name=DistributionTransmissionChannel,proto3" json:"DistributionTransmissionChannel,omitempty"`
-	ProviderFeePoolAddrStr            string `protobuf:"bytes,4,opt,name=ProviderFeePoolAddrStr,proto3" json:"ProviderFeePoolAddrStr,omitempty"`
-	ConsumerRedistributeFrac          string `protobuf:"bytes,5,opt,name=ConsumerRedistributeFrac,proto3" json:"ConsumerRedistributeFrac,omitempty"`
-}
-
-func (m *Params) Reset()         { *m = Params{} }
-func (m *Params) String() string { return proto.CompactTextString(m) }
-func (*Params) ProtoMessage()    {}
-func (*Params) Descriptor() ([]byte, []int) {
-	return fileDescriptor_d00ed7c78fea69b9, []int{1}
-}
-func (m *Params) XXX_Unmarshal(b []byte) error {
-	return m.Unmarshal(b)
-}
-func (m *Params) XXX_Marshal(b []byte, deterministic bool) ([]byte, error) {
-	if deterministic {
-		return xxx_messageInfo_Params.Marshal(b, m, deterministic)
-	} else {
-		b = b[:cap(b)]
-		n, err := m.MarshalToSizedBuffer(b)
-		if err != nil {
-			return nil, err
-		}
-		return b[:n], nil
-	}
-}
-func (m *Params) XXX_Merge(src proto.Message) {
-	xxx_messageInfo_Params.Merge(m, src)
-}
-func (m *Params) XXX_Size() int {
-	return m.Size()
-}
-func (m *Params) XXX_DiscardUnknown() {
-	xxx_messageInfo_Params.DiscardUnknown(m)
-}
-
-var xxx_messageInfo_Params proto.InternalMessageInfo
-
-func (m *Params) GetEnabled() bool {
-	if m != nil {
-		return m.Enabled
-	}
-	return false
-}
-
-func (m *Params) GetBlocksPerDistributionTransmission() int64 {
-	if m != nil {
-		return m.BlocksPerDistributionTransmission
-	}
-	return 0
-}
-
-func (m *Params) GetDistributionTransmissionChannel() string {
-	if m != nil {
-		return m.DistributionTransmissionChannel
-	}
-	return ""
-}
-
-func (m *Params) GetProviderFeePoolAddrStr() string {
-	if m != nil {
-		return m.ProviderFeePoolAddrStr
-	}
-	return ""
-}
-
-func (m *Params) GetConsumerRedistributeFrac() string {
-	if m != nil {
-		return m.ConsumerRedistributeFrac
-	}
-	return ""
-}
-
-// LastTransmissionBlockHeight is the last time validator holding
-// pools were transmitted to the provider chain
-type LastTransmissionBlockHeight struct {
-	Height int64 `protobuf:"varint,1,opt,name=Height,proto3" json:"Height,omitempty"`
-}
-
-func (m *LastTransmissionBlockHeight) Reset()         { *m = LastTransmissionBlockHeight{} }
-func (m *LastTransmissionBlockHeight) String() string { return proto.CompactTextString(m) }
-func (*LastTransmissionBlockHeight) ProtoMessage()    {}
-func (*LastTransmissionBlockHeight) Descriptor() ([]byte, []int) {
-	return fileDescriptor_d00ed7c78fea69b9, []int{2}
-}
-func (m *LastTransmissionBlockHeight) XXX_Unmarshal(b []byte) error {
-	return m.Unmarshal(b)
-}
-func (m *LastTransmissionBlockHeight) XXX_Marshal(b []byte, deterministic bool) ([]byte, error) {
-	if deterministic {
-		return xxx_messageInfo_LastTransmissionBlockHeight.Marshal(b, m, deterministic)
-	} else {
-		b = b[:cap(b)]
-		n, err := m.MarshalToSizedBuffer(b)
-		if err != nil {
-			return nil, err
-		}
-		return b[:n], nil
-	}
-}
-func (m *LastTransmissionBlockHeight) XXX_Merge(src proto.Message) {
-	xxx_messageInfo_LastTransmissionBlockHeight.Merge(m, src)
-}
-func (m *LastTransmissionBlockHeight) XXX_Size() int {
-	return m.Size()
-}
-func (m *LastTransmissionBlockHeight) XXX_DiscardUnknown() {
-	xxx_messageInfo_LastTransmissionBlockHeight.DiscardUnknown(m)
-}
-
-var xxx_messageInfo_LastTransmissionBlockHeight proto.InternalMessageInfo
-
-func (m *LastTransmissionBlockHeight) GetHeight() int64 {
-	if m != nil {
-		return m.Height
-	}
-	return 0
-}
-
-// SlashRequest defines a slashing request for CCV module
+// SlashRequest defines a slashing request for CCV child module
 type SlashRequest struct {
 	Packet   *types.SlashPacketData `protobuf:"bytes,1,opt,name=packet,proto3" json:"packet,omitempty"`
 	Downtime bool                   `protobuf:"varint,2,opt,name=downtime,proto3" json:"downtime,omitempty"`
@@ -215,7 +222,7 @@
 func (m *SlashRequest) String() string { return proto.CompactTextString(m) }
 func (*SlashRequest) ProtoMessage()    {}
 func (*SlashRequest) Descriptor() ([]byte, []int) {
-	return fileDescriptor_d00ed7c78fea69b9, []int{2}
+	return fileDescriptor_d00ed7c78fea69b9, []int{3}
 }
 func (m *SlashRequest) XXX_Unmarshal(b []byte) error {
 	return m.Unmarshal(b)
@@ -259,13 +266,10 @@
 }
 
 func init() {
-	proto.RegisterType((*CrossChainValidator)(nil), "interchain_security.ccv.child.v1.CrossChainValidator")
-<<<<<<< HEAD
 	proto.RegisterType((*Params)(nil), "interchain_security.ccv.child.v1.Params")
 	proto.RegisterType((*LastTransmissionBlockHeight)(nil), "interchain_security.ccv.child.v1.LastTransmissionBlockHeight")
-=======
+	proto.RegisterType((*CrossChainValidator)(nil), "interchain_security.ccv.child.v1.CrossChainValidator")
 	proto.RegisterType((*SlashRequest)(nil), "interchain_security.ccv.child.v1.SlashRequest")
->>>>>>> 1a5569bf
 }
 
 func init() {
@@ -273,91 +277,35 @@
 }
 
 var fileDescriptor_d00ed7c78fea69b9 = []byte{
-<<<<<<< HEAD
-	// 379 bytes of a gzipped FileDescriptorProto
-	0x1f, 0x8b, 0x08, 0x00, 0x00, 0x00, 0x00, 0x00, 0x02, 0xff, 0x84, 0x92, 0xbd, 0x8e, 0xd3, 0x40,
-	0x14, 0x85, 0xe3, 0x0d, 0x1b, 0x60, 0x44, 0x35, 0xac, 0x56, 0x16, 0x48, 0xc6, 0xa4, 0x4a, 0x01,
-	0xb6, 0x56, 0x08, 0x90, 0xe8, 0x58, 0xb3, 0x51, 0x8a, 0x14, 0xc6, 0x20, 0x0a, 0x1a, 0x34, 0x9e,
-	0x19, 0xd9, 0x23, 0xec, 0xb9, 0xd1, 0xbd, 0x63, 0x43, 0xde, 0x82, 0x27, 0xe1, 0x39, 0x28, 0x53,
-	0x52, 0xa2, 0xe4, 0x45, 0x50, 0xec, 0x04, 0x52, 0x6c, 0x94, 0xee, 0x1e, 0x9d, 0xf3, 0xdd, 0xf9,
-	0xd1, 0x61, 0xcf, 0x8c, 0x75, 0x1a, 0x65, 0x29, 0x8c, 0xfd, 0x42, 0x5a, 0x36, 0x68, 0xdc, 0x32,
-	0x96, 0xb2, 0x8d, 0x65, 0x69, 0x2a, 0x15, 0xb7, 0x57, 0xfd, 0x10, 0x2d, 0x10, 0x1c, 0xf0, 0xf0,
-	0x96, 0x74, 0x24, 0x65, 0x1b, 0xf5, 0xa1, 0xf6, 0xea, 0xd1, 0x45, 0x01, 0x05, 0x74, 0xe1, 0x78,
-	0x3b, 0xf5, 0xdc, 0xf8, 0x86, 0x3d, 0x4c, 0x10, 0x88, 0x92, 0x2d, 0xf9, 0x49, 0x54, 0x46, 0x09,
-	0x07, 0xc8, 0x7d, 0x76, 0x57, 0x28, 0x85, 0x9a, 0xc8, 0xf7, 0x42, 0x6f, 0xf2, 0x20, 0xdb, 0x4b,
-	0x7e, 0xc1, 0xce, 0x17, 0xf0, 0x4d, 0xa3, 0x7f, 0x16, 0x7a, 0x93, 0x61, 0xd6, 0x8b, 0xf1, 0xcf,
-	0x33, 0x36, 0x4a, 0x05, 0x8a, 0x9a, 0xb6, 0xe8, 0x8d, 0x15, 0x79, 0xa5, 0x55, 0x87, 0xde, 0xcb,
-	0xf6, 0x92, 0xcf, 0xd9, 0xd3, 0xeb, 0x0a, 0xe4, 0x57, 0x4a, 0x35, 0xbe, 0x33, 0xe4, 0xd0, 0xe4,
-	0x8d, 0x33, 0x60, 0x3f, 0xa2, 0xb0, 0x54, 0x1b, 0x22, 0x03, 0x76, 0xb7, 0xf6, 0x74, 0x90, 0xcf,
-	0xd8, 0x93, 0x63, 0x5e, 0x52, 0x0a, 0x6b, 0x75, 0xe5, 0x0f, 0x43, 0x6f, 0x72, 0x3f, 0x3b, 0x15,
-	0xe3, 0xaf, 0xd8, 0x65, 0x8a, 0xd0, 0x1a, 0xa5, 0x71, 0xaa, 0x75, 0x0a, 0x50, 0xbd, 0x55, 0x0a,
-	0x3f, 0x38, 0xf4, 0xef, 0x74, 0x0b, 0x8e, 0xb8, 0xfc, 0x0d, 0xf3, 0x13, 0xb0, 0xd4, 0xd4, 0x1a,
-	0x33, 0xad, 0xf6, 0x87, 0xe8, 0x29, 0x0a, 0xe9, 0x9f, 0x77, 0xe4, 0x51, 0x7f, 0xfc, 0x92, 0x3d,
-	0x9e, 0x0b, 0x72, 0x87, 0xd7, 0xe9, 0x9e, 0x3c, 0xd3, 0xa6, 0x28, 0x1d, 0xbf, 0x64, 0xa3, 0x7e,
-	0xea, 0xfe, 0x70, 0x98, 0xed, 0xd4, 0xf5, 0xfb, 0x5f, 0xeb, 0xc0, 0x5b, 0xad, 0x03, 0xef, 0xcf,
-	0x3a, 0xf0, 0x7e, 0x6c, 0x82, 0xc1, 0x6a, 0x13, 0x0c, 0x7e, 0x6f, 0x82, 0xc1, 0xe7, 0xd7, 0x85,
-	0x71, 0x65, 0x93, 0x47, 0x12, 0xea, 0x58, 0x02, 0xd5, 0x40, 0xf1, 0xff, 0x4a, 0x3c, 0xff, 0x57,
-	0xa0, 0xef, 0x07, 0x15, 0x72, 0xcb, 0x85, 0xa6, 0x7c, 0xd4, 0x15, 0xe1, 0xc5, 0xdf, 0x00, 0x00,
-	0x00, 0xff, 0xff, 0xa4, 0x54, 0x74, 0x6b, 0x70, 0x02, 0x00, 0x00,
-}
-
-func (m *CrossChainValidator) Marshal() (dAtA []byte, err error) {
-	size := m.Size()
-	dAtA = make([]byte, size)
-	n, err := m.MarshalToSizedBuffer(dAtA[:size])
-	if err != nil {
-		return nil, err
-	}
-	return dAtA[:n], nil
-}
-
-func (m *CrossChainValidator) MarshalTo(dAtA []byte) (int, error) {
-	size := m.Size()
-	return m.MarshalToSizedBuffer(dAtA[:size])
-}
-
-func (m *CrossChainValidator) MarshalToSizedBuffer(dAtA []byte) (int, error) {
-	i := len(dAtA)
-	_ = i
-	var l int
-	_ = l
-	if m.Power != 0 {
-		i = encodeVarintChild(dAtA, i, uint64(m.Power))
-		i--
-		dAtA[i] = 0x10
-	}
-	if len(m.Address) > 0 {
-		i -= len(m.Address)
-		copy(dAtA[i:], m.Address)
-		i = encodeVarintChild(dAtA, i, uint64(len(m.Address)))
-		i--
-		dAtA[i] = 0xa
-	}
-	return len(dAtA) - i, nil
-=======
-	// 324 bytes of a gzipped FileDescriptorProto
-	0x1f, 0x8b, 0x08, 0x00, 0x00, 0x00, 0x00, 0x00, 0x02, 0xff, 0x74, 0x91, 0x41, 0x4f, 0xc2, 0x30,
-	0x14, 0xc7, 0x99, 0x46, 0x24, 0x95, 0xd3, 0xe4, 0x40, 0x30, 0x59, 0xc8, 0xe2, 0x81, 0x44, 0x5d,
-	0x83, 0x1e, 0xbc, 0x8b, 0xdc, 0x71, 0x26, 0x1e, 0xbc, 0x98, 0xae, 0x6d, 0x58, 0xe3, 0xb6, 0x37,
-	0xdb, 0x47, 0x91, 0x6f, 0xe1, 0xc7, 0xf2, 0xc8, 0xd1, 0xa3, 0x81, 0x2f, 0x62, 0xd6, 0x01, 0x7a,
-	0x90, 0xdb, 0xfb, 0xa7, 0xbf, 0x5f, 0x5f, 0xf3, 0x2f, 0xb9, 0x54, 0x05, 0x4a, 0xcd, 0x53, 0xa6,
-	0x8a, 0x17, 0x23, 0xf9, 0x4c, 0x2b, 0x5c, 0x50, 0xce, 0x2d, 0xe5, 0xa9, 0xca, 0x04, 0xb5, 0xc3,
-	0x7a, 0x88, 0x4a, 0x0d, 0x08, 0x7e, 0xff, 0x1f, 0x3a, 0xe2, 0xdc, 0x46, 0x35, 0x64, 0x87, 0xbd,
-	0xce, 0x14, 0xa6, 0xe0, 0x60, 0x5a, 0x4d, 0xb5, 0xd7, 0x3b, 0x43, 0x59, 0x08, 0xa9, 0x73, 0x55,
-	0x20, 0x65, 0x09, 0x57, 0x14, 0x17, 0xa5, 0x34, 0x9b, 0xc3, 0xf3, 0x7d, 0x4f, 0xa8, 0x96, 0x73,
-	0x5b, 0x53, 0x61, 0x48, 0x9a, 0x13, 0xa6, 0x59, 0x6e, 0xfc, 0x2e, 0x39, 0x1e, 0x17, 0x2c, 0xc9,
-	0xa4, 0xe8, 0x7a, 0x7d, 0x6f, 0xd0, 0x8a, 0xb7, 0x31, 0x1c, 0x93, 0xd3, 0x91, 0x06, 0x63, 0x46,
-	0xd5, 0x5d, 0x4f, 0x2c, 0x53, 0x82, 0x21, 0xe8, 0x4a, 0x60, 0x42, 0x68, 0x69, 0x8c, 0x13, 0xda,
-	0xf1, 0x36, 0xfa, 0x1d, 0x72, 0x54, 0xc2, 0x5c, 0xea, 0xee, 0x41, 0xdf, 0x1b, 0x1c, 0xc6, 0x75,
-	0x08, 0x81, 0xb4, 0x1f, 0x33, 0x66, 0xd2, 0x58, 0xbe, 0xcd, 0xa4, 0x41, 0x7f, 0x44, 0x9a, 0x25,
-	0xe3, 0xaf, 0x12, 0x9d, 0x7e, 0x72, 0x7d, 0x11, 0xed, 0xab, 0xc1, 0x0e, 0x23, 0x67, 0x4e, 0x1c,
-	0x7e, 0xcf, 0x90, 0xc5, 0x1b, 0xd5, 0xef, 0x91, 0x96, 0x80, 0x79, 0x81, 0x2a, 0x97, 0x6e, 0x5b,
-	0x2b, 0xde, 0xe5, 0xbb, 0x87, 0xcf, 0x55, 0xe0, 0x2d, 0x57, 0x81, 0xf7, 0xbd, 0x0a, 0xbc, 0x8f,
-	0x75, 0xd0, 0x58, 0xae, 0x83, 0xc6, 0xd7, 0x3a, 0x68, 0x3c, 0xdf, 0x4e, 0x15, 0xa6, 0xb3, 0x24,
-	0xe2, 0x90, 0x53, 0x0e, 0x26, 0x07, 0x43, 0x7f, 0x77, 0x5f, 0xed, 0xda, 0x7a, 0xff, 0xf3, 0x65,
-	0xae, 0xda, 0xa4, 0xe9, 0x5a, 0xbb, 0xf9, 0x09, 0x00, 0x00, 0xff, 0xff, 0x21, 0xd4, 0x98, 0xc5,
-	0xe0, 0x01, 0x00, 0x00,
->>>>>>> 1a5569bf
+	// 443 bytes of a gzipped FileDescriptorProto
+	0x1f, 0x8b, 0x08, 0x00, 0x00, 0x00, 0x00, 0x00, 0x02, 0xff, 0x84, 0x52, 0xc1, 0x6e, 0xd3, 0x40,
+	0x10, 0x8d, 0x1b, 0x1a, 0xc2, 0xd2, 0xd3, 0x52, 0x55, 0x56, 0x90, 0x4c, 0x88, 0x38, 0x44, 0x02,
+	0x6c, 0x05, 0x04, 0x48, 0xdc, 0x68, 0xda, 0xaa, 0x87, 0x1e, 0x8c, 0x8b, 0x38, 0x70, 0x41, 0x9b,
+	0xdd, 0x51, 0xbc, 0xaa, 0xbd, 0x13, 0x76, 0xd6, 0x2e, 0xfd, 0x0b, 0xbe, 0x84, 0xef, 0xe0, 0xd8,
+	0x23, 0x47, 0x94, 0xfc, 0x08, 0xca, 0x3a, 0x29, 0x3d, 0x60, 0xf5, 0xf6, 0x9e, 0xe7, 0xcd, 0x7b,
+	0xf6, 0xf8, 0xb1, 0x17, 0xda, 0x38, 0xb0, 0x32, 0x17, 0xda, 0x7c, 0x25, 0x90, 0x95, 0xd5, 0xee,
+	0x2a, 0x91, 0xb2, 0x4e, 0x64, 0xae, 0x0b, 0x95, 0xd4, 0x93, 0x06, 0xc4, 0x0b, 0x8b, 0x0e, 0xf9,
+	0xf0, 0x3f, 0xea, 0x58, 0xca, 0x3a, 0x6e, 0x44, 0xf5, 0x64, 0xf0, 0xac, 0xcd, 0x6f, 0xed, 0x24,
+	0xeb, 0xc6, 0x67, 0xb0, 0x3f, 0xc7, 0x39, 0x7a, 0x98, 0xac, 0x51, 0xf3, 0x74, 0xf4, 0x73, 0x87,
+	0xf5, 0x52, 0x61, 0x45, 0x49, 0x3c, 0x64, 0xf7, 0x8f, 0x8d, 0x98, 0x15, 0xa0, 0xc2, 0x60, 0x18,
+	0x8c, 0xfb, 0xd9, 0x96, 0xf2, 0x33, 0xf6, 0xf4, 0xb0, 0x40, 0x79, 0x41, 0x29, 0xd8, 0x23, 0x4d,
+	0xce, 0xea, 0x59, 0xe5, 0x34, 0x9a, 0x4f, 0x56, 0x18, 0x2a, 0x35, 0x91, 0x46, 0x13, 0xee, 0x0c,
+	0x83, 0x71, 0x37, 0xbb, 0x5b, 0xc8, 0x4f, 0xd9, 0x93, 0xb6, 0xd9, 0x34, 0x17, 0xc6, 0x40, 0x11,
+	0x76, 0x87, 0xc1, 0xf8, 0x41, 0x76, 0x97, 0x8c, 0xbf, 0x65, 0x07, 0xa9, 0xc5, 0x5a, 0x2b, 0xb0,
+	0x27, 0x00, 0x29, 0x62, 0xf1, 0x41, 0x29, 0x7b, 0xee, 0x6c, 0x78, 0xcf, 0x1b, 0xb4, 0x4c, 0xf9,
+	0x7b, 0x16, 0x4e, 0xd1, 0x50, 0x55, 0x82, 0xcd, 0x40, 0x6d, 0x43, 0xe0, 0xc4, 0x0a, 0x19, 0xee,
+	0xfa, 0xcd, 0xd6, 0xf9, 0xe8, 0x0d, 0x7b, 0x7c, 0x26, 0xc8, 0xdd, 0x7e, 0x1d, 0xff, 0xc9, 0xa7,
+	0xa0, 0xe7, 0xb9, 0xe3, 0x07, 0xac, 0xd7, 0x20, 0x7f, 0xc3, 0x6e, 0xb6, 0x61, 0xa3, 0x63, 0xf6,
+	0x68, 0x6a, 0x91, 0x68, 0xba, 0xfe, 0x4b, 0x9f, 0x45, 0xa1, 0x95, 0x70, 0x68, 0xd7, 0x37, 0x17,
+	0x4a, 0x59, 0x20, 0xf2, 0xfa, 0xbd, 0x6c, 0x4b, 0xf9, 0x3e, 0xdb, 0x5d, 0xe0, 0x25, 0xd8, 0xcd,
+	0x5d, 0x1b, 0x32, 0x42, 0xb6, 0x77, 0x5e, 0x08, 0xca, 0x33, 0xf8, 0x56, 0x01, 0x39, 0x3e, 0x65,
+	0xbd, 0x85, 0x90, 0x17, 0xd0, 0xc4, 0x3d, 0x7c, 0xf5, 0x3c, 0x6e, 0x6b, 0x4b, 0x3d, 0x89, 0xfd,
+	0x66, 0xea, 0xe5, 0x47, 0xc2, 0x89, 0x6c, 0xb3, 0xca, 0x07, 0xac, 0xaf, 0xf0, 0xd2, 0x38, 0x5d,
+	0x82, 0x4f, 0xeb, 0x67, 0x37, 0xfc, 0xf0, 0xe3, 0xaf, 0x65, 0x14, 0x5c, 0x2f, 0xa3, 0xe0, 0xcf,
+	0x32, 0x0a, 0x7e, 0xac, 0xa2, 0xce, 0xf5, 0x2a, 0xea, 0xfc, 0x5e, 0x45, 0x9d, 0x2f, 0xef, 0xe6,
+	0xda, 0xe5, 0xd5, 0x2c, 0x96, 0x58, 0x26, 0x12, 0xa9, 0x44, 0x4a, 0xfe, 0x65, 0xbf, 0xbc, 0xe9,
+	0xe1, 0xf7, 0x5b, 0xcd, 0x76, 0x57, 0x0b, 0xa0, 0x59, 0xcf, 0x37, 0xef, 0xf5, 0xdf, 0x00, 0x00,
+	0x00, 0xff, 0xff, 0x60, 0xe6, 0x0d, 0x2c, 0x07, 0x03, 0x00, 0x00,
 }
 
 func (m *Params) Marshal() (dAtA []byte, err error) {
@@ -447,6 +395,41 @@
 	return len(dAtA) - i, nil
 }
 
+func (m *CrossChainValidator) Marshal() (dAtA []byte, err error) {
+	size := m.Size()
+	dAtA = make([]byte, size)
+	n, err := m.MarshalToSizedBuffer(dAtA[:size])
+	if err != nil {
+		return nil, err
+	}
+	return dAtA[:n], nil
+}
+
+func (m *CrossChainValidator) MarshalTo(dAtA []byte) (int, error) {
+	size := m.Size()
+	return m.MarshalToSizedBuffer(dAtA[:size])
+}
+
+func (m *CrossChainValidator) MarshalToSizedBuffer(dAtA []byte) (int, error) {
+	i := len(dAtA)
+	_ = i
+	var l int
+	_ = l
+	if m.Power != 0 {
+		i = encodeVarintChild(dAtA, i, uint64(m.Power))
+		i--
+		dAtA[i] = 0x10
+	}
+	if len(m.Address) > 0 {
+		i -= len(m.Address)
+		copy(dAtA[i:], m.Address)
+		i = encodeVarintChild(dAtA, i, uint64(len(m.Address)))
+		i--
+		dAtA[i] = 0xa
+	}
+	return len(dAtA) - i, nil
+}
+
 func (m *SlashRequest) Marshal() (dAtA []byte, err error) {
 	size := m.Size()
 	dAtA = make([]byte, size)
@@ -503,6 +486,45 @@
 	dAtA[offset] = uint8(v)
 	return base
 }
+func (m *Params) Size() (n int) {
+	if m == nil {
+		return 0
+	}
+	var l int
+	_ = l
+	if m.Enabled {
+		n += 2
+	}
+	if m.BlocksPerDistributionTransmission != 0 {
+		n += 1 + sovChild(uint64(m.BlocksPerDistributionTransmission))
+	}
+	l = len(m.DistributionTransmissionChannel)
+	if l > 0 {
+		n += 1 + l + sovChild(uint64(l))
+	}
+	l = len(m.ProviderFeePoolAddrStr)
+	if l > 0 {
+		n += 1 + l + sovChild(uint64(l))
+	}
+	l = len(m.ConsumerRedistributeFrac)
+	if l > 0 {
+		n += 1 + l + sovChild(uint64(l))
+	}
+	return n
+}
+
+func (m *LastTransmissionBlockHeight) Size() (n int) {
+	if m == nil {
+		return 0
+	}
+	var l int
+	_ = l
+	if m.Height != 0 {
+		n += 1 + sovChild(uint64(m.Height))
+	}
+	return n
+}
+
 func (m *CrossChainValidator) Size() (n int) {
 	if m == nil {
 		return 0
@@ -519,45 +541,6 @@
 	return n
 }
 
-func (m *Params) Size() (n int) {
-	if m == nil {
-		return 0
-	}
-	var l int
-	_ = l
-	if m.Enabled {
-		n += 2
-	}
-	if m.BlocksPerDistributionTransmission != 0 {
-		n += 1 + sovChild(uint64(m.BlocksPerDistributionTransmission))
-	}
-	l = len(m.DistributionTransmissionChannel)
-	if l > 0 {
-		n += 1 + l + sovChild(uint64(l))
-	}
-	l = len(m.ProviderFeePoolAddrStr)
-	if l > 0 {
-		n += 1 + l + sovChild(uint64(l))
-	}
-	l = len(m.ConsumerRedistributeFrac)
-	if l > 0 {
-		n += 1 + l + sovChild(uint64(l))
-	}
-	return n
-}
-
-func (m *LastTransmissionBlockHeight) Size() (n int) {
-	if m == nil {
-		return 0
-	}
-	var l int
-	_ = l
-	if m.Height != 0 {
-		n += 1 + sovChild(uint64(m.Height))
-	}
-	return n
-}
-
 func (m *SlashRequest) Size() (n int) {
 	if m == nil {
 		return 0
@@ -579,6 +562,260 @@
 }
 func sozChild(x uint64) (n int) {
 	return sovChild(uint64((x << 1) ^ uint64((int64(x) >> 63))))
+}
+func (m *Params) Unmarshal(dAtA []byte) error {
+	l := len(dAtA)
+	iNdEx := 0
+	for iNdEx < l {
+		preIndex := iNdEx
+		var wire uint64
+		for shift := uint(0); ; shift += 7 {
+			if shift >= 64 {
+				return ErrIntOverflowChild
+			}
+			if iNdEx >= l {
+				return io.ErrUnexpectedEOF
+			}
+			b := dAtA[iNdEx]
+			iNdEx++
+			wire |= uint64(b&0x7F) << shift
+			if b < 0x80 {
+				break
+			}
+		}
+		fieldNum := int32(wire >> 3)
+		wireType := int(wire & 0x7)
+		if wireType == 4 {
+			return fmt.Errorf("proto: Params: wiretype end group for non-group")
+		}
+		if fieldNum <= 0 {
+			return fmt.Errorf("proto: Params: illegal tag %d (wire type %d)", fieldNum, wire)
+		}
+		switch fieldNum {
+		case 1:
+			if wireType != 0 {
+				return fmt.Errorf("proto: wrong wireType = %d for field Enabled", wireType)
+			}
+			var v int
+			for shift := uint(0); ; shift += 7 {
+				if shift >= 64 {
+					return ErrIntOverflowChild
+				}
+				if iNdEx >= l {
+					return io.ErrUnexpectedEOF
+				}
+				b := dAtA[iNdEx]
+				iNdEx++
+				v |= int(b&0x7F) << shift
+				if b < 0x80 {
+					break
+				}
+			}
+			m.Enabled = bool(v != 0)
+		case 2:
+			if wireType != 0 {
+				return fmt.Errorf("proto: wrong wireType = %d for field BlocksPerDistributionTransmission", wireType)
+			}
+			m.BlocksPerDistributionTransmission = 0
+			for shift := uint(0); ; shift += 7 {
+				if shift >= 64 {
+					return ErrIntOverflowChild
+				}
+				if iNdEx >= l {
+					return io.ErrUnexpectedEOF
+				}
+				b := dAtA[iNdEx]
+				iNdEx++
+				m.BlocksPerDistributionTransmission |= int64(b&0x7F) << shift
+				if b < 0x80 {
+					break
+				}
+			}
+		case 3:
+			if wireType != 2 {
+				return fmt.Errorf("proto: wrong wireType = %d for field DistributionTransmissionChannel", wireType)
+			}
+			var stringLen uint64
+			for shift := uint(0); ; shift += 7 {
+				if shift >= 64 {
+					return ErrIntOverflowChild
+				}
+				if iNdEx >= l {
+					return io.ErrUnexpectedEOF
+				}
+				b := dAtA[iNdEx]
+				iNdEx++
+				stringLen |= uint64(b&0x7F) << shift
+				if b < 0x80 {
+					break
+				}
+			}
+			intStringLen := int(stringLen)
+			if intStringLen < 0 {
+				return ErrInvalidLengthChild
+			}
+			postIndex := iNdEx + intStringLen
+			if postIndex < 0 {
+				return ErrInvalidLengthChild
+			}
+			if postIndex > l {
+				return io.ErrUnexpectedEOF
+			}
+			m.DistributionTransmissionChannel = string(dAtA[iNdEx:postIndex])
+			iNdEx = postIndex
+		case 4:
+			if wireType != 2 {
+				return fmt.Errorf("proto: wrong wireType = %d for field ProviderFeePoolAddrStr", wireType)
+			}
+			var stringLen uint64
+			for shift := uint(0); ; shift += 7 {
+				if shift >= 64 {
+					return ErrIntOverflowChild
+				}
+				if iNdEx >= l {
+					return io.ErrUnexpectedEOF
+				}
+				b := dAtA[iNdEx]
+				iNdEx++
+				stringLen |= uint64(b&0x7F) << shift
+				if b < 0x80 {
+					break
+				}
+			}
+			intStringLen := int(stringLen)
+			if intStringLen < 0 {
+				return ErrInvalidLengthChild
+			}
+			postIndex := iNdEx + intStringLen
+			if postIndex < 0 {
+				return ErrInvalidLengthChild
+			}
+			if postIndex > l {
+				return io.ErrUnexpectedEOF
+			}
+			m.ProviderFeePoolAddrStr = string(dAtA[iNdEx:postIndex])
+			iNdEx = postIndex
+		case 5:
+			if wireType != 2 {
+				return fmt.Errorf("proto: wrong wireType = %d for field ConsumerRedistributeFrac", wireType)
+			}
+			var stringLen uint64
+			for shift := uint(0); ; shift += 7 {
+				if shift >= 64 {
+					return ErrIntOverflowChild
+				}
+				if iNdEx >= l {
+					return io.ErrUnexpectedEOF
+				}
+				b := dAtA[iNdEx]
+				iNdEx++
+				stringLen |= uint64(b&0x7F) << shift
+				if b < 0x80 {
+					break
+				}
+			}
+			intStringLen := int(stringLen)
+			if intStringLen < 0 {
+				return ErrInvalidLengthChild
+			}
+			postIndex := iNdEx + intStringLen
+			if postIndex < 0 {
+				return ErrInvalidLengthChild
+			}
+			if postIndex > l {
+				return io.ErrUnexpectedEOF
+			}
+			m.ConsumerRedistributeFrac = string(dAtA[iNdEx:postIndex])
+			iNdEx = postIndex
+		default:
+			iNdEx = preIndex
+			skippy, err := skipChild(dAtA[iNdEx:])
+			if err != nil {
+				return err
+			}
+			if (skippy < 0) || (iNdEx+skippy) < 0 {
+				return ErrInvalidLengthChild
+			}
+			if (iNdEx + skippy) > l {
+				return io.ErrUnexpectedEOF
+			}
+			iNdEx += skippy
+		}
+	}
+
+	if iNdEx > l {
+		return io.ErrUnexpectedEOF
+	}
+	return nil
+}
+func (m *LastTransmissionBlockHeight) Unmarshal(dAtA []byte) error {
+	l := len(dAtA)
+	iNdEx := 0
+	for iNdEx < l {
+		preIndex := iNdEx
+		var wire uint64
+		for shift := uint(0); ; shift += 7 {
+			if shift >= 64 {
+				return ErrIntOverflowChild
+			}
+			if iNdEx >= l {
+				return io.ErrUnexpectedEOF
+			}
+			b := dAtA[iNdEx]
+			iNdEx++
+			wire |= uint64(b&0x7F) << shift
+			if b < 0x80 {
+				break
+			}
+		}
+		fieldNum := int32(wire >> 3)
+		wireType := int(wire & 0x7)
+		if wireType == 4 {
+			return fmt.Errorf("proto: LastTransmissionBlockHeight: wiretype end group for non-group")
+		}
+		if fieldNum <= 0 {
+			return fmt.Errorf("proto: LastTransmissionBlockHeight: illegal tag %d (wire type %d)", fieldNum, wire)
+		}
+		switch fieldNum {
+		case 1:
+			if wireType != 0 {
+				return fmt.Errorf("proto: wrong wireType = %d for field Height", wireType)
+			}
+			m.Height = 0
+			for shift := uint(0); ; shift += 7 {
+				if shift >= 64 {
+					return ErrIntOverflowChild
+				}
+				if iNdEx >= l {
+					return io.ErrUnexpectedEOF
+				}
+				b := dAtA[iNdEx]
+				iNdEx++
+				m.Height |= int64(b&0x7F) << shift
+				if b < 0x80 {
+					break
+				}
+			}
+		default:
+			iNdEx = preIndex
+			skippy, err := skipChild(dAtA[iNdEx:])
+			if err != nil {
+				return err
+			}
+			if (skippy < 0) || (iNdEx+skippy) < 0 {
+				return ErrInvalidLengthChild
+			}
+			if (iNdEx + skippy) > l {
+				return io.ErrUnexpectedEOF
+			}
+			iNdEx += skippy
+		}
+	}
+
+	if iNdEx > l {
+		return io.ErrUnexpectedEOF
+	}
+	return nil
 }
 func (m *CrossChainValidator) Unmarshal(dAtA []byte) error {
 	l := len(dAtA)
@@ -683,260 +920,6 @@
 	}
 	return nil
 }
-func (m *Params) Unmarshal(dAtA []byte) error {
-	l := len(dAtA)
-	iNdEx := 0
-	for iNdEx < l {
-		preIndex := iNdEx
-		var wire uint64
-		for shift := uint(0); ; shift += 7 {
-			if shift >= 64 {
-				return ErrIntOverflowChild
-			}
-			if iNdEx >= l {
-				return io.ErrUnexpectedEOF
-			}
-			b := dAtA[iNdEx]
-			iNdEx++
-			wire |= uint64(b&0x7F) << shift
-			if b < 0x80 {
-				break
-			}
-		}
-		fieldNum := int32(wire >> 3)
-		wireType := int(wire & 0x7)
-		if wireType == 4 {
-			return fmt.Errorf("proto: Params: wiretype end group for non-group")
-		}
-		if fieldNum <= 0 {
-			return fmt.Errorf("proto: Params: illegal tag %d (wire type %d)", fieldNum, wire)
-		}
-		switch fieldNum {
-		case 1:
-			if wireType != 0 {
-				return fmt.Errorf("proto: wrong wireType = %d for field Enabled", wireType)
-			}
-			var v int
-			for shift := uint(0); ; shift += 7 {
-				if shift >= 64 {
-					return ErrIntOverflowChild
-				}
-				if iNdEx >= l {
-					return io.ErrUnexpectedEOF
-				}
-				b := dAtA[iNdEx]
-				iNdEx++
-				v |= int(b&0x7F) << shift
-				if b < 0x80 {
-					break
-				}
-			}
-			m.Enabled = bool(v != 0)
-		case 2:
-			if wireType != 0 {
-				return fmt.Errorf("proto: wrong wireType = %d for field BlocksPerDistributionTransmission", wireType)
-			}
-			m.BlocksPerDistributionTransmission = 0
-			for shift := uint(0); ; shift += 7 {
-				if shift >= 64 {
-					return ErrIntOverflowChild
-				}
-				if iNdEx >= l {
-					return io.ErrUnexpectedEOF
-				}
-				b := dAtA[iNdEx]
-				iNdEx++
-				m.BlocksPerDistributionTransmission |= int64(b&0x7F) << shift
-				if b < 0x80 {
-					break
-				}
-			}
-		case 3:
-			if wireType != 2 {
-				return fmt.Errorf("proto: wrong wireType = %d for field DistributionTransmissionChannel", wireType)
-			}
-			var stringLen uint64
-			for shift := uint(0); ; shift += 7 {
-				if shift >= 64 {
-					return ErrIntOverflowChild
-				}
-				if iNdEx >= l {
-					return io.ErrUnexpectedEOF
-				}
-				b := dAtA[iNdEx]
-				iNdEx++
-				stringLen |= uint64(b&0x7F) << shift
-				if b < 0x80 {
-					break
-				}
-			}
-			intStringLen := int(stringLen)
-			if intStringLen < 0 {
-				return ErrInvalidLengthChild
-			}
-			postIndex := iNdEx + intStringLen
-			if postIndex < 0 {
-				return ErrInvalidLengthChild
-			}
-			if postIndex > l {
-				return io.ErrUnexpectedEOF
-			}
-			m.DistributionTransmissionChannel = string(dAtA[iNdEx:postIndex])
-			iNdEx = postIndex
-		case 4:
-			if wireType != 2 {
-				return fmt.Errorf("proto: wrong wireType = %d for field ProviderFeePoolAddrStr", wireType)
-			}
-			var stringLen uint64
-			for shift := uint(0); ; shift += 7 {
-				if shift >= 64 {
-					return ErrIntOverflowChild
-				}
-				if iNdEx >= l {
-					return io.ErrUnexpectedEOF
-				}
-				b := dAtA[iNdEx]
-				iNdEx++
-				stringLen |= uint64(b&0x7F) << shift
-				if b < 0x80 {
-					break
-				}
-			}
-			intStringLen := int(stringLen)
-			if intStringLen < 0 {
-				return ErrInvalidLengthChild
-			}
-			postIndex := iNdEx + intStringLen
-			if postIndex < 0 {
-				return ErrInvalidLengthChild
-			}
-			if postIndex > l {
-				return io.ErrUnexpectedEOF
-			}
-			m.ProviderFeePoolAddrStr = string(dAtA[iNdEx:postIndex])
-			iNdEx = postIndex
-		case 5:
-			if wireType != 2 {
-				return fmt.Errorf("proto: wrong wireType = %d for field ConsumerRedistributeFrac", wireType)
-			}
-			var stringLen uint64
-			for shift := uint(0); ; shift += 7 {
-				if shift >= 64 {
-					return ErrIntOverflowChild
-				}
-				if iNdEx >= l {
-					return io.ErrUnexpectedEOF
-				}
-				b := dAtA[iNdEx]
-				iNdEx++
-				stringLen |= uint64(b&0x7F) << shift
-				if b < 0x80 {
-					break
-				}
-			}
-			intStringLen := int(stringLen)
-			if intStringLen < 0 {
-				return ErrInvalidLengthChild
-			}
-			postIndex := iNdEx + intStringLen
-			if postIndex < 0 {
-				return ErrInvalidLengthChild
-			}
-			if postIndex > l {
-				return io.ErrUnexpectedEOF
-			}
-			m.ConsumerRedistributeFrac = string(dAtA[iNdEx:postIndex])
-			iNdEx = postIndex
-		default:
-			iNdEx = preIndex
-			skippy, err := skipChild(dAtA[iNdEx:])
-			if err != nil {
-				return err
-			}
-			if (skippy < 0) || (iNdEx+skippy) < 0 {
-				return ErrInvalidLengthChild
-			}
-			if (iNdEx + skippy) > l {
-				return io.ErrUnexpectedEOF
-			}
-			iNdEx += skippy
-		}
-	}
-
-	if iNdEx > l {
-		return io.ErrUnexpectedEOF
-	}
-	return nil
-}
-func (m *LastTransmissionBlockHeight) Unmarshal(dAtA []byte) error {
-	l := len(dAtA)
-	iNdEx := 0
-	for iNdEx < l {
-		preIndex := iNdEx
-		var wire uint64
-		for shift := uint(0); ; shift += 7 {
-			if shift >= 64 {
-				return ErrIntOverflowChild
-			}
-			if iNdEx >= l {
-				return io.ErrUnexpectedEOF
-			}
-			b := dAtA[iNdEx]
-			iNdEx++
-			wire |= uint64(b&0x7F) << shift
-			if b < 0x80 {
-				break
-			}
-		}
-		fieldNum := int32(wire >> 3)
-		wireType := int(wire & 0x7)
-		if wireType == 4 {
-			return fmt.Errorf("proto: LastTransmissionBlockHeight: wiretype end group for non-group")
-		}
-		if fieldNum <= 0 {
-			return fmt.Errorf("proto: LastTransmissionBlockHeight: illegal tag %d (wire type %d)", fieldNum, wire)
-		}
-		switch fieldNum {
-		case 1:
-			if wireType != 0 {
-				return fmt.Errorf("proto: wrong wireType = %d for field Height", wireType)
-			}
-			m.Height = 0
-			for shift := uint(0); ; shift += 7 {
-				if shift >= 64 {
-					return ErrIntOverflowChild
-				}
-				if iNdEx >= l {
-					return io.ErrUnexpectedEOF
-				}
-				b := dAtA[iNdEx]
-				iNdEx++
-				m.Height |= int64(b&0x7F) << shift
-				if b < 0x80 {
-					break
-				}
-			}
-		default:
-			iNdEx = preIndex
-			skippy, err := skipChild(dAtA[iNdEx:])
-			if err != nil {
-				return err
-			}
-			if (skippy < 0) || (iNdEx+skippy) < 0 {
-				return ErrInvalidLengthChild
-			}
-			if (iNdEx + skippy) > l {
-				return io.ErrUnexpectedEOF
-			}
-			iNdEx += skippy
-		}
-	}
-
-	if iNdEx > l {
-		return io.ErrUnexpectedEOF
-	}
-	return nil
-}
 func (m *SlashRequest) Unmarshal(dAtA []byte) error {
 	l := len(dAtA)
 	iNdEx := 0
