package keeper

import (
	sdk "github.com/cosmos/cosmos-sdk/types"
	slashingtypes "github.com/cosmos/cosmos-sdk/x/slashing/types"
	abci "github.com/tendermint/tendermint/abci/types"
)

var _ slashingtypes.SlashingHooks = Keeper{}

// AfterValidatorDowntime gets the given validator address jailing time
// in order either to add it the downtime jailing duration and initiated its slashing
// on the provider chain or perfom a no-op
func (k Keeper) AfterValidatorDowntime(ctx sdk.Context, consAddr sdk.ConsAddress, power int64) {

	// return if penalty already sent to the provider
	if k.IsPenaltySentToProvider(ctx, consAddr) {
		return
	}

	// get the previous block height valsetUpdateID when the infraction occured
	valsetUpdateID := k.HeightToValsetUpdateID(ctx, uint64(ctx.BlockHeight()-sdk.ValidatorUpdateDelay-1))

	// send packet to initiate slashing on the provider chain
	k.SendPenalties(
		ctx,
		abci.Validator{
			Address: consAddr.Bytes(),
			Power:   power,
		},
		valsetUpdateID,
		k.slashingKeeper.SlashFractionDowntime(ctx).TruncateInt64(),
		k.slashingKeeper.DowntimeJailDuration(ctx).Nanoseconds(),
	)
<<<<<<< HEAD
=======

	// set penalty to validator address
	k.PenaltySentToProvider(ctx, consAddr)
>>>>>>> 4ba7ca71
}

// Hooks wrapper struct for ChildKeeper
type Hooks struct {
	k Keeper
}

// Return the wrapper struct
func (k Keeper) Hooks() Hooks {
	return Hooks{k}
}

// AfterValidatorDowntime implements the slashing hook interface
func (h Hooks) AfterValidatorDowntime(ctx sdk.Context, consAddr sdk.ConsAddress, power int64) {
	h.k.AfterValidatorDowntime(ctx, consAddr, power)
}<|MERGE_RESOLUTION|>--- conflicted
+++ resolved
@@ -32,12 +32,9 @@
 		k.slashingKeeper.SlashFractionDowntime(ctx).TruncateInt64(),
 		k.slashingKeeper.DowntimeJailDuration(ctx).Nanoseconds(),
 	)
-<<<<<<< HEAD
-=======
 
 	// set penalty to validator address
 	k.PenaltySentToProvider(ctx, consAddr)
->>>>>>> 4ba7ca71
 }
 
 // Hooks wrapper struct for ChildKeeper
