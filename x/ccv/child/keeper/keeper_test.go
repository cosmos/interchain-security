package keeper_test

import (
	"fmt"
	"testing"
	"time"

	cryptocodec "github.com/cosmos/cosmos-sdk/crypto/codec"
	"github.com/cosmos/cosmos-sdk/crypto/keys/ed25519"
	sdk "github.com/cosmos/cosmos-sdk/types"
	slashingtypes "github.com/cosmos/cosmos-sdk/x/slashing/types"
	clienttypes "github.com/cosmos/ibc-go/modules/core/02-client/types"
	channeltypes "github.com/cosmos/ibc-go/modules/core/04-channel/types"
	commitmenttypes "github.com/cosmos/ibc-go/modules/core/23-commitment/types"
	ibctmtypes "github.com/cosmos/ibc-go/modules/light-clients/07-tendermint/types"
	ibctesting "github.com/cosmos/ibc-go/testing"
	"github.com/cosmos/interchain-security/app"
	"github.com/cosmos/interchain-security/testutil/simapp"
	"github.com/cosmos/interchain-security/x/ccv/child/types"
	childtypes "github.com/cosmos/interchain-security/x/ccv/child/types"
	parenttypes "github.com/cosmos/interchain-security/x/ccv/parent/types"
	ccv "github.com/cosmos/interchain-security/x/ccv/types"
	"github.com/stretchr/testify/suite"
	abci "github.com/tendermint/tendermint/abci/types"
	tmtypes "github.com/tendermint/tendermint/types"
	// 	slashing "github.com/cosmos/cosmos-sdk/x/slashing"
	// staking "github.com/cosmos/cosmos-sdk/x/staking"
)

func init() {
	ibctesting.DefaultTestingAppInit = simapp.SetupTestingApp
}

type KeeperTestSuite struct {
	suite.Suite

	coordinator *ibctesting.Coordinator

	// testing chains
	parentChain *ibctesting.TestChain
	childChain  *ibctesting.TestChain

	parentClient    *ibctmtypes.ClientState
	parentConsState *ibctmtypes.ConsensusState

	path *ibctesting.Path

	ctx sdk.Context
}

func (suite *KeeperTestSuite) SetupTest() {
	suite.coordinator = ibctesting.NewCoordinator(suite.T(), 2)
	suite.parentChain = suite.coordinator.GetChain(ibctesting.GetChainID(0))
	suite.childChain = suite.coordinator.GetChain(ibctesting.GetChainID(1))

	tmConfig := ibctesting.NewTendermintConfig()

	// commit a block on parent chain before creating client
	suite.coordinator.CommitBlock(suite.parentChain)

	// create client and consensus state of parent chain to initialize child chain genesis.
	height := suite.parentChain.LastHeader.GetHeight().(clienttypes.Height)
	UpgradePath := []string{"upgrade", "upgradedIBCState"}

	suite.parentClient = ibctmtypes.NewClientState(
		suite.parentChain.ChainID, tmConfig.TrustLevel, tmConfig.TrustingPeriod, tmConfig.UnbondingPeriod, tmConfig.MaxClockDrift,
		height, commitmenttypes.GetSDKSpecs(), UpgradePath, tmConfig.AllowUpdateAfterExpiry, tmConfig.AllowUpdateAfterMisbehaviour,
	)
	suite.parentConsState = suite.parentChain.LastHeader.ConsensusState()

	valUpdates := tmtypes.TM2PB.ValidatorUpdates(suite.parentChain.Vals)

	childGenesis := types.NewInitialGenesisState(suite.parentClient, suite.parentConsState, valUpdates)
	suite.childChain.App.(*app.App).ChildKeeper.InitGenesis(suite.childChain.GetContext(), childGenesis)

	suite.ctx = suite.childChain.GetContext()

	suite.path = ibctesting.NewPath(suite.childChain, suite.parentChain)
	suite.path.EndpointA.ChannelConfig.PortID = childtypes.PortID
	suite.path.EndpointB.ChannelConfig.PortID = parenttypes.PortID
	suite.path.EndpointA.ChannelConfig.Version = ccv.Version
	suite.path.EndpointB.ChannelConfig.Version = ccv.Version
	suite.path.EndpointA.ChannelConfig.Order = channeltypes.ORDERED
	suite.path.EndpointB.ChannelConfig.Order = channeltypes.ORDERED
	parentClient, ok := suite.childChain.App.(*app.App).ChildKeeper.GetParentClient(suite.ctx)
	if !ok {
		panic("must already have parent client on child chain")
	}
	// set child endpoint's clientID
	suite.path.EndpointA.ClientID = parentClient

	// create child client on parent chain and set as child client for child chainID in parent keeper.
	suite.path.EndpointB.CreateClient()
	suite.parentChain.App.(*app.App).ParentKeeper.SetChildClient(suite.parentChain.GetContext(), suite.childChain.ChainID, suite.path.EndpointB.ClientID)
}

func (suite *KeeperTestSuite) SetupCCVChannel() {
	suite.coordinator.CreateConnections(suite.path)
	suite.coordinator.CreateChannels(suite.path)
}

func (suite *KeeperTestSuite) TestParentClient() {
	parentClient, ok := suite.childChain.App.(*app.App).ChildKeeper.GetParentClient(suite.ctx)
	suite.Require().True(ok)

	clientState, ok := suite.childChain.App.GetIBCKeeper().ClientKeeper.GetClientState(suite.ctx, parentClient)
	suite.Require().Equal(suite.parentClient, clientState, "stored client state does not match genesis parent client")
}

func (suite *KeeperTestSuite) TestParentChannel() {
	_, ok := suite.childChain.App.(*app.App).ChildKeeper.GetParentChannel(suite.ctx)
	suite.Require().False(ok)
	suite.childChain.App.(*app.App).ChildKeeper.SetParentChannel(suite.ctx, "channelID")
	channelID, ok := suite.childChain.App.(*app.App).ChildKeeper.GetParentChannel(suite.ctx)
	suite.Require().True(ok)
	suite.Require().Equal("channelID", channelID)
}

func (suite *KeeperTestSuite) TestPendingChanges() {
	pk1, err := cryptocodec.ToTmProtoPublicKey(ed25519.GenPrivKey().PubKey())
	suite.Require().NoError(err)
	pk2, err := cryptocodec.ToTmProtoPublicKey(ed25519.GenPrivKey().PubKey())
	suite.Require().NoError(err)

	pd := ccv.NewValidatorSetChangePacketData(
		[]abci.ValidatorUpdate{
			{
				PubKey: pk1,
				Power:  30,
			},
			{
				PubKey: pk2,
				Power:  20,
			},
		},
		1,
	)

	suite.childChain.App.(*app.App).ChildKeeper.SetPendingChanges(suite.ctx, pd)
	gotPd, ok := suite.childChain.App.(*app.App).ChildKeeper.GetPendingChanges(suite.ctx)
	suite.Require().True(ok)
	suite.Require().Equal(&pd, gotPd, "packet data in store does not equal packet data set")
	suite.childChain.App.(*app.App).ChildKeeper.DeletePendingChanges(suite.ctx)
	gotPd, ok = suite.childChain.App.(*app.App).ChildKeeper.GetPendingChanges(suite.ctx)
	suite.Require().False(ok)
	suite.Require().Nil(gotPd, "got non-nil pending changes after Delete")
}

func (suite *KeeperTestSuite) TestUnbondingTime() {
	suite.childChain.App.(*app.App).ChildKeeper.SetUnbondingTime(suite.ctx, 1, 10)
	suite.childChain.App.(*app.App).ChildKeeper.SetUnbondingTime(suite.ctx, 2, 25)
	suite.childChain.App.(*app.App).ChildKeeper.SetUnbondingTime(suite.ctx, 5, 15)
	suite.childChain.App.(*app.App).ChildKeeper.SetUnbondingTime(suite.ctx, 6, 40)

	suite.childChain.App.(*app.App).ChildKeeper.DeleteUnbondingTime(suite.ctx, 6)

	suite.Require().Equal(uint64(10), suite.childChain.App.(*app.App).ChildKeeper.GetUnbondingTime(suite.ctx, 1))
	suite.Require().Equal(uint64(25), suite.childChain.App.(*app.App).ChildKeeper.GetUnbondingTime(suite.ctx, 2))
	suite.Require().Equal(uint64(15), suite.childChain.App.(*app.App).ChildKeeper.GetUnbondingTime(suite.ctx, 5))
	suite.Require().Equal(uint64(0), suite.childChain.App.(*app.App).ChildKeeper.GetUnbondingTime(suite.ctx, 3))
	suite.Require().Equal(uint64(0), suite.childChain.App.(*app.App).ChildKeeper.GetUnbondingTime(suite.ctx, 6))

	orderedTimes := [][]uint64{{1, 10}, {2, 25}, {5, 15}}
	i := 0

	suite.childChain.App.(*app.App).ChildKeeper.IterateUnbondingTime(suite.ctx, func(seq, time uint64) bool {
		// require that we iterate through unbonding time in order of sequence
		suite.Require().Equal(orderedTimes[i][0], seq)
		suite.Require().Equal(orderedTimes[i][1], time)
		i++
		return false
	})
}

func (suite *KeeperTestSuite) TestUnbondingPacket() {
	pk1, err := cryptocodec.ToTmProtoPublicKey(ed25519.GenPrivKey().PubKey())
	suite.Require().NoError(err)
	pk2, err := cryptocodec.ToTmProtoPublicKey(ed25519.GenPrivKey().PubKey())
	suite.Require().NoError(err)

	for i := 0; i < 5; i++ {
		pd := ccv.NewValidatorSetChangePacketData(
			[]abci.ValidatorUpdate{
				{
					PubKey: pk1,
					Power:  int64(i),
				},
				{
					PubKey: pk2,
					Power:  int64(i + 5),
				},
			},
			1,
		)
		packet := channeltypes.NewPacket(pd.GetBytes(), uint64(i), "parent", "channel-1", "child", "channel-1",
			clienttypes.NewHeight(1, 0), 0)
		suite.childChain.App.(*app.App).ChildKeeper.SetUnbondingPacket(suite.ctx, uint64(i), packet)
	}

	// ensure that packets are iterated by sequence
	i := 0
	suite.childChain.App.(*app.App).ChildKeeper.IterateUnbondingPacket(suite.ctx, func(seq uint64, packet channeltypes.Packet) bool {
		suite.Require().Equal(uint64(i), seq)
		gotPacket, err := suite.childChain.App.(*app.App).ChildKeeper.GetUnbondingPacket(suite.ctx, seq)
		suite.Require().NoError(err)
		suite.Require().Equal(&packet, gotPacket, "packet from get and iteration do not match")
		i++
		return false
	})

	suite.childChain.App.(*app.App).ChildKeeper.DeleteUnbondingPacket(suite.ctx, 0)
	gotPacket, err := suite.childChain.App.(*app.App).ChildKeeper.GetUnbondingPacket(suite.ctx, 0)
	suite.Require().Error(err)
	suite.Require().Nil(gotPacket, "packet is not nil after delete")
}

func (suite *KeeperTestSuite) TestVerifyParentChain() {
	channelID := "channel-1"
	testCases := []struct {
		name     string
		setup    func(suite *KeeperTestSuite)
		expError bool
	}{
		{
			name: "success",
			setup: func(suite *KeeperTestSuite) {
				// create child client on parent chain
				suite.path.EndpointB.CreateClient()

				suite.coordinator.CreateConnections(suite.path)

				// Set INIT channel on child chain
				suite.childChain.App.GetIBCKeeper().ChannelKeeper.SetChannel(suite.ctx, childtypes.PortID, channelID,
					channeltypes.NewChannel(
						channeltypes.INIT, channeltypes.ORDERED, channeltypes.NewCounterparty(parenttypes.PortID, ""),
						[]string{suite.path.EndpointA.ConnectionID}, suite.path.EndpointA.ChannelConfig.Version),
				)
				suite.path.EndpointA.ChannelID = channelID
				// set channel status to INITIALIZING
				suite.childChain.App.(*app.App).ChildKeeper.SetChannelStatus(suite.ctx, suite.path.EndpointA.ChannelID, ccv.INITIALIZING)
			},
			expError: false,
		},
		{
			name: "not initializing status",
			setup: func(suite *KeeperTestSuite) {
				// create child client on parent chain
				suite.path.EndpointB.CreateClient()

				suite.coordinator.CreateConnections(suite.path)

				// Set INIT channel on child chain
				suite.childChain.App.GetIBCKeeper().ChannelKeeper.SetChannel(suite.ctx, childtypes.PortID, channelID,
					channeltypes.NewChannel(
						channeltypes.INIT, channeltypes.ORDERED, channeltypes.NewCounterparty(parenttypes.PortID, ""),
						[]string{suite.path.EndpointA.ConnectionID}, suite.path.EndpointA.ChannelConfig.Version),
				)
				suite.path.EndpointA.ChannelID = channelID

				// set channel status to validating
				suite.childChain.App.(*app.App).ChildKeeper.SetChannelStatus(suite.ctx, suite.path.EndpointA.ChannelID, ccv.VALIDATING)
			},
			expError: true,
		},
		{
			name: "channel does not exist",
			setup: func(suite *KeeperTestSuite) {
				// create child client on parent chain
				suite.path.EndpointB.CreateClient()

				suite.coordinator.CreateConnections(suite.path)

				// set channelID without creating channel
				suite.path.EndpointA.ChannelID = "channel-1"
				// set channel status to INITIALIZING
				suite.childChain.App.(*app.App).ChildKeeper.SetChannelStatus(suite.ctx, suite.path.EndpointA.ChannelID, ccv.INITIALIZING)
			},
			expError: true,
		},
		{
			name: "connection hops is not length 1",
			setup: func(suite *KeeperTestSuite) {
				// create child client on parent chain
				suite.path.EndpointB.CreateClient()

				suite.coordinator.CreateConnections(suite.path)

				// Set INIT channel on child chain with multiple connection hops
				suite.childChain.App.GetIBCKeeper().ChannelKeeper.SetChannel(suite.ctx, childtypes.PortID, channelID,
					channeltypes.NewChannel(
						channeltypes.INIT, channeltypes.ORDERED, channeltypes.NewCounterparty(parenttypes.PortID, ""),
						[]string{suite.path.EndpointA.ConnectionID, "connection-2"}, suite.path.EndpointA.ChannelConfig.Version),
				)
				suite.path.EndpointA.ChannelID = channelID

				// set channel status to INITIALIZING
				suite.childChain.App.(*app.App).ChildKeeper.SetChannelStatus(suite.ctx, suite.path.EndpointA.ChannelID, ccv.INITIALIZING)
			},
			expError: true,
		},
		{
			name: "connection does not exist",
			setup: func(suite *KeeperTestSuite) {
				// create child client on parent chain
				suite.path.EndpointB.CreateClient()

				suite.coordinator.CreateConnections(suite.path)

				// Set INIT channel on child chain with nonexistent connection
				suite.childChain.App.GetIBCKeeper().ChannelKeeper.SetChannel(suite.ctx, childtypes.PortID, channelID,
					channeltypes.NewChannel(
						channeltypes.INIT, channeltypes.ORDERED, channeltypes.NewCounterparty(parenttypes.PortID, ""),
						[]string{"nonexistent-connection"}, suite.path.EndpointA.ChannelConfig.Version),
				)
				suite.path.EndpointA.ChannelID = channelID

				// set channel status to INITIALIZING
				suite.childChain.App.(*app.App).ChildKeeper.SetChannelStatus(suite.ctx, suite.path.EndpointA.ChannelID, ccv.INITIALIZING)
			},
			expError: true,
		},
		{
			name: "clientID does not match",
			setup: func(suite *KeeperTestSuite) {
				// create child client on parent chain
				suite.path.EndpointB.CreateClient()

				// create a new parent client on child chain that is different from the one in genesis
				suite.path.EndpointA.CreateClient()

				suite.coordinator.CreateConnections(suite.path)

				// Set INIT channel on child chain
				suite.childChain.App.GetIBCKeeper().ChannelKeeper.SetChannel(suite.ctx, childtypes.PortID, channelID,
					channeltypes.NewChannel(
						channeltypes.INIT, channeltypes.ORDERED, channeltypes.NewCounterparty(parenttypes.PortID, ""),
						[]string{suite.path.EndpointA.ConnectionID}, suite.path.EndpointA.ChannelConfig.Version),
				)
				suite.path.EndpointA.ChannelID = channelID

				// set channel status to INITIALIZING
				suite.childChain.App.(*app.App).ChildKeeper.SetChannelStatus(suite.ctx, suite.path.EndpointA.ChannelID, ccv.INITIALIZING)
			},
			expError: true,
		},
	}

	for _, tc := range testCases {
		tc := tc
		suite.Run(fmt.Sprintf("Case: %s", tc.name), func() {
			suite.SetupTest() // reset suite

			tc.setup(suite)

			// Verify ParentChain on child chain using path returned by setup
			err := suite.childChain.App.(*app.App).ChildKeeper.VerifyParentChain(suite.ctx, suite.path.EndpointA.ChannelID)

			if tc.expError {
				suite.Require().Error(err, "invalid case did not return error")
			} else {
				suite.Require().NoError(err, "valid case returned error")
			}
		})
	}
}

func (suite *KeeperTestSuite) TestValidatorDowntime() {
	// initial setup
	suite.SendFirstCCVPacket()

	app, ctx := suite.childChain.App.(*app.App), suite.ctx
	channelID := suite.path.EndpointA.ChannelID

	// create a validator pubkey and address
	pubkey := ed25519.GenPrivKey().PubKey()
	consAddr := sdk.ConsAddress(pubkey.Address())

	// add the validator pubkey and signing info to the store
	app.SlashingKeeper.AddPubkey(ctx, pubkey)

	// set unbounding packet with valset update id
	vscPacket := ccv.ValidatorSetChangePacketData{ValsetUpdateId: uint64(3)}
	app.ChildKeeper.SetUnbondingPacket(ctx, uint64(0), channeltypes.Packet{Data: vscPacket.GetBytes()})

	valInfo := slashingtypes.NewValidatorSigningInfo(consAddr, ctx.BlockHeight(), ctx.BlockHeight()-1,
		time.Time{}.UTC(), false, int64(0))
	app.SlashingKeeper.SetValidatorSigningInfo(ctx, consAddr, valInfo)

	// save next sequence before sending slashing packet
	seq, ok := app.GetIBCKeeper().ChannelKeeper.GetNextSequenceSend(ctx, types.PortID, channelID)
	suite.Require().True(ok)

	// Sign 1000 blocks
	valPower := int64(1)
	height := int64(0)
	for ; height < app.SlashingKeeper.SignedBlocksWindow(ctx); height++ {
		ctx = ctx.WithBlockHeight(height)
		app.SlashingKeeper.HandleValidatorSignature(ctx, pubkey.Address().Bytes(), valPower, true)
	}
	// Miss 500 blocks
	for ; height < app.SlashingKeeper.SignedBlocksWindow(ctx)+(app.SlashingKeeper.SignedBlocksWindow(ctx)-app.SlashingKeeper.MinSignedPerWindow(ctx))+1; height++ {
		ctx = ctx.WithBlockHeight(height)
		app.SlashingKeeper.HandleValidatorSignature(ctx, pubkey.Address().Bytes(), valPower, false)
	}

	// check that the validator signing info are correctly updated
	signInfo, found := app.SlashingKeeper.GetValidatorSigningInfo(ctx, consAddr)
	suite.Require().True(found)
	suite.Require().NotZero(signInfo.JailedUntil, "did not update validator unjail until")
	suite.Require().Zero(signInfo.MissedBlocksCounter, "did not reset validator missed block counter")
	suite.Require().Zero(signInfo.IndexOffset)
	app.SlashingKeeper.IterateValidatorMissedBlockBitArray(ctx, consAddr, func(_ int64, missed bool) bool {
		suite.Require().False(missed)
		return false
	})

	// verify that the slashing packet was sent
	commit := app.IBCKeeper.ChannelKeeper.GetPacketCommitment(ctx, types.PortID, channelID, seq)
	suite.Require().NotNil(commit, "did not found slashing packet commitment")
}

// TestAfterValidatorDowntimeHook tests the slashing hook implementation logic
func (suite *KeeperTestSuite) TestAfterValidatorDowntimeHook() {
	// initial setup
	suite.SetupCCVChannel()

	app, ctx := suite.childChain.App.(*app.App), suite.childChain.GetContext()
	channelID := suite.path.EndpointA.ChannelID

	consAddr := sdk.ConsAddress(ed25519.GenPrivKey().PubKey().Bytes()).Bytes()

	// init signing info for validator
	app.SlashingKeeper.AfterValidatorBonded(ctx, consAddr, sdk.ValAddress{})

	// should not send slashing packet before received the first VSC packet
	app.ChildKeeper.AfterValidatorDowntime(ctx, consAddr, int64(1))
	app.ChildKeeper.IsPenaltySentToProvider(ctx, consAddr)

<<<<<<< HEAD
	blockTime := suite.childChain.GetContext().BlockTime()

	// test cases with jailing times being zero, elapsed and pending
	testcases := []struct {
		jailedUntil time.Time
		expUpdate   bool
	}{
		{
			jailedUntil: time.Time{},
			expUpdate:   true,
		}, {
			jailedUntil: blockTime.Add(-1 * time.Hour),
			expUpdate:   true,
		}, {
			jailedUntil: blockTime.Add(1 * time.Hour),
			expUpdate:   false,
		},
	}

	for _, tc := range testcases {
		// set test case signing info
		signInfo = slashingtypes.NewValidatorSigningInfo(consAddr, int64(1), int64(1), tc.jailedUntil, false, int64(0))
		app.SlashingKeeper.SetValidatorSigningInfo(ctx, consAddr, signInfo)
		// save current sequence
		seq, _ = app.GetIBCKeeper().ChannelKeeper.GetNextSequenceSend(ctx, types.PortID, channelID)
		// execute hook logic
		app.ChildKeeper.AfterValidatorDowntime(ctx, consAddr, int64(1))
		// check signing info state
		newSignInfo, _ = app.SlashingKeeper.GetValidatorSigningInfo(ctx, consAddr)
		suite.Require().True(tc.expUpdate == !(signInfo.JailedUntil.Equal(newSignInfo.JailedUntil)))

		// check that slashing packet was sent only if expected
		commit = app.IBCKeeper.ChannelKeeper.GetPacketCommitment(ctx, types.PortID, channelID, seq)
		suite.Require().Equal(tc.expUpdate, commit != nil)
	}
}

func (suite *KeeperTestSuite) TestHeightToValsetUpdateID() {
	app := suite.childChain.App.(*app.App)
	ctx := suite.childChain.GetContext()

	valUpdateID := app.ChildKeeper.GetHeightValsetUpdateID(ctx, 1)
	suite.Require().Equal(uint64(0), valUpdateID)

	suite.Require().Zero(valUpdateID)
	for i := 0; i < 5; i++ {
		app.ChildKeeper.SetHeightValsetUpdateID(ctx, uint64(i), uint64(i))
	}

	valUpdateID = app.ChildKeeper.GetHeightValsetUpdateID(ctx, 0)
	suite.Require().Equal(uint64(0), valUpdateID)

	valUpdateID = app.ChildKeeper.GetHeightValsetUpdateID(ctx, 1)
	suite.Require().Equal(uint64(1), valUpdateID)

	valUpdateID = app.ChildKeeper.HeightToValsetUpdateID(ctx, uint64(2))
	suite.Require().Equal(uint64(2), valUpdateID)

	app.ChildKeeper.SetHeightValsetUpdateID(ctx, uint64(6), uint64(6))

	valUpdateID = app.ChildKeeper.HeightToValsetUpdateID(ctx, uint64(5))
	suite.Require().Equal(uint64(4), valUpdateID)

	valUpdateID = app.ChildKeeper.HeightToValsetUpdateID(ctx, uint64(8))
	suite.Require().Equal(uint64(6), valUpdateID)
=======
	// send first VSC packet
	suite.SendFirstCCVPacket()

	// verify consumer has stored VSC ID
	valUpdateID := app.ChildKeeper.HeightVal

	// save next packet sequence to verify the commitment
	seq, ok := app.GetIBCKeeper().ChannelKeeper.GetNextSequenceSend(ctx, types.PortID, channelID)
	suite.Require().True(ok)

	// save the valset update ID

	// 	// check that no slashing packet was sent
	// 	commit := app.IBCKeeper.ChannelKeeper.GetPacketCommitment(ctx, types.PortID, channelID, seq)
	// 	suite.Require().Nil(commit, "sent slashing packet when no unbonding packets exist")

	// 	// set unbounding packet with valset update id
	// 	vscPacket := ccv.ValidatorSetChangePacketData{ValsetUpdateId: uint64(3)}
	// 	app.ChildKeeper.SetUnbondingPacket(ctx, uint64(0), channeltypes.Packet{Data: vscPacket.GetBytes()})

	// 	// test cases with jailing times being zero, elapsed and pending
	// 	testcases := []struct {
	// 		jailedUntil time.Time
	// 		expUpdate   bool
	// 	}{
	// 		{
	// 			jailedUntil: time.Time{},
	// 			expUpdate:   true,
	// 		}, {
	// 			jailedUntil: blockTime.Add(-1 * time.Hour),
	// 			expUpdate:   true,
	// 		}, {
	// 			jailedUntil: blockTime.Add(1 * time.Hour),
	// 			expUpdate:   false,
	// 		},
	// 	}

	// 	for _, tc := range testcases {
	// 		// set test case signing info
	// 		signInfo = slashingtypes.NewValidatorSigningInfo(consAddr, int64(1), int64(1), tc.jailedUntil, false, int64(0))
	// 		app.SlashingKeeper.SetValidatorSigningInfo(ctx, consAddr, signInfo)
	// 		// save current sequence
	// 		seq, _ = app.GetIBCKeeper().ChannelKeeper.GetNextSequenceSend(ctx, types.PortID, channelID)
	// 		// execute hook logic
	// 		app.ChildKeeper.AfterValidatorDowntime(ctx, consAddr, int64(1))
	// 		// check signing info state
	// 		newSignInfo, _ = app.SlashingKeeper.GetValidatorSigningInfo(ctx, consAddr)
	// 		suite.Require().True(tc.expUpdate == !(signInfo.JailedUntil.Equal(newSignInfo.JailedUntil)))

	// 		// check that slashing packet was sent only if expected
	// 		commit = app.IBCKeeper.ChannelKeeper.GetPacketCommitment(ctx, types.PortID, channelID, seq)
	// 		suite.Require().Equal(tc.expUpdate, commit != nil)
	// 	}
	// }

	// func (suite *KeeperTestSuite) TestGetLastUnboundingPacket() {
	// 	app := suite.childChain.App.(*app.App)
	// 	ctx := suite.childChain.GetContext()

	// 	// check if IBC packet is valid
	// 	_, err := app.ChildKeeper.GetLastUnbondingPacketData(ctx)
	// 	suite.NotNil(err)

	// 	app.ChildKeeper.SetUnbondingPacket(ctx, uint64(0), channeltypes.Packet{Sequence: 1})

	// 	// check if unbouding packet data is valid
	// 	_, err = app.ChildKeeper.GetLastUnbondingPacketData(ctx)
	// 	suite.NotNil(err)

	// 	// check if the last packet stored is returned
	// 	for i := 0; i < 5; i++ {
	// 		pd := ccv.NewValidatorSetChangePacketData(
	// 			[]abci.ValidatorUpdate{},
	// 			uint64(i),
	// 		)
	// 		packet := channeltypes.NewPacket(pd.GetBytes(), uint64(i), "", "", "", "",
	// 			clienttypes.NewHeight(1, 0), 0)
	// 		app.ChildKeeper.SetUnbondingPacket(ctx, uint64(i), packet)
	// 	}

	// 	ubdPacket, err := app.ChildKeeper.GetLastUnbondingPacketData(ctx)
	// 	suite.Nil(err)
	// 	suite.Require().Equal(uint64(4), ubdPacket.ValsetUpdateId)
>>>>>>> 4ba7ca71
}

func (suite *KeeperTestSuite) SendFirstCCVPacket() {

	oldBlockTime := suite.parentChain.GetContext().BlockTime()
	timeout := uint64(ccv.GetTimeoutTimestamp(oldBlockTime).UnixNano())

	valUpdateID := uint64(1)

	packetData := ccv.NewValidatorSetChangePacketData([]abci.ValidatorUpdate{}, valUpdateID)
	packet := channeltypes.NewPacket(packetData.GetBytes(), 1, parenttypes.PortID, suite.path.EndpointB.ChannelID,
		childtypes.PortID, suite.path.EndpointA.ChannelID, clienttypes.Height{}, timeout)

	suite.path.EndpointB.SendPacket(packet)

	err := suite.path.EndpointA.RecvPacket(packet)
	suite.Require().NoError(err)

	status := suite.childChain.App.(*app.App).ChildKeeper.GetChannelStatus(suite.childChain.GetContext(), suite.path.EndpointA.ChannelID)
	suite.Require().EqualValues(int32(2), status)
}

// func (suite *KeeperTestSuite) TestIsValidatorSlashingSent() {
// 	app := suite.childChain.App.(*app.App)
// 	ctx := suite.childChain.GetContext()

// 	consAddr := sdk.ConsAddress(ed25519.GenPrivKey().PubKey().Bytes()).Bytes()

// 	ok := app.ChildKeeper.IsPenaltySentToProvider(ctx, consAddr)
// 	suite.False(ok)

// 	app.ChildKeeper.PenaltySentToProvider(ctx, consAddr)

// 	ok = app.ChildKeeper.IsPenaltySentToProvider(ctx, consAddr)
// 	suite.True(ok)

// 	app.ChildKeeper.ClearPenaltySentToProvider(ctx, consAddr)

// 	ok = app.ChildKeeper.IsPenaltySentToProvider(ctx, consAddr)
// 	suite.False(ok)

// }

func TestKeeperTestSuite(t *testing.T) {
	suite.Run(t, new(KeeperTestSuite))
}<|MERGE_RESOLUTION|>--- conflicted
+++ resolved
@@ -436,73 +436,6 @@
 	app.ChildKeeper.AfterValidatorDowntime(ctx, consAddr, int64(1))
 	app.ChildKeeper.IsPenaltySentToProvider(ctx, consAddr)
 
-<<<<<<< HEAD
-	blockTime := suite.childChain.GetContext().BlockTime()
-
-	// test cases with jailing times being zero, elapsed and pending
-	testcases := []struct {
-		jailedUntil time.Time
-		expUpdate   bool
-	}{
-		{
-			jailedUntil: time.Time{},
-			expUpdate:   true,
-		}, {
-			jailedUntil: blockTime.Add(-1 * time.Hour),
-			expUpdate:   true,
-		}, {
-			jailedUntil: blockTime.Add(1 * time.Hour),
-			expUpdate:   false,
-		},
-	}
-
-	for _, tc := range testcases {
-		// set test case signing info
-		signInfo = slashingtypes.NewValidatorSigningInfo(consAddr, int64(1), int64(1), tc.jailedUntil, false, int64(0))
-		app.SlashingKeeper.SetValidatorSigningInfo(ctx, consAddr, signInfo)
-		// save current sequence
-		seq, _ = app.GetIBCKeeper().ChannelKeeper.GetNextSequenceSend(ctx, types.PortID, channelID)
-		// execute hook logic
-		app.ChildKeeper.AfterValidatorDowntime(ctx, consAddr, int64(1))
-		// check signing info state
-		newSignInfo, _ = app.SlashingKeeper.GetValidatorSigningInfo(ctx, consAddr)
-		suite.Require().True(tc.expUpdate == !(signInfo.JailedUntil.Equal(newSignInfo.JailedUntil)))
-
-		// check that slashing packet was sent only if expected
-		commit = app.IBCKeeper.ChannelKeeper.GetPacketCommitment(ctx, types.PortID, channelID, seq)
-		suite.Require().Equal(tc.expUpdate, commit != nil)
-	}
-}
-
-func (suite *KeeperTestSuite) TestHeightToValsetUpdateID() {
-	app := suite.childChain.App.(*app.App)
-	ctx := suite.childChain.GetContext()
-
-	valUpdateID := app.ChildKeeper.GetHeightValsetUpdateID(ctx, 1)
-	suite.Require().Equal(uint64(0), valUpdateID)
-
-	suite.Require().Zero(valUpdateID)
-	for i := 0; i < 5; i++ {
-		app.ChildKeeper.SetHeightValsetUpdateID(ctx, uint64(i), uint64(i))
-	}
-
-	valUpdateID = app.ChildKeeper.GetHeightValsetUpdateID(ctx, 0)
-	suite.Require().Equal(uint64(0), valUpdateID)
-
-	valUpdateID = app.ChildKeeper.GetHeightValsetUpdateID(ctx, 1)
-	suite.Require().Equal(uint64(1), valUpdateID)
-
-	valUpdateID = app.ChildKeeper.HeightToValsetUpdateID(ctx, uint64(2))
-	suite.Require().Equal(uint64(2), valUpdateID)
-
-	app.ChildKeeper.SetHeightValsetUpdateID(ctx, uint64(6), uint64(6))
-
-	valUpdateID = app.ChildKeeper.HeightToValsetUpdateID(ctx, uint64(5))
-	suite.Require().Equal(uint64(4), valUpdateID)
-
-	valUpdateID = app.ChildKeeper.HeightToValsetUpdateID(ctx, uint64(8))
-	suite.Require().Equal(uint64(6), valUpdateID)
-=======
 	// send first VSC packet
 	suite.SendFirstCCVPacket()
 
@@ -586,7 +519,6 @@
 	// 	ubdPacket, err := app.ChildKeeper.GetLastUnbondingPacketData(ctx)
 	// 	suite.Nil(err)
 	// 	suite.Require().Equal(uint64(4), ubdPacket.ValsetUpdateId)
->>>>>>> 4ba7ca71
 }
 
 func (suite *KeeperTestSuite) SendFirstCCVPacket() {
