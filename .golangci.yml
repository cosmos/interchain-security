<<<<<<< HEAD
linters-settings:
  staticcheck:
    checks:
      - all
      - "Ed25519" # cosmosEd25519 allowed in tests
=======
run: 
  tests: true
  timeout: 5m


linters:
  disable-all: true
  enable:
   - gofumpt
   - staticcheck
   


>>>>>>> 61444f3b
<|MERGE_RESOLUTION|>--- conflicted
+++ resolved
@@ -1,10 +1,3 @@
-<<<<<<< HEAD
-linters-settings:
-  staticcheck:
-    checks:
-      - all
-      - "Ed25519" # cosmosEd25519 allowed in tests
-=======
 run: 
   tests: true
   timeout: 5m
@@ -18,4 +11,3 @@
    
 
 
->>>>>>> 61444f3b
