run:
  tests: true
  timeout: 10m
  sort-results: true
  allow-parallel-runners: true
<<<<<<< HEAD
  skip-dirs: 
    - "legacy_ibc_testing"
=======
  skip-dirs:
    - 'testutil'
>>>>>>> 361277cb

linters:
  disable-all: true
  enable:
    - dogsled
    - exportloopref
    - gci
    - goconst
    - gocritic
    - gofumpt
    - gosec
    - gosimple
    - govet
    - ineffassign
    - misspell
    - nakedret
    - nolintlint
    - staticcheck
    - revive
    - stylecheck
    - typecheck
    - thelper
    - unconvert
    - unused

issues:
  exclude-rules:
    - text: 'Use of weak random number generator'
      linters:
        - gosec
    - text: 'ST1003:'
      linters:
        - stylecheck
    # FIXME: Disabled until golangci-lint updates stylecheck with this fix:
    # https://github.com/dominikh/go-tools/issues/389
    - text: 'ST1016:'
      linters:
        - stylecheck
    - path: 'migrations'
      text: 'SA1019:'
      linters:
        - staticcheck
    - text: 'leading space'
      linters:
        - nolintlint

  max-issues-per-linter: 10000
  max-same-issues: 10000

linters-settings:
  gci:
    sections:
      - standard # Standard section: captures all standard packages.
      - default # Default section: contains all imports that could not be matched to another section type.
      - blank # blank imports
      - dot # dot imports
      - prefix(cosmossdk.io)
      - prefix(github.com/cosmos/cosmos-sdk)
      - prefix(github.com/cometbft/cometbft)
      - prefix(github.com/cosmos/interchain-security)
    custom-order: true
  gofumpt:
    # Choose whether to use the extra rules.
    # Default: false
    extra-rules: true
  gocritic:
    disabled-checks:
      - appendAssign
      - ifElseChain
  dogsled:
    max-blank-identifiers: 3
  revive:
    rules:
      - name: var-naming
        disabled: true
  maligned:
    # print struct with more effective memory layout or not, false by default
    suggest-new: true
  nolintlint:
    allow-unused: false
    allow-leading-space: true
    require-explanation: false
    require-specific: false<|MERGE_RESOLUTION|>--- conflicted
+++ resolved
@@ -3,13 +3,6 @@
   timeout: 10m
   sort-results: true
   allow-parallel-runners: true
-<<<<<<< HEAD
-  skip-dirs: 
-    - "legacy_ibc_testing"
-=======
-  skip-dirs:
-    - 'testutil'
->>>>>>> 361277cb
 
 linters:
   disable-all: true
