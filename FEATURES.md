--- conflicted
+++ resolved
@@ -2,24 +2,6 @@
 
 The following table indicates the major ICS features available in the [currently active releases](./RELEASES.md#version-matrix):
 
-<<<<<<< HEAD
-| Feature | `v3.2.0` | `v3.3.0` | `v3.3.3-lsm` | `v4.0.0` | `v4.1.1` | `v4.1.1-lsm` | 
-|---------|---------:|---------:|-------------:|---------:|---------:|-------------:|
-| [Channel initialization: new chains](https://github.com/cosmos/ibc/blob/main/spec/app/ics-028-cross-chain-validation/overview_and_basic_concepts.md#channel-initialization-new-chains) | ✅ | ✅ | ✅ | ✅ | ✅ | ✅ |
-| [Validator set update](https://github.com/cosmos/ibc/blob/main/spec/app/ics-028-cross-chain-validation/overview_and_basic_concepts.md#validator-set-update) | ✅ | ✅ | ✅ | ✅ | ✅ | ✅ |
-| [Completion of unbonding operations](https://github.com/cosmos/ibc/blob/main/spec/app/ics-028-cross-chain-validation/overview_and_basic_concepts.md#completion-of-unbonding-operations) | ✅ | ✅ | ✅ | ✅ | ✅ | ✅ |
-| [Consumer initiated slashing](https://github.com/cosmos/ibc/blob/main/spec/app/ics-028-cross-chain-validation/overview_and_basic_concepts.md#consumer-initiated-slashing) | ✅ | ✅ | ✅ | ✅ | ✅ | ✅ |
-| [Reward distribution](https://github.com/cosmos/ibc/blob/main/spec/app/ics-028-cross-chain-validation/overview_and_basic_concepts.md#reward-distribution) | ✅ | ✅ | ✅ | ✅ | ✅ | ✅ |
-| [Consumer chain removal](https://github.com/cosmos/ibc/blob/main/spec/app/ics-028-cross-chain-validation/methods.md#consumer-chain-removal) | ✅ | ✅ | ✅ | ✅ | ✅ | ✅ |
-| [Key assignment](https://github.com/cosmos/interchain-security/issues/26) | ✅ | ✅ | ✅ | ✅ | ✅ | ✅ |
-| [Jail throttling](https://github.com/cosmos/interchain-security/issues/404) | ✅ | ✅ | ✅ | ✅ | ✅ | ✅ |
-| [Soft opt-out](https://github.com/cosmos/interchain-security/issues/851)  | ✅ | ✅ | ✅ | ✅ | ✅ | ✅ |
-| [Channel initialization: existing chains](https://github.com/cosmos/ibc/blob/main/spec/app/ics-028-cross-chain-validation/overview_and_basic_concepts.md#channel-initialization-existing-chains) (aka [Standalone to consumer changeover](https://github.com/cosmos/interchain-security/issues/756)) | ✅ | ✅ | ✅ | ✅ | ✅ | ✅ |
-| [Cryptographic verification of equivocation](https://github.com/cosmos/interchain-security/issues/732) | ❌ | ✅ | ✅ | ✅ | ✅ | ✅ |
-| [Jail throttling with retries](https://github.com/cosmos/interchain-security/issues/713) - consumer-side changes | ✅ | ✅ | ✅ | ✅ | ✅ | ✅ |
-| [Jail throttling with retries](https://github.com/cosmos/interchain-security/issues/713) - [provider-side changes](https://github.com/cosmos/interchain-security/issues/1102) | ❌ | ❌ | ❌ | ✅ | ✅ | ✅ |
-| [ICS epochs](https://cosmos.github.io/interchain-security/adrs/adr-014-epochs) | ❌ | ❌ | ❌ | ❌ | ✅ | ✅ |
-=======
 | Feature | `v3.2.0` | `v4.0.0` | `v4.2.0` | `v4.2.0-lsm` | `v5.0.0` |
 |---------|---------:|---------:|---------:|-------------:|---------:|
 | [Channel initialization: new chains](https://github.com/cosmos/ibc/blob/main/spec/app/ics-028-cross-chain-validation/overview_and_basic_concepts.md#channel-initialization-new-chains) | ✅ | ✅ | ✅ | ✅ | ✅ |
@@ -36,5 +18,4 @@
 | [Jail throttling with retries](https://github.com/cosmos/interchain-security/issues/713) - consumer-side changes | ✅ | ✅ | ✅ | ✅ | ✅ |
 | [Jail throttling with retries](https://github.com/cosmos/interchain-security/issues/713) - [provider-side changes](https://github.com/cosmos/interchain-security/issues/1102) | ❌ | ✅ | ✅ | ✅ | ✅ |
 | [ICS epochs](https://cosmos.github.io/interchain-security/adrs/adr-014-epochs) | ❌ | ❌ | ✅ | ✅ | ✅ |
-| [Partial Set Security](https://cosmos.github.io/interchain-security/adrs/adr-015-partial-set-security) | ❌ | ❌ | ✅ | ✅ | ❌ |
->>>>>>> 3e7cd060
+| [Partial Set Security](https://cosmos.github.io/interchain-security/adrs/adr-015-partial-set-security) | ❌ | ❌ | ✅ | ✅ | ❌ |