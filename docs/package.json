{
  "name": "website",
  "version": "0.0.0",
  "private": true,
  "scripts": {
    "docusaurus": "docusaurus",
    "start": "docusaurus start",
    "build": "docusaurus build",
    "swizzle": "docusaurus swizzle",
    "deploy": "docusaurus deploy",
    "clear": "docusaurus clear",
    "serve": "docusaurus serve",
    "write-translations": "docusaurus write-translations",
    "write-heading-ids": "docusaurus write-heading-ids"
  },
  "dependencies": {
    "@docusaurus/core": "^3.0.1",
    "@docusaurus/plugin-client-redirects": "^3.0.1",
    "@docusaurus/plugin-google-analytics": "^3.0.1",
    "@docusaurus/preset-classic": "^3.0.1",
    "@mdx-js/react": "^3.0.0",
    "@you54f/theme-github-codeblock": "^0.1.1",
<<<<<<< HEAD
    "autoprefixer": "^10.4.13",
    "cjs": "^0.0.11",
    "clsx": "^1.2.1",
    "postcss": "^8.4.21",
=======
    "autoprefixer": "^10.4.16",
    "clsx": "^2.0.0",
    "postcss": "^8.4.31",
>>>>>>> c13a85be
    "postcss-import": "^15.1.0",
    "prism-react-renderer": "^2.3.0",
    "react": "^18.2.0",
    "react-dom": "^18.2.0",
    "tailwindcss": "^3.3.5"
  },
  "devDependencies": {
    "@docusaurus/module-type-aliases": "^3.0.1"
  },
  "browserslist": {
    "production": [
      ">0.5%",
      "not dead",
      "not op_mini all"
    ],
    "development": [
      "last 1 chrome version",
      "last 1 firefox version",
      "last 1 safari version"
    ]
  },
  "engines": {
    "node": ">=16.14"
  }
}<|MERGE_RESOLUTION|>--- conflicted
+++ resolved
@@ -20,16 +20,9 @@
     "@docusaurus/preset-classic": "^3.0.1",
     "@mdx-js/react": "^3.0.0",
     "@you54f/theme-github-codeblock": "^0.1.1",
-<<<<<<< HEAD
-    "autoprefixer": "^10.4.13",
-    "cjs": "^0.0.11",
-    "clsx": "^1.2.1",
-    "postcss": "^8.4.21",
-=======
     "autoprefixer": "^10.4.16",
     "clsx": "^2.0.0",
     "postcss": "^8.4.31",
->>>>>>> c13a85be
     "postcss-import": "^15.1.0",
     "prism-react-renderer": "^2.3.0",
     "react": "^18.2.0",
