--- conflicted
+++ resolved
@@ -34,15 +34,9 @@
 
 Before you start your chain, you need to submit a `MsgCreateConsumer` message that generates and returns back the
 `consumerId` that should be used in any upcoming interactions by the consumer chain or the validators that interact
-<<<<<<< HEAD
-with your chain.
-Additionally, you need to decider whether your chain should be an Opt-In chain or a Top N chain (see [Partial Set Security](../features/partial-set-security.md))
-and act accordingly (see [Permissionless ICS](../features/permissionless.md).
-=======
 with your chain. 
 Additionally, you need to decide whether your chain should be an Opt-In chain or a Top N chain (see [Partial Set Security](../features/partial-set-security.md))
 and act accordingly (see [Permissionless ICS](../features/permissionless.md)).
->>>>>>> dd092947
 
 If you create a Top N chain through, please consider allowing at least a day between your proposal passing and the chain spawn time.
 This will allow the validators, other node operators and the community to prepare for the chain launch.
