--- conflicted
+++ resolved
@@ -1687,14 +1687,9 @@
       "validator_set_cap": 50,
       "allowlist":["cosmosvalcons1l9qq4m300z8c5ez86ak2mp8znftewkwgjlxh88"],
       "denylist":[],
-<<<<<<< HEAD
       "min_stake": "1000",
       "allow_inactive_vals":true,
       "prioritylist":[]
-=======
-      "min_stake": 1000,
-      "allow_inactive_vals":true
->>>>>>> 621af724
   },
   "allowlisted_reward_denoms": {
     "denoms": ["ibc/0025F8A87464A471E66B234C4F93AEC5B4DA3D42D7986451A059273426290DD5"]
