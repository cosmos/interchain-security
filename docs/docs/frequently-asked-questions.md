---
sidebar_position: 5
title: "Frequently Asked Questions"
slug: /faq
---

## What is a consumer chain?

Consumer chain is blockchain operated by (a subset of) the validators of the provider chain. The ICS protocol ensures that the consumer chain gets information about which validators should run it (informs consumer chain about the current state of the validator set and the opted in validators for this consumer chain on the provider).

Consumer chains are run on infrastructure (virtual or physical machines) distinct from the provider, have their own configurations and operating requirements.

## What happens to consumer if provider is down?

In case the provider chain halts or experiences difficulties the consumer chain will keep operating - the provider chain and consumer chains represent different networks, which only share the validator set.

The consumer chain will not halt if the provider halts because they represent distinct networks and distinct infrastructures. Provider chain liveness does not impact consumer chain liveness.

However, if the `trusting_period` (currently 5 days for protocol safety reasons) elapses without receiving any updates from the provider, the consumer chain will essentially transition to a Proof of Authority chain.
This means that the validator set on the consumer will be the last validator set of the provider that the consumer knows about.

Steps to recover from this scenario and steps to "release" the validators from their duties will be specified at a later point.
At the very least, the consumer chain could replace the validator set, remove the ICS module and perform a genesis restart. The impact of this on the IBC clients and connections is currently under careful consideration.

## What happens to provider if consumer is down?

Consumer chains do not impact the provider chain.
The ICS protocol is concerned only with validator set management and the only communication that the provider requires from the consumer is information about validator activity (essentially keeping the provider informed about slash events).

## Can I run the provider and consumer chains on the same machine?

Yes, but you should favor running them in separate environments so failure of one machine does not impact your whole operation.

## Can the consumer chain have its own token?

As any other cosmos-sdk chain the consumer chain can issue its own token, manage inflation parameters and use them to pay gas fees.

## How are Tx fees paid on consumer?

The consumer chain operates as any other cosmos-sdk chain. The ICS protocol does not impact the normal chain operations.

## Are there any restrictions the consumer chains need to abide by?

No. Consumer chains are free to choose how they wish to operate, which modules to include, use CosmWASM in a permissioned or a permissionless way.
The only thing that separates consumer chains from standalone chains is that they share their validator set with the provider chain.

## What's in it for the validators and stakers?

The consumer chains sends a portion of its fees and inflation as reward to the provider chain as defined by `ConsumerRedistributionFraction`. The rewards are distributed (sent to the provider) every `BlocksPerDistributionTransmission`.

:::note
  `ConsumerRedistributionFraction` and `BlocksPerDistributionTransmission` are parameters defined in the `ConsumerAdditionProposal` used to create the consumer chain. These parameters can be changed via consumer chain governance.
:::

## Can the consumer chain have its own governance?

**Yes.**

In that case the validators are not necessarily part of the governance structure. Instead, their place in governance is replaced by "representatives" (governors). The representatives do not need to run validators, they simply represent the interests of a particular interest group on the consumer chain.

Validators can also be representatives but representatives are not required to run validator nodes.

This feature discerns between validator operators (infrastructure) and governance representatives which further democratizes the ecosystem. This also reduces the pressure on validators to be involved in on-chain governance.

## Can validators opt out of validating a consumer chain?

A validator can always opt out from an Opt-In consumer chain.
A validator can only opt out from a Top N chain if the validator does not belong to the top N% validators.

## How does Slashing work?

Validators that perform an equivocation or a light-client attack on a consumer chain are slashed on the provider chain.
We achieve this by submitting the proof of the equivocation or the light-client attack to the provider chain (see [slashing](features/slashing.md)).

## Can Consumer Chains perform Software Upgrades?

Consumer chains are standalone chains, in the sense that they can run arbitrary logic and use any modules they want (ie CosmWASM).

Consumer chain upgrades are unlikely to impact the provider chain, as long as there are no changes to the ICS module.

## How can I connect to the testnets?

Check out the [Joining Replicated Security testnet](./validators/joining-testnet.md) section.

## How do I start using ICS?

To become a consumer chain use this [checklist](./consumer-development/onboarding.md) and check the [App integration section](./consumer-development/app-integration.md)

## Which relayers are supported?

Currently supported versions:

- Hermes 1.4.1

## How does key delegation work in ICS?

You can check the [Key Assignment Guide](./features/key-assignment.md) for specific instructions.

<<<<<<< HEAD
## How does a validator know which consumers chains it has to validate?

In order for a validator to keep track of all the chains it has to validate, the validator can use the
[`has-to-validate` query](validators/partial-set-security-for-validators.md#which-chains-does-a-validator-have-to-validate).

## How many chains can a validator opt in to?

There is **no** limit in the number of consumers chains a validator can choose to opt in to.
=======
## How does Partial Set Security work?

Partial Set Security allows a provider chain to share only a subset of its validator set with a consumer chain. This subset can be determined by the top N% validators by voting power, or by validators opting in to validate the consumer chain. Partial Set Security allows for flexible tradeoffs between security, decentralization, and the budget a consumer chain spends on rewards to validators.

See the [Partial Set Security](./features/partial-set-security.md) section for more information.
>>>>>>> b59ca01a
<|MERGE_RESOLUTION|>--- conflicted
+++ resolved
@@ -96,7 +96,12 @@
 
 You can check the [Key Assignment Guide](./features/key-assignment.md) for specific instructions.
 
-<<<<<<< HEAD
+## How does Partial Set Security work?
+
+Partial Set Security allows a provider chain to share only a subset of its validator set with a consumer chain. This subset can be determined by the top N% validators by voting power, or by validators opting in to validate the consumer chain. Partial Set Security allows for flexible tradeoffs between security, decentralization, and the budget a consumer chain spends on rewards to validators.
+
+See the [Partial Set Security](./features/partial-set-security.md) section for more information.
+
 ## How does a validator know which consumers chains it has to validate?
 
 In order for a validator to keep track of all the chains it has to validate, the validator can use the
@@ -104,11 +109,4 @@
 
 ## How many chains can a validator opt in to?
 
-There is **no** limit in the number of consumers chains a validator can choose to opt in to.
-=======
-## How does Partial Set Security work?
-
-Partial Set Security allows a provider chain to share only a subset of its validator set with a consumer chain. This subset can be determined by the top N% validators by voting power, or by validators opting in to validate the consumer chain. Partial Set Security allows for flexible tradeoffs between security, decentralization, and the budget a consumer chain spends on rewards to validators.
-
-See the [Partial Set Security](./features/partial-set-security.md) section for more information.
->>>>>>> b59ca01a
+There is **no** limit in the number of consumers chains a validator can choose to opt in to.