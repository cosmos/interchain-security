---
sidebar_position: 1
title: ADRs
---

# Architecture Decision Records (ADR)

This is a location to record all high-level architecture decisions in the Interchain Security project.

You can read more about the ADR concept in this [blog post](https://product.reverb.com/documenting-architecture-decisions-the-reverb-way-a3563bb24bd0#.78xhdix6t).

An ADR should provide:

- Context on the relevant goals and the current state
- Proposed changes to achieve the goals
- Summary of pros and cons
- References
- Changelog

Note the distinction between an ADR and a spec. The ADR provides the context, intuition, reasoning, and
justification for a change in architecture, or for the architecture of something
new. The spec is much more compressed and streamlined summary of everything as
it is or should be.

If recorded decisions turned out to be lacking, convene a discussion, record the new decisions here, and then modify the code to match.

Note the context/background should be written in the present tense.

To suggest an ADR, please make use of the [ADR template](./adr-template.md) provided.

## Table of Contents

<<<<<<< HEAD
| ADR \# | Description | Status |
| ------ | ----------- | ------ |
| [001](./adr-001-key-assignment.md) | Consumer chain key assignment | Accepted, Implemented |
| [002](./adr-002-throttle.md) | Jail Throttling | Accepted, Implemented |
| [003](./adr-003-equivocation-gov-proposal.md) | Equivocation governance proposal | Accepted, Implemented |
| [004](./adr-004-denom-dos-fixes.md) | Denom DOS fixes | Accepted, Implemented |
| [005](./adr-005-cryptographic-equivocation-verification.md) | Cryptographic verification of equivocation evidence | Accepted, In-progress |
| [007](./adr-007-pause-unbonding-on-eqv-prop.md) | Pause validator unbonding during equivocation proposal | Proposed |
| [008](./adr-008-throttle-retries.md) | Throttle with retries | Accepted, In-progress |
| [009](./adr-009-soft-opt-out.md) | Soft Opt-out | Accepted, Implemented |
| [010](./adr-010-standalone-changeover.md) | Standalone to Consumer Changeover | Accepted, Implemented |
| [011](./adr-011-improving-test-confidence.md) | Improving testing and increasing confidence | Proposed |
| [012](./adr-012-separate-releasing.md) | Separate Releasing | Proposed |
| [013](./adr-013-equivocation-slashing.md) | Slashing on the provider for consumer equivocation | Proposed |
=======
### Accepted

- [ADR 001: Key Assignment](./adr-001-key-assignment.md)
- [ADR 002: Jail Throttling](./adr-002-throttle.md)
- [ADR 004: Denom DOS fixes](./adr-004-denom-dos-fixes)
- [ADR 005: Cryptographic verification of equivocation evidence](./adr-005-cryptographic-equivocation-verification.md)
- [ADR 008: Throttle with retries](./adr-008-throttle-retries.md)
- [ADR 009: Soft Opt-Out](./adr-009-soft-opt-out.md)
- [ADR 010: Standalone to Consumer Changeover](./adr-010-standalone-changeover.md)
- [ADR 013: Slashing on the provider for consumer equivocation](./adr-013-equivocation-slashing.md)

### Proposed

- [ADR 011: Improving testing and increasing confidence](./adr-011-improving-test-confidence.md)

### Rejected

- [ADR 007: Pause validator unbonding during equivocation proposal](./adr-007-pause-unbonding-on-eqv-prop.md)
- [ADR 012: Separate Releasing](./adr-012-separate-releasing.md)

### Deprecated

- [ADR 003: Equivocation governance proposal](./adr-003-equivocation-gov-proposal.md)
>>>>>>> 164facb0
<|MERGE_RESOLUTION|>--- conflicted
+++ resolved
@@ -30,27 +30,11 @@
 
 ## Table of Contents
 
-<<<<<<< HEAD
-| ADR \# | Description | Status |
-| ------ | ----------- | ------ |
-| [001](./adr-001-key-assignment.md) | Consumer chain key assignment | Accepted, Implemented |
-| [002](./adr-002-throttle.md) | Jail Throttling | Accepted, Implemented |
-| [003](./adr-003-equivocation-gov-proposal.md) | Equivocation governance proposal | Accepted, Implemented |
-| [004](./adr-004-denom-dos-fixes.md) | Denom DOS fixes | Accepted, Implemented |
-| [005](./adr-005-cryptographic-equivocation-verification.md) | Cryptographic verification of equivocation evidence | Accepted, In-progress |
-| [007](./adr-007-pause-unbonding-on-eqv-prop.md) | Pause validator unbonding during equivocation proposal | Proposed |
-| [008](./adr-008-throttle-retries.md) | Throttle with retries | Accepted, In-progress |
-| [009](./adr-009-soft-opt-out.md) | Soft Opt-out | Accepted, Implemented |
-| [010](./adr-010-standalone-changeover.md) | Standalone to Consumer Changeover | Accepted, Implemented |
-| [011](./adr-011-improving-test-confidence.md) | Improving testing and increasing confidence | Proposed |
-| [012](./adr-012-separate-releasing.md) | Separate Releasing | Proposed |
-| [013](./adr-013-equivocation-slashing.md) | Slashing on the provider for consumer equivocation | Proposed |
-=======
 ### Accepted
 
 - [ADR 001: Key Assignment](./adr-001-key-assignment.md)
 - [ADR 002: Jail Throttling](./adr-002-throttle.md)
-- [ADR 004: Denom DOS fixes](./adr-004-denom-dos-fixes)
+- [ADR 004: Denom DOS fixes](./adr-004-denom-dos-fixes.md)
 - [ADR 005: Cryptographic verification of equivocation evidence](./adr-005-cryptographic-equivocation-verification.md)
 - [ADR 008: Throttle with retries](./adr-008-throttle-retries.md)
 - [ADR 009: Soft Opt-Out](./adr-009-soft-opt-out.md)
@@ -68,5 +52,4 @@
 
 ### Deprecated
 
-- [ADR 003: Equivocation governance proposal](./adr-003-equivocation-gov-proposal.md)
->>>>>>> 164facb0
+- [ADR 003: Equivocation governance proposal](./adr-003-equivocation-gov-proposal.md)