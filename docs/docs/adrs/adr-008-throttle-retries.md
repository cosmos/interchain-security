---
sidebar_position: 7
title: Throttle with retries
---

## ADR 008: Throttle with retries

## Changelog

* 6/9/23: Initial draft
* 6/22/23: added note on consumer pending packets storage optimization

## Status

Accepted

## Context

For context on why the throttling mechanism exists, see [ADR 002](./adr-002-throttle.md).

Note the terms slash throttling and jail throttling are synonymous, since in replicated security a `SlashPacket` simply jails a validator for downtime infractions.  

Currently the throttling mechanism is designed so that provider logic (slash meter, etc.) dictates how many slash packets can be handled over time. Throttled slash packets are persisted on the provider, leading to multiple possible issues. Namely:

* If slash or vsc matured packets are actually throttled/queued on the provider, state can grow and potentially lead to a DoS attack. We have short term solutions around this, but overall they come with their own weaknesses. See [#594](https://github.com/cosmos/interchain-security/issues/594).
* If a jailing attack described in [ADR 002](adr-002-throttle.md) were actually to be carried out with the current throttling design, we'd likely have to halt the provider, and perform an emergency upgrade and/or migration to clear the queues of slash packets that were deemed to be malicious. Alternatively, validators would just have to _tough it out_ and wait for the queues to clear, during which all/most validators would be jailed. Right after being jailed, vals would have to unjail themselves promptly to ensure safety. The synchronous coordination required to maintain safety in such a scenario is not ideal.

So what's the solution? We can improve the throttling mechanism to instead queue/persist relevant data on each consumer, and have consumers retry slash requests as needed.

## Decision

### Consumer changes

Note the consumer already queues up both slash and vsc matured packets via `AppendPendingPacket`. Those packets are dequeued every endblock in `SendPackets` and sent to the provider.

Instead, we will now introduce the following logic on endblock:

* Slash packets will always be sent to the provider once they're at the head of the queue. However, once sent, the consumer will not send any trailing vsc matured packets from the queue until the provider responds with an ack that the slash packet has been handled (ie. val was jailed). That is, slash packets block the sending of trailing vsc matured packets in the consumer queue.
* If two slash packets are at the head of the queue, the consumer will send the first slash packet, and then wait for a success ack from the provider before sending the second slash packet. This seems like it'd simplify implementation.
* VSC matured packets at the head of the queue (ie. NOT trailing a slash packet) can be sent immediately, and do not block any other packets in the queue, since the provider always handles them immediately.

To prevent the provider from having to keep track of what slash packets have been rejected, the consumer will have to retry the sending of slash packets over some period of time. This can be achieved with an on-chain consumer param. The suggested param value would probably be 1/2 of the provider's `SlashMeterReplenishmentPeriod`, although it doesn't matter too much as long as the param value is sane.

Note to prevent weird edge case behavior, a retry would not be attempted until either a success ack or failure ack has been recv from the provider.

With the behavior described, we maintain very similar behavior to the current throttling mechanism regarding the timing that slash and vsc matured packets are handled on the provider. Obviously the queueing and blocking logic is moved, and the two chains would have to send more messages between one another (only in the case the throttling mechanism is triggered).

In the normal case, when no or a few slash packets are being sent, the VSCMaturedPackets will not be delayed, and hence unbonding will not be delayed.

### Consumer pending packets storage optimization

In addition to the mentioned consumer changes above. An optimization will need to be made to the consumer's pending packets storage to properly implement the feature from this ADR.

The consumer ccv module previously queued "pending packets" to be sent on each endblocker in [SendPackets](https://github.com/cosmos/interchain-security/blob/3bc4e7135066d848aac60b0787364c07157fd36d/x/ccv/consumer/keeper/relay.go#L178). These packets are queued in state with a protobuf list of `ConsumerPacketData`. For a single append operation, the entire list is deserialized, then a packet is appended to that list, and the list is serialized again. See older version of [AppendPendingPacket](https://github.com/cosmos/interchain-security/blob/05c2dae7c6372b1252b9e97215d07c6aa7618f33/x/ccv/consumer/keeper/keeper.go#L606). That is, a single append operation has O(N) complexity, where N is the size of the list.

This poor append performance isn't a problem when the pending packets list is small. But with this ADR being implemented, the pending packets list could potentially grow to the order of thousands of entries, in the scenario that a slash packet is bouncing.

<<<<<<< HEAD
We can improve the append time for this queue by converting it from a protobuf-esq list, to a queue implemented with sdk-esq code. The idea is to persist an uint64 index that will be incremented each time you queue up a packet. You can think of this as storing the tail of the queue. Then, packet data will be keyed by that index, making the data naturally ordered byte-wite for sdk's iterator. The index will also be stored in the packet data value bytes, so that the index can later be used to delete certain packets from the queue.
=======
We can improve the append time for this queue by converting it from a protobuf-esq list, to a queue implemented with sdk-esq code. The idea is to persist an uint64 index that will be incremented each time you queue up a packet. You can think of this as storing the tail of the queue. Then, packet data will be keyed by that index, making the data naturally ordered byte-wise for sdk's iterator. The index will also be stored in the packet data value bytes, so that the index can later be used to delete certain packets from the queue.
>>>>>>> 3f3ba9c2

Two things are achieved with this approach:

* More efficient packet append/enqueue times
* The ability to delete select packets from the queue (previously all packets were deleted at once)

### Provider changes

The main change needed for the provider is the removal of queuing logic for slash and vsc matured packets upon being received.

Instead, the provider will consult the slash meter to determine if a slash packet can be handled immediately. If not, the provider will return an ack message to the consumer communicating that the slash packet could not be handled, and needs to be sent again in the future (retried).

VSCMatured packets will always be handled immediately upon being received by the provider.

Note [spec](https://github.com/cosmos/ibc/blob/main/spec/app/ics-028-cross-chain-validation/system_model_and_properties.md#consumer-initiated-slashing). Specifically the section on _VSC Maturity and Slashing Order_. Previously the onus was on the provider to maintain this property via queuing packets and handling them FIFO.

Now this property will be maintained by the consumer sending packets in the correct order, and blocking the sending of VSCMatured packets as needed. Then, the ordered IBC channel will ensure that Slash/VSCMatured packets are received in the correct order on the provider.

The provider's main responsibility regarding throttling will now be to determine if a recv slash packet can be handled via slash meter etc., and appropriately ack to the sending consumer.

### Why the provider can handle VSCMatured packets immediately

First we answer, what does a VSCMatured packet communicate to the provider? A VSCMatured packet communicates that a VSC has been applied to a consumer long enough that infractions committed on the consumer could have been submitted.

If the consumer is following the queuing/blocking protocol described. No bad behavior occurs, `VSC Maturity and Slashing Order` property is maintained.

If a consumer sends VSCMatured packets too leniently: The consumer is malicious and sending duplicate vsc matured packets, or sending the packets sooner than the ccv protocol specifies. In this scenario, the provider needs to handle vsc matured packets immediately to prevent DOS, state bloat, or other issues. The only possible negative outcome is that the malicious consumer may not be able to jail a validator who should have been jailed. The malicious behavior only creates a negative outcome for the chain that is being malicious.

If a consumer blocks the sending of VSCMatured packets: The consumer is malicious and blocking vsc matured packets that should have been sent. This will block unbonding only up until the VSC timeout period has elapsed. At that time, the consumer is removed. Again the malicious behavior only creates a negative outcome for the chain that is being malicious.

### Splitting of PRs

We could split this feature into two PRs, one affecting the consumer and one affecting the provider, along with a third PR which could setup a clever way to upgrade the provider in multiple steps, ensuring that queued slash packets at upgrade time are handled properly.

## Consequences

* Consumers will now have to manage their own queues, and retry logic.
* Consumers still aren't trustless, but the provider is now less susceptible to mismanaged or malicious consumers.
* Recovering from the "jailing attack" is more elegant.
* Some issues like [#1001](https://github.com/cosmos/interchain-security/issues/1001) will now be handled implicitly by the improved throttling mechanism.
* Slash and vsc matured packets can be handled immediately once recv by the provider if the slash meter allows.
* In general, we reduce the amount of computation that happens in the provider end-blocker.

### Positive

* We no longer have to reason about a "global queue" and a "chain specific queue", and keeping those all in-sync. Now slash and vsc matured packet queuing is handled on each consumer individually.
* Due to the above, the throttling protocol becomes less complex overall.
* We no longer have to worry about throttle related DoS attack on the provider, since no queuing exists on the provider.

### Negative

* Increased number of IBC packets being relayed anytime throttling logic is triggered.
* Consumer complexity increases, since consumers now have manage queuing themselves, and implement packet retry logic.

### Neutral

* Core throttling logic on the provider remains unchanged, ie. slash meter, replenishment cycles, etc.

## References

* [EPIC](https://github.com/cosmos/interchain-security/issues/713) tracking the changes proposed by this ADR
* [ADR 002: Jail Throttling](./adr-002-throttle.md)
* [#594](https://github.com/cosmos/interchain-security/issues/594)<|MERGE_RESOLUTION|>--- conflicted
+++ resolved
@@ -55,11 +55,7 @@
 
 This poor append performance isn't a problem when the pending packets list is small. But with this ADR being implemented, the pending packets list could potentially grow to the order of thousands of entries, in the scenario that a slash packet is bouncing.
 
-<<<<<<< HEAD
-We can improve the append time for this queue by converting it from a protobuf-esq list, to a queue implemented with sdk-esq code. The idea is to persist an uint64 index that will be incremented each time you queue up a packet. You can think of this as storing the tail of the queue. Then, packet data will be keyed by that index, making the data naturally ordered byte-wite for sdk's iterator. The index will also be stored in the packet data value bytes, so that the index can later be used to delete certain packets from the queue.
-=======
 We can improve the append time for this queue by converting it from a protobuf-esq list, to a queue implemented with sdk-esq code. The idea is to persist an uint64 index that will be incremented each time you queue up a packet. You can think of this as storing the tail of the queue. Then, packet data will be keyed by that index, making the data naturally ordered byte-wise for sdk's iterator. The index will also be stored in the packet data value bytes, so that the index can later be used to delete certain packets from the queue.
->>>>>>> 3f3ba9c2
 
 Two things are achieved with this approach:
 
