--- conflicted
+++ resolved
@@ -29,11 +29,7 @@
 RUN make install
 
 # Get Hermes build
-<<<<<<< HEAD
 FROM ghcr.io/informalsystems/hermes:1.7.4 AS hermes-builder
-=======
-FROM otacrew/hermes-ics:evidence-cmd AS hermes-builder
->>>>>>> 1f26c374
 
 # Get CometMock
 FROM ghcr.io/informalsystems/cometmock:v0.37.x as cometmock-builder
