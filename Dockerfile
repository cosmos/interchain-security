--- conflicted
+++ resolved
@@ -30,15 +30,12 @@
 
 # Get Hermes build
 FROM ghcr.io/informalsystems/hermes:1.4.1 AS hermes-builder
-<<<<<<< HEAD
-=======
 
 # Get CometMock
 FROM informalofftermatt/cometmock:latest as cometmock-builder
 
 # Get GoRelayer
 FROM informalofftermatt/gorelayer:nogas AS gorelayer-builder
->>>>>>> 8c8e6a08
 
 FROM --platform=linux/amd64 fedora:36
 RUN dnf update -y
