--- conflicted
+++ resolved
@@ -28,11 +28,7 @@
 RUN make install
 
 # Get Hermes build
-<<<<<<< HEAD
-FROM otacrew/hermes-ics:latest AS hermes-builder
-=======
 FROM otacrew/hermes-ics:evidence-cmd AS hermes-builder
->>>>>>> b1a6f310
 
 # Get CometMock
 FROM informalofftermatt/cometmock:latest as cometmock-builder
