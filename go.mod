module github.com/cosmos/interchain-security

go 1.18

require (
	github.com/confio/ics23/go v0.9.0
	github.com/cosmos/cosmos-sdk v0.45.15
	github.com/cosmos/ibc-go/v4 v4.3.0
	github.com/gogo/protobuf v1.3.3
	github.com/golang/mock v1.6.0
	github.com/golang/protobuf v1.5.3
	github.com/gorilla/mux v1.8.0
	github.com/grpc-ecosystem/grpc-gateway v1.16.0
	github.com/kylelemons/godebug v1.1.0
	github.com/oxyno-zeta/gomock-extra-matcher v1.1.0
	github.com/rakyll/statik v0.1.7
	github.com/regen-network/cosmos-proto v0.3.1
	github.com/spf13/cast v1.5.0
	github.com/spf13/cobra v1.6.1
	github.com/stretchr/testify v1.8.1
	github.com/tendermint/spm v0.1.9
	github.com/tendermint/tendermint v0.34.27
	github.com/tendermint/tm-db v0.6.7
	github.com/tidwall/gjson v1.14.4
	golang.org/x/crypto v0.5.0 // indirect
	golang.org/x/exp v0.0.0-20221019170559-20944726eadf
	golang.org/x/net v0.7.0 // indirect
	golang.org/x/sys v0.5.0 // indirect
	google.golang.org/genproto v0.0.0-20230125152338-dcaf20b6aeaa
	google.golang.org/grpc v1.52.3
	google.golang.org/protobuf v1.30.0
	gopkg.in/yaml.v2 v2.4.0
)

require (
<<<<<<< HEAD
	github.com/confio/ics23/go v0.9.0
	github.com/cosmos/ibc-go/v4 v4.3.0
	github.com/golang/mock v1.6.0
	github.com/oxyno-zeta/gomock-extra-matcher v1.1.0
	github.com/regen-network/cosmos-proto v0.3.1
	github.com/tendermint/spm v0.1.9
	golang.org/x/exp v0.0.0-20221019170559-20944726eadf
)

require (
=======
>>>>>>> 7e4383f5
	cosmossdk.io/api v0.2.6 // indirect
	cosmossdk.io/core v0.5.1 // indirect
	cosmossdk.io/depinject v1.0.0-alpha.3 // indirect
	filippo.io/edwards25519 v1.0.0-rc.1 // indirect
	github.com/99designs/go-keychain v0.0.0-20191008050251-8e49817e8af4 // indirect
	github.com/99designs/keyring v1.2.1 // indirect
	github.com/ChainSafe/go-schnorrkel v0.0.0-20200405005733-88cbf1b4c40d // indirect
	github.com/DataDog/zstd v1.5.0 // indirect
	github.com/HdrHistogram/hdrhistogram-go v1.1.2 // indirect
	github.com/Workiva/go-datastructures v1.0.53 // indirect
	github.com/armon/go-metrics v0.4.1 // indirect
	github.com/beorn7/perks v1.0.1 // indirect
	github.com/bgentry/speakeasy v0.1.1-0.20220910012023-760eaf8b6816 // indirect
	github.com/btcsuite/btcd/btcec/v2 v2.3.2 // indirect
	github.com/cenkalti/backoff/v4 v4.1.3 // indirect
	github.com/cespare/xxhash v1.1.0 // indirect
	github.com/cespare/xxhash/v2 v2.1.2 // indirect
	github.com/cockroachdb/errors v1.9.1 // indirect
	github.com/cockroachdb/logtags v0.0.0-20230118201751-21c54148d20b // indirect
	github.com/cockroachdb/pebble v0.0.0-20220817183557-09c6e030a677 // indirect
	github.com/cockroachdb/redact v1.1.3 // indirect
	github.com/coinbase/rosetta-sdk-go v0.7.9 // indirect
	github.com/cometbft/cometbft-db v0.7.0 // indirect
	github.com/cosmos/btcutil v1.0.4 // indirect
	github.com/cosmos/cosmos-db v0.0.0-20221226095112-f3c38ecb5e32 // indirect
	github.com/cosmos/cosmos-proto v1.0.0-beta.1 // indirect
	github.com/cosmos/go-bip39 v1.0.0 // indirect
	github.com/cosmos/gorocksdb v1.2.0 // indirect
	github.com/cosmos/iavl v0.19.5 // indirect
	github.com/cosmos/ledger-cosmos-go v0.12.2 // indirect
	github.com/creachadair/taskgroup v0.3.2 // indirect
	github.com/danieljoos/wincred v1.1.2 // indirect
	github.com/davecgh/go-spew v1.1.1 // indirect
	github.com/decred/dcrd/dcrec/secp256k1/v4 v4.0.1 // indirect
	github.com/desertbit/timer v0.0.0-20180107155436-c41aec40b27f // indirect
	github.com/dgraph-io/badger/v2 v2.2007.4 // indirect
	github.com/dgraph-io/ristretto v0.1.0 // indirect
	github.com/dgryski/go-farm v0.0.0-20200201041132-a6ae2369ad13 // indirect
	github.com/dustin/go-humanize v1.0.0 // indirect
	github.com/dvsekhvalnov/jose2go v1.5.0 // indirect
	github.com/felixge/httpsnoop v1.0.2 // indirect
	github.com/fsnotify/fsnotify v1.6.0 // indirect
	github.com/getsentry/sentry-go v0.17.0 // indirect
	github.com/go-kit/kit v0.12.0 // indirect
	github.com/go-kit/log v0.2.1 // indirect
	github.com/go-logfmt/logfmt v0.5.1 // indirect
	github.com/godbus/dbus v0.0.0-20190726142602-4481cbc300e2 // indirect
	github.com/gogo/gateway v1.1.0 // indirect
	github.com/golang/glog v1.0.0 // indirect
	github.com/golang/snappy v0.0.4 // indirect
	github.com/google/btree v1.1.2 // indirect
	github.com/google/orderedcode v0.0.1 // indirect
	github.com/gorilla/handlers v1.5.1 // indirect
	github.com/gorilla/websocket v1.5.0 // indirect
	github.com/grpc-ecosystem/go-grpc-middleware v1.3.0 // indirect
	github.com/gsterjov/go-libsecret v0.0.0-20161001094733-a6f4afe4910c // indirect
	github.com/gtank/merlin v0.1.1 // indirect
	github.com/gtank/ristretto255 v0.1.2 // indirect
	github.com/hashicorp/go-immutable-radix v1.3.1 // indirect
	github.com/hashicorp/golang-lru v0.5.5-0.20210104140557-80c98217689d // indirect
	github.com/hashicorp/hcl v1.0.0 // indirect
	github.com/hdevalence/ed25519consensus v0.0.0-20220222234857-c00d1f31bab3 // indirect
	github.com/improbable-eng/grpc-web v0.15.0 // indirect
	github.com/inconshreveable/mousetrap v1.0.1 // indirect
	github.com/jmhodges/levigo v1.0.0 // indirect
	github.com/klauspost/compress v1.15.11 // indirect
	github.com/kr/pretty v0.3.1 // indirect
	github.com/kr/text v0.2.0 // indirect
	github.com/lib/pq v1.10.6 // indirect
	github.com/libp2p/go-buffer-pool v0.1.0 // indirect
	github.com/linxGnu/grocksdb v1.7.10 // indirect
	github.com/magiconair/properties v1.8.6 // indirect
	github.com/mattn/go-colorable v0.1.13 // indirect
	github.com/mattn/go-isatty v0.0.16 // indirect
	github.com/matttproud/golang_protobuf_extensions v1.0.2-0.20181231171920-c182affec369 // indirect
	github.com/mimoo/StrobeGo v0.0.0-20210601165009-122bf33a46e0 // indirect
	github.com/minio/highwayhash v1.0.2 // indirect
	github.com/mitchellh/mapstructure v1.5.0 // indirect
	github.com/mtibben/percent v0.2.1 // indirect
	github.com/pelletier/go-toml v1.9.5 // indirect
	github.com/pelletier/go-toml/v2 v2.0.5 // indirect
	github.com/petermattis/goid v0.0.0-20180202154549-b0b1615b78e5 // indirect
	github.com/pkg/errors v0.9.1 // indirect
	github.com/pmezard/go-difflib v1.0.0 // indirect
	github.com/prometheus/client_golang v1.14.0 // indirect
	github.com/prometheus/client_model v0.3.0 // indirect
	github.com/prometheus/common v0.37.0 // indirect
	github.com/prometheus/procfs v0.8.0 // indirect
	github.com/rcrowley/go-metrics v0.0.0-20201227073835-cf1acfcdf475 // indirect
	github.com/rogpeppe/go-internal v1.9.0 // indirect
	github.com/rs/cors v1.8.2 // indirect
	github.com/rs/zerolog v1.27.0 // indirect
	github.com/sasha-s/go-deadlock v0.3.1 // indirect
	github.com/spf13/afero v1.9.2 // indirect
	github.com/spf13/jwalterweatherman v1.1.0 // indirect
	github.com/spf13/pflag v1.0.5 // indirect
	github.com/spf13/viper v1.14.0 // indirect
	github.com/subosito/gotenv v1.4.1 // indirect
	github.com/syndtr/goleveldb v1.0.1-0.20210819022825-2ae1ddf74ef7 // indirect
	github.com/tecbot/gorocksdb v0.0.0-20191217155057-f0fad39f321c // indirect
	github.com/tendermint/go-amino v0.16.0 // indirect
	github.com/tidwall/btree v1.5.0 // indirect
	github.com/tidwall/match v1.1.1 // indirect
	github.com/tidwall/pretty v1.2.0 // indirect
	github.com/zondax/hid v0.9.1 // indirect
	github.com/zondax/ledger-go v0.14.1 // indirect
	go.etcd.io/bbolt v1.3.6 // indirect
	golang.org/x/term v0.5.0 // indirect
	golang.org/x/text v0.7.0 // indirect
	gopkg.in/ini.v1 v1.67.0 // indirect
	gopkg.in/yaml.v3 v3.0.1 // indirect
	nhooyr.io/websocket v1.8.6 // indirect
)

replace (
	github.com/cosmos/cosmos-sdk => github.com/cosmos/cosmos-sdk v0.45.15-ics
	github.com/gogo/protobuf => github.com/regen-network/protobuf v1.3.3-alpha.regen.1
	github.com/stretchr/testify => github.com/stretchr/testify v1.7.1
	github.com/tendermint/tendermint => github.com/cometbft/cometbft v0.34.27
	google.golang.org/grpc => google.golang.org/grpc v1.33.2
)<|MERGE_RESOLUTION|>--- conflicted
+++ resolved
@@ -30,10 +30,6 @@
 	google.golang.org/grpc v1.52.3
 	google.golang.org/protobuf v1.30.0
 	gopkg.in/yaml.v2 v2.4.0
-)
-
-require (
-<<<<<<< HEAD
 	github.com/confio/ics23/go v0.9.0
 	github.com/cosmos/ibc-go/v4 v4.3.0
 	github.com/golang/mock v1.6.0
@@ -44,8 +40,6 @@
 )
 
 require (
-=======
->>>>>>> 7e4383f5
 	cosmossdk.io/api v0.2.6 // indirect
 	cosmossdk.io/core v0.5.1 // indirect
 	cosmossdk.io/depinject v1.0.0-alpha.3 // indirect
