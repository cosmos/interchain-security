module github.com/cosmos/interchain-security

go 1.18

require (
	github.com/confio/ics23/go v0.9.0
	github.com/cosmos/cosmos-sdk v0.45.15
	github.com/cosmos/ibc-go/v4 v4.2.0
	github.com/gogo/protobuf v1.3.3
	github.com/golang/mock v1.6.0
	github.com/golang/protobuf v1.5.3
	github.com/gorilla/mux v1.8.0
	github.com/grpc-ecosystem/grpc-gateway v1.16.0
	github.com/kylelemons/godebug v1.1.0
	github.com/oxyno-zeta/gomock-extra-matcher v1.1.0
	github.com/rakyll/statik v0.1.7
	github.com/regen-network/cosmos-proto v0.3.1
	github.com/spf13/cast v1.5.0
	github.com/spf13/cobra v1.6.1
	github.com/stretchr/testify v1.8.1
<<<<<<< HEAD
	github.com/tendermint/spm v0.1.9
	github.com/tendermint/tendermint v0.34.27
=======
	github.com/tendermint/tendermint v0.34.26
>>>>>>> 2457ab03
	github.com/tendermint/tm-db v0.6.7
	github.com/tidwall/gjson v1.14.4
	golang.org/x/crypto v0.5.0 // indirect
	golang.org/x/exp v0.0.0-20221019170559-20944726eadf
	golang.org/x/net v0.7.0 // indirect
	golang.org/x/sys v0.5.0 // indirect
	google.golang.org/genproto v0.0.0-20230125152338-dcaf20b6aeaa
	google.golang.org/grpc v1.52.3
	google.golang.org/protobuf v1.30.0
	gopkg.in/yaml.v2 v2.4.0
)

require (
	cosmossdk.io/api v0.2.6 // indirect
	cosmossdk.io/core v0.5.1 // indirect
	cosmossdk.io/depinject v1.0.0-alpha.3 // indirect
	filippo.io/edwards25519 v1.0.0-rc.1 // indirect
	github.com/99designs/go-keychain v0.0.0-20191008050251-8e49817e8af4 // indirect
	github.com/99designs/keyring v1.2.1 // indirect
	github.com/ChainSafe/go-schnorrkel v0.0.0-20200405005733-88cbf1b4c40d // indirect
	github.com/DataDog/zstd v1.5.0 // indirect
	github.com/HdrHistogram/hdrhistogram-go v1.1.2 // indirect
	github.com/Workiva/go-datastructures v1.0.53 // indirect
	github.com/armon/go-metrics v0.4.1 // indirect
	github.com/beorn7/perks v1.0.1 // indirect
	github.com/bgentry/speakeasy v0.1.1-0.20220910012023-760eaf8b6816 // indirect
	github.com/btcsuite/btcd/btcec/v2 v2.3.2 // indirect
	github.com/cenkalti/backoff/v4 v4.1.3 // indirect
	github.com/cespare/xxhash v1.1.0 // indirect
	github.com/cespare/xxhash/v2 v2.1.2 // indirect
	github.com/cockroachdb/errors v1.9.1 // indirect
	github.com/cockroachdb/logtags v0.0.0-20230118201751-21c54148d20b // indirect
	github.com/cockroachdb/pebble v0.0.0-20220817183557-09c6e030a677 // indirect
	github.com/cockroachdb/redact v1.1.3 // indirect
	github.com/coinbase/rosetta-sdk-go v0.7.9 // indirect
	github.com/cometbft/cometbft-db v0.7.0 // indirect
	github.com/cosmos/btcutil v1.0.4 // indirect
	github.com/cosmos/cosmos-db v0.0.0-20221226095112-f3c38ecb5e32 // indirect
	github.com/cosmos/cosmos-proto v1.0.0-beta.1 // indirect
	github.com/cosmos/go-bip39 v1.0.0 // indirect
	github.com/cosmos/gorocksdb v1.2.0 // indirect
	github.com/cosmos/iavl v0.19.5 // indirect
	github.com/cosmos/ledger-cosmos-go v0.12.2 // indirect
	github.com/creachadair/taskgroup v0.3.2 // indirect
	github.com/danieljoos/wincred v1.1.2 // indirect
	github.com/davecgh/go-spew v1.1.1 // indirect
	github.com/decred/dcrd/dcrec/secp256k1/v4 v4.0.1 // indirect
	github.com/desertbit/timer v0.0.0-20180107155436-c41aec40b27f // indirect
	github.com/dgraph-io/badger/v2 v2.2007.4 // indirect
	github.com/dgraph-io/ristretto v0.1.0 // indirect
	github.com/dgryski/go-farm v0.0.0-20200201041132-a6ae2369ad13 // indirect
	github.com/dustin/go-humanize v1.0.0 // indirect
	github.com/dvsekhvalnov/jose2go v1.5.0 // indirect
	github.com/felixge/httpsnoop v1.0.2 // indirect
	github.com/fsnotify/fsnotify v1.6.0 // indirect
	github.com/getsentry/sentry-go v0.17.0 // indirect
	github.com/go-kit/kit v0.12.0 // indirect
	github.com/go-kit/log v0.2.1 // indirect
	github.com/go-logfmt/logfmt v0.5.1 // indirect
	github.com/godbus/dbus v0.0.0-20190726142602-4481cbc300e2 // indirect
	github.com/gogo/gateway v1.1.0 // indirect
	github.com/golang/glog v1.0.0 // indirect
	github.com/golang/snappy v0.0.4 // indirect
<<<<<<< HEAD
	github.com/google/btree v1.1.2 // indirect
=======
	github.com/google/btree v1.0.1 // indirect
	github.com/google/gofuzz v1.2.0 // indirect
>>>>>>> 2457ab03
	github.com/google/orderedcode v0.0.1 // indirect
	github.com/gorilla/handlers v1.5.1 // indirect
	github.com/gorilla/websocket v1.5.0 // indirect
	github.com/grpc-ecosystem/go-grpc-middleware v1.3.0 // indirect
	github.com/gsterjov/go-libsecret v0.0.0-20161001094733-a6f4afe4910c // indirect
	github.com/gtank/merlin v0.1.1 // indirect
	github.com/gtank/ristretto255 v0.1.2 // indirect
	github.com/hashicorp/go-immutable-radix v1.3.1 // indirect
	github.com/hashicorp/go-uuid v1.0.2 // indirect
	github.com/hashicorp/golang-lru v0.5.5-0.20210104140557-80c98217689d // indirect
	github.com/hashicorp/hcl v1.0.0 // indirect
	github.com/hdevalence/ed25519consensus v0.0.0-20220222234857-c00d1f31bab3 // indirect
	github.com/improbable-eng/grpc-web v0.15.0 // indirect
	github.com/inconshreveable/mousetrap v1.0.1 // indirect
	github.com/jmhodges/levigo v1.0.0 // indirect
	github.com/klauspost/compress v1.15.11 // indirect
	github.com/kr/pretty v0.3.1 // indirect
	github.com/kr/text v0.2.0 // indirect
	github.com/lib/pq v1.10.6 // indirect
	github.com/libp2p/go-buffer-pool v0.1.0 // indirect
	github.com/linxGnu/grocksdb v1.7.10 // indirect
	github.com/magiconair/properties v1.8.6 // indirect
	github.com/mattn/go-colorable v0.1.13 // indirect
	github.com/mattn/go-isatty v0.0.16 // indirect
	github.com/matttproud/golang_protobuf_extensions v1.0.2-0.20181231171920-c182affec369 // indirect
	github.com/mimoo/StrobeGo v0.0.0-20210601165009-122bf33a46e0 // indirect
	github.com/minio/highwayhash v1.0.2 // indirect
	github.com/mitchellh/mapstructure v1.5.0 // indirect
	github.com/mtibben/percent v0.2.1 // indirect
	github.com/onsi/ginkgo v1.16.4 // indirect
	github.com/onsi/gomega v1.20.0 // indirect
	github.com/pelletier/go-toml v1.9.5 // indirect
	github.com/pelletier/go-toml/v2 v2.0.5 // indirect
	github.com/petermattis/goid v0.0.0-20180202154549-b0b1615b78e5 // indirect
	github.com/pkg/errors v0.9.1 // indirect
	github.com/pmezard/go-difflib v1.0.0 // indirect
	github.com/prometheus/client_golang v1.14.0 // indirect
	github.com/prometheus/client_model v0.3.0 // indirect
	github.com/prometheus/common v0.37.0 // indirect
	github.com/prometheus/procfs v0.8.0 // indirect
	github.com/rcrowley/go-metrics v0.0.0-20201227073835-cf1acfcdf475 // indirect
	github.com/rogpeppe/go-internal v1.9.0 // indirect
	github.com/rs/cors v1.8.2 // indirect
	github.com/rs/zerolog v1.27.0 // indirect
	github.com/sasha-s/go-deadlock v0.3.1 // indirect
	github.com/spf13/afero v1.9.2 // indirect
	github.com/spf13/jwalterweatherman v1.1.0 // indirect
	github.com/spf13/pflag v1.0.5 // indirect
	github.com/spf13/viper v1.14.0 // indirect
	github.com/subosito/gotenv v1.4.1 // indirect
	github.com/syndtr/goleveldb v1.0.1-0.20210819022825-2ae1ddf74ef7 // indirect
	github.com/tecbot/gorocksdb v0.0.0-20191217155057-f0fad39f321c // indirect
	github.com/tendermint/go-amino v0.16.0 // indirect
	github.com/tidwall/btree v1.5.0 // indirect
	github.com/tidwall/match v1.1.1 // indirect
	github.com/tidwall/pretty v1.2.0 // indirect
	github.com/zondax/hid v0.9.1 // indirect
	github.com/zondax/ledger-go v0.14.1 // indirect
	go.etcd.io/bbolt v1.3.6 // indirect
	golang.org/x/term v0.5.0 // indirect
	golang.org/x/text v0.7.0 // indirect
	gopkg.in/ini.v1 v1.67.0 // indirect
	gopkg.in/yaml.v3 v3.0.1 // indirect
	nhooyr.io/websocket v1.8.6 // indirect
)

replace (
	github.com/cosmos/cosmos-sdk => github.com/cosmos/cosmos-sdk v0.45.15-ics
	github.com/gogo/protobuf => github.com/regen-network/protobuf v1.3.3-alpha.regen.1
	github.com/tendermint/tendermint => github.com/cometbft/cometbft v0.34.27
	google.golang.org/grpc => google.golang.org/grpc v1.33.2
)<|MERGE_RESOLUTION|>--- conflicted
+++ resolved
@@ -18,12 +18,7 @@
 	github.com/spf13/cast v1.5.0
 	github.com/spf13/cobra v1.6.1
 	github.com/stretchr/testify v1.8.1
-<<<<<<< HEAD
-	github.com/tendermint/spm v0.1.9
 	github.com/tendermint/tendermint v0.34.27
-=======
-	github.com/tendermint/tendermint v0.34.26
->>>>>>> 2457ab03
 	github.com/tendermint/tm-db v0.6.7
 	github.com/tidwall/gjson v1.14.4
 	golang.org/x/crypto v0.5.0 // indirect
@@ -87,12 +82,8 @@
 	github.com/gogo/gateway v1.1.0 // indirect
 	github.com/golang/glog v1.0.0 // indirect
 	github.com/golang/snappy v0.0.4 // indirect
-<<<<<<< HEAD
 	github.com/google/btree v1.1.2 // indirect
-=======
-	github.com/google/btree v1.0.1 // indirect
 	github.com/google/gofuzz v1.2.0 // indirect
->>>>>>> 2457ab03
 	github.com/google/orderedcode v0.0.1 // indirect
 	github.com/gorilla/handlers v1.5.1 // indirect
 	github.com/gorilla/websocket v1.5.0 // indirect
