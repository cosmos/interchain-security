module github.com/cosmos/interchain-security/v6

go 1.22.7

toolchain go1.22.9

require (
	cosmossdk.io/errors v1.0.1
	cosmossdk.io/math v1.3.0
	github.com/cometbft/cometbft v0.38.15
	github.com/cometbft/cometbft-db v0.14.1 // indirect
	github.com/cosmos/cosmos-sdk v0.50.10
	github.com/cosmos/gogoproto v1.7.0
	github.com/cosmos/ics23/go v0.11.0
	github.com/golang/mock v1.6.0
	github.com/golang/protobuf v1.5.4
	github.com/gorilla/mux v1.8.1 // indirect
	github.com/grpc-ecosystem/grpc-gateway v1.16.0
	github.com/kylelemons/godebug v1.1.0
	github.com/oxyno-zeta/gomock-extra-matcher v1.2.0
	github.com/spf13/cast v1.7.0
	github.com/spf13/cobra v1.8.1
	github.com/stretchr/testify v1.9.0
	github.com/tidwall/gjson v1.18.0
	golang.org/x/crypto v0.28.0 // indirect
	golang.org/x/exp v0.0.0-20240613232115-7f521ea00fb8
	golang.org/x/net v0.30.0 // indirect
	golang.org/x/sys v0.26.0 // indirect
	google.golang.org/genproto v0.0.0-20240701130421-f6361c86f094 // indirect
	google.golang.org/grpc v1.67.1
	google.golang.org/protobuf v1.35.1
	gopkg.in/yaml.v2 v2.4.0
)

require (
	cloud.google.com/go v0.115.0 // indirect
	cloud.google.com/go/compute/metadata v0.5.0 // indirect
	cloud.google.com/go/iam v1.1.9 // indirect
	cloud.google.com/go/storage v1.41.0 // indirect
	cosmossdk.io/api v0.7.5
	cosmossdk.io/core v0.11.1
	cosmossdk.io/depinject v1.0.0 // indirect
	filippo.io/edwards25519 v1.1.0 // indirect
	github.com/99designs/go-keychain v0.0.0-20191008050251-8e49817e8af4 // indirect
	github.com/99designs/keyring v1.2.1 // indirect
	github.com/aws/aws-sdk-go v1.44.224 // indirect
	github.com/beorn7/perks v1.0.1 // indirect
	github.com/bgentry/go-netrc v0.0.0-20140422174119-9fd32a8b3d3d // indirect
	github.com/bgentry/speakeasy v0.1.1-0.20220910012023-760eaf8b6816 // indirect
	github.com/cenkalti/backoff/v4 v4.1.3 // indirect
	github.com/cespare/xxhash/v2 v2.3.0 // indirect
	github.com/chzyer/readline v1.5.1 // indirect
	github.com/cockroachdb/apd/v2 v2.0.2 // indirect
	github.com/cosmos/btcutil v1.0.5 // indirect
	github.com/cosmos/cosmos-proto v1.0.0-beta.5
	github.com/cosmos/go-bip39 v1.0.0 // indirect
	github.com/cosmos/gogogateway v1.2.0 // indirect
	github.com/cosmos/iavl v1.2.0 // indirect
	github.com/cosmos/ledger-cosmos-go v0.13.3 // indirect
	github.com/danieljoos/wincred v1.1.2 // indirect
	github.com/davecgh/go-spew v1.1.2-0.20180830191138-d8f796af33cc
	github.com/decred/dcrd/dcrec/secp256k1/v4 v4.3.0 // indirect
	github.com/desertbit/timer v0.0.0-20180107155436-c41aec40b27f // indirect
	github.com/dgraph-io/ristretto v0.1.1 // indirect
	github.com/dustin/go-humanize v1.0.1 // indirect
	github.com/dvsekhvalnov/jose2go v1.6.0 // indirect
	github.com/felixge/httpsnoop v1.0.4 // indirect
	github.com/fsnotify/fsnotify v1.7.0 // indirect
	github.com/go-kit/kit v0.13.0 // indirect
	github.com/go-kit/log v0.2.1 // indirect
	github.com/go-logfmt/logfmt v0.6.0 // indirect
	github.com/godbus/dbus v0.0.0-20190726142602-4481cbc300e2 // indirect
	github.com/gogo/googleapis v1.4.1 // indirect
	github.com/gogo/protobuf v1.3.2 // indirect
	github.com/golang/glog v1.2.2 // indirect
	github.com/golang/groupcache v0.0.0-20210331224755-41bb18bfe9da // indirect
	github.com/golang/snappy v0.0.4 // indirect
	github.com/google/btree v1.1.3 // indirect
	github.com/google/go-cmp v0.6.0
	github.com/google/orderedcode v0.0.1 // indirect
	github.com/google/uuid v1.6.0 // indirect
	github.com/googleapis/enterprise-certificate-proxy v0.3.2 // indirect
	github.com/googleapis/gax-go/v2 v2.12.5 // indirect
	github.com/gorilla/handlers v1.5.2 // indirect
	github.com/gorilla/websocket v1.5.3 // indirect
	github.com/grpc-ecosystem/go-grpc-middleware v1.4.0 // indirect
	github.com/gsterjov/go-libsecret v0.0.0-20161001094733-a6f4afe4910c // indirect
	github.com/hashicorp/go-cleanhttp v0.5.2 // indirect
	github.com/hashicorp/go-getter v1.7.4 // indirect
	github.com/hashicorp/go-immutable-radix v1.3.1 // indirect
	github.com/hashicorp/go-safetemp v1.0.0 // indirect
	github.com/hashicorp/go-version v1.6.0 // indirect
	github.com/hashicorp/golang-lru v1.0.2 // indirect
	github.com/hashicorp/hcl v1.0.0 // indirect
	github.com/hdevalence/ed25519consensus v0.1.0 // indirect
	github.com/huandu/skiplist v1.2.0 // indirect
	github.com/improbable-eng/grpc-web v0.15.0 // indirect
	github.com/inconshreveable/mousetrap v1.1.0 // indirect
	github.com/jmespath/go-jmespath v0.4.0 // indirect
	github.com/jmhodges/levigo v1.0.0 // indirect
	github.com/klauspost/compress v1.17.9 // indirect
	github.com/lib/pq v1.10.9 // indirect
	github.com/linxGnu/grocksdb v1.8.14 // indirect
	github.com/magiconair/properties v1.8.7 // indirect
	github.com/manifoldco/promptui v0.9.0 // indirect
	github.com/mattn/go-isatty v0.0.20 // indirect
	github.com/minio/highwayhash v1.0.3 // indirect
	github.com/mitchellh/go-homedir v1.1.0 // indirect
	github.com/mitchellh/go-testing-interface v1.14.1 // indirect
	github.com/mitchellh/mapstructure v1.5.0 // indirect
	github.com/mtibben/percent v0.2.1 // indirect
	github.com/pelletier/go-toml/v2 v2.2.2 // indirect
	github.com/petermattis/goid v0.0.0-20240813172612-4fcff4a6cae7 // indirect
	github.com/pkg/errors v0.9.1 // indirect
	github.com/pmezard/go-difflib v1.0.1-0.20181226105442-5d4384ee4fb2 // indirect
	github.com/prometheus/client_golang v1.20.5 // indirect
	github.com/prometheus/client_model v0.6.1 // indirect
	github.com/prometheus/common v0.60.1 // indirect
	github.com/prometheus/procfs v0.15.1 // indirect
	github.com/rcrowley/go-metrics v0.0.0-20201227073835-cf1acfcdf475 // indirect
	github.com/rs/cors v1.11.1 // indirect
	github.com/sasha-s/go-deadlock v0.3.5 // indirect
	github.com/spf13/afero v1.11.0 // indirect
	github.com/spf13/pflag v1.0.5 // indirect
	github.com/subosito/gotenv v1.6.0 // indirect
	github.com/syndtr/goleveldb v1.0.1-0.20220721030215-126854af5e6d // indirect
	github.com/tendermint/go-amino v0.16.0 // indirect
	github.com/tidwall/btree v1.7.0 // indirect
	github.com/tidwall/match v1.1.1 // indirect
	github.com/tidwall/pretty v1.2.0 // indirect
	github.com/ulikunitz/xz v0.5.11 // indirect
	github.com/zondax/hid v0.9.2 // indirect
	github.com/zondax/ledger-go v0.14.3 // indirect
	go.etcd.io/bbolt v1.4.0-alpha.0.0.20240404170359-43604f3112c5 // indirect
	go.opencensus.io v0.24.0 // indirect
	golang.org/x/oauth2 v0.23.0 // indirect
	golang.org/x/term v0.25.0 // indirect
	golang.org/x/text v0.19.0 // indirect
	google.golang.org/api v0.186.0 // indirect
	gopkg.in/ini.v1 v1.67.0 // indirect
	gopkg.in/yaml.v3 v3.0.1 // indirect
	nhooyr.io/websocket v1.8.6 // indirect
	pgregory.net/rapid v1.1.0
	sigs.k8s.io/yaml v1.4.0 // indirect
)

require (
	cosmossdk.io/client/v2 v2.0.0-beta.3
<<<<<<< HEAD
	cosmossdk.io/log v1.4.1
	cosmossdk.io/store v1.1.0
=======
	cosmossdk.io/log v1.5.0
	cosmossdk.io/store v1.1.1
>>>>>>> f5c1a609
	cosmossdk.io/tools/confix v0.1.2
	cosmossdk.io/x/evidence v0.1.1
	cosmossdk.io/x/feegrant v0.1.1
	cosmossdk.io/x/tx v0.13.5
	cosmossdk.io/x/upgrade v0.1.4
	github.com/cosmos/cosmos-db v1.0.2
	github.com/cosmos/ibc-go/modules/capability v1.0.1
	github.com/cosmos/ibc-go/v8 v8.5.2
	github.com/informalsystems/itf-go v0.0.1
	github.com/spf13/viper v1.19.0
	golang.org/x/mod v0.22.0
	google.golang.org/genproto/googleapis/api v0.0.0-20240814211410-ddb44dafa142
)

require (
	cloud.google.com/go/auth v0.6.0 // indirect
	cloud.google.com/go/auth/oauth2adapt v0.2.2 // indirect
	cosmossdk.io/collections v0.4.0 // indirect
	cosmossdk.io/x/circuit v0.1.1 // indirect
	github.com/DataDog/datadog-go v3.2.0+incompatible // indirect
	github.com/DataDog/zstd v1.5.5 // indirect
	github.com/bits-and-blooms/bitset v1.8.0 // indirect
	github.com/bytedance/sonic v1.12.3 // indirect
	github.com/bytedance/sonic/loader v0.2.0 // indirect
	github.com/cloudwego/base64x v0.1.4 // indirect
	github.com/cloudwego/iasm v0.2.0 // indirect
	github.com/cockroachdb/errors v1.11.3 // indirect
	github.com/cockroachdb/fifo v0.0.0-20240606204812-0bbfbd93a7ce // indirect
	github.com/cockroachdb/logtags v0.0.0-20230118201751-21c54148d20b // indirect
	github.com/cockroachdb/pebble v1.1.1 // indirect
	github.com/cockroachdb/redact v1.1.5 // indirect
	github.com/cockroachdb/tokenbucket v0.0.0-20230807174530-cc333fc44b06 // indirect
	github.com/creachadair/atomicfile v0.3.1 // indirect
	github.com/creachadair/tomledit v0.0.24 // indirect
	github.com/dgraph-io/badger/v4 v4.2.0 // indirect
	github.com/emicklei/dot v1.6.1 // indirect
	github.com/fatih/color v1.15.0 // indirect
	github.com/getsentry/sentry-go v0.27.0 // indirect
	github.com/go-logr/logr v1.4.1 // indirect
	github.com/go-logr/stdr v1.2.2 // indirect
	github.com/google/flatbuffers v1.12.1 // indirect
	github.com/google/s2a-go v0.1.7 // indirect
	github.com/hashicorp/go-hclog v1.5.0 // indirect
	github.com/hashicorp/go-metrics v0.5.3 // indirect
	github.com/hashicorp/go-plugin v1.5.2 // indirect
	github.com/hashicorp/golang-lru/v2 v2.0.7 // indirect
	github.com/hashicorp/yamux v0.1.1 // indirect
	github.com/iancoleman/strcase v0.3.0 // indirect
	github.com/klauspost/cpuid/v2 v2.0.9 // indirect
	github.com/kr/pretty v0.3.1 // indirect
	github.com/kr/text v0.2.0 // indirect
	github.com/mattn/go-colorable v0.1.13 // indirect
	github.com/munnerz/goautoneg v0.0.0-20191010083416-a7dc8b61c822 // indirect
	github.com/oasisprotocol/curve25519-voi v0.0.0-20230904125328-1f23a7beb09a // indirect
	github.com/oklog/run v1.1.0 // indirect
	github.com/rogpeppe/go-internal v1.12.0 // indirect
	github.com/rs/zerolog v1.33.0 // indirect
	github.com/sagikazarmark/locafero v0.4.0 // indirect
	github.com/sagikazarmark/slog-shim v0.1.0 // indirect
	github.com/sourcegraph/conc v0.3.0 // indirect
	github.com/twitchyliquid64/golang-asm v0.15.1 // indirect
	go.opentelemetry.io/contrib/instrumentation/google.golang.org/grpc/otelgrpc v0.49.0 // indirect
	go.opentelemetry.io/contrib/instrumentation/net/http/otelhttp v0.49.0 // indirect
	go.opentelemetry.io/otel v1.24.0 // indirect
	go.opentelemetry.io/otel/metric v1.24.0 // indirect
	go.opentelemetry.io/otel/trace v1.24.0 // indirect
	go.uber.org/mock v0.2.0 // indirect
	go.uber.org/multierr v1.11.0 // indirect
	golang.org/x/arch v0.0.0-20210923205945-b76863e36670 // indirect
	golang.org/x/sync v0.8.0 // indirect
	golang.org/x/time v0.5.0 // indirect
	google.golang.org/genproto/googleapis/rpc v0.0.0-20240814211410-ddb44dafa142 // indirect
	gotest.tools/v3 v3.5.1 // indirect
)

// following versions might cause unexpected behavior
replace github.com/syndtr/goleveldb => github.com/syndtr/goleveldb v1.0.1-0.20210819022825-2ae1ddf74ef7<|MERGE_RESOLUTION|>--- conflicted
+++ resolved
@@ -146,13 +146,8 @@
 
 require (
 	cosmossdk.io/client/v2 v2.0.0-beta.3
-<<<<<<< HEAD
-	cosmossdk.io/log v1.4.1
-	cosmossdk.io/store v1.1.0
-=======
 	cosmossdk.io/log v1.5.0
 	cosmossdk.io/store v1.1.1
->>>>>>> f5c1a609
 	cosmossdk.io/tools/confix v0.1.2
 	cosmossdk.io/x/evidence v0.1.1
 	cosmossdk.io/x/feegrant v0.1.1
