--- conflicted
+++ resolved
@@ -32,11 +32,7 @@
   // OutstandingDowntimes nil on new chain, filled on restart.
   repeated OutstandingDowntime outstanding_downtime_slashing = 10
       [ (gogoproto.nullable) = false ];
-<<<<<<< HEAD
-  // PendingSlashRequests filled on new chain, filled on restart.
-=======
   // PendingSlashRequests filled in on new chain, nil on restart.
->>>>>>> 1378a52b
   repeated interchain_security.ccv.consumer.v1.SlashRequest pending_slash_requests = 11
       [ (gogoproto.nullable) = false ];
 }
@@ -48,13 +44,8 @@
   uint64 maturity_time = 2;
 }
 
-<<<<<<< HEAD
-// HeightValsetUpdateID defines the genesis information for each block height to
-// valset update id mapping.
-=======
 // HeightValsetUpdateID defines the genesis information for the mapping 
 // of each block height to a valset update id
->>>>>>> 1378a52b
 message HeightToValsetUpdateID {
   uint64 height = 1;
   uint64 valset_update_id = 2;
