syntax = "proto3";
package interchain_security.ccv.consumer.v1;

import "interchain_security/ccv/v1/ccv.proto";

option go_package = "github.com/cosmos/interchain-security/x/ccv/consumer/types";

import "google/protobuf/any.proto";
import "google/protobuf/duration.proto";
import "cosmos/staking/v1beta1/staking.proto";
import "gogoproto/gogo.proto";
import "cosmos_proto/cosmos.proto";
import "google/protobuf/duration.proto";

// Params defines the parameters for CCV consumer module
message Params {
  // TODO: Remove enabled flag and find a better way to setup e2e tests
  // See: https://github.com/cosmos/interchain-security/issues/339
  bool enabled = 1;

  ///////////////////////
  // Distribution Params
  // Number of blocks between ibc-token-transfers from the consumer chain to
  // the provider chain. Note that at this transmission event a fraction of
  // the accumulated tokens are divided and sent consumer redistribution
  // address.
  int64 blocks_per_distribution_transmission = 2;

  // Channel, and provider-chain receiving address to send distribution token
  // transfers over. These parameters is auto-set during the consumer <->
  // provider handshake procedure.
  string distribution_transmission_channel = 3;
  string provider_fee_pool_addr_str = 4;
<<<<<<< HEAD

  // Unbonding period for the consumer,
  // which should be smaller than that of the provider in general.
  google.protobuf.Duration unbonding_period = 6
=======
  // Sent IBC packets will timeout after this duration
  google.protobuf.Duration ccv_timeout_period = 5
>>>>>>> df3b1fe3
      [(gogoproto.nullable) = false, (gogoproto.stdduration) = true];
}

// LastTransmissionBlockHeight is the last time validator holding
// pools were transmitted to the provider chain
message LastTransmissionBlockHeight { int64 height = 1; }

// CrossChainValidator defines the validators for CCV consumer module
message CrossChainValidator {
  bytes address = 1;
  int64 power = 2;
  // pubkey is the consensus public key of the validator, as a Protobuf Any.
  google.protobuf.Any pubkey = 3 [
    (cosmos_proto.accepts_interface) = "cosmos.crypto.PubKey",
    (gogoproto.moretags) = "yaml:\"consensus_pubkey\""
  ];
}

// SlashRequest defines a slashing request for CCV consumer module
message SlashRequest {
    interchain_security.ccv.v1.SlashPacketData packet = 1;
    cosmos.staking.v1beta1.InfractionType infraction = 2;
}

// SlashRequests is a list of slash requests for CCV consumer module
message SlashRequests {
  repeated SlashRequest requests = 1
  [ (gogoproto.nullable) = false ];
}<|MERGE_RESOLUTION|>--- conflicted
+++ resolved
@@ -31,15 +31,14 @@
   // provider handshake procedure.
   string distribution_transmission_channel = 3;
   string provider_fee_pool_addr_str = 4;
-<<<<<<< HEAD
+
+  // Sent IBC packets will timeout after this duration
+  google.protobuf.Duration ccv_timeout_period = 5
+      [(gogoproto.nullable) = false, (gogoproto.stdduration) = true];
 
   // Unbonding period for the consumer,
   // which should be smaller than that of the provider in general.
   google.protobuf.Duration unbonding_period = 6
-=======
-  // Sent IBC packets will timeout after this duration
-  google.protobuf.Duration ccv_timeout_period = 5
->>>>>>> df3b1fe3
       [(gogoproto.nullable) = false, (gogoproto.stdduration) = true];
 }
 
