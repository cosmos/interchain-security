--- conflicted
+++ resolved
@@ -55,11 +55,7 @@
 
   // The threshold for the percentage of validators at the bottom of the set who
   // can opt out of running the consumer chain without being punished. For example, a
-<<<<<<< HEAD
-  // value of 5% means that the validators in the smallest 5% of the set can opt out
-=======
   // value of 0.05 means that the validators in the bottom 5% of the set can opt out
->>>>>>> c5ab136c
   string soft_opt_out_threshold = 10;
 }
 
