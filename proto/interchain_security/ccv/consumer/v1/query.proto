--- conflicted
+++ resolved
@@ -6,11 +6,8 @@
 
 import "gogoproto/gogo.proto";
 import "google/api/annotations.proto";
-<<<<<<< HEAD
-=======
 import "interchain_security/ccv/consumer/v1/consumer.proto";
 import "interchain_security/ccv/v1/wire.proto";
->>>>>>> ad37bcd4
 
 service Query {
   // ConsumerGenesis queries the genesis state needed to start a consumer chain
@@ -29,7 +26,7 @@
     option (google.api.http).get = "/interchain_security/ccv/consumer/provider-info";
   }
 
-  // QueryThrottleState returns on-chain state relevant to throttled consumer packets 
+  // QueryThrottleState returns on-chain state relevant to throttled consumer packets
   rpc QueryThrottleState(QueryThrottleStateRequest) returns (QueryThrottleStateResponse) {
     option (google.api.http).get = "/interchain_security/ccv/consumer/throttle_state";
   }
