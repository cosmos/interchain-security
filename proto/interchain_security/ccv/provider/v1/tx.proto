syntax = "proto3";
package interchain_security.ccv.provider.v1;

option go_package = "github.com/cosmos/interchain-security/v2/x/ccv/provider/types";

import "google/api/annotations.proto";
import "gogoproto/gogo.proto";
import "cosmos_proto/cosmos.proto";
import "google/protobuf/any.proto";
import "ibc/lightclients/tendermint/v1/tendermint.proto";
import "tendermint/types/evidence.proto";


// Msg defines the Msg service.
service Msg {
  rpc AssignConsumerKey(MsgAssignConsumerKey) returns (MsgAssignConsumerKeyResponse);
<<<<<<< HEAD
  rpc RegisterConsumerRewardDenom(MsgRegisterConsumerRewardDenom) returns (MsgRegisterConsumerRewardDenomResponse);
=======
>>>>>>> b1a6f310
  rpc SubmitConsumerMisbehaviour(MsgSubmitConsumerMisbehaviour) returns (MsgSubmitConsumerMisbehaviourResponse);
  rpc SubmitConsumerDoubleVoting(MsgSubmitConsumerDoubleVoting) returns (MsgSubmitConsumerDoubleVotingResponse);
}

message MsgAssignConsumerKey {
  option (gogoproto.equal) = false;
  option (gogoproto.goproto_getters) = false;
  // The chain id of the consumer chain to assign a consensus public key to
  string chain_id = 1;
  // The validator address on the provider
  string provider_addr = 2
      [ (gogoproto.moretags) = "yaml:\"address\"" ];
  // The consensus public key to use on the consumer.
  // in json string format corresponding to proto-any, ex: 
  // `{"@type":"/cosmos.crypto.ed25519.PubKey","key":"Ui5Gf1+mtWUdH8u3xlmzdKID+F3PK0sfXZ73GZ6q6is="}`
  string consumer_key = 3;
}

message MsgAssignConsumerKeyResponse {}


// MsgSubmitConsumerMisbehaviour defines a message that reports a light client attack,
//  also known as a misbehaviour, observed on a consumer chain
message MsgSubmitConsumerMisbehaviour {
  option (gogoproto.equal) = false;
  option (gogoproto.goproto_getters) = false;
  string submitter = 1;
  // The Misbehaviour of the consumer chain wrapping 
  // two conflicting IBC headers 
  ibc.lightclients.tendermint.v1.Misbehaviour misbehaviour = 2;
}

message MsgSubmitConsumerMisbehaviourResponse {}


// MsgSubmitConsumerDoubleVoting defines a message that reports 
// a double signing infraction observed on a consumer chain
message MsgSubmitConsumerDoubleVoting {
  option (gogoproto.equal) = false;
  option (gogoproto.goproto_getters) = false;
  string submitter = 1;
  // The equivocation of the consumer chain wrapping 
  // an evidence of a validator that signed two conflicting votes
  tendermint.types.DuplicateVoteEvidence duplicate_vote_evidence = 2;
  // The light client header of the infraction block
  ibc.lightclients.tendermint.v1.Header infraction_block_header = 3;
}

<<<<<<< HEAD
// MsgRegisterConsumerRewardDenomResponse defines the Msg/RegisterConsumerRewardDenom response type.
message MsgRegisterConsumerRewardDenomResponse {}

// MsgSubmitConsumerMisbehaviour defines a message that reports a misbehaviour
// observed on a consumer chain
// Note that the misbheaviour' headers must contain the same trusted states
message MsgSubmitConsumerMisbehaviour {
  option (gogoproto.equal) = false;
  option (gogoproto.goproto_getters) = false;
  string submitter = 1;
  // The Misbehaviour of the consumer chain wrapping 
  // two conflicting IBC headers 
  ibc.lightclients.tendermint.v1.Misbehaviour misbehaviour = 2;
}

message MsgSubmitConsumerMisbehaviourResponse {}


// MsgSubmitConsumerDoubleVoting defines a message that reports an equivocation
// observed on a consumer chain
message MsgSubmitConsumerDoubleVoting {
  option (gogoproto.equal) = false;
  option (gogoproto.goproto_getters) = false;
  string submitter = 1;
  // The equivocation of the consumer chain wrapping 
  // an evidence of a validator that signed two conflicting votes
  tendermint.types.DuplicateVoteEvidence duplicate_vote_evidence = 2;
  // The light client header of the infraction block
  ibc.lightclients.tendermint.v1.Header infraction_block_header = 3;
}

=======
>>>>>>> b1a6f310
message MsgSubmitConsumerDoubleVotingResponse {}<|MERGE_RESOLUTION|>--- conflicted
+++ resolved
@@ -14,10 +14,6 @@
 // Msg defines the Msg service.
 service Msg {
   rpc AssignConsumerKey(MsgAssignConsumerKey) returns (MsgAssignConsumerKeyResponse);
-<<<<<<< HEAD
-  rpc RegisterConsumerRewardDenom(MsgRegisterConsumerRewardDenom) returns (MsgRegisterConsumerRewardDenomResponse);
-=======
->>>>>>> b1a6f310
   rpc SubmitConsumerMisbehaviour(MsgSubmitConsumerMisbehaviour) returns (MsgSubmitConsumerMisbehaviourResponse);
   rpc SubmitConsumerDoubleVoting(MsgSubmitConsumerDoubleVoting) returns (MsgSubmitConsumerDoubleVotingResponse);
 }
@@ -66,38 +62,4 @@
   ibc.lightclients.tendermint.v1.Header infraction_block_header = 3;
 }
 
-<<<<<<< HEAD
-// MsgRegisterConsumerRewardDenomResponse defines the Msg/RegisterConsumerRewardDenom response type.
-message MsgRegisterConsumerRewardDenomResponse {}
-
-// MsgSubmitConsumerMisbehaviour defines a message that reports a misbehaviour
-// observed on a consumer chain
-// Note that the misbheaviour' headers must contain the same trusted states
-message MsgSubmitConsumerMisbehaviour {
-  option (gogoproto.equal) = false;
-  option (gogoproto.goproto_getters) = false;
-  string submitter = 1;
-  // The Misbehaviour of the consumer chain wrapping 
-  // two conflicting IBC headers 
-  ibc.lightclients.tendermint.v1.Misbehaviour misbehaviour = 2;
-}
-
-message MsgSubmitConsumerMisbehaviourResponse {}
-
-
-// MsgSubmitConsumerDoubleVoting defines a message that reports an equivocation
-// observed on a consumer chain
-message MsgSubmitConsumerDoubleVoting {
-  option (gogoproto.equal) = false;
-  option (gogoproto.goproto_getters) = false;
-  string submitter = 1;
-  // The equivocation of the consumer chain wrapping 
-  // an evidence of a validator that signed two conflicting votes
-  tendermint.types.DuplicateVoteEvidence duplicate_vote_evidence = 2;
-  // The light client header of the infraction block
-  ibc.lightclients.tendermint.v1.Header infraction_block_header = 3;
-}
-
-=======
->>>>>>> b1a6f310
 message MsgSubmitConsumerDoubleVotingResponse {}