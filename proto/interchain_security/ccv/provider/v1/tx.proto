--- conflicted
+++ resolved
@@ -23,11 +23,6 @@
   rpc AssignConsumerKey(MsgAssignConsumerKey) returns (MsgAssignConsumerKeyResponse);
   rpc SubmitConsumerMisbehaviour(MsgSubmitConsumerMisbehaviour) returns (MsgSubmitConsumerMisbehaviourResponse);
   rpc SubmitConsumerDoubleVoting(MsgSubmitConsumerDoubleVoting) returns (MsgSubmitConsumerDoubleVotingResponse);
-<<<<<<< HEAD
-  rpc OptIn(MsgOptIn) returns (MsgOptInResponse);
-  rpc OptOut(MsgOptOut) returns (MsgOptOutResponse);
-  rpc SetConsumerCommissionRate(MsgSetConsumerCommissionRate) returns (MsgSetConsumerCommissionRateResponse);
-=======
   rpc ConsumerAddition(MsgConsumerAddition) returns (MsgConsumerAdditionResponse);
   rpc ConsumerRemoval(MsgConsumerRemoval) returns (MsgConsumerRemovalResponse);
   rpc UpdateParams(MsgUpdateParams) returns (MsgUpdateParamsResponse);
@@ -35,7 +30,6 @@
   rpc OptOut(MsgOptOut) returns (MsgOptOutResponse);
   rpc SetConsumerCommissionRate(MsgSetConsumerCommissionRate) returns (MsgSetConsumerCommissionRateResponse);
   rpc ConsumerModification(MsgConsumerModification) returns (MsgConsumerModificationResponse);
->>>>>>> 135c4d9f
 }
 
 
@@ -94,11 +88,6 @@
 
 message MsgSubmitConsumerDoubleVotingResponse {}
 
-<<<<<<< HEAD
-message MsgOptIn {
-  option (gogoproto.equal) = false;
-  option (gogoproto.goproto_getters) = false;
-=======
 // MsgUpdateParams is the Msg/UpdateParams request type
 message MsgUpdateParams {
   option (cosmos.msg.v1.signer) = "authority";
@@ -245,7 +234,6 @@
   option (gogoproto.equal) = false;
   option (gogoproto.goproto_getters) = false;
   option (cosmos.msg.v1.signer) = "signer";
->>>>>>> 135c4d9f
   // the chain id of the consumer chain to opt in to
   string chain_id = 1;
   // the validator address on the provider
@@ -255,12 +243,9 @@
   // This field is optional and can remain empty (i.e., `consumer_key = ""`). A validator can always change the
   // consumer public key at a later stage by issuing a `MsgAssignConsumerKey` message.
   string consumer_key = 3;
-<<<<<<< HEAD
-=======
   // signer address
   string signer = 4 [(cosmos_proto.scalar) = "cosmos.AddressString"];
 
->>>>>>> 135c4d9f
 }
 
 message MsgOptInResponse {}
@@ -268,29 +253,19 @@
 message MsgOptOut {
   option (gogoproto.equal) = false;
   option (gogoproto.goproto_getters) = false;
-<<<<<<< HEAD
-=======
   option (cosmos.msg.v1.signer) = "signer";
->>>>>>> 135c4d9f
   // the chain id of the consumer chain to opt out from
   string chain_id = 1;
   // the validator address on the provider
   string provider_addr = 2 [ (gogoproto.moretags) = "yaml:\"address\"" ];
-<<<<<<< HEAD
-=======
   // signer address
   string signer = 3 [(cosmos_proto.scalar) = "cosmos.AddressString"];
 
->>>>>>> 135c4d9f
 }
 
 message MsgOptOutResponse {}
 
-<<<<<<< HEAD
-// MsgSetConsumerCommissionRate allows validators to set 
-=======
 // MsgSetConsumerCommissionRate allows validators to set
->>>>>>> 135c4d9f
 // a per-consumer chain commission rate
 message MsgSetConsumerCommissionRate {
   option (gogoproto.equal) = false;
@@ -300,17 +275,6 @@
   // The chain id of the consumer chain to set a commission rate
   string chain_id = 2;
   // The rate to charge delegators on the consumer chain, as a fraction
-<<<<<<< HEAD
-  string rate = 3 [
-    (cosmos_proto.scalar)  = "cosmos.Dec",
-    (gogoproto.customtype) = "github.com/cosmos/cosmos-sdk/types.Dec",
-    (gogoproto.nullable)   = false 
-  ];
-}
-
-
-message MsgSetConsumerCommissionRateResponse {}
-=======
   // TODO: migrate rate from sdk.Dec to math.LegacyDec
   string rate = 3 [
     (cosmos_proto.scalar)  = "cosmos.Dec",
@@ -357,5 +321,4 @@
   string authority = 9 [(cosmos_proto.scalar) = "cosmos.AddressString"];
 }
 
-message MsgConsumerModificationResponse {}
->>>>>>> 135c4d9f
+message MsgConsumerModificationResponse {}