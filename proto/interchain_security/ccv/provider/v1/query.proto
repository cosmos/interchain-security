--- conflicted
+++ resolved
@@ -74,20 +74,15 @@
         "/interchain_security/ccv/provider/registered_consumer_reward_denoms";
   }
 
-<<<<<<< HEAD
   rpc QueryParams(QueryParamsRequest) returns (QueryParamsResponse) {
     option (google.api.http).get = "/interchain_security/ccv/provider/params";
   }
-=======
   // QueryProposedConsumerChainIDs returns the chain IDs of the proposed consumer chain addition proposals
   // that are still in the voting period
-  rpc QueryProposedConsumerChainIDs(
-      QueryProposedChainIDsRequest)
-      returns (QueryProposedChainIDsResponse) {
-  option (google.api.http).get =
+  rpc QueryProposedConsumerChainIDs(QueryProposedChainIDsRequest) returns (QueryProposedChainIDsResponse) {
+    option (google.api.http).get =
       "/interchain_security/ccv/provider/proposed_consumer_chains";
-      }
->>>>>>> 48164aac
+    }
 }
 
 message QueryConsumerGenesisRequest { string chain_id = 1; }
@@ -166,6 +161,15 @@
   repeated string denoms = 1;
 }
 
+// Request to query values set for provider parameters
+message QueryParamsRequest {}
+
+// QueryParamsResponse is response type for the Query/Params RPC method.
+message QueryParamsResponse {
+  // params holds all the parameters of this module.
+  interchain_security.ccv.provider.v1.Params params = 1 [ (gogoproto.nullable) = false ];
+}
+
 message QueryProposedChainIDsRequest {}
 
 message QueryProposedChainIDsResponse {
@@ -173,23 +177,7 @@
   [ (gogoproto.nullable) = false ];
 }
 
-<<<<<<< HEAD
-message QueryRegisteredConsumerRewardDenomsRequest {}
-
-message QueryRegisteredConsumerRewardDenomsResponse {
-  repeated string denoms = 1;
-}
-
-// Request to query values set for provider parameters
-message QueryParamsRequest {}
-
-// QueryParamsResponse is response type for the Query/Params RPC method.
-message QueryParamsResponse {
-  // params holds all the parameters of this module.
-  interchain_security.ccv.provider.v1.Params params = 1 [ (gogoproto.nullable) = false ];
-=======
 message ProposedChain {
   string chainID = 1;
   uint64 proposalID = 2;
->>>>>>> 48164aac
 }