--- conflicted
+++ resolved
@@ -232,18 +232,14 @@
   repeated string allowlist = 7;
   // Corresponds to a list of provider consensus addresses of validators that CANNOT validate the consumer chain.
   repeated string denylist = 8;
-<<<<<<< HEAD
   // The phase the consumer chain (Registered=0|Initialized=1|FailedToLaunch=2|Launched=3|Stopped=4)
   ConsumerPhase phase = 9;
   // The metadata of the consumer chain
   ConsumerMetadata metadata = 10  [(gogoproto.nullable) = false ];
-=======
   // Corresponds to the minimal amount of (provider chain) stake required to validate on the consumer chain.
-  uint64 min_stake = 9;
+  uint64 min_stake = 11;
   // Corresponds to whether inactive validators are allowed to validate the consumer chain.
-  bool allow_inactive_vals = 10;
-  
->>>>>>> 289e05c7
+  bool allow_inactive_vals = 12;
 }
 
 message QueryValidatorConsumerAddrRequest {
