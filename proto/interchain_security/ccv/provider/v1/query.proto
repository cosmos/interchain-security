syntax = "proto3";
package interchain_security.ccv.provider.v1;

option go_package = "github.com/cosmos/interchain-security/v5/x/ccv/provider/types";

import "google/api/annotations.proto";
import "gogoproto/gogo.proto";
import "google/protobuf/timestamp.proto";
import "interchain_security/ccv/provider/v1/provider.proto";
import "interchain_security/ccv/v1/shared_consumer.proto";
import "interchain_security/ccv/v1/wire.proto";
import "tendermint/crypto/keys.proto";
import "cosmos_proto/cosmos.proto";
<<<<<<< HEAD
import "amino/amino.proto";
=======
>>>>>>> 3e7cd060

service Query {
  // ConsumerGenesis queries the genesis state needed to start a consumer chain
  // whose proposal has been accepted
  rpc QueryConsumerGenesis(QueryConsumerGenesisRequest)
      returns (QueryConsumerGenesisResponse) {
    option (google.api.http).get =
        "/interchain_security/ccv/provider/consumer_genesis/{chain_id}";
  }

  // ConsumerChains queries active consumer chains supported by the provider
  // chain
  rpc QueryConsumerChains(QueryConsumerChainsRequest)
      returns (QueryConsumerChainsResponse) {
    option (google.api.http).get =
        "/interchain_security/ccv/provider/consumer_chains";
  }

  // QueryConsumerChainStarts queries consumer chain start proposals.
  rpc QueryConsumerChainStarts(QueryConsumerChainStartProposalsRequest)
      returns (QueryConsumerChainStartProposalsResponse) {
    option (google.api.http).get =
        "/interchain_security/ccv/provider/consumer_chain_start_proposals";
  }

  // QueryConsumerChainStops queries consumer chain stop proposals.
  rpc QueryConsumerChainStops(QueryConsumerChainStopProposalsRequest)
      returns (QueryConsumerChainStopProposalsResponse) {
    option (google.api.http).get =
        "/interchain_security/ccv/provider/consumer_chain_stop_proposals";
  }

  // QueryValidatorConsumerAddr queries the address
  // assigned by a validator for a consumer chain.
  rpc QueryValidatorConsumerAddr(QueryValidatorConsumerAddrRequest)
      returns (QueryValidatorConsumerAddrResponse) {
    option (google.api.http).get =
        "/interchain_security/ccv/provider/validator_consumer_addr";
  }

  // QueryProviderAddr returns the provider chain validator
  // given a consumer chain validator address
  rpc QueryValidatorProviderAddr(QueryValidatorProviderAddrRequest)
      returns (QueryValidatorProviderAddrResponse) {
    option (google.api.http).get =
        "/interchain_security/ccv/provider/validator_provider_addr";
  }

  // QueryThrottleState returns the main on-chain state relevant to currently
  // throttled slash packets
  rpc QueryThrottleState(QueryThrottleStateRequest)
      returns (QueryThrottleStateResponse) {
    option (google.api.http).get =
        "/interchain_security/ccv/provider/throttle_state";
  }

  // QueryRegisteredConsumerRewardDenoms returns a list of consumer reward
  // denoms that are registered
  rpc QueryRegisteredConsumerRewardDenoms(
      QueryRegisteredConsumerRewardDenomsRequest)
      returns (QueryRegisteredConsumerRewardDenomsResponse) {
    option (google.api.http).get =
        "/interchain_security/ccv/provider/registered_consumer_reward_denoms";
  }

  // QueryProposedConsumerChainIDs returns the chain IDs of the proposed consumer chain addition proposals
  // that are still in the voting period
  rpc QueryProposedConsumerChainIDs(
      QueryProposedChainIDsRequest)
      returns (QueryProposedChainIDsResponse) {
  option (google.api.http).get =
      "/interchain_security/ccv/provider/proposed_consumer_chains";
      }

  // QueryAllPairsValConAddrByConsumerChainID returns a list of pair valconsensus address
  // between provider and consumer chain
  rpc QueryAllPairsValConAddrByConsumerChainID (
    QueryAllPairsValConAddrByConsumerChainIDRequest)
    returns (QueryAllPairsValConAddrByConsumerChainIDResponse) {
      option (google.api.http).get =
    "/interchain_security/ccv/provider/consumer_chain_id";
    }

  // QueryParams returns all current values of provider parameters
  rpc QueryParams(QueryParamsRequest)
    returns (QueryParamsResponse) {
      option (google.api.http).get =
    "/interchain_security/ccv/provider/params";
    }

  // QueryConsumerChainOptedInValidators returns a list of validators consensus addresses
  // that opted-in to the given consumer chain
  rpc QueryConsumerChainOptedInValidators(
    QueryConsumerChainOptedInValidatorsRequest)
    returns (QueryConsumerChainOptedInValidatorsResponse) {
      option (google.api.http).get =
    "/interchain_security/ccv/provider/opted_in_validators/{chain_id}";
    }

  // QueryConsumerChainsValidatorHasToValidate returns a list of consumer chains
  // that a given validator must validate
  rpc QueryConsumerChainsValidatorHasToValidate(
    QueryConsumerChainsValidatorHasToValidateRequest)
    returns (QueryConsumerChainsValidatorHasToValidateResponse) {
      option (google.api.http).get =
    "/interchain_security/ccv/provider/consumer_chains_per_validator/{provider_address}";
    }

   // QueryValidatorConsumerCommissionRate returns the commission rate a given
   // validator charges on a given consumer chain
  rpc QueryValidatorConsumerCommissionRate(
    QueryValidatorConsumerCommissionRateRequest)
    returns (QueryValidatorConsumerCommissionRateResponse) {
      option (google.api.http).get =
    "/interchain_security/ccv/provider/consumer_commission_rate/{chain_id}/{provider_address}";
    }

  // QueryOldestUnconfirmedVsc returns the send timestamp of the oldest unconfirmed VSCPacket for a given chainID
  rpc QueryOldestUnconfirmedVsc(QueryOldestUnconfirmedVscRequest)
    returns (QueryOldestUnconfirmedVscResponse) {
      option (google.api.http).get =
      "/interchain_security/ccv/provider/oldest_unconfirmed_vsc/{chain_id}";
    }

  // QueryConsumerValidators returns the latest set consumer-validator set for a given chainID
  // Note that this does not necessarily mean that the consumer chain is using this validator set at this exact moment
  // because a VSCPacket could be delayed to be delivered on the consumer chain.
  rpc QueryConsumerValidators(QueryConsumerValidatorsRequest)
      returns (QueryConsumerValidatorsResponse) {
        option (google.api.http).get =
            "/interchain_security/ccv/provider/consumer_validators/{chain_id}";
  }
}

message QueryConsumerGenesisRequest { string chain_id = 1; }

message QueryConsumerGenesisResponse {
  interchain_security.ccv.v1.ConsumerGenesisState genesis_state = 1
      [ (gogoproto.nullable) = false ];
}

message QueryConsumerChainsRequest {}

message QueryConsumerChainsResponse { repeated Chain chains = 1; }

message QueryConsumerChainStartProposalsRequest {}

message QueryConsumerChainStartProposalsResponse {
  ConsumerAdditionProposals proposals = 1;
}

message QueryConsumerChainStopProposalsRequest {}

message QueryConsumerChainStopProposalsResponse {
  ConsumerRemovalProposals proposals = 1;
}

message Chain {
  string chain_id = 1;
  string client_id = 2;
  // If chain with `chainID` is a Top-N chain, i.e., enforces at least one validator to validate chain `chainID`
  uint32 top_N = 3;
  // If the chain is a Top-N chain, this is the minimum power required to be in the top N.
  // Otherwise, this is -1.
  int64 min_power_in_top_N = 4;
  // Corresponds to the maximum power (percentage-wise) a validator can have on the consumer chain.
  uint32 validators_power_cap = 5;
  // Corresponds to the maximum number of validators that can validate a consumer chain.
  // Only applicable to Opt In chains. Setting `validator_set_cap` on a Top N chain is a no-op.
  uint32 validator_set_cap = 6;
  // Corresponds to a list of provider consensus addresses of validators that are the ONLY ones that can validate
  // the consumer chain.
  repeated string allowlist = 7;
  // Corresponds to a list of provider consensus addresses of validators that CANNOT validate the consumer chain.
  repeated string denylist = 8;
}

message QueryValidatorConsumerAddrRequest {
  option (gogoproto.equal) = false;
  option (gogoproto.goproto_getters) = false;
  // The id of the consumer chain
  string chain_id = 1;
  // The consensus address of the validator on the provider chain
  string provider_address = 2 [ (gogoproto.moretags) = "yaml:\"address\"" ];
}

message QueryValidatorConsumerAddrResponse {
  // The address of the validator on the consumer chain
  string consumer_address = 1;
}

message QueryValidatorProviderAddrRequest {
  option (gogoproto.equal) = false;
  option (gogoproto.goproto_getters) = false;
  // The id of the provider chain
  string chain_id = 1;
  // The consensus address of the validator on the consumer chain
  string consumer_address = 2 [ (gogoproto.moretags) = "yaml:\"address\"" ];
}

message QueryValidatorProviderAddrResponse {
  // The address of the validator on the provider chain
  string provider_address = 1;
}

message QueryThrottleStateRequest {}

message QueryThrottleStateResponse {
  // current slash_meter state
  int64 slash_meter = 1;
  // allowance of voting power units (int) that the slash meter is given per
  // replenish period this also serves as the max value for the meter.
  int64 slash_meter_allowance = 2;
  // next time the slash meter could potentially be replenished, iff it's not
  // full
  google.protobuf.Timestamp next_replenish_candidate = 3
      [ (gogoproto.stdtime) = true, (gogoproto.nullable) = false ];
}

message QueryRegisteredConsumerRewardDenomsRequest {}

message QueryRegisteredConsumerRewardDenomsResponse {
  repeated string denoms = 1;
}

message QueryProposedChainIDsRequest {}

message QueryProposedChainIDsResponse {
  repeated ProposedChain proposedChains = 1
  [ (gogoproto.nullable) = false ];
}

message ProposedChain {
  string chainID = 1;
  uint64 proposalID = 2;
}

message QueryAllPairsValConAddrByConsumerChainIDRequest {
  // The id of the consumer chain
  string chain_id = 1;
}

message QueryAllPairsValConAddrByConsumerChainIDResponse {
  repeated PairValConAddrProviderAndConsumer pair_val_con_addr = 1;
}

message PairValConAddrProviderAndConsumer {
  // The consensus address of the validator on the provider chain
  string provider_address = 1 [ (gogoproto.moretags) = "yaml:\"provider_address\"" ];
  // The consensus address of the validator on the consumer chain
  string consumer_address = 2 [ (gogoproto.moretags) = "yaml:\"consumer_address\"" ];
  tendermint.crypto.PublicKey consumer_key = 3;
}

message QueryParamsRequest {}

message QueryParamsResponse {
  Params params = 1 [(gogoproto.nullable) = false];
}

message QueryConsumerChainOptedInValidatorsRequest {
  string chain_id = 1;
}

message QueryConsumerChainOptedInValidatorsResponse {
  // The consensus addresses of the validators on the provider chain
  repeated string validators_provider_addresses = 1;
}

message QueryConsumerValidatorsRequest {
  string chain_id = 1;
}

message QueryConsumerValidatorsValidator {
  // The consensus address of the validator on the provider chain
  string provider_address = 1 [ (gogoproto.moretags) = "yaml:\"address\"" ];
  // The consumer public key of the validator used on the consumer chain
  tendermint.crypto.PublicKey consumer_key = 2;
  // The power of the validator used on the consumer chain
  int64 power = 3;
}

message QueryConsumerValidatorsResponse {
  repeated QueryConsumerValidatorsValidator validators = 1;
}

message QueryConsumerChainsValidatorHasToValidateRequest {
  // The consensus address of the validator on the provider chain
  string provider_address = 1 [ (gogoproto.moretags) = "yaml:\"address\"" ];
}

message QueryConsumerChainsValidatorHasToValidateResponse {
  repeated string consumer_chain_ids = 1;
}

message QueryValidatorConsumerCommissionRateRequest {
  string chain_id = 1;
    // The consensus address of the validator on the provider chain
  string provider_address = 2 [ (gogoproto.moretags) = "yaml:\"address\"" ];
}

message QueryValidatorConsumerCommissionRateResponse {
  // The rate to charge delegators on the consumer chain, as a fraction
  string rate = 1 [
<<<<<<< HEAD
    (cosmos_proto.scalar)  = "cosmos.Dec",
    (gogoproto.customtype) = "cosmossdk.io/math.LegacyDec",
    (gogoproto.nullable)   = false,
    (amino.dont_omitempty) = true
=======
    (gogoproto.customtype) = "cosmossdk.io/math.LegacyDec",
    (gogoproto.nullable)   = false
>>>>>>> 3e7cd060
    ];
}

message QueryOldestUnconfirmedVscRequest { string chain_id = 1; }

message QueryOldestUnconfirmedVscResponse {
  interchain_security.ccv.provider.v1.VscSendTimestamp vsc_send_timestamp = 1
      [ (gogoproto.nullable) = false ];
}<|MERGE_RESOLUTION|>--- conflicted
+++ resolved
@@ -11,10 +11,6 @@
 import "interchain_security/ccv/v1/wire.proto";
 import "tendermint/crypto/keys.proto";
 import "cosmos_proto/cosmos.proto";
-<<<<<<< HEAD
-import "amino/amino.proto";
-=======
->>>>>>> 3e7cd060
 
 service Query {
   // ConsumerGenesis queries the genesis state needed to start a consumer chain
@@ -319,15 +315,8 @@
 message QueryValidatorConsumerCommissionRateResponse {
   // The rate to charge delegators on the consumer chain, as a fraction
   string rate = 1 [
-<<<<<<< HEAD
-    (cosmos_proto.scalar)  = "cosmos.Dec",
-    (gogoproto.customtype) = "cosmossdk.io/math.LegacyDec",
-    (gogoproto.nullable)   = false,
-    (amino.dont_omitempty) = true
-=======
     (gogoproto.customtype) = "cosmossdk.io/math.LegacyDec",
     (gogoproto.nullable)   = false
->>>>>>> 3e7cd060
     ];
 }
 
