--- conflicted
+++ resolved
@@ -65,16 +65,6 @@
         "/interchain_security/ccv/provider/throttle_state";
   }
 
-<<<<<<< HEAD
-  // [DEPRECATED] Returns an empty set.
-  rpc QueryThrottledConsumerPacketData(QueryThrottledConsumerPacketDataRequest)
-      returns (QueryThrottledConsumerPacketDataResponse) {
-    option (google.api.http).get =
-        "/interchain_security/ccv/provider/pending_consumer_packets";
-  }
-
-=======
->>>>>>> 727e731c
   // QueryRegisteredConsumerRewardDenoms returns a list of consumer reward
   // denoms that are registered
   rpc QueryRegisteredConsumerRewardDenoms(
