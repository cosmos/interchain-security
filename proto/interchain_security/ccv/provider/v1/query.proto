--- conflicted
+++ resolved
@@ -399,13 +399,10 @@
   ConsumerMetadata metadata = 5 [ (gogoproto.nullable) = false ];
   ConsumerInitializationParameters init_params = 6;
   PowerShapingParameters power_shaping_params = 7;
-<<<<<<< HEAD
   InfractionParameters infraction_parameters = 8;
-=======
 
   // corresponds to the id of the client that is created during launch
-  string client_id = 8;
->>>>>>> deea6fb8
+  string client_id = 9;
 }
 
 message QueryConsumerGenesisTimeRequest {
