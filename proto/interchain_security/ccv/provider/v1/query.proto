syntax = "proto3";
package interchain_security.ccv.provider.v1;

option go_package = "github.com/cosmos/interchain-security/v5/x/ccv/provider/types";

import "google/api/annotations.proto";
import "gogoproto/gogo.proto";
import "google/protobuf/timestamp.proto";
import "interchain_security/ccv/provider/v1/provider.proto";
import "interchain_security/ccv/v1/shared_consumer.proto";
import "interchain_security/ccv/v1/wire.proto";
import "tendermint/crypto/keys.proto";
import "cosmos_proto/cosmos.proto";
import "cosmos/staking/v1beta1/staking.proto";

service Query {
  // ConsumerGenesis queries the genesis state needed to start a consumer chain
  // whose proposal has been accepted
  rpc QueryConsumerGenesis(QueryConsumerGenesisRequest)
      returns (QueryConsumerGenesisResponse) {
    option (google.api.http) = {
      // [DEPRECATED] use the {consumer_id} endpoint instead.
      get: "/interchain_security/ccv/provider/consumer_genesis/{chain_id}";
        additional_bindings {
          get: "/interchain_security/ccv/provider/consumer_genesis/{consumer_id}";
        }
    };
  }

  // ConsumerChains queries active consumer chains supported by the provider
  // chain
  rpc QueryConsumerChains(QueryConsumerChainsRequest)
      returns (QueryConsumerChainsResponse) {
    option (google.api.http).get =
        "/interchain_security/ccv/provider/consumer_chains";
  }

  // QueryConsumerChainStarts queries consumer chain start proposals.
  rpc QueryConsumerChainStarts(QueryConsumerChainStartProposalsRequest)
      returns (QueryConsumerChainStartProposalsResponse) {
    option (google.api.http).get =
        "/interchain_security/ccv/provider/consumer_chain_start_proposals";
  }

  // QueryConsumerChainStops queries consumer chain stop proposals.
  rpc QueryConsumerChainStops(QueryConsumerChainStopProposalsRequest)
      returns (QueryConsumerChainStopProposalsResponse) {
    option (google.api.http).get =
        "/interchain_security/ccv/provider/consumer_chain_stop_proposals";
  }

  // QueryValidatorConsumerAddr queries the address
  // assigned by a validator for a consumer chain.
  rpc QueryValidatorConsumerAddr(QueryValidatorConsumerAddrRequest)
      returns (QueryValidatorConsumerAddrResponse) {
    option (google.api.http).get =
        "/interchain_security/ccv/provider/validator_consumer_addr";
  }

  // QueryProviderAddr returns the provider chain validator
  // given a consumer chain validator address
  rpc QueryValidatorProviderAddr(QueryValidatorProviderAddrRequest)
      returns (QueryValidatorProviderAddrResponse) {
    option (google.api.http).get =
        "/interchain_security/ccv/provider/validator_provider_addr";
  }

  // QueryThrottleState returns the main on-chain state relevant to currently
  // throttled slash packets
  rpc QueryThrottleState(QueryThrottleStateRequest)
      returns (QueryThrottleStateResponse) {
    option (google.api.http).get =
        "/interchain_security/ccv/provider/throttle_state";
  }

  // QueryRegisteredConsumerRewardDenoms returns a list of consumer reward
  // denoms that are registered
  rpc QueryRegisteredConsumerRewardDenoms(
      QueryRegisteredConsumerRewardDenomsRequest)
      returns (QueryRegisteredConsumerRewardDenomsResponse) {
    option (google.api.http).get =
        "/interchain_security/ccv/provider/registered_consumer_reward_denoms";
  }

  // QueryProposedConsumerChainIDs returns the chain IDs of the proposed consumer chain addition proposals
  // that are still in the voting period
  rpc QueryProposedConsumerChainIDs(
      QueryProposedChainIDsRequest)
      returns (QueryProposedChainIDsResponse) {
  option (google.api.http).get =
      "/interchain_security/ccv/provider/proposed_consumer_chains";
      }

  // QueryAllPairsValConAddrByConsumerChainID returns a list of pair valconsensus address
  // between provider and consumer chain
  rpc QueryAllPairsValConAddrByConsumerChainID (
    QueryAllPairsValConAddrByConsumerChainIDRequest)
    returns (QueryAllPairsValConAddrByConsumerChainIDResponse) {
    option (google.api.http) = {
      // [DEPRECATED] use the {consumer_id} endpoint instead.
      get: "/interchain_security/ccv/provider/{chain_id}";
      additional_bindings {
        get: "/interchain_security/ccv/provider/{consumer_id}";
      }
    };
    }

  // QueryParams returns all current values of provider parameters
  rpc QueryParams(QueryParamsRequest)
    returns (QueryParamsResponse) {
      option (google.api.http).get =
    "/interchain_security/ccv/provider/params";
    }

  // QueryConsumerChainOptedInValidators returns a list of validators consensus addresses
  // that opted-in to the given consumer chain
  rpc QueryConsumerChainOptedInValidators(
    QueryConsumerChainOptedInValidatorsRequest)
    returns (QueryConsumerChainOptedInValidatorsResponse) {
      option (google.api.http) = {
        // [DEPRECATED] use the {consumer_id} endpoint instead.
        get: "/interchain_security/ccv/provider/opted_in_validators/{chain_id}";
        additional_bindings {
          get: "/interchain_security/ccv/provider/opted_in_validators/{consumer_id}";
        }
      };
    }

  // QueryConsumerChainsValidatorHasToValidate returns a list of consumer chains
  // that a given validator must validate
  rpc QueryConsumerChainsValidatorHasToValidate(
    QueryConsumerChainsValidatorHasToValidateRequest)
    returns (QueryConsumerChainsValidatorHasToValidateResponse) {
      option (google.api.http).get =
    "/interchain_security/ccv/provider/consumer_chains_per_validator/{provider_address}";
    }

   // QueryValidatorConsumerCommissionRate returns the commission rate a given
   // validator charges on a given consumer chain
  rpc QueryValidatorConsumerCommissionRate(
    QueryValidatorConsumerCommissionRateRequest)
    returns (QueryValidatorConsumerCommissionRateResponse) {
      option (google.api.http) = {
        // [DEPRECATED] use the {consumer_id} endpoint instead.
        get: "/interchain_security/ccv/provider/consumer_commission_rate/{chain_id}/{provider_address}";
        additional_bindings {
          get: "/interchain_security/ccv/provider/consumer_commission_rate/{consumer_id}/{provider_address}";
        }
      };
    }

  // QueryConsumerValidators returns the latest set consumer-validator set for a given chainID
  // Note that this does not necessarily mean that the consumer chain is using this validator set at this exact moment
  // because a VSCPacket could be delayed to be delivered on the consumer chain.
  rpc QueryConsumerValidators(QueryConsumerValidatorsRequest)
      returns (QueryConsumerValidatorsResponse) {
    option (google.api.http) = {
      // [DEPRECATED] use the {consumer_id} endpoint instead.
      get: "/interchain_security/ccv/provider/consumer_validators/{chain_id}";
      additional_bindings {
        get: "/interchain_security/ccv/provider/consumer_validators/{consumer_id}";
      }
    };
  }

  // QueryBlocksUntilNextEpoch returns the number of blocks until the next epoch
  // starts and validator updates are sent to the consumer chains
  rpc QueryBlocksUntilNextEpoch(QueryBlocksUntilNextEpochRequest)
      returns (QueryBlocksUntilNextEpochResponse) {
        option (google.api.http).get =
            "/interchain_security/ccv/provider/blocks_until_next_epoch";
  }

  // QueryConsumerIdFromClientId returns the consumer id of the chain
  // associated with the provided client id
  rpc QueryConsumerIdFromClientId(QueryConsumerIdFromClientIdRequest)
      returns (QueryConsumerIdFromClientIdResponse) {
    option (google.api.http).get =
        "/interchain_security/ccv/provider/consumer_id/{client_id}";
  }
}

message QueryConsumerGenesisRequest {
  // [DEPRECATED] use `consumer_id` instead
  string chain_id = 1 [deprecated = true];
  string consumer_id = 2;
}

message QueryConsumerGenesisResponse {
  interchain_security.ccv.v1.ConsumerGenesisState genesis_state = 1
      [ (gogoproto.nullable) = false ];
}

message QueryConsumerChainsRequest {}

message QueryConsumerChainsResponse { repeated Chain chains = 1; }

message QueryConsumerChainStartProposalsRequest {}

message QueryConsumerChainStartProposalsResponse {
  ConsumerAdditionProposals proposals = 1;
}

message QueryConsumerChainStopProposalsRequest {}

message QueryConsumerChainStopProposalsResponse {
  ConsumerRemovalProposals proposals = 1;
}

message Chain {
  string chain_id = 1;
  string client_id = 2;
  // If chain with `chainID` is a Top-N chain, i.e., enforces at least one validator to validate chain `chainID`
  uint32 top_N = 3;
  // If the chain is a Top-N chain, this is the minimum power required to be in the top N.
  // Otherwise, this is -1.
  int64 min_power_in_top_N = 4;
  // Corresponds to the maximum power (percentage-wise) a validator can have on the consumer chain.
  uint32 validators_power_cap = 5;
  // Corresponds to the maximum number of validators that can validate a consumer chain.
  // Only applicable to Opt In chains. Setting `validator_set_cap` on a Top N chain is a no-op.
  uint32 validator_set_cap = 6;
  // Corresponds to a list of provider consensus addresses of validators that are the ONLY ones that can validate
  // the consumer chain.
  repeated string allowlist = 7;
  // Corresponds to a list of provider consensus addresses of validators that CANNOT validate the consumer chain.
  repeated string denylist = 8;
}

message QueryValidatorConsumerAddrRequest {
  option (gogoproto.equal) = false;
  option (gogoproto.goproto_getters) = false;
  // [DEPRECATED] use `consumer_id` instead
  string chain_id = 1 [deprecated = true];
  // The consensus address of the validator on the provider chain
  string provider_address = 2 [ (gogoproto.moretags) = "yaml:\"address\"" ];
  // The id of the consumer chain
  string consumer_id = 3;
}

message QueryValidatorConsumerAddrResponse {
  // The address of the validator on the consumer chain
  string consumer_address = 1;
}

message QueryValidatorProviderAddrRequest {
  option (gogoproto.equal) = false;
  option (gogoproto.goproto_getters) = false;
  // [DEPRECATED] use `consumer_id` instead
  string chain_id = 1 [deprecated = true];
  // The consensus address of the validator on the consumer chain
  string consumer_address = 2 [ (gogoproto.moretags) = "yaml:\"address\"" ];
  // The id of the consumer chain
  string consumer_id = 3;
}

message QueryValidatorProviderAddrResponse {
  // The address of the validator on the provider chain
  string provider_address = 1;
}

message QueryThrottleStateRequest {}

message QueryThrottleStateResponse {
  // current slash_meter state
  int64 slash_meter = 1;
  // allowance of voting power units (int) that the slash meter is given per
  // replenish period this also serves as the max value for the meter.
  int64 slash_meter_allowance = 2;
  // next time the slash meter could potentially be replenished, iff it's not
  // full
  google.protobuf.Timestamp next_replenish_candidate = 3
      [ (gogoproto.stdtime) = true, (gogoproto.nullable) = false ];
}

message QueryRegisteredConsumerRewardDenomsRequest {}

message QueryRegisteredConsumerRewardDenomsResponse {
  repeated string denoms = 1;
}

message QueryProposedChainIDsRequest {}

message QueryProposedChainIDsResponse {
  repeated ProposedChain proposedChains = 1
  [ (gogoproto.nullable) = false ];
}

message ProposedChain {
  // [DEPRECATED] use `consumer_id` instead
  string chainID = 1 [deprecated = true];
  uint64 proposalID = 2;
  string consumer_id = 3;
}

message QueryAllPairsValConAddrByConsumerChainIDRequest {
  // [DEPRECATED] use `consumer_id` instead
  string chain_id = 1 [deprecated = true];
  // The id of the consumer chain
  string consumer_id = 2;
}

message QueryAllPairsValConAddrByConsumerChainIDResponse {
  repeated PairValConAddrProviderAndConsumer pair_val_con_addr = 1;
}

message PairValConAddrProviderAndConsumer {
  // The consensus address of the validator on the provider chain
  string provider_address = 1 [ (gogoproto.moretags) = "yaml:\"provider_address\"" ];
  // The consensus address of the validator on the consumer chain
  string consumer_address = 2 [ (gogoproto.moretags) = "yaml:\"consumer_address\"" ];
  tendermint.crypto.PublicKey consumer_key = 3;
}

message QueryParamsRequest {}

message QueryParamsResponse {
  Params params = 1 [(gogoproto.nullable) = false];
}

message QueryConsumerChainOptedInValidatorsRequest {
  // [DEPRECATED] use `consumer_id` instead
  string chain_id = 1 [deprecated = true];
  string consumer_id = 2;
}

message QueryConsumerChainOptedInValidatorsResponse {
  // The consensus addresses of the validators on the provider chain
  repeated string validators_provider_addresses = 1;
}

message QueryConsumerValidatorsRequest {
  // [DEPRECATED] use `consumer_id` instead
  string chain_id = 1 [deprecated = true];
  string consumer_id = 2;
}

message QueryConsumerValidatorsValidator {
  // The consensus address of the validator on the provider chain
  string provider_address = 1 [ (gogoproto.moretags) = "yaml:\"address\"" ];
  // The consumer public key of the validator used on the consumer chain
  tendermint.crypto.PublicKey consumer_key = 2;
<<<<<<< HEAD
  // [DEPRECATED] use consumer_power instead
  int64 power = 3 [deprecated = true];
    // The power of the validator used on the consumer chain
  int64 consumer_power = 4;
  // The rate to charge delegators on the consumer chain, as a fraction
  string consumer_commission_rate = 5 [
=======
  // [DEPRECATED] use `consumer_power` instead
  int64 power = 3 [deprecated = true];

  // [DEPRECATED] use `consumer_commission_rate` instead
  string rate = 4 [ deprecated = true,
    (gogoproto.customtype) = "cosmossdk.io/math.LegacyDec",
    (gogoproto.nullable)   = false
  ];
  // The power of the validator used on the consumer chain
  int64 consumer_power = 5;
  // The rate to charge delegators on the consumer chain, as a fraction
  string consumer_commission_rate = 6 [
>>>>>>> 05fd5f37
    (gogoproto.customtype) = "cosmossdk.io/math.LegacyDec",
    (gogoproto.nullable)   = false
    ];
  // The rate to charge delegators on the provider chain, as a fraction
<<<<<<< HEAD
  string provider_commission_rate = 6 [
=======
  string provider_commission_rate = 7 [
>>>>>>> 05fd5f37
    (gogoproto.customtype) = "cosmossdk.io/math.LegacyDec",
    (gogoproto.nullable)   = false
    ];
  // description defines the description terms for the validator
<<<<<<< HEAD
  cosmos.staking.v1beta1.Description description = 7 [(gogoproto.nullable) = false];
  // provider_operator_address defines the address of the validator's operator
  string provider_operator_address = 8 [(cosmos_proto.scalar) = "cosmos.ValidatorAddressString"];
  // jailed defined whether the validator has been jailed from bonded status or not.
  bool jailed = 9;
  // status is the validator status (bonded/unbonding/unbonded).
  cosmos.staking.v1beta1.BondStatus status = 10;
  // provider_tokens defines the delegated tokens (incl. self-delegation).
  string provider_tokens = 11 [
=======
  cosmos.staking.v1beta1.Description description = 8 [(gogoproto.nullable) = false];
  // provider_operator_address defines the address of the validator's operator
  string provider_operator_address = 9 [(cosmos_proto.scalar) = "cosmos.ValidatorAddressString"];
  // jailed defined whether the validator has been jailed from bonded status or not.
  bool jailed = 10;
  // status is the validator status (bonded/unbonding/unbonded).
  cosmos.staking.v1beta1.BondStatus status = 11;
  // provider_tokens defines the delegated tokens (incl. self-delegation).
  string provider_tokens = 12 [
>>>>>>> 05fd5f37
    (cosmos_proto.scalar)  = "cosmos.Int",
    (gogoproto.customtype) = "cosmossdk.io/math.Int",
    (gogoproto.nullable)   = false
  ];
  // The power of the validator used on the provider chain
<<<<<<< HEAD
  int64 provider_power = 12;
  // validates_current_epoch defines whether the validator has to validate for the current epoch or not
  bool validates_current_epoch = 13;
=======
  int64 provider_power = 13;
  // validates_current_epoch defines whether the validator has to validate for the current epoch or not
  bool validates_current_epoch = 14;
>>>>>>> 05fd5f37
}

message QueryConsumerValidatorsResponse {
  repeated QueryConsumerValidatorsValidator validators = 1;
}

message QueryConsumerChainsValidatorHasToValidateRequest {
  // The consensus address of the validator on the provider chain
  string provider_address = 1 [ (gogoproto.moretags) = "yaml:\"address\"" ];
}

message QueryConsumerChainsValidatorHasToValidateResponse {
  repeated string consumer_chain_ids = 1;
}

message QueryValidatorConsumerCommissionRateRequest {
  // [DEPRECATED] use `consumer_id` instead
  string chain_id = 1 [deprecated = true];
  // The consensus address of the validator on the provider chain
  string provider_address = 2 [ (gogoproto.moretags) = "yaml:\"address\"" ];
  string consumer_id = 3;
}

message QueryValidatorConsumerCommissionRateResponse {
  // The rate to charge delegators on the consumer chain, as a fraction
  string rate = 1 [
    (gogoproto.customtype) = "cosmossdk.io/math.LegacyDec",
    (gogoproto.nullable)   = false
    ];
}

message QueryBlocksUntilNextEpochRequest { }

message QueryBlocksUntilNextEpochResponse {
  // The number of blocks until the next epoch starts
  uint64 blocks_until_next_epoch = 1;
}

message QueryConsumerIdFromClientIdRequest {
  // the client id (on the provider) that is tracking the consumer chain
  // the client id can be found from the consumer chain by querying (i.e., `query ccvconsumer provider-info`)
  string client_id = 1;
}

message QueryConsumerIdFromClientIdResponse {
  // the consumer id of the chain associated with this client id
  string consumer_id = 1;
}<|MERGE_RESOLUTION|>--- conflicted
+++ resolved
@@ -340,14 +340,6 @@
   string provider_address = 1 [ (gogoproto.moretags) = "yaml:\"address\"" ];
   // The consumer public key of the validator used on the consumer chain
   tendermint.crypto.PublicKey consumer_key = 2;
-<<<<<<< HEAD
-  // [DEPRECATED] use consumer_power instead
-  int64 power = 3 [deprecated = true];
-    // The power of the validator used on the consumer chain
-  int64 consumer_power = 4;
-  // The rate to charge delegators on the consumer chain, as a fraction
-  string consumer_commission_rate = 5 [
-=======
   // [DEPRECATED] use `consumer_power` instead
   int64 power = 3 [deprecated = true];
 
@@ -360,31 +352,15 @@
   int64 consumer_power = 5;
   // The rate to charge delegators on the consumer chain, as a fraction
   string consumer_commission_rate = 6 [
->>>>>>> 05fd5f37
     (gogoproto.customtype) = "cosmossdk.io/math.LegacyDec",
     (gogoproto.nullable)   = false
     ];
   // The rate to charge delegators on the provider chain, as a fraction
-<<<<<<< HEAD
-  string provider_commission_rate = 6 [
-=======
   string provider_commission_rate = 7 [
->>>>>>> 05fd5f37
     (gogoproto.customtype) = "cosmossdk.io/math.LegacyDec",
     (gogoproto.nullable)   = false
     ];
   // description defines the description terms for the validator
-<<<<<<< HEAD
-  cosmos.staking.v1beta1.Description description = 7 [(gogoproto.nullable) = false];
-  // provider_operator_address defines the address of the validator's operator
-  string provider_operator_address = 8 [(cosmos_proto.scalar) = "cosmos.ValidatorAddressString"];
-  // jailed defined whether the validator has been jailed from bonded status or not.
-  bool jailed = 9;
-  // status is the validator status (bonded/unbonding/unbonded).
-  cosmos.staking.v1beta1.BondStatus status = 10;
-  // provider_tokens defines the delegated tokens (incl. self-delegation).
-  string provider_tokens = 11 [
-=======
   cosmos.staking.v1beta1.Description description = 8 [(gogoproto.nullable) = false];
   // provider_operator_address defines the address of the validator's operator
   string provider_operator_address = 9 [(cosmos_proto.scalar) = "cosmos.ValidatorAddressString"];
@@ -394,21 +370,14 @@
   cosmos.staking.v1beta1.BondStatus status = 11;
   // provider_tokens defines the delegated tokens (incl. self-delegation).
   string provider_tokens = 12 [
->>>>>>> 05fd5f37
     (cosmos_proto.scalar)  = "cosmos.Int",
     (gogoproto.customtype) = "cosmossdk.io/math.Int",
     (gogoproto.nullable)   = false
   ];
   // The power of the validator used on the provider chain
-<<<<<<< HEAD
-  int64 provider_power = 12;
-  // validates_current_epoch defines whether the validator has to validate for the current epoch or not
-  bool validates_current_epoch = 13;
-=======
   int64 provider_power = 13;
   // validates_current_epoch defines whether the validator has to validate for the current epoch or not
   bool validates_current_epoch = 14;
->>>>>>> 05fd5f37
 }
 
 message QueryConsumerValidatorsResponse {
