--- conflicted
+++ resolved
@@ -342,32 +342,35 @@
   tendermint.crypto.PublicKey consumer_key = 2;
   // The power of the validator used on the consumer chain
   int64 power = 3;
-<<<<<<< HEAD
+  // The rate to charge delegators on the consumer chain, as a fraction
+  string consumer_commission_rate = 4 [
+    (gogoproto.customtype) = "cosmossdk.io/math.LegacyDec",
+    (gogoproto.nullable)   = false
+    ];
   // description defines the description terms for the validator
-  cosmos.staking.v1beta1.Description description = 4 [(gogoproto.nullable) = false];
+  cosmos.staking.v1beta1.Description description = 5 [(gogoproto.nullable) = false];
   // operator_address defines the address of the validator's operator
-  string operator_address = 5 [(cosmos_proto.scalar) = "cosmos.AddressString"];
+  string operator_address = 6 [(cosmos_proto.scalar) = "cosmos.AddressString"];
   // jailed defined whether the validator has been jailed from bonded status or not.
-  bool jailed = 6;
+  bool jailed = 7;
   // status is the validator status (bonded/unbonding/unbonded).
-  cosmos.staking.v1beta1.BondStatus status = 7;
+  cosmos.staking.v1beta1.BondStatus status = 8;
+  // The rate to charge delegators on the provider chain, as a fraction
+  string provider_commission_rate = 9 [
+    (gogoproto.customtype) = "cosmossdk.io/math.LegacyDec",
+    (gogoproto.nullable)   = false
+    ];
   // provider_tokens defines the delegated tokens (incl. self-delegation).
-  string provider_tokens = 8 [
+  string provider_tokens = 10 [
     (cosmos_proto.scalar)  = "cosmos.Int",
     (gogoproto.customtype) = "cosmossdk.io/math.Int",
     (gogoproto.nullable)   = false
   ];
   // The power of the validator used on the provider chain
-  int64 provider_power = 9;
-  // validates_current_epoch definines whether the validator has to validate for the current epoch or not
-  bool validates_current_epoch = 10;
-=======
-  // The rate to charge delegators on the consumer chain, as a fraction
-  string rate = 4 [
-    (gogoproto.customtype) = "cosmossdk.io/math.LegacyDec",
-    (gogoproto.nullable)   = false
-    ];
->>>>>>> da3cbb27
+  int64 provider_power = 11;
+  // validates_current_epoch defines whether the validator has to validate for the current epoch or not
+  bool validates_current_epoch = 12;
+
 }
 
 message QueryConsumerValidatorsResponse {
