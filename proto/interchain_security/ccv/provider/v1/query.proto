--- conflicted
+++ resolved
@@ -178,7 +178,6 @@
     option (google.api.http).get =
         "/interchain_security/ccv/provider/consumer_id/{client_id}";
   }
-<<<<<<< HEAD
 
   // QueryConsumerChain returns the consumer chain
   // associated with the provided consumer id
@@ -187,8 +186,6 @@
     option (google.api.http).get =
         "/interchain_security/ccv/provider/consumer_chain/{consumer_id}";
   }
-=======
->>>>>>> 289e05c7
 }
 
 message QueryConsumerGenesisRequest {
@@ -368,7 +365,6 @@
   int64 consumer_power = 5;
   // The rate to charge delegators on the consumer chain, as a fraction
   string consumer_commission_rate = 6 [
-<<<<<<< HEAD
     (gogoproto.customtype) = "cosmossdk.io/math.LegacyDec",
     (gogoproto.nullable)   = false
     ];
@@ -377,16 +373,6 @@
     (gogoproto.customtype) = "cosmossdk.io/math.LegacyDec",
     (gogoproto.nullable)   = false
     ];
-=======
-    (gogoproto.customtype) = "cosmossdk.io/math.LegacyDec",
-    (gogoproto.nullable)   = false
-    ];
-  // The rate to charge delegators on the provider chain, as a fraction
-  string provider_commission_rate = 7 [
-    (gogoproto.customtype) = "cosmossdk.io/math.LegacyDec",
-    (gogoproto.nullable)   = false
-    ];
->>>>>>> 289e05c7
   // description defines the description terms for the validator
   cosmos.staking.v1beta1.Description description = 8 [(gogoproto.nullable) = false];
   // provider_operator_address defines the address of the validator's operator
@@ -452,7 +438,6 @@
 message QueryConsumerIdFromClientIdResponse {
   // the consumer id of the chain associated with this client id
   string consumer_id = 1;
-<<<<<<< HEAD
 }
 
 message QueryConsumerChainRequest {
@@ -462,10 +447,8 @@
 message QueryConsumerChainResponse {
   string chain_id = 1;
   string owner_address = 2;
-  uint32 phase = 3;
+  string phase = 3;
   ConsumerMetadata metadata = 4 [ (gogoproto.nullable) = false ];
   ConsumerInitializationParameters init_params = 5;
   PowerShapingParameters power_shaping_params = 6;  
-=======
->>>>>>> 289e05c7
 }