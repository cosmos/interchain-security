--- conflicted
+++ resolved
@@ -18,8 +18,4 @@
 message ConsumerState {
   string                            chain_id   = 1;
   string                            channel_id = 2;
-<<<<<<< HEAD
-  interchain_security.ccv.v1.Status status     = 3;
-=======
->>>>>>> 19a107b6
 }