syntax = "proto3";

package interchain_security.ccv.provider.v1;

option go_package = "github.com/cosmos/interchain-security/x/ccv/provider/types";

import "gogoproto/gogo.proto";
import "interchain_security/ccv/v1/ccv.proto";
import "interchain_security/ccv/provider/v1/provider.proto";
import "interchain_security/ccv/consumer/v1/consumer.proto";
import "interchain_security/ccv/consumer/v1/genesis.proto";
import "tendermint/crypto/keys.proto";


// GenesisState defines the CCV provider chain genesis state
message GenesisState {
  // strictly positive and set to 1 (DefaultValsetUpdateID) for a new chain
  uint64 valset_update_id = 1; 
  // empty for a new chain
  repeated ConsumerState consumer_states = 2 [ 
    (gogoproto.nullable) = false,
    (gogoproto.moretags) = "yaml:\"consumer_states\""
  ];
  // empty for a new chain
  repeated interchain_security.ccv.v1.UnbondingOp unbonding_ops = 3
  [ (gogoproto.nullable) = false ];
  // empty for a new chain
  interchain_security.ccv.v1.MaturedUnbondingOps mature_unbonding_ops = 4;
    // empty for a new chain
  repeated ValsetUpdateIdToHeight valset_update_id_to_height = 5
  [ (gogoproto.nullable) = false ];
  // empty for a new chain
  repeated ConsumerAdditionProposal consumer_addition_proposals = 6
  [ (gogoproto.nullable) = false ];  
  // empty for a new chain
  repeated ConsumerRemovalProposal consumer_removal_proposals = 7
  [ (gogoproto.nullable) = false ];
  Params params = 8
  [ (gogoproto.nullable) = false ];
  // empty for a new chain
  repeated ValidatorConsumerPubKey validator_consumer_pubkeys = 9
  [ (gogoproto.nullable) = false ];
  // empty for a new chain
  repeated ValidatorByConsumerAddr validators_by_consumer_addr = 10
  [ (gogoproto.nullable) = false ];
  // empty for a new chain
  repeated ConsumerAddrsToPrune consumer_addrs_to_prune = 11
  [ (gogoproto.nullable) = false ];
}

// consumer chain
message ConsumerState {
  // ChainID defines the chain ID for the consumer chain
  string chain_id = 1;
  // ChannelID defines the IBC channel ID for the consumer chain
  string channel_id = 2;
  // ClientID defines the IBC client ID for the consumer chain
  string client_id = 3;
  // InitalHeight defines the initial block height for the consumer chain
  uint64 initial_height = 4;
  // ConsumerGenesis defines the initial consumer chain genesis states
  interchain_security.ccv.consumer.v1.GenesisState consumer_genesis = 5
  [ (gogoproto.nullable) = false ];
  // PendingValsetChanges defines the pending validator set changes for the consumer chain 
  repeated interchain_security.ccv.v1.ValidatorSetChangePacketData pending_valset_changes = 6
  [ (gogoproto.nullable) = false ];
  repeated string slash_downtime_ack = 7;
  // UnbondingOpsIndex defines the unbonding operations on the consumer chain
  repeated UnbondingOpIndex unbonding_ops_index = 8
  [ (gogoproto.nullable) = false ];
}

// UnbondingOpIndex defines the genesis information for each unbonding operations index 
// referenced by chain id and valset udpate id
message UnbondingOpIndex {
  uint64 valset_update_id = 1;
  repeated uint64 unbonding_op_index = 2;
}

// ValsetUpdateIdToHeight defines the genesis information for the mapping 
// of each valset udpate id to a block height
message ValsetUpdateIdToHeight {
    uint64 valset_update_id = 1;
    uint64 height = 2;
}

// Used to serialize the ValidatorConsumerPubKey index from key assignment
// ValidatorConsumerPubKey: (chainID, providerAddr consAddr) -> consumerKey tmprotocrypto.PublicKey
message ValidatorConsumerPubKey {
    string chain_id = 1;
    bytes provider_addr = 2;
    tendermint.crypto.PublicKey consumer_key = 3;
}

// Used to serialize the ValidatorConsumerAddr index from key assignment
// ValidatorByConsumerAddr: (chainID, consumerAddr consAddr) -> providerAddr consAddr
message ValidatorByConsumerAddr {
    string chain_id = 1;
    bytes consumer_addr = 2;
    bytes provider_addr = 3;
}

// Used to serialize the ConsumerAddrsToPrune index from key assignment
<<<<<<< HEAD
// ConsumerAddrsToPrune: (chainID, vscID uint64) -> consumerAddrsToPrune [][]byte
message ConsumerAddrsToPrune {
    string chain_id = 1;
    uint64 vsc_id = 2;
    repeated bytes consumer_addrs = 3;
=======
// ConsumerAddrsToPrune: (chainID, vscID uint64) -> consumerAddrs AddressList
message ConsumerAddrsToPrune {
    string chain_id = 1;
    uint64 vsc_id = 2;
    AddressList consumer_addrs = 3;
>>>>>>> 5cf43f66
}<|MERGE_RESOLUTION|>--- conflicted
+++ resolved
@@ -101,17 +101,9 @@
 }
 
 // Used to serialize the ConsumerAddrsToPrune index from key assignment
-<<<<<<< HEAD
-// ConsumerAddrsToPrune: (chainID, vscID uint64) -> consumerAddrsToPrune [][]byte
-message ConsumerAddrsToPrune {
-    string chain_id = 1;
-    uint64 vsc_id = 2;
-    repeated bytes consumer_addrs = 3;
-=======
 // ConsumerAddrsToPrune: (chainID, vscID uint64) -> consumerAddrs AddressList
 message ConsumerAddrsToPrune {
     string chain_id = 1;
     uint64 vsc_id = 2;
     AddressList consumer_addrs = 3;
->>>>>>> 5cf43f66
 }