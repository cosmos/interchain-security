syntax = "proto3";

package interchain_security.ccv.provider.v1;

option go_package = "github.com/cosmos/interchain-security/x/ccv/provider/types";

import "gogoproto/gogo.proto";
import "google/protobuf/timestamp.proto";
import "google/protobuf/duration.proto";
import "ibc/core/client/v1/client.proto";
import "ibc/lightclients/tendermint/v1/tendermint.proto";

// ConsumerAdditionProposal is a governance proposal on the provider chain to spawn a new consumer chain.
// If it passes, then all validators on the provider chain are expected to validate the consumer chain at spawn time
// or get slashed. It is recommended that spawn time occurs after the proposal end time.
message ConsumerAdditionProposal {
    option (gogoproto.goproto_getters)  = false;
    option (gogoproto.goproto_stringer) = false;
  
    // the title of the proposal
    string title = 1;
    // the description of the proposal
    string description = 2;
    // the proposed chain-id of the new consumer chain, must be different from all other consumer chain ids of the executing
    // provider chain.
    string chain_id = 3 ;
    // the proposed initial height of new consumer chain.
    // For a completely new chain, this will be {0,1}. However, it may be different if this is a chain that is converting to a consumer chain.
    ibc.core.client.v1.Height initial_height = 4 [(gogoproto.nullable) = false];
    // genesis hash with no staking information included.
    bytes genesis_hash = 5 ;
    // binary hash is the hash of the binary that should be used by validators on chain initialization.
    bytes binary_hash = 6 ;
    // spawn time is the time on the provider chain at which the consumer chain genesis is finalized and all validators
    // will be responsible for starting their consumer chain validator node.
    google.protobuf.Timestamp spawn_time = 7
        [(gogoproto.stdtime) = true, (gogoproto.nullable) = false];
    // Indicates whether the outstanding unbonding operations should be released
    // in case of a channel time-outs. When set to true, a governance proposal
    // on the provider chain would be necessary to release the locked funds.
    bool lock_unbonding_on_timeout = 8;   
  }
// ConsumerRemovalProposal is a governance proposal on the provider chain to remove (and stop) a consumer chain.
// If it passes, all the consumer chain's state is removed from the provider chain. The outstanding unbonding
// operation funds are released if the LockUnbondingOnTimeout parameter is set to false for the consumer chain ID.
 message ConsumerRemovalProposal {
    // the title of the proposal
    string title = 1;
    // the description of the proposal
    string description = 2;
    // the chain-id of the consumer chain to be stopped
    string chain_id = 3;
    // the time on the provider chain at which all validators are responsible to stop their consumer chain validator node
    google.protobuf.Timestamp stop_time = 4
    [(gogoproto.stdtime) = true, (gogoproto.nullable) = false];
 } 

// Params defines the parameters for CCV Provider module
message Params {
  ibc.lightclients.tendermint.v1.ClientState template_client = 1;
<<<<<<< HEAD
  // TrustingPeriodFraction is used to compute the consumer and provider IBC client's TrustingPeriod
    int64 trusting_period_fraction = 2;
  // Sent IBC packets will timeout after this duration
  google.protobuf.Duration ccv_timeout_period = 3
      [(gogoproto.nullable) = false, (gogoproto.stdduration) = true];
  // The channel initialization (IBC channel opening handshake) will timeout after this duration
  google.protobuf.Duration init_timeout_period = 4
      [(gogoproto.nullable) = false, (gogoproto.stdduration) = true]; 
  // The VSC packets sent by the provider will timeout after this duration.
  // Note that unlike ccv_timeout_period which is an IBC param, 
  // the vsc_timeout_period is a provider-side param that enables the provider 
  // to timeout VSC packets even when a consumer chain is not live. 
  google.protobuf.Duration vsc_timeout_period = 5
      [(gogoproto.nullable) = false, (gogoproto.stdduration) = true];
=======
  // TrustingPeriodFraction is used to compute the consumer and provider IBC client's TrustingPeriod from the chain defined UnbondingPeriod
  int64 trusting_period_fraction = 2;
  // Sent IBC packets will timeout after this duration
  google.protobuf.Duration ccv_timeout_period = 3
      [(gogoproto.nullable) = false, (gogoproto.stdduration) = true];
  // The channel initialization (IBC channel opening handshake) will timeout after this duration
  google.protobuf.Duration init_timeout_period = 4
      [(gogoproto.nullable) = false, (gogoproto.stdduration) = true]; 
>>>>>>> 80b751c1
}

message HandshakeMetadata {
  string provider_fee_pool_addr = 1;
  string version = 2;
}

// SlashAcks contains addesses of consumer chain validators
// successfully slashed on the provider chain
message SlashAcks {
  repeated string addresses = 1;
}

// ConsumerAdditionProposals holds pending governance proposals on the provider chain to spawn a new chain.
message ConsumerAdditionProposals {
  // proposals waiting for spawn_time to pass
  repeated ConsumerAdditionProposal pending = 1;
}

// ConsumerRemovalProposals holds pending governance proposals on the provider chain to remove (and stop) a consumer chain.
message ConsumerRemovalProposals {
  // proposals waiting for stop_time to pass
  repeated ConsumerRemovalProposal pending = 1;
}<|MERGE_RESOLUTION|>--- conflicted
+++ resolved
@@ -58,9 +58,8 @@
 // Params defines the parameters for CCV Provider module
 message Params {
   ibc.lightclients.tendermint.v1.ClientState template_client = 1;
-<<<<<<< HEAD
-  // TrustingPeriodFraction is used to compute the consumer and provider IBC client's TrustingPeriod
-    int64 trusting_period_fraction = 2;
+  // TrustingPeriodFraction is used to compute the consumer and provider IBC client's TrustingPeriod from the chain defined UnbondingPeriod
+  int64 trusting_period_fraction = 2;
   // Sent IBC packets will timeout after this duration
   google.protobuf.Duration ccv_timeout_period = 3
       [(gogoproto.nullable) = false, (gogoproto.stdduration) = true];
@@ -73,16 +72,6 @@
   // to timeout VSC packets even when a consumer chain is not live. 
   google.protobuf.Duration vsc_timeout_period = 5
       [(gogoproto.nullable) = false, (gogoproto.stdduration) = true];
-=======
-  // TrustingPeriodFraction is used to compute the consumer and provider IBC client's TrustingPeriod from the chain defined UnbondingPeriod
-  int64 trusting_period_fraction = 2;
-  // Sent IBC packets will timeout after this duration
-  google.protobuf.Duration ccv_timeout_period = 3
-      [(gogoproto.nullable) = false, (gogoproto.stdduration) = true];
-  // The channel initialization (IBC channel opening handshake) will timeout after this duration
-  google.protobuf.Duration init_timeout_period = 4
-      [(gogoproto.nullable) = false, (gogoproto.stdduration) = true]; 
->>>>>>> 80b751c1
 }
 
 message HandshakeMetadata {
