--- conflicted
+++ resolved
@@ -108,18 +108,15 @@
   repeated string allowlist = 18;
   // Corresponds to a list of provider consensus addresses of validators that CANNOT validate the consumer chain.
   repeated string denylist = 19;
-<<<<<<< HEAD
+  // Corresponds to the minimal amount of (provider chain) stake required to validate on the consumer chain.
+  uint64 min_stake = 20;
+  // Corresponds to whether inactive validators are allowed to validate the consumer chain.
+  bool allow_inactive_vals = 21;
   // Corresponds to a list of provider consensus addresses of validators that should have PRIORITY to validate on the consumer chain,
   // meaning as long as they are eligible/opted in to validate on the consumer chain, the validator set will be
   // filled with these validators first, and other validators will be added to the validator set only if there are
   // not enough eligible priority validators.
-  repeated string prioritylist = 20;
-=======
-  // Corresponds to the minimal amount of (provider chain) stake required to validate on the consumer chain.
-  uint64 min_stake = 20;
-  // Corresponds to whether inactive validators are allowed to validate the consumer chain.
-  bool allow_inactive_vals = 21;
->>>>>>> 47cd04ef
+  repeated string prioritylist = 22;
 }
 
 // WARNING: This message is deprecated in favor of `MsgRemoveConsumer`.
@@ -176,18 +173,15 @@
   repeated string allowlist = 7;
   // Corresponds to a list of provider consensus addresses of validators that CANNOT validate the consumer chain.
   repeated string denylist = 8;
-<<<<<<< HEAD
+  // Corresponds to the minimal amount of (provider chain) stake required to validate on the consumer chain.
+  uint64 min_stake = 9;
+  // Corresponds to whether inactive validators are allowed to validate the consumer chain.
+  bool allow_inactive_vals = 10;
   // Corresponds to a list of provider consensus addresses of validators that should have PRIORITY to validate on the consumer chain,
   // meaning as long as they are eligible/opted in to validate on the consumer chain, the validator set will be
   // filled with these validators first, and other validators will be added to the validator set only if there are
   // not enough eligible priority validators.
-  repeated string prioritylist = 9;
-=======
-  // Corresponds to the minimal amount of (provider chain) stake required to validate on the consumer chain.
-  uint64 min_stake = 9;
-  // Corresponds to whether inactive validators are allowed to validate the consumer chain.
-  bool allow_inactive_vals = 10;
->>>>>>> 47cd04ef
+  repeated string prioritylist = 11;
 }
 
 
