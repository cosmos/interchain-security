--- conflicted
+++ resolved
@@ -9,61 +9,6 @@
 import "ibc/core/client/v1/client.proto";
 import "ibc/lightclients/tendermint/v1/tendermint.proto";
 
-<<<<<<< HEAD
-// CreateConsumerChainProposal is a governance proposal on the provider chain to
-// spawn a new consumer chain. If it passes, then all validators on the provider
-// chain are expected to validate the consumer chain at spawn time or get
-// slashed. It is recommended that spawn time occurs after the proposal end
-// time.
-message CreateConsumerChainProposal {
-  option (gogoproto.goproto_getters) = false;
-  option (gogoproto.goproto_stringer) = false;
-
-  // the title of the proposal
-  string title = 1;
-  // the description of the proposal
-  string description = 2;
-  // the proposed chain-id of the new consumer chain, must be different from all
-  // other consumer chain ids of the executing provider chain.
-  string chain_id = 3;
-  // the proposed initial height of new consumer chain.
-  // For a completely new chain, this will be {0,1}. However, it may be
-  // different if this is a chain that is converting to a consumer chain.
-  ibc.core.client.v1.Height initial_height = 4 [ (gogoproto.nullable) = false ];
-  // genesis hash with no staking information included.
-  bytes genesis_hash = 5;
-  // binary hash is the hash of the binary that should be used by validators on
-  // chain initialization.
-  bytes binary_hash = 6;
-  // spawn time is the time on the provider chain at which the consumer chain
-  // genesis is finalized and all validators will be responsible for starting
-  // their consumer chain validator node.
-  google.protobuf.Timestamp spawn_time = 7
-      [ (gogoproto.stdtime) = true, (gogoproto.nullable) = false ];
-  // Indicates whether the outstanding unbonding operations should be released
-  // in case of a channel time-outs. When set to true, a governance proposal
-  // on the provider chain would be necessary to release the locked funds.
-  bool lock_unbonding_on_timeout = 8;
-}
-
-// StopConsumerProposal is a governance proposal on the provider chain to stop a
-// consumer chain. If it passes, all the consumer chain's state is removed from
-// the provider chain. The outstanding unbonding operation funds are released if
-// the LockUnbondingOnTimeout parameter is set to false for the consumer chain
-// ID.
-message StopConsumerChainProposal {
-  // the title of the proposal
-  string title = 1;
-  // the description of the proposal
-  string description = 2;
-  // the chain-id of the consumer chain to be stopped
-  string chain_id = 3;
-  // the time on the provider chain at which all validators are responsible to
-  // stop their consumer chain validator node
-  google.protobuf.Timestamp stop_time = 4
-      [ (gogoproto.stdtime) = true, (gogoproto.nullable) = false ];
-}
-=======
 // ConsumerAdditionProposal is a governance proposal on the provider chain to spawn a new consumer chain.
 // If it passes, then all validators on the provider chain are expected to validate the consumer chain at spawn time
 // or get slashed. It is recommended that spawn time occurs after the proposal end time.
@@ -109,7 +54,6 @@
     google.protobuf.Timestamp stop_time = 4
     [(gogoproto.stdtime) = true, (gogoproto.nullable) = false];
  } 
->>>>>>> f9e704aa
 
 // Params defines the parameters for CCV Provider module
 message Params {
@@ -118,15 +62,11 @@
 
 message HandshakeMetadata {
   string provider_fee_pool_addr = 1;
-<<<<<<< HEAD
   string version = 2;
-=======
-  string version                = 2;
 }
 
 // SlashAcks contains addesses of consumer chain validators
 // successfully slashed on the provider chain
 message SlashAcks {
   repeated string addresses = 1;
->>>>>>> f9e704aa
 }