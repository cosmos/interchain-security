--- conflicted
+++ resolved
@@ -80,26 +80,12 @@
 // This type belongs in the "global" queue, to coordinate slash packet handling times between consumers.
 message GlobalSlashEntry {
   // Block time that slash packet was received by provider chain.
-<<<<<<< HEAD
-	// This field is used for store key iteration ordering.
-=======
   // This field is used for store key iteration ordering.
->>>>>>> 7e4a9dbd
   google.protobuf.Timestamp recv_time = 1
       [(gogoproto.stdtime) = true, (gogoproto.nullable) = false]; 
   // The consumer that sent a slash packet.
   string consumer_chain_id = 2
       [(gogoproto.customname) = "ConsumerChainID"];
-<<<<<<< HEAD
-  // The IBC sequence number of the recv packet.
-	// This field is used in the store key to ensure uniqueness.
-  uint64 ibc_seq_num = 3; 
-  // The provider's consensus address of the validator being slashed.
-	// This field is used to obtain validator power in HandleThrottleQueues.
-  // 
-	// This field is not used in the store key, but is persisted in value bytes,
-	// see QueueGlobalSlashEntry.
-=======
   // The IBC sequence number of the recv packet.  
   // This field is used in the store key to ensure uniqueness.
   uint64 ibc_seq_num = 3; 
@@ -107,7 +93,6 @@
   // This field is used to obtain validator power in HandleThrottleQueues.
   // 
   // This field is not used in the store key, but is persisted in value bytes, see QueueGlobalSlashEntry.
->>>>>>> 7e4a9dbd
   bytes provider_val_cons_addr = 4;
 }
  
