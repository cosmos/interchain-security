syntax = "proto3";

package interchain_security.ccv.provider.v1;

option go_package = "github.com/cosmos/interchain-security/v5/x/ccv/provider/types";

import "interchain_security/ccv/v1/wire.proto";
import "gogoproto/gogo.proto";
import "google/protobuf/timestamp.proto";
import "google/protobuf/duration.proto";
import "ibc/core/client/v1/client.proto";
import "ibc/lightclients/tendermint/v1/tendermint.proto";
import "tendermint/crypto/keys.proto";
import "cosmos/evidence/v1beta1/evidence.proto";
import "cosmos/base/v1beta1/coin.proto";
import "cosmos_proto/cosmos.proto";
import "amino/amino.proto";

//
// Note any type defined in this file is ONLY used internally to the provider CCV module.
// These schemas can change with proper consideration of compatibility or migration. 
// 

// WARNING: This message is deprecated in favor of `MsgCreateConsumer`.
// ConsumerAdditionProposal is a governance proposal on the provider chain to
// spawn a new consumer chain. If it passes, then all validators on the provider
// chain are expected to validate the consumer chain at spawn time or get
// slashed. It is recommended that spawn time occurs after the proposal end
// time.
// Use MsgConsumerAddition to submit this proposal type.
message ConsumerAdditionProposal {
  option (gogoproto.goproto_getters) = false;
  option (gogoproto.goproto_stringer) = false;
  option (cosmos_proto.implements_interface) = "cosmos.gov.v1beta1.Content";

  // the title of the proposal
  string title = 1;
  // the description of the proposal
  string description = 2;
  // the proposed chain-id of the new consumer chain, must be different from all
  // other consumer chain ids of the executing provider chain.
  string chain_id = 3;
  // the proposed initial height of new consumer chain.
  // For a completely new chain, this will be {0,1}. However, it may be
  // different if this is a chain that is converting to a consumer chain.
  ibc.core.client.v1.Height initial_height = 4 [ (gogoproto.nullable) = false ];
  // The hash of the consumer chain genesis state without the consumer CCV
  // module genesis params. It is used for off-chain confirmation of
  // genesis.json validity by validators and other parties.
  bytes genesis_hash = 5;
  // The hash of the consumer chain binary that should be run by validators on
  // chain initialization. It is used for off-chain confirmation of binary
  // validity by validators and other parties.
  bytes binary_hash = 6;
  // spawn time is the time on the provider chain at which the consumer chain
  // genesis is finalized and all validators will be responsible for starting
  // their consumer chain validator node.
  google.protobuf.Timestamp spawn_time = 7
      [ (gogoproto.stdtime) = true, (gogoproto.nullable) = false ];

  // Unbonding period for the consumer,
  // which should be smaller than that of the provider in general.
  google.protobuf.Duration unbonding_period = 8
      [ (gogoproto.nullable) = false, (gogoproto.stdduration) = true ];
  // Sent CCV related IBC packets will timeout after this duration
  google.protobuf.Duration ccv_timeout_period = 9
      [ (gogoproto.nullable) = false, (gogoproto.stdduration) = true ];
  // Sent transfer related IBC packets will timeout after this duration
  google.protobuf.Duration transfer_timeout_period = 10
      [ (gogoproto.nullable) = false, (gogoproto.stdduration) = true ];
  // The fraction of tokens allocated to the consumer redistribution address
  // during distribution events. The fraction is a string representing a
  // decimal number. For example "0.75" would represent 75%.
  string consumer_redistribution_fraction = 11;
  // BlocksPerDistributionTransmission is the number of blocks between
  // ibc-token-transfers from the consumer chain to the provider chain. On
  // sending transmission event, `consumer_redistribution_fraction` of the
  // accumulated tokens are sent to the consumer redistribution address.
  int64 blocks_per_distribution_transmission = 12;
  // The number of historical info entries to persist in store.
  // This param is a part of the cosmos sdk staking module. In the case of
  // a ccv enabled consumer chain, the ccv module acts as the staking module.
  int64 historical_entries = 13;
  // The ID of a token transfer channel used for the Reward Distribution
  // sub-protocol. If DistributionTransmissionChannel == "", a new transfer
  // channel is created on top of the same connection as the CCV channel.
  // Note that transfer_channel_id is the ID of the channel end on the consumer
  // chain. it is most relevant for chains performing a sovereign to consumer
  // changeover in order to maintain the existing ibc transfer channel
  string distribution_transmission_channel = 14;
  // Corresponds to the percentage of validators that have to validate the chain under the Top N case.
  // For example, 53 corresponds to a Top 53% chain, meaning that the top 53% provider validators by voting power
  // have to validate the proposed consumer chain. top_N can either be 0 or any value in [50, 100].
  // A chain can join with top_N == 0 as an Opt In chain, or with top_N ∈ [50, 100] as a Top N chain.
  uint32 top_N = 15;
  // Corresponds to the maximum power (percentage-wise) a validator can have on the consumer chain. For instance, if
  // `validators_power_cap` is set to 32, it means that no validator can have more than 32% of the voting power on the
  // consumer chain. Note that this might not be feasible. For example, think of a consumer chain with only
  // 5 validators and with `validators_power_cap` set to 10%. In such a scenario, at least one validator would need
  // to have more than 20% of the total voting power. Therefore, `validators_power_cap` operates on a best-effort basis.
  uint32 validators_power_cap = 16;
  // Corresponds to the maximum number of validators that can validate a consumer chain.
  // Only applicable to Opt In chains. Setting `validator_set_cap` on a Top N chain is a no-op.
  uint32 validator_set_cap = 17;
  // Corresponds to a list of provider consensus addresses of validators that are the ONLY ones that can validate
  // the consumer chain.
  repeated string allowlist = 18;
  // Corresponds to a list of provider consensus addresses of validators that CANNOT validate the consumer chain.
  repeated string denylist = 19;
  // Corresponds to the minimal amount of (provider chain) stake required to validate on the consumer chain.
  uint64 min_stake = 20;
  // Corresponds to whether inactive validators are allowed to validate the consumer chain.
  bool allow_inactive_vals = 21;
}

// WARNING: This message is deprecated in favor of `MsgRemoveConsumer`.
// ConsumerRemovalProposal is a governance proposal on the provider chain to
// remove (and stop) a consumer chain. If it passes, all the consumer chain's
// state is removed from the provider chain. The outstanding unbonding operation
// funds are released.
// Use MsgConsumerRemoval to submit this proposal type.
message ConsumerRemovalProposal {
  option (cosmos_proto.implements_interface) = "cosmos.gov.v1beta1.Content";

  // the title of the proposal
  string title = 1;
  // the description of the proposal
  string description = 2;
  // the chain-id of the consumer chain to be stopped
  string chain_id = 3;
  // the time on the provider chain at which all validators are responsible to
  // stop their consumer chain validator node
  google.protobuf.Timestamp stop_time = 4
      [ (gogoproto.stdtime) = true, (gogoproto.nullable) = false ];
}

// WARNING: This message is deprecated in favor of `MsgUpdateConsumer`.
// ConsumerModificationProposal is a governance proposal on the provider chain to modify parameters of a running
// consumer chain. If it passes, the consumer chain's state is updated to take into account the newest params.
message ConsumerModificationProposal {
  // the title of the proposal
  string title = 1;
  // the description of the proposal
  string description = 2;
  // the chain-id of the consumer chain to be modified
  string chain_id = 3;
  // Corresponds to the percentage of validators that have to validate the chain under the Top N case.
  // For example, 53 corresponds to a Top 53% chain, meaning that the top 53% provider validators by voting power
  // have to validate the proposed consumer chain. top_N can either be 0 or any value in [50, 100].
  // A chain can join with top_N == 0 as an Opt In chain, or with top_N ∈ [50, 100] as a Top N chain.
  uint32 top_N = 4;
  // Corresponds to the maximum power (percentage-wise) a validator can have on the consumer chain. For instance, if
  // `validators_power_cap` is set to 32, it means that no validator can have more than 32% of the voting power on the
  // consumer chain. Note that this might not be feasible. For example, think of a consumer chain with only
  // 5 validators and with `validators_power_cap` set to 10%. In such a scenario, at least one validator would need
  // to have more than 20% of the total voting power. Therefore, `validators_power_cap` operates on a best-effort basis.
  uint32 validators_power_cap = 5;
  // Corresponds to the maximum number of validators that can validate a consumer chain.
  // Only applicable to Opt In chains. Setting `validator_set_cap` on a Top N chain is a no-op.
  uint32 validator_set_cap = 6;
  // Corresponds to a list of provider consensus addresses of validators that are the ONLY ones that can validate
  // the consumer chain.
  repeated string allowlist = 7;
  // Corresponds to a list of provider consensus addresses of validators that CANNOT validate the consumer chain.
  repeated string denylist = 8;
  // Corresponds to the minimal amount of (provider chain) stake required to validate on the consumer chain.
  uint64 min_stake = 9;
  // Corresponds to whether inactive validators are allowed to validate the consumer chain.
  bool allow_inactive_vals = 10;
}


// EquivocationProposal is a governance proposal on the provider chain to
// punish a validator for equivocation on a consumer chain.
// 
// This type is only used internally to the consumer CCV module.  
// WARNING: This message is deprecated now that equivocations can be submitted
// and verified automatically on the provider. (see SubmitConsumerDoubleVoting in proto/interchain-security/ccv/provider/v1/tx.proto).
message EquivocationProposal {
  option deprecated = true;
  // the title of the proposal
  string title = 1;
  // the description of the proposal
  string description = 2;
  // the list of equivocations that will be processed
  repeated cosmos.evidence.v1beta1.Equivocation equivocations = 3;
}

// ChangeRewardDenomsProposal is a governance proposal on the provider chain to
// mutate the set of denoms accepted by the provider as rewards.
// Use MsgChangeRewardDenoms to submit this proposal type.
message ChangeRewardDenomsProposal {
  option (cosmos_proto.implements_interface) = "cosmos.gov.v1beta1.Content";

  // the title of the proposal
  string title = 1;
  // the description of the proposal
  string description = 2;
  // the list of consumer reward denoms to add
  repeated string denoms_to_add = 3;
  // the list of consumer reward denoms to remove
  repeated string denoms_to_remove = 4;
}

// A persisted queue entry indicating that a slash packet data instance needs to
// be handled. This type belongs in the "global" queue, to coordinate slash
// packet handling times between consumers.
message GlobalSlashEntry {
  // Block time that slash packet was received by provider chain.
  // This field is used for store key iteration ordering.
  google.protobuf.Timestamp recv_time = 1
      [ (gogoproto.stdtime) = true, (gogoproto.nullable) = false ];
  // The consumer that sent a slash packet.
  string consumer_chain_id = 2 [ (gogoproto.customname) = "ConsumerChainID" ];
  // The IBC sequence number of the recv packet.
  // This field is used in the store key to ensure uniqueness.
  uint64 ibc_seq_num = 3;
  // The provider's consensus address of the validator being slashed.
  // This field is used to obtain validator power in HandleThrottleQueues.
  //
  // This field is not used in the store key, but is persisted in value bytes,
  // see QueueGlobalSlashEntry.
  bytes provider_val_cons_addr = 4;
}

// Params defines the parameters for CCV Provider module
message Params {

  // Reserve 4th slot for removed init_timeout_period param
  reserved 4;

  // Reserve 5th slot for removed vsc_timeout_period param
  reserved 5;

  // Reserve 8th slot for removed max throttled packet param
  reserved 8;

  ibc.lightclients.tendermint.v1.ClientState template_client = 1;
  // TrustingPeriodFraction is used to compute the consumer and provider IBC
  // client's TrustingPeriod from the chain defined UnbondingPeriod
  string trusting_period_fraction = 2;
  // Sent IBC packets will timeout after this duration
  google.protobuf.Duration ccv_timeout_period = 3
      [ (gogoproto.nullable) = false, (gogoproto.stdduration) = true ];

  // The period for which the slash meter is replenished
  google.protobuf.Duration slash_meter_replenish_period = 6
      [ (gogoproto.nullable) = false, (gogoproto.stdduration) = true ];

  // The fraction of total voting power that is replenished to the slash meter
  // every replenish period. This param also serves as a maximum fraction of
  // total voting power that the slash meter can hold.
  string slash_meter_replenish_fraction = 7;

  // The fee required to be paid to add a reward denom
  cosmos.base.v1beta1.Coin consumer_reward_denom_registration_fee = 9
      [ (gogoproto.nullable) = false ];

  // The number of blocks that comprise an epoch.
  int64 blocks_per_epoch = 10;

  // The number of epochs a validator has to validate a consumer chain in order to start receiving rewards from that chain.
  int64 number_of_epochs_to_start_receiving_rewards = 11;
  
  // The maximal number of validators that will be passed
  // to the consensus engine on the provider.
  int64 max_provider_consensus_validators = 12;
}

// SlashAcks contains cons addresses of consumer chain validators
// successfully slashed on the provider chain. 
message SlashAcks { repeated string addresses = 1; }

// ConsumerAdditionProposals holds pending governance proposals on the provider
// chain to spawn a new chain.
message ConsumerAdditionProposals {
  // proposals waiting for spawn_time to pass
  repeated ConsumerAdditionProposal pending = 1;
}

// ConsumerRemovalProposals holds pending governance proposals on the provider
// chain to remove (and stop) a consumer chain.
message ConsumerRemovalProposals {
  // proposals waiting for stop_time to pass
  repeated ConsumerRemovalProposal pending = 1;
}

// AddressList contains a list of consensus addresses
message AddressList { repeated bytes addresses = 1; }

// WARNING: This message is deprecated and is not used.
// ChannelToChain is used to map a CCV channel ID to the consumer chainID
message ChannelToChain {
  string channel_id = 1;
  string chain_id = 2;
}

// ValidatorSetChangePackets is a pb list of ccv.ValidatorSetChangePacketData.
message ValidatorSetChangePackets {
  repeated interchain_security.ccv.v1.ValidatorSetChangePacketData list = 1
      [ (gogoproto.nullable) = false ];
}

//
// Key assignment section
//

message KeyAssignmentReplacement {
  bytes provider_addr = 1;
  tendermint.crypto.PublicKey prev_c_key = 2;
  int64 power = 3;
}

// Used to serialize the ValidatorConsumerPubKey index from key assignment
// ValidatorConsumerPubKey: (chainID, providerAddr consAddr) -> consumerKey
// tmprotocrypto.PublicKey
message ValidatorConsumerPubKey {
  string chain_id = 1;
  bytes provider_addr = 2;
  tendermint.crypto.PublicKey consumer_key = 3;
}

// Used to serialize the ValidatorConsumerAddr index from key assignment
// ValidatorByConsumerAddr: (chainID, consumerAddr consAddr) -> providerAddr
// consAddr
message ValidatorByConsumerAddr {
  string chain_id = 1;
  bytes consumer_addr = 2;
  bytes provider_addr = 3;
}

// Used to serialize the ConsumerAddrsToPruneV2 index from key assignment
// ConsumerAddrsToPruneV2: (chainID, pruneTs time.Time) -> consumerAddrs AddressList
message ConsumerAddrsToPruneV2 {
  string chain_id = 1;
  google.protobuf.Timestamp prune_ts = 2
    [ (gogoproto.stdtime) = true, (gogoproto.nullable) = false ];
  AddressList consumer_addrs = 3;
}

// ConsensusValidator is used to express a validator that
// should be validating on a chain. 
// It contains relevant info for
// a validator that is expected to validate on 
// either the provider or a consumer chain.
message ConsensusValidator {
  // validator's consensus address on the provider chain
  bytes provider_cons_addr = 1;
  // voting power the validator has during this epoch
  int64 power = 2;
  // public key the validator uses on the consumer chain during this epoch
  tendermint.crypto.PublicKey public_key = 3;
  // height the validator had when it FIRST became a consumer validator
  // If a validator becomes a consumer validator at height `H` and is continuously a consumer validator for all the upcoming
  // epochs, then the height of the validator SHOULD remain `H`. This height only resets to a different height if a validator
  // stops being a consumer validator during an epoch and later becomes again a consumer validator.
  int64 join_height = 4;
}
// ConsumerRewardsAllocation stores the rewards allocated by a consumer chain
// to the consumer rewards pool. It is used to allocate the tokens to the consumer 
// opted-in validators and the community pool during BeginBlock.
message ConsumerRewardsAllocation {
  repeated cosmos.base.v1beta1.DecCoin rewards = 1 [
    (gogoproto.nullable)     = false,
    (amino.dont_omitempty)   = true,
    (gogoproto.castrepeated) = "github.com/cosmos/cosmos-sdk/types.DecCoins"
  ];
}

// ConsumerMetadata contains general information about the registered chain
message ConsumerMetadata {
  // the name of the chain
  string name = 1;
  // the description of the chain
  string description = 2;
  // the metadata (e.g., GitHub repository URL) of the chain
  string metadata = 3;
}

// ConsumerInitializationParameters are the parameters needed to launch a chain
message ConsumerInitializationParameters {
  // ---------- ---------- ----------
  // Following fields are used when the consumer chain launches and are not needed by the provider afterwards.
  // ---------- ---------- ----------

  // the proposed initial height of new consumer chain.
  // For a completely new chain, this will be {0,1}. However, it may be
  // different if this is a chain that is converting to a consumer chain.
  ibc.core.client.v1.Height initial_height = 1 [ (gogoproto.nullable) = false ];
  // The hash of the consumer chain genesis state without the consumer CCV
  // module genesis params. It is used for off-chain confirmation of
  // genesis.json validity by validators and other parties.
  bytes genesis_hash = 2;
  // The hash of the consumer chain binary that should be run by validators on
  // chain initialization. It is used for off-chain confirmation of binary
  // validity by validators and other parties.
  bytes binary_hash = 3;
  // spawn time is the time on the provider chain at which the consumer chain
  // genesis is finalized and all validators will be responsible for starting
  // their consumer chain validator node.
  google.protobuf.Timestamp spawn_time = 4 [ (gogoproto.nullable) = false, (gogoproto.stdtime) = true ];
  // Unbonding period for the consumer,
  // which should be smaller than that of the provider in general.
  google.protobuf.Duration unbonding_period = 5  [ (gogoproto.nullable) = false, (gogoproto.stdduration) = true ];


  // ---------- ---------- ----------
  // Following fields are used to construct the consumer genesis of the to-be-launched consumer chain
  // and are set up as params on the consumer chain. Those params can then be directly modified by the consumer chain.
  // ---------- ---------- ----------

  // Sent CCV related IBC packets will timeout after this duration
  google.protobuf.Duration ccv_timeout_period = 6  [ (gogoproto.nullable) = false, (gogoproto.stdduration) = true ];
  // Sent transfer related IBC packets will timeout after this duration
  google.protobuf.Duration transfer_timeout_period = 7 [ (gogoproto.nullable) = false, (gogoproto.stdduration) = true ];
  // The fraction of tokens allocated to the consumer redistribution address
  // during distribution events. The fraction is a string representing a
  // decimal number. For example "0.75" would represent 75%.
  string consumer_redistribution_fraction = 8;
  // BlocksPerDistributionTransmission is the number of blocks between
  // ibc-token-transfers from the consumer chain to the provider chain. On
  // sending transmission event, `consumer_redistribution_fraction` of the
  // accumulated tokens are sent to the consumer redistribution address.
  int64 blocks_per_distribution_transmission = 9;
  // The number of historical info entries to persist in store.
  // This param is a part of the cosmos sdk staking module. In the case of
  // a ccv enabled consumer chain, the ccv module acts as the staking module.
  int64 historical_entries = 10;
  // The ID of a token transfer channel used for the Reward Distribution
  // sub-protocol. If DistributionTransmissionChannel == "", a new transfer
  // channel is created on top of the same connection as the CCV channel.
  // Note that transfer_channel_id is the ID of the channel end on the consumer
  // chain. it is most relevant for chains performing a sovereign to consumer
  // changeover in order to maintain the existing ibc transfer channel
  string distribution_transmission_channel = 11;
}

// PowerShapingParameters contains parameters that shape the validator set that we send to the consumer chain
message PowerShapingParameters {
  // Corresponds to the percentage of validators that have to validate the chain under the Top N case.
  // For example, 53 corresponds to a Top 53% chain, meaning that the top 53% provider validators by voting power
  // have to validate the proposed consumer chain. top_N can either be 0 or any value in [50, 100].
  // A chain can join with top_N == 0 as an Opt In chain, or with top_N ∈ [50, 100] as a Top N chain.
  uint32 top_N = 1;
  // Corresponds to the maximum power (percentage-wise) a validator can have on the consumer chain. For instance, if
  // `validators_power_cap` is set to 32, it means that no validator can have more than 32% of the voting power on the
  // consumer chain. Note that this might not be feasible. For example, think of a consumer chain with only
  // 5 validators and with `validators_power_cap` set to 10%. In such a scenario, at least one validator would need
  // to have more than 20% of the total voting power. Therefore, `validators_power_cap` operates on a best-effort basis.
  uint32 validators_power_cap = 2;
  // Corresponds to the maximum number of validators that can validate a consumer chain.
  // Only applicable to Opt In chains. Setting `validator_set_cap` on a Top N chain is a no-op.
  uint32 validator_set_cap = 3;
  // corresponds to a list of provider consensus addresses of validators that are the ONLY ones that can validate the consumer chain
  repeated string allowlist = 4;
  // corresponds to a list of provider consensus addresses of validators that CANNOT validate the consumer chain
  repeated string denylist = 5;
  // Corresponds to the minimal amount of (provider chain) stake required to validate on the consumer chain.
  uint64 min_stake = 6;
  // Corresponds to whether inactive validators are allowed to validate the consumer chain.
  bool allow_inactive_vals = 7;
}

// ConsumerIds contains consumer ids of chains
// Used so we can easily (de)serialize slices of strings
<<<<<<< HEAD
message ConsumerIds { repeated string ids = 1; }
=======
message ConsumerIds { repeated string ids = 1; }

// ConsumerPhase indicates the phases of a consumer chain according to ADR 019
enum ConsumerPhase {
  // UNSPECIFIED defines an empty phase.
  CONSUMER_PHASE_UNSPECIFIED = 0;
  // REGISTERED defines the phase in which a consumer chain has been assigned a unique consumer id.
  // A chain in this phase cannot yet launch.
  CONSUMER_PHASE_REGISTERED = 1;
  // INITIALIZED defines the phase in which a consumer chain has set all the needed parameters to launch but
  // has not yet launched (e.g., because the `spawnTime` of the consumer chain has not yet been reached).
  CONSUMER_PHASE_INITIALIZED = 2;
  // LAUNCHED defines the phase in which a consumer chain is running and consuming a subset of the validator
  // set of the provider.
  CONSUMER_PHASE_LAUNCHED = 3;
  // STOPPED defines the phase in which a previously-launched chain has stopped.
  CONSUMER_PHASE_STOPPED = 4;
}
>>>>>>> 50475e6a
<|MERGE_RESOLUTION|>--- conflicted
+++ resolved
@@ -463,9 +463,6 @@
 
 // ConsumerIds contains consumer ids of chains
 // Used so we can easily (de)serialize slices of strings
-<<<<<<< HEAD
-message ConsumerIds { repeated string ids = 1; }
-=======
 message ConsumerIds { repeated string ids = 1; }
 
 // ConsumerPhase indicates the phases of a consumer chain according to ADR 019
@@ -483,5 +480,4 @@
   CONSUMER_PHASE_LAUNCHED = 3;
   // STOPPED defines the phase in which a previously-launched chain has stopped.
   CONSUMER_PHASE_STOPPED = 4;
-}
->>>>>>> 50475e6a
+}