syntax = "proto3";

package interchain_security.ccv.provider.v1;

option go_package = "github.com/cosmos/interchain-security/x/ccv/provider/types";

import "gogoproto/gogo.proto";
import "google/protobuf/timestamp.proto";
import "google/protobuf/duration.proto";
import "ibc/core/client/v1/client.proto";
import "ibc/lightclients/tendermint/v1/tendermint.proto";

// ConsumerAdditionProposal is a governance proposal on the provider chain to spawn a new consumer chain.
// If it passes, then all validators on the provider chain are expected to validate the consumer chain at spawn time
// or get slashed. It is recommended that spawn time occurs after the proposal end time.
message ConsumerAdditionProposal {
    option (gogoproto.goproto_getters)  = false;
    option (gogoproto.goproto_stringer) = false;
  
    // the title of the proposal
    string title = 1;
    // the description of the proposal
    string description = 2;
    // the proposed chain-id of the new consumer chain, must be different from all other consumer chain ids of the executing
    // provider chain.
    string chain_id = 3 ;
    // the proposed initial height of new consumer chain.
    // For a completely new chain, this will be {0,1}. However, it may be different if this is a chain that is converting to a consumer chain.
    ibc.core.client.v1.Height initial_height = 4 [(gogoproto.nullable) = false];
    // genesis hash with no staking information included.
    bytes genesis_hash = 5 ;
    // binary hash is the hash of the binary that should be used by validators on chain initialization.
    bytes binary_hash = 6 ;
    // spawn time is the time on the provider chain at which the consumer chain genesis is finalized and all validators
    // will be responsible for starting their consumer chain validator node.
    google.protobuf.Timestamp spawn_time = 7
        [(gogoproto.stdtime) = true, (gogoproto.nullable) = false];
    // Indicates whether the outstanding unbonding operations should be released
    // in case of a channel time-outs. When set to true, a governance proposal
    // on the provider chain would be necessary to release the locked funds.
    bool lock_unbonding_on_timeout = 8;   
  }
 
// ConsumerRemovalProposal is a governance proposal on the provider chain to remove (and stop) a consumer chain.
// If it passes, all the consumer chain's state is removed from the provider chain. The outstanding unbonding
// operation funds are released if the LockUnbondingOnTimeout parameter is set to false for the consumer chain ID.
 message ConsumerRemovalProposal {
    // the title of the proposal
    string title = 1;
    // the description of the proposal
    string description = 2;
    // the chain-id of the consumer chain to be stopped
    string chain_id = 3;
    // the time on the provider chain at which all validators are responsible to stop their consumer chain validator node
    google.protobuf.Timestamp stop_time = 4
    [(gogoproto.stdtime) = true, (gogoproto.nullable) = false];
 } 

// Params defines the parameters for CCV Provider module
message Params {
  ibc.lightclients.tendermint.v1.ClientState template_client = 1;
  // Sent IBC packets will timeout after this duration
  google.protobuf.Duration ccv_timeout_period = 2
      [(gogoproto.nullable) = false, (gogoproto.stdduration) = true];
<<<<<<< HEAD
  // The channel initialization (IBC channel opening handshake) will timeout after this duration
  google.protobuf.Duration init_timeout_period = 3
      [(gogoproto.nullable) = false, (gogoproto.stdduration) = true]; 
=======
  // TrustingPeriodFraction is used to compute the consumer and provider IBC client's TrustingPeriod
  int64 trusting_period_fraction = 3;
>>>>>>> 3f9100ac
}

message HandshakeMetadata {
  string provider_fee_pool_addr = 1;
  string version = 2;
}

// SlashAcks contains addesses of consumer chain validators
// successfully slashed on the provider chain
message SlashAcks {
  repeated string addresses = 1;
}<|MERGE_RESOLUTION|>--- conflicted
+++ resolved
@@ -59,17 +59,14 @@
 // Params defines the parameters for CCV Provider module
 message Params {
   ibc.lightclients.tendermint.v1.ClientState template_client = 1;
+  // TrustingPeriodFraction is used to compute the consumer and provider IBC client's TrustingPeriod
+    int64 trusting_period_fraction = 2;
   // Sent IBC packets will timeout after this duration
-  google.protobuf.Duration ccv_timeout_period = 2
+  google.protobuf.Duration ccv_timeout_period = 3
       [(gogoproto.nullable) = false, (gogoproto.stdduration) = true];
-<<<<<<< HEAD
   // The channel initialization (IBC channel opening handshake) will timeout after this duration
-  google.protobuf.Duration init_timeout_period = 3
+  google.protobuf.Duration init_timeout_period = 4
       [(gogoproto.nullable) = false, (gogoproto.stdduration) = true]; 
-=======
-  // TrustingPeriodFraction is used to compute the consumer and provider IBC client's TrustingPeriod
-  int64 trusting_period_fraction = 3;
->>>>>>> 3f9100ac
 }
 
 message HandshakeMetadata {
