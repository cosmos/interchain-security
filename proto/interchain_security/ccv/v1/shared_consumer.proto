syntax = "proto3";

package interchain_security.ccv.v1;

option go_package = "github.com/cosmos/interchain-security/v3/x/ccv/types";

import "tendermint/abci/types.proto";
import "ibc/lightclients/tendermint/v1/tendermint.proto";
import "google/protobuf/duration.proto";
import "gogoproto/gogo.proto";

//
// Note any type defined in this file is referenced/persisted in both the
// consumer and provider CCV modules, but not sent over the wire. These schemas
// could change, only with careful consideration of effects!
//

// ConsumerParams defines the parameters for CCV consumer module.
//
// Note this type is referenced in both the consumer and provider CCV modules,
// and persisted on the provider, see MakeConsumerGenesis and
// SetConsumerGenesis.
//
message ConsumerParams {
<<<<<<< HEAD
  // TODO: Remove enabled flag and find a better way to setup integration tests
  // See: https://github.com/cosmos/interchain-security/issues/339
  bool enabled = 1;
=======
    // TODO: Remove enabled flag and find a better way to setup integration tests
    // See: https://github.com/cosmos/interchain-security/issues/339
    bool enabled = 1;
  
    ///////////////////////
    // Distribution Params
    // Number of blocks between ibc-token-transfers from the consumer chain to
    // the provider chain. Note that at this transmission event a fraction of
    // the accumulated tokens are divided and sent consumer redistribution
    // address.
    int64 blocks_per_distribution_transmission = 2;
  
    // Channel, and provider-chain receiving address to send distribution token
    // transfers over. These parameters is auto-set during the consumer <->
    // provider handshake procedure.
    string distribution_transmission_channel = 3;
    string provider_fee_pool_addr_str = 4;
    // Sent CCV related IBC packets will timeout after this duration
    google.protobuf.Duration ccv_timeout_period = 5
        [ (gogoproto.nullable) = false, (gogoproto.stdduration) = true ];
  
    // Sent transfer related IBC packets will timeout after this duration
    google.protobuf.Duration transfer_timeout_period = 6
        [ (gogoproto.nullable) = false, (gogoproto.stdduration) = true ];
  
    // The fraction of tokens allocated to the consumer redistribution address
    // during distribution events. The fraction is a string representing a
    // decimal number. For example "0.75" would represent 75%.
    string consumer_redistribution_fraction = 7;
  
    // The number of historical info entries to persist in store.
    // This param is a part of the cosmos sdk staking module. In the case of
    // a ccv enabled consumer chain, the ccv module acts as the staking module.
    int64 historical_entries = 8;
  
    // Unbonding period for the consumer,
    // which should be smaller than that of the provider in general.
    google.protobuf.Duration unbonding_period = 9
        [ (gogoproto.nullable) = false, (gogoproto.stdduration) = true ];
  
    // The threshold for the percentage of validators at the bottom of the set who
    // can opt out of running the consumer chain without being punished. For
    // example, a value of 0.05 means that the validators in the bottom 5% of the
    // set can opt out
    string soft_opt_out_threshold = 10;
  
    // Reward denoms. These are the denominations which are allowed to be sent to
    // the provider as rewards.
    repeated string reward_denoms = 11;
  
    // Provider-originated reward denoms. These are denoms coming from the
    // provider which are allowed to be used as rewards. e.g. "uatom"
    repeated string provider_reward_denoms = 12;

    // The period after which a consumer can retry sending a throttled packet.
    google.protobuf.Duration retry_delay_period = 13
        [ (gogoproto.nullable) = false, (gogoproto.stdduration) = true ];
}
>>>>>>> ad37bcd4

  ///////////////////////
  // Distribution Params
  // Number of blocks between ibc-token-transfers from the consumer chain to
  // the provider chain. Note that at this transmission event a fraction of
  // the accumulated tokens are divided and sent consumer redistribution
  // address.
  int64 blocks_per_distribution_transmission = 2;

  // Channel, and provider-chain receiving address to send distribution token
  // transfers over. These parameters is auto-set during the consumer <->
  // provider handshake procedure.
  string distribution_transmission_channel = 3;
  string provider_fee_pool_addr_str = 4;
  // Sent CCV related IBC packets will timeout after this duration
  google.protobuf.Duration ccv_timeout_period = 5
      [ (gogoproto.nullable) = false, (gogoproto.stdduration) = true ];

  // Sent transfer related IBC packets will timeout after this duration
  google.protobuf.Duration transfer_timeout_period = 6
      [ (gogoproto.nullable) = false, (gogoproto.stdduration) = true ];

  // The fraction of tokens allocated to the consumer redistribution address
  // during distribution events. The fraction is a string representing a
  // decimal number. For example "0.75" would represent 75%.
  string consumer_redistribution_fraction = 7;

  // The number of historical info entries to persist in store.
  // This param is a part of the cosmos sdk staking module. In the case of
  // a ccv enabled consumer chain, the ccv module acts as the staking module.
  int64 historical_entries = 8;

  // Unbonding period for the consumer,
  // which should be smaller than that of the provider in general.
  google.protobuf.Duration unbonding_period = 9
      [ (gogoproto.nullable) = false, (gogoproto.stdduration) = true ];

  // The threshold for the percentage of validators at the bottom of the set who
  // can opt out of running the consumer chain without being punished. For
  // example, a value of 0.05 means that the validators in the bottom 5% of the
  // set can opt out
  string soft_opt_out_threshold = 10;

  // Reward denoms. These are the denominations which are allowed to be sent to
  // the provider as rewards.
  repeated string reward_denoms = 11;

  // Provider-originated reward denoms. These are denoms coming from the
  // provider which are allowed to be used as rewards. e.g. "uatom"
  repeated string provider_reward_denoms = 12;
}

// ConsumerGenesisState defines shared genesis information between provider and
// consumer
message ConsumerGenesisState {
  ConsumerParams params = 1 [ (gogoproto.nullable) = false ];
  ProviderInfo provider = 2 [ (gogoproto.nullable) = false ];
  // true for new chain, false for chain restart.
  bool new_chain = 3; // TODO:Check if this is really needed
}

// ProviderInfo defines all information a consumer needs from a provider
// Shared data type between provider and consumer
message ProviderInfo {
  // ProviderClientState filled in on new chain, nil on restart.
  ibc.lightclients.tendermint.v1.ClientState client_state = 1;
  // ProviderConsensusState filled in on new chain, nil on restart.
  ibc.lightclients.tendermint.v1.ConsensusState consensus_state = 2;
  // InitialValset filled in on new chain and on restart.
  repeated .tendermint.abci.ValidatorUpdate initial_val_set = 3
      [ (gogoproto.nullable) = false ];
}<|MERGE_RESOLUTION|>--- conflicted
+++ resolved
@@ -22,15 +22,10 @@
 // SetConsumerGenesis.
 //
 message ConsumerParams {
-<<<<<<< HEAD
-  // TODO: Remove enabled flag and find a better way to setup integration tests
-  // See: https://github.com/cosmos/interchain-security/issues/339
-  bool enabled = 1;
-=======
     // TODO: Remove enabled flag and find a better way to setup integration tests
     // See: https://github.com/cosmos/interchain-security/issues/339
     bool enabled = 1;
-  
+
     ///////////////////////
     // Distribution Params
     // Number of blocks between ibc-token-transfers from the consumer chain to
@@ -38,7 +33,7 @@
     // the accumulated tokens are divided and sent consumer redistribution
     // address.
     int64 blocks_per_distribution_transmission = 2;
-  
+
     // Channel, and provider-chain receiving address to send distribution token
     // transfers over. These parameters is auto-set during the consumer <->
     // provider handshake procedure.
@@ -47,36 +42,36 @@
     // Sent CCV related IBC packets will timeout after this duration
     google.protobuf.Duration ccv_timeout_period = 5
         [ (gogoproto.nullable) = false, (gogoproto.stdduration) = true ];
-  
+
     // Sent transfer related IBC packets will timeout after this duration
     google.protobuf.Duration transfer_timeout_period = 6
         [ (gogoproto.nullable) = false, (gogoproto.stdduration) = true ];
-  
+
     // The fraction of tokens allocated to the consumer redistribution address
     // during distribution events. The fraction is a string representing a
     // decimal number. For example "0.75" would represent 75%.
     string consumer_redistribution_fraction = 7;
-  
+
     // The number of historical info entries to persist in store.
     // This param is a part of the cosmos sdk staking module. In the case of
     // a ccv enabled consumer chain, the ccv module acts as the staking module.
     int64 historical_entries = 8;
-  
+
     // Unbonding period for the consumer,
     // which should be smaller than that of the provider in general.
     google.protobuf.Duration unbonding_period = 9
         [ (gogoproto.nullable) = false, (gogoproto.stdduration) = true ];
-  
+
     // The threshold for the percentage of validators at the bottom of the set who
     // can opt out of running the consumer chain without being punished. For
     // example, a value of 0.05 means that the validators in the bottom 5% of the
     // set can opt out
     string soft_opt_out_threshold = 10;
-  
+
     // Reward denoms. These are the denominations which are allowed to be sent to
     // the provider as rewards.
     repeated string reward_denoms = 11;
-  
+
     // Provider-originated reward denoms. These are denoms coming from the
     // provider which are allowed to be used as rewards. e.g. "uatom"
     repeated string provider_reward_denoms = 12;
@@ -84,58 +79,6 @@
     // The period after which a consumer can retry sending a throttled packet.
     google.protobuf.Duration retry_delay_period = 13
         [ (gogoproto.nullable) = false, (gogoproto.stdduration) = true ];
-}
->>>>>>> ad37bcd4
-
-  ///////////////////////
-  // Distribution Params
-  // Number of blocks between ibc-token-transfers from the consumer chain to
-  // the provider chain. Note that at this transmission event a fraction of
-  // the accumulated tokens are divided and sent consumer redistribution
-  // address.
-  int64 blocks_per_distribution_transmission = 2;
-
-  // Channel, and provider-chain receiving address to send distribution token
-  // transfers over. These parameters is auto-set during the consumer <->
-  // provider handshake procedure.
-  string distribution_transmission_channel = 3;
-  string provider_fee_pool_addr_str = 4;
-  // Sent CCV related IBC packets will timeout after this duration
-  google.protobuf.Duration ccv_timeout_period = 5
-      [ (gogoproto.nullable) = false, (gogoproto.stdduration) = true ];
-
-  // Sent transfer related IBC packets will timeout after this duration
-  google.protobuf.Duration transfer_timeout_period = 6
-      [ (gogoproto.nullable) = false, (gogoproto.stdduration) = true ];
-
-  // The fraction of tokens allocated to the consumer redistribution address
-  // during distribution events. The fraction is a string representing a
-  // decimal number. For example "0.75" would represent 75%.
-  string consumer_redistribution_fraction = 7;
-
-  // The number of historical info entries to persist in store.
-  // This param is a part of the cosmos sdk staking module. In the case of
-  // a ccv enabled consumer chain, the ccv module acts as the staking module.
-  int64 historical_entries = 8;
-
-  // Unbonding period for the consumer,
-  // which should be smaller than that of the provider in general.
-  google.protobuf.Duration unbonding_period = 9
-      [ (gogoproto.nullable) = false, (gogoproto.stdduration) = true ];
-
-  // The threshold for the percentage of validators at the bottom of the set who
-  // can opt out of running the consumer chain without being punished. For
-  // example, a value of 0.05 means that the validators in the bottom 5% of the
-  // set can opt out
-  string soft_opt_out_threshold = 10;
-
-  // Reward denoms. These are the denominations which are allowed to be sent to
-  // the provider as rewards.
-  repeated string reward_denoms = 11;
-
-  // Provider-originated reward denoms. These are denoms coming from the
-  // provider which are allowed to be used as rewards. e.g. "uatom"
-  repeated string provider_reward_denoms = 12;
 }
 
 // ConsumerGenesisState defines shared genesis information between provider and
