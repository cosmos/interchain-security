syntax = "proto3";

package interchain_security.ccv.v1;

option go_package = "github.com/cosmos/interchain-security/v3/x/ccv/types";

import "cosmos/staking/v1beta1/staking.proto";

import "gogoproto/gogo.proto";
import "tendermint/abci/types.proto";

// This packet is sent from provider chain to consumer chain if the validator
// set for consumer chain changes (due to new bonding/unbonding messages or
// slashing events) A VSCMatured packet from consumer chain will be sent
// asynchronously once unbonding period is over, and this will function as
// `UnbondingOver` message for this packet.
message ValidatorSetChangePacketData {
  repeated .tendermint.abci.ValidatorUpdate validator_updates = 1 [
    (gogoproto.nullable) = false,
    (gogoproto.moretags) = "yaml:\"validator_updates\""
  ];
  uint64 valset_update_id = 2;
  // consensus address of consumer chain validators
  // successfully slashed on the provider chain
  repeated string slash_acks = 3;
}

// List of ccv.ValidatorSetChangePacketData.
message ValidatorSetChangePackets {
  repeated ValidatorSetChangePacketData list = 1
      [ (gogoproto.nullable) = false ];
}

// This packet is sent from the consumer chain to the provider chain
// to notify that a VSC packet reached maturity on the consumer chain.
message VSCMaturedPacketData {
  // the id of the VSC packet that reached maturity
  uint64 valset_update_id = 1;
}

// This packet is sent from the consumer chain to the provider chain
// to request the slashing of a validator as a result of an infraction
// committed on the consumer chain.
message SlashPacketData {
  tendermint.abci.Validator validator = 1 [
    (gogoproto.nullable) = false,
    (gogoproto.moretags) = "yaml:\"validator\""
  ];
  // map to the infraction block height on the provider
  uint64 valset_update_id = 2;
  // tell if the slashing is for a downtime or a double-signing infraction
  cosmos.staking.v1beta1.Infraction infraction = 3;
}

// MaturedUnbondingOps defines a list of ids corresponding to ids of matured
// unbonding operations.
message MaturedUnbondingOps { repeated uint64 ids = 1; }

// ConsumerPacketData contains a consumer packet data, type tag, and index for storage.
message ConsumerPacketData {
  ConsumerPacketDataType type = 1;

  oneof data {
    SlashPacketData slashPacketData = 2;
    VSCMaturedPacketData vscMaturedPacketData = 3;
  }
  uint64 idx = 4;
}


<<<<<<< HEAD
// [Depreciated] favor using []ConsumerPacketData directly, which can be stored more efficiently.
//
// ConsumerPacketDataList is a list of consumer packet data packets.
// It is only used for genesis to ensure backwards compatibility with older versions of ICS.
=======
// ConsumerPacketDataList is a list of consumer packet data packets.
// NOTE: It is only used for exporting / importing state in InitGenesis and ExportGenesis.
>>>>>>> e3f2133c
message ConsumerPacketDataList {
  repeated ConsumerPacketData list = 1 [ (gogoproto.nullable) = false ];
}

// ConsumerPacketType indicates interchain security specific packet types.
enum ConsumerPacketDataType {
  option (gogoproto.goproto_enum_prefix) = false;

  // UNSPECIFIED packet type
  CONSUMER_PACKET_TYPE_UNSPECIFIED = 0
      [ (gogoproto.enumvalue_customname) = "UnspecifiedPacket" ];
  // Slash packet
  CONSUMER_PACKET_TYPE_SLASH = 1
      [ (gogoproto.enumvalue_customname) = "SlashPacket" ];
  // VSCMatured packet
  CONSUMER_PACKET_TYPE_VSCM = 2
      [ (gogoproto.enumvalue_customname) = "VscMaturedPacket" ];
}

// ConsumerPacketData contains a consumer packet data and a type tag
// that is compatible with ICS v1 and v2 over the wire. It is not used for internal storage.
message ConsumerPacketDataV1 {
  ConsumerPacketDataType type = 1;

  oneof data {
    SlashPacketDataV1 slashPacketData = 2;
    VSCMaturedPacketData vscMaturedPacketData = 3;
  }
}

// This packet is sent from the consumer chain to the provider chain
// It is backward compatible with the ICS v1 and v2 version of the packet.
message SlashPacketDataV1 {
  tendermint.abci.Validator validator = 1 [
    (gogoproto.nullable) = false,
    (gogoproto.moretags) = "yaml:\"validator\""
  ];
  // map to the infraction block height on the provider
  uint64 valset_update_id = 2;
  // tell if the slashing is for a downtime or a double-signing infraction
  InfractionType infraction = 3;
}

// InfractionType indicates the infraction type a validator commited.
// NOTE: ccv.InfractionType to maintain compatibility between ICS versions
// using different versions of the cosmos-sdk and ibc-go modules.
enum InfractionType {
  option (gogoproto.goproto_enum_prefix) = false;

  // UNSPECIFIED defines an empty infraction type.
  INFRACTION_TYPE_UNSPECIFIED = 0 [(gogoproto.enumvalue_customname) = "InfractionEmpty"];
  // DOUBLE_SIGN defines a validator that double-signs a block.
  INFRACTION_TYPE_DOUBLE_SIGN = 1 [(gogoproto.enumvalue_customname) = "DoubleSign"];
  // DOWNTIME defines a validator that missed signing too many blocks.
  INFRACTION_TYPE_DOWNTIME = 2 [(gogoproto.enumvalue_customname) = "Downtime"];
}<|MERGE_RESOLUTION|>--- conflicted
+++ resolved
@@ -68,15 +68,8 @@
 }
 
 
-<<<<<<< HEAD
-// [Depreciated] favor using []ConsumerPacketData directly, which can be stored more efficiently.
-//
-// ConsumerPacketDataList is a list of consumer packet data packets.
-// It is only used for genesis to ensure backwards compatibility with older versions of ICS.
-=======
 // ConsumerPacketDataList is a list of consumer packet data packets.
 // NOTE: It is only used for exporting / importing state in InitGenesis and ExportGenesis.
->>>>>>> e3f2133c
 message ConsumerPacketDataList {
   repeated ConsumerPacketData list = 1 [ (gogoproto.nullable) = false ];
 }
