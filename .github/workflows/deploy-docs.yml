name: Deploy docs
# This job builds and deploys documentation to github pages.
# It runs on every push to main with a change in the docs folder.
on:
  workflow_dispatch:
  push:
    branches:
      - main
      # - "release/**"
    paths:
      - "docs/**"
      # - "x/**/*.md"
      - .github/workflows/deploy-docs.yml

permissions:
  contents: read

jobs:
  build-and-deploy:
    permissions:
      contents: write # for JamesIves/github-pages-deploy-action to push changes in repo
    runs-on: ubuntu-latest
    steps:
      - name: Checkout 🛎️
        uses: actions/checkout@v4
        with:
          persist-credentials: false
          fetch-depth: 0
          path: "."

      - name: Setup Node.js 🔧
        uses: actions/setup-node@v4
        with:
          node-version: "21.x"

      # npm install npm should be removed when https://github.com/npm/cli/issues/4942 is fixed
      - name: Build 🔧
        run: |
          npm install -g npm@10.2.4
          cd docs
          ./sync_versions.sh
          ./build_deploy.sh

      - name: Deploy 🚀
<<<<<<< HEAD
        uses: JamesIves/github-pages-deploy-action@v4.6.1
=======
        uses: JamesIves/github-pages-deploy-action@v4.6.3
>>>>>>> 3e7cd060
        with:
          branch: gh-pages
          folder: ~/output
          single-commit: true<|MERGE_RESOLUTION|>--- conflicted
+++ resolved
@@ -42,11 +42,7 @@
           ./build_deploy.sh
 
       - name: Deploy 🚀
-<<<<<<< HEAD
-        uses: JamesIves/github-pages-deploy-action@v4.6.1
-=======
         uses: JamesIves/github-pages-deploy-action@v4.6.3
->>>>>>> 3e7cd060
         with:
           branch: gh-pages
           folder: ~/output
