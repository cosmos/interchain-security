name: Test
on:
  workflow_call:
  pull_request:
  merge_group:
  push:
    branches:
      - main
      - release/v*
      - feat/*

permissions:
  contents: read

concurrency:
  group: ci-${{ github.ref }}-tests
  cancel-in-progress: true

jobs:
  tests:
    runs-on: Gaia-Runner-medium
    steps:
      - uses: actions/checkout@v4
      - uses: actions/setup-go@v5
        with:
          go-version: "1.22"
          check-latest: true
          cache: true
          cache-dependency-path: go.sum
      - uses: technote-space/get-diff-action@v6.1.2
        id: git_diff
        with:
          PATTERNS: |
            **/*.proto
            **/*.go
            go.mod
            go.sum
            **/go.mod
            **/go.sum
            **/Makefile
            Makefile
      - uses: actions/cache@v4.0.2
        with:
          path: |
            ~/.cache/go-build
            ~/go/pkg/mod
          key: ${{ runner.os }}-go-${{ hashFiles('**/go.mod') }}
          restore-keys: |
            ${{ runner.os }}-go-
      - name: proto check
        run: make proto-check
      - name: test & coverage report creation
        if: env.GIT_DIFF
        run: |
          make test-unit-cov
      - uses: actions/upload-artifact@v4
        if: env.GIT_DIFF
        with:
          name: "${{ github.sha }}-coverage"
          path: ./profile.out

  test-integration:
    runs-on: Gaia-Runner-medium
    steps:
      - uses: actions/checkout@v4
      - uses: actions/setup-go@v5
        with:
          go-version: "1.22"
          check-latest: true
          cache: true
          cache-dependency-path: go.sum
      - uses: technote-space/get-diff-action@v6.1.2
        id: git_diff
        with:
          PATTERNS: |
            **/*.go
            go.mod
            go.sum
            **/go.mod
            **/go.sum
            **/Makefile
            Makefile
      - name: integration tests
        if: env.GIT_DIFF
        run: |
          make test-integration-cov
      - uses: actions/upload-artifact@v4
        if: env.GIT_DIFF
        with:
          name: "${{ github.sha }}-integration-coverage"
          path: ./integration-profile.out

<<<<<<< HEAD
=======
  test-mbt:
    runs-on: Gaia-Runner-medium
    steps:
      - uses: actions/checkout@v4
      - uses: actions/setup-go@v5
        with:
          go-version: "1.22"
          check-latest: true
          cache: true
          cache-dependency-path: go.sum
      - uses: actions/setup-node@v4
        with:
          node-version: ">= 18"
          check-latest: true
      - run: npm i @informalsystems/quint -g
      - uses: technote-space/get-diff-action@v6.1.2
        id: git_diff
        with:
          PATTERNS: |
            **/*.go
            go.mod
            go.sum
            **/go.mod
            **/go.sum
            **/Makefile
            Makefile
      - name: mbt tests
        if: env.GIT_DIFF
        run: |
          make test-mbt-cov
      - uses: actions/upload-artifact@v4
        if: env.GIT_DIFF
        with:
          name: "${{ github.sha }}-mbt-coverage"
          path: ./mbt-profile.out
      - name: Archive MBT traces
        uses: actions/upload-artifact@v4
        if: ${{ success() || failure() }} # to upload the traces only when the test failed
        with:
          name: mbt-traces
          path: tests/mbt/driver/traces
          retention-days: 6 # to not clog our cloud storage too much, we retain only for a few days

>>>>>>> 1b202d63
  repo-analysis:
    runs-on: ubuntu-latest
    needs: [tests, test-integration]
    steps:
      - uses: actions/checkout@v4
      - uses: technote-space/get-diff-action@v6.1.2
        id: git_diff
        with:
          PATTERNS: |
            **/*.go
            go.mod
            go.sum
            **/go.mod
            **/go.sum
      - uses: actions/download-artifact@v4
        if: env.GIT_DIFF
        with:
          name: "${{ github.sha }}-coverage"
      - uses: actions/download-artifact@v4
        if: env.GIT_DIFF
        with:
          name: "${{ github.sha }}-integration-coverage"
      - uses: actions/download-artifact@v4
        if: env.GIT_DIFF
        with:
          name: "${{ github.sha }}-mbt-coverage"
        continue-on-error: true
      - name: sonarcloud
        if: ${{ env.GIT_DIFF && !github.event.pull_request.draft }}
        uses: SonarSource/sonarcloud-github-action@master
        env:
          GITHUB_TOKEN: ${{ secrets.GITHUB_TOKEN }}
          SONAR_TOKEN: ${{ secrets.SONAR_TOKEN }}

  test-e2e:
    runs-on: Gaia-Runner-medium
    steps:
      - uses: actions/checkout@v4
        with:
          lfs: true
      - name: checkout LFS objects
        run: git lfs checkout
      - uses: actions/setup-go@v5
        with:
          go-version: "1.22"
          check-latest: true
          cache: true
          cache-dependency-path: go.sum
      - uses: technote-space/get-diff-action@v6.1.2
        id: git_diff
        with:
          PATTERNS: |
            **/*.go
            go.mod
            go.sum
            **/go.mod
            **/go.sum
            **/Makefile
            Makefile
            Dockerfile*
      - name: e2e tests
        if: env.GIT_DIFF
        run: |
          make test-e2e-short

  test-e2e-compatibility:
    runs-on: ubuntu-latest
    steps:
      - uses: actions/checkout@v4
        with:
          lfs: true
      - name: checkout LFS objects
        run: git lfs checkout
      - uses: actions/setup-go@v5
        with:
          go-version: "1.22"
          check-latest: true
          cache: true
          cache-dependency-path: go.sum
      - uses: technote-space/get-diff-action@v6.1.2
        id: git_diff
        with:
          PATTERNS: |
            **/*.go
            go.mod
            go.sum
            **/go.mod
            **/go.sum
            **/Makefile
            Makefile
            Dockerfile*
      - name: e2e compatibility tests
        if: env.GIT_DIFF
        run: |
          make test-e2e-compatibility-tests-latest

  model-analysis:
    runs-on: ubuntu-latest
    steps:
      - uses: actions/checkout@v4
        with:
          lfs: true
      - name: checkout LFS objects
        run: git lfs checkout
      - uses: actions/setup-node@v4
        with:
          node-version: ">= 18"
          check-latest: true
      - run: npm i @informalsystems/quint -g
      - uses: technote-space/get-diff-action@v6.1.2
        id: git_diff
        with:
          PATTERNS: |
            tests/mbt/model/**.qnt
      - name: verify the Quint model
        if: env.GIT_DIFF
        run: |
          make verify-models<|MERGE_RESOLUTION|>--- conflicted
+++ resolved
@@ -90,52 +90,6 @@
           name: "${{ github.sha }}-integration-coverage"
           path: ./integration-profile.out
 
-<<<<<<< HEAD
-=======
-  test-mbt:
-    runs-on: Gaia-Runner-medium
-    steps:
-      - uses: actions/checkout@v4
-      - uses: actions/setup-go@v5
-        with:
-          go-version: "1.22"
-          check-latest: true
-          cache: true
-          cache-dependency-path: go.sum
-      - uses: actions/setup-node@v4
-        with:
-          node-version: ">= 18"
-          check-latest: true
-      - run: npm i @informalsystems/quint -g
-      - uses: technote-space/get-diff-action@v6.1.2
-        id: git_diff
-        with:
-          PATTERNS: |
-            **/*.go
-            go.mod
-            go.sum
-            **/go.mod
-            **/go.sum
-            **/Makefile
-            Makefile
-      - name: mbt tests
-        if: env.GIT_DIFF
-        run: |
-          make test-mbt-cov
-      - uses: actions/upload-artifact@v4
-        if: env.GIT_DIFF
-        with:
-          name: "${{ github.sha }}-mbt-coverage"
-          path: ./mbt-profile.out
-      - name: Archive MBT traces
-        uses: actions/upload-artifact@v4
-        if: ${{ success() || failure() }} # to upload the traces only when the test failed
-        with:
-          name: mbt-traces
-          path: tests/mbt/driver/traces
-          retention-days: 6 # to not clog our cloud storage too much, we retain only for a few days
-
->>>>>>> 1b202d63
   repo-analysis:
     runs-on: ubuntu-latest
     needs: [tests, test-integration]
