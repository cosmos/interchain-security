name: Test
on:
  workflow_call:
  pull_request:
  merge_group:
  push:
    branches:
      - main
      - release/v*
      - feat/*

permissions:
  contents: read

concurrency:
  group: ci-${{ github.ref }}-tests
  cancel-in-progress: true

jobs:
  tests:
    runs-on: Gaia-Runner-medium
    steps:
      - uses: actions/checkout@v4
      - uses: actions/setup-go@v5
        with:
          go-version: "1.21"
          check-latest: true
          cache: true
          cache-dependency-path: go.sum
      - uses: technote-space/get-diff-action@v6.1.2
        id: git_diff
        with:
          PATTERNS: |
            **/*.proto
            **/*.go
            go.mod
            go.sum
            **/go.mod
            **/go.sum
            **/Makefile
            Makefile
      - uses: actions/cache@v4.0.2
        with:
          path: |
            ~/.cache/go-build
            ~/go/pkg/mod
          key: ${{ runner.os }}-go-${{ hashFiles('**/go.mod') }}
          restore-keys: |
            ${{ runner.os }}-go-
      - name: proto check
        run: make proto-check
      - name: test & coverage report creation
        if: env.GIT_DIFF
        run: |
          make test-unit-cov
      # - uses: actions/upload-artifact@v4
      #   if: env.GIT_DIFF
      #   with:
      #     name: "${{ github.sha }}-coverage"
      #     path: ./profile.out

  test-integration:
    runs-on: Gaia-Runner-medium
    steps:
      - uses: actions/checkout@v4
      - uses: actions/setup-go@v5
        with:
          go-version: "1.21"
          check-latest: true
          cache: true
          cache-dependency-path: go.sum
      - uses: technote-space/get-diff-action@v6.1.2
        id: git_diff
        with:
          PATTERNS: |
            **/*.go
            go.mod
            go.sum
            **/go.mod
            **/go.sum
            **/Makefile
            Makefile
      - name: integration tests
        if: env.GIT_DIFF
        run: |
          make test-integration-cov
<<<<<<< HEAD
      # - uses: actions/upload-artifact@v4
      #   if: env.GIT_DIFF
      #   with:
      #     name: "${{ github.sha }}-integration-coverage"
      #     path: ./integration-profile.out
=======
      - uses: actions/upload-artifact@v4
        if: env.GIT_DIFF
        with:
          name: "${{ github.sha }}-integration-coverage"
          path: ./integration-profile.out

  test-mbt:
    runs-on: Gaia-Runner-medium
    steps:
      - uses: actions/checkout@v4
      - uses: actions/setup-go@v5
        with:
          go-version: "1.21"
          check-latest: true
          cache: true
          cache-dependency-path: go.sum
      - uses: actions/setup-node@v4
        with:
          node-version: ">= 18"
          check-latest: true
      - run: npm i @informalsystems/quint -g
      - uses: technote-space/get-diff-action@v6.1.2
        id: git_diff
        with:
          PATTERNS: |
            **/*.go
            go.mod
            go.sum
            **/go.mod
            **/go.sum
            **/Makefile
            Makefile
      - name: mbt tests
        if: env.GIT_DIFF
        run: |
          make test-mbt-cov
      - uses: actions/upload-artifact@v4
        if: env.GIT_DIFF
        with:
          name: "${{ github.sha }}-mbt-coverage"
          path: ./mbt-profile.out
      - name: Archive MBT traces
        uses: actions/upload-artifact@v4
        if: ${{ success() || failure() }} # to upload the traces only when the test failed
        with:
          name: mbt-traces
          path: tests/mbt/driver/traces
          retention-days: 6 # to not clog our cloud storage too much, we retain only for a few days

  repo-analysis:
    runs-on: ubuntu-latest
    needs: [tests, test-integration, test-mbt]
    steps:
      - uses: actions/checkout@v4
      - uses: technote-space/get-diff-action@v6.1.2
        id: git_diff
        with:
          PATTERNS: |
            **/*.go
            go.mod
            go.sum
            **/go.mod
            **/go.sum
      - uses: actions/download-artifact@v4
        if: env.GIT_DIFF
        with:
          name: "${{ github.sha }}-coverage"
      - uses: actions/download-artifact@v4
        if: env.GIT_DIFF
        with:
          name: "${{ github.sha }}-integration-coverage"
      - uses: actions/download-artifact@v4
        if: env.GIT_DIFF
        with:
          name: "${{ github.sha }}-mbt-coverage"
        continue-on-error: true
      - name: sonarcloud
        if: ${{ env.GIT_DIFF && !github.event.pull_request.draft }}
        uses: SonarSource/sonarcloud-github-action@master
        env:
          GITHUB_TOKEN: ${{ secrets.GITHUB_TOKEN }}
          SONAR_TOKEN: ${{ secrets.SONAR_TOKEN }}
>>>>>>> 22cf740d

  test-e2e:
    runs-on: Gaia-Runner-medium
    steps:
      - uses: actions/checkout@v4
        with:
          lfs: true
      - name: checkout LFS objects
        run: git lfs checkout
      - uses: actions/setup-go@v5
        with:
          go-version: "1.21"
          check-latest: true
          cache: true
          cache-dependency-path: go.sum
      - uses: technote-space/get-diff-action@v6.1.2
        id: git_diff
        with:
          PATTERNS: |
            **/*.go
            go.mod
            go.sum
            **/go.mod
            **/go.sum
            **/Makefile
            Makefile
            Dockerfile*
      - name: e2e tests
        if: env.GIT_DIFF
        run: |
          make test-e2e-short

<<<<<<< HEAD
=======
  test-e2e-compatibility:
    runs-on: ubuntu-latest
    steps:
      - uses: actions/checkout@v4
        with:
          lfs: true
      - name: checkout LFS objects
        run: git lfs checkout
      - uses: actions/setup-go@v5
        with:
          go-version: "1.21"
          check-latest: true
          cache: true
          cache-dependency-path: go.sum
      - uses: technote-space/get-diff-action@v6.1.2
        id: git_diff
        with:
          PATTERNS: |
            **/*.go
            go.mod
            go.sum
            **/go.mod
            **/go.sum
            **/Makefile
            Makefile
            Dockerfile*
      - name: e2e compatibility tests
        if: env.GIT_DIFF
        run: |
          make test-e2e-compatibility-tests-latest

  test-cometmock:
    runs-on: Gaia-Runner-medium
    steps:
      - uses: actions/checkout@v4
        with:
          lfs: true
      - name: checkout LFS objects
        run: git lfs checkout
      - uses: actions/setup-go@v5
        with:
          go-version: "1.21"
          check-latest: true
          cache: true
          cache-dependency-path: go.sum
      - uses: technote-space/get-diff-action@v6.1.2
        id: git_diff
        with:
          PATTERNS: |
            **/*.go
            go.mod
            go.sum
            **/go.mod
            **/go.sum
            **/Makefile
            Makefile
            Dockerfile*
      - name: cometmock tests
        if: env.GIT_DIFF
        run: |
          make test-e2e-short-cometmock

  test-trace:
    runs-on: ubuntu-latest
    steps:
      - uses: actions/checkout@v4
        with:
          lfs: true
      - name: checkout LFS objects
        run: git lfs checkout
      - uses: actions/setup-go@v5
        with:
          go-version: "1.21"
          check-latest: true
          cache: true
          cache-dependency-path: go.sum
      - uses: technote-space/get-diff-action@v6.1.2
        id: git_diff
        with:
          PATTERNS: |
            **/*.go
            go.mod
            go.sum
            **/go.mod
            **/go.sum
            **/Makefile
            Makefile
            Dockerfile*
      - name: trace-e2e tests
        if: env.GIT_DIFF
        run: |
          make test-trace
>>>>>>> 22cf740d
  model-analysis:
    runs-on: ubuntu-latest
    steps:
      - uses: actions/checkout@v4
        with:
          lfs: true
      - name: checkout LFS objects
        run: git lfs checkout
      - uses: actions/setup-node@v4
        with:
          node-version: ">= 18"
          check-latest: true
      - run: npm i @informalsystems/quint -g
      - uses: technote-space/get-diff-action@v6.1.2
        id: git_diff
        with:
          PATTERNS: |
            tests/mbt/model/**.qnt
      - name: verify the Quint model
        if: env.GIT_DIFF
        run: |
          make verify-models<|MERGE_RESOLUTION|>--- conflicted
+++ resolved
@@ -84,96 +84,11 @@
         if: env.GIT_DIFF
         run: |
           make test-integration-cov
-<<<<<<< HEAD
       # - uses: actions/upload-artifact@v4
       #   if: env.GIT_DIFF
       #   with:
       #     name: "${{ github.sha }}-integration-coverage"
       #     path: ./integration-profile.out
-=======
-      - uses: actions/upload-artifact@v4
-        if: env.GIT_DIFF
-        with:
-          name: "${{ github.sha }}-integration-coverage"
-          path: ./integration-profile.out
-
-  test-mbt:
-    runs-on: Gaia-Runner-medium
-    steps:
-      - uses: actions/checkout@v4
-      - uses: actions/setup-go@v5
-        with:
-          go-version: "1.21"
-          check-latest: true
-          cache: true
-          cache-dependency-path: go.sum
-      - uses: actions/setup-node@v4
-        with:
-          node-version: ">= 18"
-          check-latest: true
-      - run: npm i @informalsystems/quint -g
-      - uses: technote-space/get-diff-action@v6.1.2
-        id: git_diff
-        with:
-          PATTERNS: |
-            **/*.go
-            go.mod
-            go.sum
-            **/go.mod
-            **/go.sum
-            **/Makefile
-            Makefile
-      - name: mbt tests
-        if: env.GIT_DIFF
-        run: |
-          make test-mbt-cov
-      - uses: actions/upload-artifact@v4
-        if: env.GIT_DIFF
-        with:
-          name: "${{ github.sha }}-mbt-coverage"
-          path: ./mbt-profile.out
-      - name: Archive MBT traces
-        uses: actions/upload-artifact@v4
-        if: ${{ success() || failure() }} # to upload the traces only when the test failed
-        with:
-          name: mbt-traces
-          path: tests/mbt/driver/traces
-          retention-days: 6 # to not clog our cloud storage too much, we retain only for a few days
-
-  repo-analysis:
-    runs-on: ubuntu-latest
-    needs: [tests, test-integration, test-mbt]
-    steps:
-      - uses: actions/checkout@v4
-      - uses: technote-space/get-diff-action@v6.1.2
-        id: git_diff
-        with:
-          PATTERNS: |
-            **/*.go
-            go.mod
-            go.sum
-            **/go.mod
-            **/go.sum
-      - uses: actions/download-artifact@v4
-        if: env.GIT_DIFF
-        with:
-          name: "${{ github.sha }}-coverage"
-      - uses: actions/download-artifact@v4
-        if: env.GIT_DIFF
-        with:
-          name: "${{ github.sha }}-integration-coverage"
-      - uses: actions/download-artifact@v4
-        if: env.GIT_DIFF
-        with:
-          name: "${{ github.sha }}-mbt-coverage"
-        continue-on-error: true
-      - name: sonarcloud
-        if: ${{ env.GIT_DIFF && !github.event.pull_request.draft }}
-        uses: SonarSource/sonarcloud-github-action@master
-        env:
-          GITHUB_TOKEN: ${{ secrets.GITHUB_TOKEN }}
-          SONAR_TOKEN: ${{ secrets.SONAR_TOKEN }}
->>>>>>> 22cf740d
 
   test-e2e:
     runs-on: Gaia-Runner-medium
@@ -206,101 +121,6 @@
         run: |
           make test-e2e-short
 
-<<<<<<< HEAD
-=======
-  test-e2e-compatibility:
-    runs-on: ubuntu-latest
-    steps:
-      - uses: actions/checkout@v4
-        with:
-          lfs: true
-      - name: checkout LFS objects
-        run: git lfs checkout
-      - uses: actions/setup-go@v5
-        with:
-          go-version: "1.21"
-          check-latest: true
-          cache: true
-          cache-dependency-path: go.sum
-      - uses: technote-space/get-diff-action@v6.1.2
-        id: git_diff
-        with:
-          PATTERNS: |
-            **/*.go
-            go.mod
-            go.sum
-            **/go.mod
-            **/go.sum
-            **/Makefile
-            Makefile
-            Dockerfile*
-      - name: e2e compatibility tests
-        if: env.GIT_DIFF
-        run: |
-          make test-e2e-compatibility-tests-latest
-
-  test-cometmock:
-    runs-on: Gaia-Runner-medium
-    steps:
-      - uses: actions/checkout@v4
-        with:
-          lfs: true
-      - name: checkout LFS objects
-        run: git lfs checkout
-      - uses: actions/setup-go@v5
-        with:
-          go-version: "1.21"
-          check-latest: true
-          cache: true
-          cache-dependency-path: go.sum
-      - uses: technote-space/get-diff-action@v6.1.2
-        id: git_diff
-        with:
-          PATTERNS: |
-            **/*.go
-            go.mod
-            go.sum
-            **/go.mod
-            **/go.sum
-            **/Makefile
-            Makefile
-            Dockerfile*
-      - name: cometmock tests
-        if: env.GIT_DIFF
-        run: |
-          make test-e2e-short-cometmock
-
-  test-trace:
-    runs-on: ubuntu-latest
-    steps:
-      - uses: actions/checkout@v4
-        with:
-          lfs: true
-      - name: checkout LFS objects
-        run: git lfs checkout
-      - uses: actions/setup-go@v5
-        with:
-          go-version: "1.21"
-          check-latest: true
-          cache: true
-          cache-dependency-path: go.sum
-      - uses: technote-space/get-diff-action@v6.1.2
-        id: git_diff
-        with:
-          PATTERNS: |
-            **/*.go
-            go.mod
-            go.sum
-            **/go.mod
-            **/go.sum
-            **/Makefile
-            Makefile
-            Dockerfile*
-      - name: trace-e2e tests
-        if: env.GIT_DIFF
-        run: |
-          make test-trace
->>>>>>> 22cf740d
   model-analysis:
     runs-on: ubuntu-latest
     steps:
