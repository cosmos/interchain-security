--- conflicted
+++ resolved
@@ -253,8 +253,9 @@
             **/Makefile
             Makefile
       - name: trace-e2e tests
-<<<<<<< HEAD
-        run: make test-trace
+        if: env.GIT_DIFF
+        run: |
+          make test-trace
   model-analysis:
     runs-on: ubuntu-latest
     steps:
@@ -274,9 +275,6 @@
           PATTERNS: |
             tests/mbt/model/**.qnt
       - name: verify the Quint model
-        run: make verify-models
-=======
-        if: env.GIT_DIFF
-        run: |
-          run: make test-trace
->>>>>>> f1a61297
+        if: env.GIT_DIFF
+        run: |
+          make verify-models