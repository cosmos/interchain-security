# Run integration tests nightly on main
name: nightly-e2e-main
on:
  workflow_dispatch:
  schedule:
    # run every day at 03:00 UTC
    #        ┌───────────── minute (0 - 59)
    #        │  ┌───────────── hour (0 - 23)
    #        │  │ ┌───────────── day of the month (1 - 31)
    #        │  │ │ ┌───────────── month (1 - 12 or JAN-DEC)
    #        │  │ │ │ ┌───────────── day of the week (0 - 6 or SUN-SAT)
    #        │  │ │ │ │
    #        │  │ │ │ │
    #        │  │ │ │ │
    #        *  * * * *
    - cron: "0 3 * * *"

jobs:
  compatibility-test:
    runs-on: ubuntu-latest
    timeout-minutes: 200
    steps:
      - uses: actions/setup-go@v5
        with:
          go-version: "1.22"
      - uses: actions/checkout@v4
        with:
          fetch-depth: 0 # get all history for all branches and tags
      - name: Checkout LFS objects
        run: git lfs checkout
      - name: Setup Go
        uses: actions/setup-go@v5
        with:
          go-version: "1.22" # The Go version to download (if necessary) and use.
      - name: E2E compatibility test
        # Run compatibility tests for different consumer (-cv) and provider (-pv) versions.
        # Combination of all provider versions with consumer versions are tested.
        # For new versions to be tested add/modify -pc/-cv parameters.
<<<<<<< HEAD
        run: go run ./tests/e2e/... --tc compatibility -pv latest -pv v5.0.0-rc0 -pv v4.1.1-lsm -pv v3.3.3-lsm -cv latest -cv v5.0.0-rc0 -cv v4.1.1 -cv v3.3.0 -cv v3.2.0
=======
        run: go run ./tests/e2e/... --tc compatibility -pv latest -pv v4.3.0-lsm -pv v3.3.3-lsm -cv latest -cv v4.3.0 -cv v3.3.0
>>>>>>> 3e7cd060
  happy-path-test:
    runs-on: ubuntu-latest
    timeout-minutes: 20
    steps:
      - uses: actions/setup-go@v5
        with:
          go-version: "1.22"
      - uses: actions/checkout@v4
      - name: Checkout LFS objects
        run: git lfs checkout
      - name: Setup Go
        uses: actions/setup-go@v5
        with:
          go-version: "1.22" # The Go version to download (if necessary) and use.
      - name: E2E happy-path test
        run: go run ./tests/e2e/... --tc happy-path
  changeover-test:
    runs-on: ubuntu-latest
    timeout-minutes: 20
    steps:
      - uses: actions/setup-go@v5
        with:
          go-version: "1.22"
      - uses: actions/checkout@v4
      - name: Checkout LFS objects
        run: git lfs checkout
      - name: Setup Go
        uses: actions/setup-go@v5
        with:
          go-version: "1.22" # The Go version to download (if necessary) and use.
      - name: E2E changeover test
        run: go run ./tests/e2e/... --tc changeover
  democracy-reward-test:
    runs-on: ubuntu-latest
    timeout-minutes: 20
    steps:
      - uses: actions/setup-go@v5
        with:
          go-version: "1.22"
      - uses: actions/checkout@v4
      - name: Checkout LFS objects
        run: git lfs checkout
      - name: Setup Go
        uses: actions/setup-go@v5
        with:
          go-version: "1.22" # The Go version to download (if necessary) and use.
      - name: E2E democracy-reward tests
        run: go run ./tests/e2e/... --tc democracy-reward
  democracy-test:
    runs-on: ubuntu-latest
    timeout-minutes: 20
    steps:
      - uses: actions/setup-go@v5
        with:
          go-version: "1.22"
      - uses: actions/checkout@v4
      - name: Checkout LFS objects
        run: git lfs checkout
      - name: Setup Go
        uses: actions/setup-go@v5
        with:
          go-version: "1.22" # The Go version to download (if necessary) and use.
      - name: E2E democracy tests
        run: go run ./tests/e2e/... --tc democracy
  slash-throttle-test:
    runs-on: ubuntu-latest
    timeout-minutes: 20
    steps:
      - uses: actions/setup-go@v5
        with:
          go-version: "1.22"
      - uses: actions/checkout@v4
      - name: Checkout LFS objects
        run: git lfs checkout
      - name: Setup Go
        uses: actions/setup-go@v5
        with:
          go-version: "1.22" # The Go version to download (if necessary) and use.
      - name: E2E slash-throttle tests
        run: go run ./tests/e2e/... --tc slash-throttle
  multiconsumer-test:
    runs-on: ubuntu-latest
    timeout-minutes: 40
    steps:
      - uses: actions/setup-go@v5
        with:
          go-version: "1.22"
      - uses: actions/checkout@v4
      - name: Checkout LFS objects
        run: git lfs checkout
      - name: Setup Go
        uses: actions/setup-go@v5
        with:
          go-version: "1.22" # The Go version to download (if necessary) and use.
      - name: E2E multi-consumer tests
        run: go run ./tests/e2e/... --tc multiconsumer
  consumer-misbehaviour-test:
    runs-on: ubuntu-latest
    timeout-minutes: 20
    steps:
      - uses: actions/setup-go@v5
        with:
          go-version: "1.22"
      - uses: actions/checkout@v4
      - name: Checkout LFS objects
        run: git lfs checkout
      - name: Setup Go
        uses: actions/setup-go@v5
        with:
          go-version: "1.22" # The Go version to download (if necessary) and use.
      - name: E2E consumer-misbehaviour tests
        run: go run ./tests/e2e/... --tc consumer-misbehaviour
  consumer-double-sign-test:
    runs-on: ubuntu-latest
    timeout-minutes: 20
    steps:
      - uses: actions/setup-go@v5
        with:
          go-version: "1.22"
      - uses: actions/checkout@v4
      - name: Checkout LFS objects
        run: git lfs checkout
      - name: Setup Go
        uses: actions/setup-go@v5
        with:
          go-version: "1.22" # The Go version to download (if necessary) and use.
      - name: E2E consumer-double-sign tests
        run: go run ./tests/e2e/... --tc consumer-double-sign
  consumer-double-downtime-test:
    runs-on: ubuntu-latest
    timeout-minutes: 20
    steps:
      - uses: actions/setup-go@v5
        with:
          go-version: "1.22"
      - uses: actions/checkout@v4
      - name: Checkout LFS objects
        run: git lfs checkout
      - name: Setup Go
        uses: actions/setup-go@v5
        with:
          go-version: "1.22" # The Go version to download (if necessary) and use.
      - name: E2E consumer-double-downtime tests
        run: go run ./tests/e2e/... --tc consumer-double-downtime
  partial-set-security-opt-in-test:
    runs-on: ubuntu-latest
    timeout-minutes: 20
    steps:
      - uses: actions/setup-go@v5
        with:
          go-version: "1.22"
      - uses: actions/checkout@v4
      - name: Checkout LFS objects
        run: git lfs checkout
      - name: Setup Go
        uses: actions/setup-go@v5
        with:
          go-version: "1.22" # The Go version to download (if necessary) and use.
      - name: E2E partial set security opt-in chain
        run: go run ./tests/e2e/... --tc partial-set-security-opt-in
  partial-set-security-top-n-test:
    runs-on: ubuntu-latest
    timeout-minutes: 20
    steps:
      - uses: actions/setup-go@v5
        with:
          go-version: "1.22"
      - uses: actions/checkout@v4
      - name: Checkout LFS objects
        run: git lfs checkout
      - name: Setup Go
        uses: actions/setup-go@v5
        with:
          go-version: "1.22" # The Go version to download (if necessary) and use.
      - name: E2E partial set security Top N chain
        run: go run ./tests/e2e/... --tc partial-set-security-top-n
  partial-set-security-validator-set-cap-test:
    runs-on: ubuntu-latest
    timeout-minutes: 20
    steps:
      - uses: actions/setup-go@v5
        with:
          go-version: "1.22"
      - uses: actions/checkout@v4
      - name: Checkout LFS objects
        run: git lfs checkout
      - name: Setup Go
        uses: actions/setup-go@v5
        with:
          go-version: "1.22" # The Go version to download (if necessary) and use.
      - name: E2E partial set security validator-set cap
        run: go run ./tests/e2e/... --tc partial-set-security-validator-set-cap
  partial-set-security-validators-power-cap-test:
    runs-on: ubuntu-latest
    timeout-minutes: 20
    steps:
      - uses: actions/setup-go@v5
        with:
          go-version: "1.22"
      - uses: actions/checkout@v4
      - name: Checkout LFS objects
        run: git lfs checkout
      - name: Setup Go
        uses: actions/setup-go@v5
        with:
          go-version: "1.22" # The Go version to download (if necessary) and use.
      - name: E2E partial set security validators-power cap
        run: go run ./tests/e2e/... --tc partial-set-security-validators-power-cap
  partial-set-security-validators-allowlisted-test:
    runs-on: ubuntu-latest
    timeout-minutes: 20
    steps:
      - uses: actions/setup-go@v5
        with:
          go-version: "1.22"
      - uses: actions/checkout@v4
      - name: Checkout LFS objects
        run: git lfs checkout
      - name: Setup Go
        uses: actions/setup-go@v5
        with:
          go-version: "1.22" # The Go version to download (if necessary) and use.
      - name: E2E partial set security allowlist
        run: go run ./tests/e2e/... --tc partial-set-security-validators-allowlisted
  partial-set-security-validators-denylisted-test:
    runs-on: ubuntu-latest
    timeout-minutes: 20
    steps:
      - uses: actions/setup-go@v5
        with:
          go-version: "1.22"
      - uses: actions/checkout@v4
      - name: Checkout LFS objects
        run: git lfs checkout
      - name: Setup Go
        uses: actions/setup-go@v5
        with:
          go-version: "1.22" # The Go version to download (if necessary) and use.
      - name: E2E partial set security denylist
        run: go run ./tests/e2e/... --tc partial-set-security-validators-denylisted
  partial-set-security-modification-proposal:
    runs-on: ubuntu-latest
    timeout-minutes: 20
    steps:
      - uses: actions/setup-go@v5
        with:
          go-version: "1.22"
      - uses: actions/checkout@v4
      - name: Checkout LFS objects
        run: git lfs checkout
      - name: Setup Go
        uses: actions/setup-go@v5
        with:
          go-version: "1.22" # The Go version to download (if necessary) and use.
      - name: E2E partial set security modification proposal
        run: go run ./tests/e2e/... --tc partial-set-security-modification-proposal
  active-set-changes-test:
    runs-on: ubuntu-latest
    timeout-minutes: 20
    steps:
      - uses: actions/setup-go@v5
        with:
          go-version: "1.22"
      - uses: actions/checkout@v4
      - name: Checkout LFS objects
        run: git lfs checkout
      - name: Setup Go
        uses: actions/setup-go@v5
        with:
          go-version: "1.22" # The Go version to download (if necessary) and use.
      - name: E2E active set changes
        run: go run ./tests/e2e/... --tc active-set-changes

  nightly-test-fail:
    needs:
      - happy-path-test
      - changeover-test
      - democracy-reward-test
      - democracy-test
      - slash-throttle-test
      - multiconsumer-test
      - consumer-misbehaviour-test
      - consumer-double-sign-test
      - consumer-double-downtime-test
      - partial-set-security-opt-in-test
      - partial-set-security-top-n-test
      - partial-set-security-validator-set-cap-test
      - partial-set-security-validators-power-cap-test
      - partial-set-security-validators-allowlisted-test
      - partial-set-security-validators-denylisted-test
      - partial-set-security-modification-proposal
      - active-set-changes-test
    if: ${{ failure() }}
    runs-on: ubuntu-latest
    steps:
      - name: Notify Slack on failure
        uses: slackapi/slack-github-action@v1.26.0
        env:
          SLACK_WEBHOOK_URL: ${{ secrets.SLACK_WEBHOOK_URL }}
          SLACK_WEBHOOK_TYPE: INCOMING_WEBHOOK
          BRANCH: ${{ github.ref_name }}
          RUN_URL: "${{ github.server_url }}/${{ github.repository }}/actions/runs/${{ github.run_id }}"
          COMMITS_URL: "${{ github.server_url }}/${{ github.repository }}/commits/${{ github.ref_name }}"
        with:
          payload: |
            {
              "blocks": [
                {
                  "type": "header",
                  "text": {
                    "type": "plain_text",
                    "text": "E2E tests failed❗",
                    "emoji": true
                  }
                },
                {
                  "type": "section",
                  "text": {
                    "type": "mrkdwn",
                    "text": ":skull: Nightly E2E tests for `${{ env.BRANCH }}` failed.\n\nSee the <${{ env.RUN_URL }}|run details> and the <${{ env.COMMITS_URL }}|latest commits> possibly related to the failure."
                  }
                }
              ]
            }<|MERGE_RESOLUTION|>--- conflicted
+++ resolved
@@ -36,11 +36,7 @@
         # Run compatibility tests for different consumer (-cv) and provider (-pv) versions.
         # Combination of all provider versions with consumer versions are tested.
         # For new versions to be tested add/modify -pc/-cv parameters.
-<<<<<<< HEAD
-        run: go run ./tests/e2e/... --tc compatibility -pv latest -pv v5.0.0-rc0 -pv v4.1.1-lsm -pv v3.3.3-lsm -cv latest -cv v5.0.0-rc0 -cv v4.1.1 -cv v3.3.0 -cv v3.2.0
-=======
-        run: go run ./tests/e2e/... --tc compatibility -pv latest -pv v4.3.0-lsm -pv v3.3.3-lsm -cv latest -cv v4.3.0 -cv v3.3.0
->>>>>>> 3e7cd060
+        run: go run ./tests/e2e/... --tc compatibility -pv latest -pv v5.0.0-rc0 -pv v3.3.3-lsm -cv latest -cv v5.0.0-rc0 -cv v3.3.0
   happy-path-test:
     runs-on: ubuntu-latest
     timeout-minutes: 20
