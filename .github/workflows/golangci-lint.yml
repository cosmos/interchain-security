--- conflicted
+++ resolved
@@ -25,11 +25,7 @@
         uses: golangci/golangci-lint-action@v3
         with:
           # Optional: version of golangci-lint to use in form of v1.2 or v1.2.3 or `latest` to use the latest version
-<<<<<<< HEAD
-          version: v1.52.2
-=======
           version: v1.54.1
->>>>>>> 811675e2
 
           # Optional: working directory, useful for monorepos
           # working-directory: somedir
