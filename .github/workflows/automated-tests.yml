--- conflicted
+++ resolved
@@ -55,10 +55,4 @@
         with:
           go-version: "1.20"
       - name: E2E tests
-<<<<<<< HEAD
-        run: make test-e2e-short
-      - name: E2E tests with CometMock
-        run: make test-e2e-short
-=======
-        run: make test-e2e-short-cometmock
->>>>>>> 31cceaa9
+        run: make test-e2e-short-cometmock