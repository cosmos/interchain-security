name: Automated Tests
on:
  push:
    branches:
      - main
      - release/v*
      - feat/*
  pull_request:
    branches:
      - main
      - release/v*
      - feat/*
jobs:
  Automated_Tests:
    runs-on: ubuntu-latest
    steps:
      # Checks-out your repository under $GITHUB_WORKSPACE, so your job can access it
      - uses: actions/checkout@v3
        with:
          lfs: true
      - name: Checkout LFS objects
        run: git lfs checkout
      - name: Setup Go
        uses: actions/setup-go@v4
        with:
<<<<<<< HEAD
          go-version: "1.19" # The Go version to download (if necessary) and use.
      - name: Proto Check
        run: make proto-check
=======
          go-version: "1.20" # The Go version to download (if necessary) and use.
      # - name: Proto Check
      #   run: make proto-check
>>>>>>> ed043991
      - name: Unit, integration and difference tests
        run: go test ./...
      - name: E2E tests
        run: make test-e2e-short<|MERGE_RESOLUTION|>--- conflicted
+++ resolved
@@ -23,15 +23,9 @@
       - name: Setup Go
         uses: actions/setup-go@v4
         with:
-<<<<<<< HEAD
-          go-version: "1.19" # The Go version to download (if necessary) and use.
+          go-version: "1.20" # The Go version to download (if necessary) and use.
       - name: Proto Check
         run: make proto-check
-=======
-          go-version: "1.20" # The Go version to download (if necessary) and use.
-      # - name: Proto Check
-      #   run: make proto-check
->>>>>>> ed043991
       - name: Unit, integration and difference tests
         run: go test ./...
       - name: E2E tests
