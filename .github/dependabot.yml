version: 2
updates:
  - package-ecosystem: github-actions
    directory: "/"
    schedule:
      interval: weekly
    target-branch: "main"
    open-pull-requests-limit: 10
    labels:
      - dependencies

  - package-ecosystem: gomod
    directory: "/"
    schedule:
      interval: weekly
    target-branch: "main"
    open-pull-requests-limit: 10
    labels:
      - dependencies

  - package-ecosystem: gomod
    directory: "/"
    schedule:
      interval: daily
<<<<<<< HEAD
    target-branch: "release/v4.1.x"
=======
    target-branch: "release/v4.2.x"
>>>>>>> 3e7cd060
    # Only allow automated security-related dependency updates on release branches.
    open-pull-requests-limit: 0
    labels:
      - dependencies

  - package-ecosystem: gomod
    directory: "/"
    schedule:
      interval: daily
<<<<<<< HEAD
    target-branch: "release/v4.1.x-lsm"
=======
    target-branch: "release/v4.2.x-lsm"
>>>>>>> 3e7cd060
    # Only allow automated security-related dependency updates on release branches.
    open-pull-requests-limit: 0
    labels:
      - dependencies

    - package-ecosystem: gomod
    directory: "/"
    schedule:
      interval: daily
<<<<<<< HEAD
    target-branch: "release/v4.2.x"
=======
    target-branch: "release/v4.3.x"
>>>>>>> 3e7cd060
    # Only allow automated security-related dependency updates on release branches.
    open-pull-requests-limit: 0
    labels:
      - dependencies

  - package-ecosystem: gomod
    directory: "/"
    schedule:
      interval: daily
<<<<<<< HEAD
    target-branch: "release/v4.2.x-lsm"
=======
    target-branch: "release/v4.3.x-lsm"
>>>>>>> 3e7cd060
    # Only allow automated security-related dependency updates on release branches.
    open-pull-requests-limit: 0
    labels:
      - dependencies

  - package-ecosystem: gomod
    directory: "/"
    schedule:
      interval: daily
    target-branch: "release/v5.x"
    # Only allow automated security-related dependency updates on release branches.
    open-pull-requests-limit: 0
    labels:
      - dependencies
<<<<<<< HEAD
=======

  - package-ecosystem: gomod
    directory: "/"
    schedule:
      interval: daily
    target-branch: "release/v5.1.x"
    # Only allow automated security-related dependency updates on release branches.
    open-pull-requests-limit: 0
    labels:
      - dependencies
>>>>>>> 3e7cd060
<|MERGE_RESOLUTION|>--- conflicted
+++ resolved
@@ -22,11 +22,7 @@
     directory: "/"
     schedule:
       interval: daily
-<<<<<<< HEAD
-    target-branch: "release/v4.1.x"
-=======
     target-branch: "release/v4.2.x"
->>>>>>> 3e7cd060
     # Only allow automated security-related dependency updates on release branches.
     open-pull-requests-limit: 0
     labels:
@@ -36,11 +32,7 @@
     directory: "/"
     schedule:
       interval: daily
-<<<<<<< HEAD
-    target-branch: "release/v4.1.x-lsm"
-=======
     target-branch: "release/v4.2.x-lsm"
->>>>>>> 3e7cd060
     # Only allow automated security-related dependency updates on release branches.
     open-pull-requests-limit: 0
     labels:
@@ -50,11 +42,7 @@
     directory: "/"
     schedule:
       interval: daily
-<<<<<<< HEAD
-    target-branch: "release/v4.2.x"
-=======
     target-branch: "release/v4.3.x"
->>>>>>> 3e7cd060
     # Only allow automated security-related dependency updates on release branches.
     open-pull-requests-limit: 0
     labels:
@@ -64,11 +52,7 @@
     directory: "/"
     schedule:
       interval: daily
-<<<<<<< HEAD
-    target-branch: "release/v4.2.x-lsm"
-=======
     target-branch: "release/v4.3.x-lsm"
->>>>>>> 3e7cd060
     # Only allow automated security-related dependency updates on release branches.
     open-pull-requests-limit: 0
     labels:
@@ -83,8 +67,6 @@
     open-pull-requests-limit: 0
     labels:
       - dependencies
-<<<<<<< HEAD
-=======
 
   - package-ecosystem: gomod
     directory: "/"
@@ -95,4 +77,3 @@
     open-pull-requests-limit: 0
     labels:
       - dependencies
->>>>>>> 3e7cd060
